--- conflicted
+++ resolved
@@ -5,11 +5,7 @@
 markupsafe==2.0.1
 pydata-sphinx-theme==0.7.2
 pygments>=2.15.0 # not directly required, pinned by Snyk to avoid a vulnerability
-<<<<<<< HEAD
-requests>=2.32.0 # not directly required, pinned by Snyk to avoid a vulnerability
-=======
 requests>=2.32.2 # not directly required, pinned by Snyk to avoid a vulnerability
->>>>>>> e17e14a5
 setuptools>=70.0.0 # not directly required, pinned by Snyk to avoid a vulnerability
 sphinx==4.3.0
 sphinx-autoapi==1.8.4
