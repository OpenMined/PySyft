--- conflicted
+++ resolved
@@ -123,11 +123,7 @@
     .. code-block:: bash
 
        mkdir -p ~/.docker/cli-plugins
-<<<<<<< HEAD
-       curl -sSL https://github.com/docker/compose-cli/releases/download/v2.0.0-beta.5/docker-compose-linux-amd64 -o ~/.docker/cli-plugins/docker-compose
-=======
        curl -sSL https://github.com/docker/compose/releases/download/v2.2.3/docker-compose-linux-x86_64 -o ~/.docker/cli-plugins/docker-compose
->>>>>>> 4c87efca
        chmod +x ~/.docker/cli-plugins/docker-compose
 
 e. Also, make sure you can run without sudo:
@@ -143,13 +139,9 @@
 
 .. code-block:: bash
 
-<<<<<<< HEAD
-   pip install syft
-   pip install hagrid==0.1.9
-=======
    $ pip install syft
    $ pip install hagrid
->>>>>>> 4c87efca
+
 
 PySyft is a library which contains the tools to run privacy preserving machine learning.
 Hagrid is a commandline tool that speeds up the deployment of PyGrid, the provider of a peer-to-peer network of
