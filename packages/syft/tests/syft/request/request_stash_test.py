--- conflicted
+++ resolved
@@ -1,13 +1,3 @@
-# stdlib
-<<<<<<< HEAD
-from typing import Optional
-=======
-
-# stdlib
-
-# stdlib
->>>>>>> 77931ab2
-
 # third party
 import pytest
 from pytest import MonkeyPatch
