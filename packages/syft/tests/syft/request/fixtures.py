# something here
# third party
import pytest

# syft absolute
from syft.client.client import SyftClient
from syft.server.credentials import SyftVerifyKey
from syft.server.worker import Worker
from syft.service.context import AuthedServiceContext
from syft.service.request.request_service import RequestService
from syft.service.request.request_stash import RequestStash
from syft.store.document_store import DocumentStore


@pytest.fixture()
def request_stash(document_store: DocumentStore) -> RequestStash:
    return RequestStash(store=document_store)


@pytest.fixture()
def authed_context_guest_datasite_client(
    guest_datasite_client: SyftClient, worker: Worker
) -> AuthedServiceContext:
    verify_key: SyftVerifyKey = guest_datasite_client.credentials.verify_key
<<<<<<< HEAD
    return AuthedServiceContext(credentials=verify_key, server=worker)
=======
    yield AuthedServiceContext(credentials=verify_key, server=worker)


@pytest.fixture
def request_service(document_store: DocumentStore):
    yield RequestService(store=document_store)
>>>>>>> 5b717735
<|MERGE_RESOLUTION|>--- conflicted
+++ resolved
@@ -22,13 +22,9 @@
     guest_datasite_client: SyftClient, worker: Worker
 ) -> AuthedServiceContext:
     verify_key: SyftVerifyKey = guest_datasite_client.credentials.verify_key
-<<<<<<< HEAD
     return AuthedServiceContext(credentials=verify_key, server=worker)
-=======
-    yield AuthedServiceContext(credentials=verify_key, server=worker)
 
 
-@pytest.fixture
+@pytest.fixture()
 def request_service(document_store: DocumentStore):
-    yield RequestService(store=document_store)
->>>>>>> 5b717735
+    return RequestService(store=document_store)