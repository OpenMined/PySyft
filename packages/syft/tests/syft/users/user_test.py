--- conflicted
+++ resolved
@@ -67,33 +67,18 @@
     return result
 
 
-<<<<<<< HEAD
 @pytest.fixture()
-def guest_client(worker) -> DomainClient:
-    return get_mock_client(worker.root_client, ServiceRole.GUEST)
-
-
-@pytest.fixture()
-def ds_client(worker) -> DomainClient:
-    return get_mock_client(worker.root_client, ServiceRole.DATA_SCIENTIST)
-
-
-@pytest.fixture()
-def do_client(worker) -> DomainClient:
-=======
-@pytest.fixture
 def guest_client(worker) -> DatasiteClient:
     return get_mock_client(worker.root_client, ServiceRole.GUEST)
 
 
-@pytest.fixture
+@pytest.fixture()
 def ds_client(worker) -> DatasiteClient:
     return get_mock_client(worker.root_client, ServiceRole.DATA_SCIENTIST)
 
 
-@pytest.fixture
+@pytest.fixture()
 def do_client(worker) -> DatasiteClient:
->>>>>>> 38801e3c
     return get_mock_client(worker.root_client, ServiceRole.DATA_OWNER)
 
 
