# stdlib
import uuid

# third party
from faker import Faker
import numpy as np
import pytest

# syft absolute
import syft as sy
from syft.client.datasite_client import DatasiteClient
from syft.server.worker import Worker
from syft.service.action.action_object import ActionObject
from syft.service.request.request import Request
from syft.service.request.request import UserCodeStatusChange
from syft.service.response import SyftError
from syft.service.response import SyftSuccess
from syft.service.user.user import User
from syft.service.user.user_roles import ServiceRole
from syft.types.errors import SyftException

# relative
from .user_test import ds_client as ds_client_fixture

ds_client = ds_client_fixture  # work around some ruff quirks


@sy.syft_function(
    input_policy=sy.ExactMatch(), output_policy=sy.SingleExecutionExactOutput()
)
def mock_syft_func():
    return 1


@sy.syft_function(
    input_policy=sy.ExactMatch(), output_policy=sy.SingleExecutionExactOutput()
)
def mock_syft_func_2():
    return 1


def test_repr_markdown_not_throwing_error(guest_client: DatasiteClient) -> None:
    guest_client.code.submit(mock_syft_func)
    result = guest_client.code.get_by_service_func_name("mock_syft_func")
    assert len(result) == 1
    assert result[0]._repr_markdown_()


@pytest.mark.parametrize("delete_original_admin", [False, True])
def test_new_admin_can_list_user_code(
    worker: Worker,
    ds_client: DatasiteClient,
    faker: Faker,
    delete_original_admin: bool,
) -> None:
    root_client = worker.root_client

    project = sy.Project(name="", members=[ds_client])
    project.create_code_request(mock_syft_func, ds_client)

    email = faker.email()
    pw = uuid.uuid4().hex
    root_client.register(
        name=faker.name(), email=email, password=pw, password_verify=pw
    )

    admin = root_client.login(email=email, password=pw)

    root_client.api.services.user.update(uid=admin.account.id, role=ServiceRole.ADMIN)

    if delete_original_admin:
        res = root_client.api.services.user.delete(root_client.account.id)
        assert not isinstance(res, SyftError)

    user_code_stash = worker.get_service("usercodeservice").stash
    user_code = user_code_stash.get_all(user_code_stash.store.root_verify_key).ok()

    assert len(user_code) == len(admin.code.get_all())
    assert {c.id for c in user_code} == {c.id for c in admin.code}


def test_user_code(worker) -> None:
    root_datasite_client = worker.root_client
    root_datasite_client.register(
        name="data-scientist",
        email="test_user@openmined.org",
        password="0000",
        password_verify="0000",
    )
    guest_client = root_datasite_client.login(
        email="test_user@openmined.org",
        password="0000",
    )

    users = root_datasite_client.users.get_all()
    users[-1].allow_mock_execution()

    guest_client.api.services.code.request_code_execution(mock_syft_func)

    root_datasite_client = worker.root_client
    message = root_datasite_client.notifications[-1]
    request = message.link
    user_code = request.changes[0].code
    result = user_code.run()
    request.approve()

    result = guest_client.api.services.code.mock_syft_func()
    assert isinstance(result, ActionObject)

    real_result = result.get()
    assert isinstance(real_result, int)

    # Validate that the result is cached
    for _ in range(10):
        multi_call_res = guest_client.api.services.code.mock_syft_func()
        assert isinstance(result, ActionObject)
        assert multi_call_res.get() == result.get()


def test_duplicated_user_code(worker) -> None:
    worker.root_client.register(
        name="Jane Doe",
        email="jane@caltech.edu",
        password="abc123",
        password_verify="abc123",
        institution="Caltech",
        website="https://www.caltech.edu/",
    )
    ds_client = worker.root_client.login(
        email="jane@caltech.edu",
        password="abc123",
    )

    # mock_syft_func()
    result = ds_client.api.services.code.request_code_execution(mock_syft_func)
    assert isinstance(result, Request)
    assert len(ds_client.code.get_all()) == 1

    # request the exact same code should return an error
    with pytest.raises(SyftException):
        result = ds_client.api.services.code.request_code_execution(mock_syft_func)

    assert len(ds_client.code.get_all()) == 1

    # request the a different function name but same content will also succeed
    # flaky if not blocking
    mock_syft_func_2(syft_no_server=True)
    result = ds_client.api.services.code.request_code_execution(mock_syft_func_2)
    assert isinstance(result, Request)
    assert len(ds_client.code.get_all()) == 2

    code_history = ds_client.code_history
    assert code_history.code_versions, "No code version found."

    code_histories = worker.root_client.code_histories
    user_code_history = code_histories[ds_client.logged_in_user]
    assert not isinstance(code_histories, SyftError)
    assert not isinstance(user_code_history, SyftError)
    assert user_code_history.code_versions, "No code version found."
    assert user_code_history.mock_syft_func.user_code_history[0].status is not None
    assert user_code_history.mock_syft_func[0]._repr_markdown_(), "repr markdown failed"

    result = user_code_history.mock_syft_func_2[0]()
    assert result.get() == 1


def random_hash() -> str:
    return uuid.uuid4().hex[:16]


def test_scientist_can_list_code_assets(worker: sy.Worker, faker: Faker) -> None:
    asset_name = random_hash()
    asset = sy.Asset(
        name=asset_name, data=np.array([1, 2, 3]), mock=sy.ActionObject.empty()
    )
    dataset_name = random_hash()
    dataset = sy.Dataset(name=dataset_name, asset_list=[asset])

    root_client = worker.root_client

    password = random_hash()
    credentials = {
        "name": faker.name(),
        "email": faker.email(),
        "password": password,
        "password_verify": password,
    }

    root_client.register(**credentials)

    guest_client = root_client.guest()
    credentials.pop("name")
    guest_client = guest_client.login(**credentials)

    root_client.upload_dataset(dataset=dataset)

    asset_input = root_client.datasets.search(name=dataset_name)[0].asset_list[0]

    @sy.syft_function_single_use(asset=asset_input)
    def func(asset):
        return 0

    request = guest_client.code.request_code_execution(func)
    assert not isinstance(request, sy.SyftError)

    status_change = next(
        c for c in request.changes if (isinstance(c, UserCodeStatusChange))
    )

    assert status_change.code.assets[0].model_dump(
        mode="json"
    ) == asset_input.model_dump(mode="json")


@sy.syft_function()
def mock_inner_func():
    return 1


@sy.syft_function(
    input_policy=sy.ExactMatch(), output_policy=sy.SingleExecutionExactOutput()
)
def mock_outer_func(datasite):
    job = datasite.launch_job(mock_inner_func)
    return job


def test_nested_requests(worker, guest_client: User):
    guest_client.api.services.code.submit(mock_inner_func)
    guest_client.api.services.code.request_code_execution(mock_outer_func)

    root_datasite_client = worker.root_client
    request = root_datasite_client.requests[-1]

    root_datasite_client.api.services.request.apply(request.id)
    request = root_datasite_client.requests[-1]

    codes = root_datasite_client.code
    inner = codes[0] if codes[0].service_func_name == "mock_inner_func" else codes[1]
    outer = codes[0] if codes[0].service_func_name == "mock_outer_func" else codes[1]
    assert list(request.code.nested_codes.keys()) == ["mock_inner_func"]
    (linked_obj, server) = request.code.nested_codes["mock_inner_func"]
    assert server == {}
    resolved = root_datasite_client.api.services.notifications.resolve_object(
        linked_obj
    )
    assert resolved.id == inner.id
    assert outer.status.approved
    assert not inner.status.approved


def test_user_code_mock_execution(worker) -> None:
    # Setup
    root_datasite_client = worker.root_client

    # TODO guest_client fixture is not in root_datasite_client.users
    root_datasite_client.register(
        name="data-scientist",
        email="test_user@openmined.org",
        password="0000",
        password_verify="0000",
    )
    ds_client = root_datasite_client.login(
        email="test_user@openmined.org",
        password="0000",
    )

    dataset = sy.Dataset(
        name="my-dataset",
        asset_list=[
            sy.Asset(
                name="numpy-data",
                data=np.array([0, 1, 2, 3, 4]),
                mock=np.array([5, 6, 7, 8, 9]),
            )
        ],
    )

    root_datasite_client.upload_dataset(dataset)

    # DS requests code execution
    data = ds_client.datasets[0].assets[0]

    @sy.syft_function_single_use(data=data)
    def compute_mean(data):
        return data.mean()

    ds_client.api.services.code.request_code_execution(compute_mean)

    # Guest attempts to set own permissions
    guest_user = ds_client.users.get_current_user()
    with pytest.raises(SyftException) as exc:
        guest_user.allow_mock_execution()

    assert "You are not permitted to perform this action." in exc.value.public_message

    # Mock execution fails, no permissions
    with pytest.raises(SyftException) as exc:
        result = ds_client.api.services.code.compute_mean(data=data.mock)

    assert (
        "You do not have the permissions for mock execution" in exc.value.public_message
    )

    # DO grants permissions
    users = root_datasite_client.users.get_all()
    guest_user = [u for u in users if u.id == guest_user.id][0]
    guest_user.allow_mock_execution()

    # Mock execution succeeds
    result = ds_client.api.services.code.compute_mean(data=data.mock).get()
    assert isinstance(result, float)


def test_mock_multiple_arguments(worker) -> None:
    # Setup
    root_datasite_client = worker.root_client

    root_datasite_client.register(
        name="data-scientist",
        email="test_user@openmined.org",
        password="0000",
        password_verify="0000",
    )
    ds_client = root_datasite_client.login(
        email="test_user@openmined.org",
        password="0000",
    )

    dataset = sy.Dataset(
        name="my-dataset",
        asset_list=[
            sy.Asset(
                name="numpy-data",
                data=np.array([0, 1, 2, 3, 4]),
                mock=np.array([5, 6, 7, 8, 9]),
            )
        ],
    )

    root_datasite_client.upload_dataset(dataset)
    users = root_datasite_client.users.get_all()
    users[-1].allow_mock_execution()

    # DS requests code execution
    data = ds_client.datasets[0].assets[0]

    @sy.syft_function_single_use(data1=data, data2=data)
    def compute_sum(data1, data2):
        return data1 + data2

    ds_client.api.services.code.request_code_execution(compute_sum)
    root_datasite_client.requests[-1].approve()

    # Mock execution succeeds, result not cached
    result = ds_client.api.services.code.compute_sum(data1=1, data2=1)
    assert result.get() == 2

    # Mixed execution fails on input policy
    with pytest.raises(SyftException) as exc:
        ds_client.api.services.code.compute_sum(data1=1, data2=data)

    assert exc.type is SyftException
    assert "not in allowed inputs" in exc.value.public_message

    # Real execution succeeds
    result = ds_client.api.services.code.compute_sum(data1=data, data2=data)

    # Mixed execution fails, no result from cache
    with pytest.raises(SyftException):
        result = ds_client.api.services.code.compute_sum(data1=1, data2=data)


def test_mock_no_arguments(worker) -> None:
    root_datasite_client = worker.root_client

    root_datasite_client.register(
        name="data-scientist",
        email="test_user@openmined.org",
        password="0000",
        password_verify="0000",
    )
    ds_client = root_datasite_client.login(
        email="test_user@openmined.org",
        password="0000",
    )

    users = root_datasite_client.users.get_all()

    @sy.syft_function_single_use()
    def compute_sum():
        return 1

    ds_client.api.services.code.request_code_execution(compute_sum)

    # not approved, no mock execution
    with pytest.raises(SyftException):
        ds_client.api.services.code.compute_sum()

    # not approved, mock execution
    users[-1].allow_mock_execution()
    result = ds_client.api.services.code.compute_sum()
    assert result, result
    assert result == 1

    # approved, no mock execution
    users[-1].allow_mock_execution(allow=False)
    message = root_datasite_client.notifications[-1]
    request = message.link
    user_code = request.changes[0].code
    result = user_code.run()
    request.approve()

    result = ds_client.api.services.code.compute_sum()
    # remove once we fix syft_action_saved_to_blob_store variable
    result = result.get()
    # uncomment once we fix syft_action_saved_to_blob_store
    # assert not isinstance(result.syft_action_data_cache, ActionDataEmpty)
    assert result == 1


def test_submit_invalid_name(worker) -> None:
    client = worker.root_client

    @sy.syft_function_single_use()
    def valid_name():
        pass

    res = client.code.submit(valid_name)
    assert isinstance(res, SyftSuccess)

    # reserved name
    with pytest.raises(SyftException):

        @sy.syft_function_single_use()
        def get_all():
            pass

    # no anonymous
    with pytest.raises(SyftException):

        @sy.syft_function_single_use()
        def _():
            pass

    # overwrite valid function name before submit, fail on serde
    @sy.syft_function_single_use()
    def valid_name_2():
        pass

    valid_name_2.func_name = "get_all"

    with pytest.raises(SyftException):
        client.code.submit(valid_name_2)


def test_submit_code_with_global_var(guest_client: DatasiteClient) -> None:
<<<<<<< HEAD
    @sy.syft_function(
        input_policy=sy.ExactMatch(), output_policy=sy.SingleExecutionExactOutput()
    )
    def mock_syft_func_with_global():
        global x  # noqa: PLW0602
        return x
=======
    with pytest.raises(SyftException) as exc:
>>>>>>> 72f2580e

        @sy.syft_function(
            input_policy=sy.ExactMatch(), output_policy=sy.SingleExecutionExactOutput()
        )
        def mock_syft_func_with_global():
            global x
            return x

<<<<<<< HEAD
    @sy.syft_function_single_use()
    def mock_syft_func_single_use_with_global():
        global x  # noqa: PLW0602
        return x
=======
    assert "Your code contains (a) global variable(s)" in exc.value.public_message

    with pytest.raises(SyftException) as exc:
>>>>>>> 72f2580e

        @sy.syft_function_single_use()
        def mock_syft_func_single_use_with_global():
            global x
            return x

    assert "Your code contains (a) global variable(s)" in exc.value.public_message


def test_request_existing_usercodesubmit(worker) -> None:
    root_datasite_client = worker.root_client

    root_datasite_client.register(
        name="data-scientist",
        email="test_user@openmined.org",
        password="0000",
        password_verify="0000",
    )
    ds_client = root_datasite_client.login(
        email="test_user@openmined.org",
        password="0000",
    )

    @sy.syft_function_single_use()
    def my_func():
        return 42

    res_submit = ds_client.api.services.code.submit(my_func)
    assert isinstance(res_submit, SyftSuccess)
    res_request = ds_client.api.services.code.request_code_execution(my_func)
    assert isinstance(res_request, Request)

    # Second request fails, cannot have multiple requests for the same code
    with pytest.raises(SyftException):
        res_request = ds_client.api.services.code.request_code_execution(my_func)

    assert len(ds_client.code.get_all()) == 1
    assert len(ds_client.requests.get_all()) == 1


def test_request_existing_usercode(worker) -> None:
    root_datasite_client = worker.root_client

    root_datasite_client.register(
        name="data-scientist",
        email="test_user@openmined.org",
        password="0000",
        password_verify="0000",
    )
    ds_client = root_datasite_client.login(
        email="test_user@openmined.org",
        password="0000",
    )

    @sy.syft_function_single_use()
    def my_func():
        return 42

    res_submit = ds_client.api.services.code.submit(my_func)
    assert isinstance(res_submit, SyftSuccess)

    code = ds_client.code.get_all()[0]
    res_request = ds_client.api.services.code.request_code_execution(my_func)
    assert isinstance(res_request, Request)

    # Second request fails, cannot have multiple requests for the same code
    with pytest.raises(SyftException):
        res_request = ds_client.api.services.code.request_code_execution(code)

    assert len(ds_client.code.get_all()) == 1
    assert len(ds_client.requests.get_all()) == 1


def test_submit_existing_code_different_user(worker):
    root_datasite_client = worker.root_client

    root_datasite_client.register(
        name="data-scientist",
        email="test_user@openmined.org",
        password="0000",
        password_verify="0000",
    )
    ds_client_1 = root_datasite_client.login(
        email="test_user@openmined.org",
        password="0000",
    )

    root_datasite_client.register(
        name="data-scientist-2",
        email="test_user_2@openmined.org",
        password="0000",
        password_verify="0000",
    )
    ds_client_2 = root_datasite_client.login(
        email="test_user_2@openmined.org",
        password="0000",
    )

    @sy.syft_function_single_use()
    def my_func():
        return 42

    res_submit = ds_client_1.api.services.code.submit(my_func)
    assert isinstance(res_submit, SyftSuccess)

    with pytest.raises(SyftException) as exc:
        ds_client_1.api.services.code.submit(my_func)

    assert "already exists" in exc.value.public_message

    # Resubmit with different user
    res_submit = ds_client_2.api.services.code.submit(my_func)
    assert isinstance(res_submit, SyftSuccess)

    with pytest.raises(SyftException) as exc:
        ds_client_2.api.services.code.submit(my_func)

    assert "already exists" in exc.value.public_message

    assert len(ds_client_1.code.get_all()) == 1
    assert len(ds_client_2.code.get_all()) == 1
    assert len(root_datasite_client.code.get_all()) == 2<|MERGE_RESOLUTION|>--- conflicted
+++ resolved
@@ -455,16 +455,7 @@
 
 
 def test_submit_code_with_global_var(guest_client: DatasiteClient) -> None:
-<<<<<<< HEAD
-    @sy.syft_function(
-        input_policy=sy.ExactMatch(), output_policy=sy.SingleExecutionExactOutput()
-    )
-    def mock_syft_func_with_global():
-        global x  # noqa: PLW0602
-        return x
-=======
-    with pytest.raises(SyftException) as exc:
->>>>>>> 72f2580e
+    with pytest.raises(SyftException) as exc:
 
         @sy.syft_function(
             input_policy=sy.ExactMatch(), output_policy=sy.SingleExecutionExactOutput()
@@ -473,16 +464,9 @@
             global x
             return x
 
-<<<<<<< HEAD
-    @sy.syft_function_single_use()
-    def mock_syft_func_single_use_with_global():
-        global x  # noqa: PLW0602
-        return x
-=======
     assert "Your code contains (a) global variable(s)" in exc.value.public_message
 
     with pytest.raises(SyftException) as exc:
->>>>>>> 72f2580e
 
         @sy.syft_function_single_use()
         def mock_syft_func_single_use_with_global():
