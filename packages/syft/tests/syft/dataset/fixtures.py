# third party
import numpy as np
import pytest

# syft absolute
from syft.service.dataset.dataset import Asset
from syft.service.dataset.dataset import Contributor
from syft.service.dataset.dataset import CreateAsset
from syft.service.dataset.dataset import Dataset
from syft.service.dataset.dataset import DatasetUpdate
from syft.service.dataset.dataset_stash import DatasetStash
from syft.service.user.roles import Roles
from syft.types.transforms import TransformContext
from syft.types.uid import UID


def create_asset() -> CreateAsset:
    return CreateAsset(
        name="mock_asset",
        description="essential obj",
        data=np.array([0, 1, 2, 3, 4]),
        mock=np.array([0, 1, 1, 1, 1]),
        mock_is_real=False,
    )


@pytest.fixture()
def mock_dataset_stash(document_store) -> DatasetStash:
    return DatasetStash(store=document_store)


<<<<<<< HEAD
@pytest.fixture()
def mock_asset(worker, root_domain_client) -> Asset:
=======
@pytest.fixture
def mock_asset(worker, root_datasite_client) -> Asset:
>>>>>>> 38801e3c
    # sometimes the access rights for client are overwritten
    # so we need to assing the root_client manually
    uploader = Contributor(
        role=str(Roles.UPLOADER),
        name="test",
        email="test@test.org",
    )
    create_asset = CreateAsset(
        name="mock_asset",
        description="essential obj",
        data=np.array([0, 1, 2, 3, 4]),
        mock=np.array([0, 1, 1, 1, 1]),
        mock_is_real=False,
        server_uid=worker.id,
        uploader=uploader,
        contributors=[uploader],
        syft_server_location=worker.id,
        syft_client_verify_key=root_datasite_client.credentials.verify_key,
    )
    server_transform_context = TransformContext(
        server=worker,
        credentials=root_datasite_client.credentials.verify_key,
        obj=create_asset,
    )
<<<<<<< HEAD
    mock_asset = create_asset.to(Asset, context=node_transform_context)
    return mock_asset
=======
    mock_asset = create_asset.to(Asset, context=server_transform_context)
    yield mock_asset
>>>>>>> 38801e3c


@pytest.fixture()
def mock_dataset(root_verify_key, mock_dataset_stash, mock_asset) -> Dataset:
    uploader = Contributor(
        role=str(Roles.UPLOADER),
        name="test",
        email="test@test.org",
    )
    mock_dataset = Dataset(
        id=UID(), name="test_dataset", uploader=uploader, contributors=[uploader]
    )
    mock_dataset.asset_list.append(mock_asset)
    result = mock_dataset_stash.partition.set(root_verify_key, mock_dataset)
    mock_dataset = result.ok()
    return mock_dataset


@pytest.fixture()
def mock_dataset_update(mock_dataset):
    return DatasetUpdate()<|MERGE_RESOLUTION|>--- conflicted
+++ resolved
@@ -29,13 +29,8 @@
     return DatasetStash(store=document_store)
 
 
-<<<<<<< HEAD
 @pytest.fixture()
-def mock_asset(worker, root_domain_client) -> Asset:
-=======
-@pytest.fixture
 def mock_asset(worker, root_datasite_client) -> Asset:
->>>>>>> 38801e3c
     # sometimes the access rights for client are overwritten
     # so we need to assing the root_client manually
     uploader = Contributor(
@@ -60,13 +55,9 @@
         credentials=root_datasite_client.credentials.verify_key,
         obj=create_asset,
     )
-<<<<<<< HEAD
-    mock_asset = create_asset.to(Asset, context=node_transform_context)
+
+    mock_asset = create_asset.to(Asset, context=server_transform_context)
     return mock_asset
-=======
-    mock_asset = create_asset.to(Asset, context=server_transform_context)
-    yield mock_asset
->>>>>>> 38801e3c
 
 
 @pytest.fixture()
