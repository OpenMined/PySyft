--- conflicted
+++ resolved
@@ -291,19 +291,11 @@
     root_datasite_client = worker.root_client
     res = root_datasite_client.upload_dataset(dataset)
     assert isinstance(res, SyftSuccess)
-<<<<<<< HEAD
-    assert len(root_domain_client.api.services.dataset.get_all()) == 1
-    assert type(root_domain_client.datasets[0].assets[0].data) is type(
-        different_data_types
-    )
-    assert type(root_domain_client.datasets[0].assets[0].mock) is type(
-=======
     assert len(root_datasite_client.api.services.dataset.get_all()) == 1
     assert type(root_datasite_client.datasets[0].assets[0].data) == type(
         different_data_types
     )
     assert type(root_datasite_client.datasets[0].assets[0].mock) == type(
->>>>>>> 38801e3c
         different_data_types
     )
 
