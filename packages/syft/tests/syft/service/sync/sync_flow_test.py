--- conflicted
+++ resolved
@@ -247,42 +247,6 @@
     high_worker.cleanup()
 
 
-<<<<<<< HEAD
-def test_diff_state(low_worker, high_worker):
-    low_client = low_worker.root_client
-    client_low_ds = low_worker.guest_client
-    high_client = high_worker.root_client
-
-    @sy.syft_function_single_use()
-    def compute() -> int:
-        return 42
-
-    _ = client_low_ds.code.request_code_execution(compute)
-
-    diff_state = compare_clients(low_client, high_client)
-    low_items_to_sync, high_items_to_sync = resolve(
-        diff_state, decision="low", share_private_objects=True
-    )
-
-    assert not diff_state.is_same
-    assert not low_items_to_sync.is_empty
-    assert not high_items_to_sync.is_empty
-
-    low_client.apply_state(low_items_to_sync)
-    high_client.apply_state(high_items_to_sync)
-
-    diff_state = compare_clients(low_client, high_client)
-    low_items_to_sync, high_items_to_sync = resolve(
-        diff_state, decision="low", share_private_objects=True
-    )
-
-    assert diff_state.is_same
-    assert low_items_to_sync.is_empty
-    assert high_items_to_sync.is_empty
-
-
-=======
->>>>>>> 6db33862
 def test_forget_usercode(low_worker, high_worker):
     low_client = low_worker.root_client
     client_low_ds = low_worker.guest_client
