# stdlib
import gc

# third party
import pytest
import torch as th

# syft absolute
import syft as sy

# MADHAVA: this needs fixing

<<<<<<< HEAD
# MADHAVA: this needs fixing
=======

>>>>>>> 7049ca01
@pytest.mark.xfail
@pytest.mark.parametrize("apache_arrow_backend", [True, False])
def test_parameter_vm_remote_operation(
    apache_arrow_backend: bool, node: sy.VirtualMachine, client: sy.VirtualMachineClient
) -> None:
    sy.flags.APACHE_ARROW_SERDE = apache_arrow_backend
    x = th.nn.Parameter(th.randn(3, 3))

    xp = x.send(client, pointable=False)

    y = xp + xp

    assert len(node.store.values()) == 2

    y.get()

    assert len(node.store.values()) == 1

    del xp

    gc.collect()

    assert len(node.store.values()) == 0


# MADHAVA: this needs fixing
@pytest.mark.xfail
<<<<<<< HEAD
@pytest.mark.parametrize("apache_arrow_backend", [True, False])
=======
@pytest.mark.parametrize("apache_arrow_backend", [False, True])
>>>>>>> 7049ca01
def test_get_copy(
    apache_arrow_backend: bool, node: sy.VirtualMachine, client: sy.VirtualMachineClient
) -> None:
    sy.flags.APACHE_ARROW_SERDE = apache_arrow_backend
    x = th.nn.Parameter(th.randn(3, 3))

    xp = x.send(client, pointable=False)

    y = xp + xp

    assert len(node.store.values()) == 2

    y.get_copy()

    # no deletion of the object
    assert len(node.store.values()) == 2

    del xp
    gc.collect()

    assert len(node.store.values()) == 1


@pytest.mark.parametrize("apache_arrow_backend", [True, False])
def test_parameter_serde(apache_arrow_backend: bool) -> None:
    sy.flags.APACHE_ARROW_SERDE = apache_arrow_backend
    param = th.nn.parameter.Parameter(th.tensor([1.0, 2, 3]), requires_grad=True)
    # Setting grad manually to check it is passed through serialization
    param.grad = th.randn_like(param)

    blob = sy.serialize(param)

    param2 = sy.deserialize(blob=blob)

    assert (param == param2).all()
    assert (param2.grad == param2.grad).all()
    assert param2.requires_grad == param2.requires_grad


@pytest.mark.parametrize("apache_arrow_backend", [True, False])
def test_linear_grad_serde(apache_arrow_backend: bool) -> None:
    sy.flags.APACHE_ARROW_SERDE = apache_arrow_backend

    # Parameter is created inside Linear module
    linear = th.nn.Linear(5, 1)
    param = linear.weight

    # we dont have auto generated IDs anymore
    # assert hasattr(param, "id")

    # TODO: fix backward is failing
    # Induce grads on linear weights
    # out = linear(th.randn(5, 5))
    # out.backward()
    # assert param.grad is not None

    blob = sy.serialize(param)

    param2 = sy.deserialize(blob=blob)

    assert (param == param2).all()
    # assert param == param2
    # assert (param2.grad == param2.grad).all()
    assert param2.requires_grad == param2.requires_grad<|MERGE_RESOLUTION|>--- conflicted
+++ resolved
@@ -9,12 +9,6 @@
 import syft as sy
 
 # MADHAVA: this needs fixing
-
-<<<<<<< HEAD
-# MADHAVA: this needs fixing
-=======
-
->>>>>>> 7049ca01
 @pytest.mark.xfail
 @pytest.mark.parametrize("apache_arrow_backend", [True, False])
 def test_parameter_vm_remote_operation(
@@ -42,11 +36,7 @@
 
 # MADHAVA: this needs fixing
 @pytest.mark.xfail
-<<<<<<< HEAD
 @pytest.mark.parametrize("apache_arrow_backend", [True, False])
-=======
-@pytest.mark.parametrize("apache_arrow_backend", [False, True])
->>>>>>> 7049ca01
 def test_get_copy(
     apache_arrow_backend: bool, node: sy.VirtualMachine, client: sy.VirtualMachineClient
 ) -> None:
