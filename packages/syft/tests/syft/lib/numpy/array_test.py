--- conflicted
+++ resolved
@@ -8,12 +8,8 @@
 # syft absolute
 import syft as sy
 from syft.experimental_flags import flags
-<<<<<<< HEAD
-from syft.lib.numpy.array import SUPPORTED_BOOL_TYPES
-from syft.lib.numpy.array import SUPPORTED_DTYPES
-from syft.lib.numpy.array import SUPPORTED_FLOAT_TYPES
-from syft.lib.numpy.array import SUPPORTED_INT_TYPES
-
+
+np = pytest.importorskip("numpy")
 sy.load("numpy")
 
 
@@ -21,20 +17,6 @@
 @pytest.mark.parametrize("arrow_backend", [False, True])
 def test_remote_numpy_array(
     arrow_backend: str, root_client: sy.VirtualMachineClient
-) -> None:
-    flags.APACHE_ARROW_TENSOR_SERDE = arrow_backend
-
-    test_arrays: List[np.ndarray] = []
-=======
-
-np = pytest.importorskip("numpy")
-sy.load("numpy")
-
-
-@pytest.mark.vendor(lib="numpy")
-@pytest.mark.parametrize("arrow_backend", [False, True])
-def test_remote_numpy_array(
-    root_client: sy.VirtualMachineClient, arrow_backend: str
 ) -> None:
     flags.APACHE_ARROW_TENSOR_SERDE = arrow_backend
     # syft absolute
@@ -44,7 +26,6 @@
     from syft.lib.numpy.array import SUPPORTED_INT_TYPES
 
     test_arrays: List[np.ndarray] = []  # type: ignore
->>>>>>> 22ce6450
     for dtype in SUPPORTED_DTYPES:
 
         # test their bounds
@@ -80,11 +61,7 @@
 # Attributes test
 @pytest.mark.vendor(lib="numpy")
 @pytest.mark.parametrize("arrow_backend", [False, True])
-<<<<<<< HEAD
 def test_shape(arrow_backend: bool, root_client: sy.VirtualMachineClient) -> None:
-=======
-def test_shape(root_client: sy.VirtualMachineClient, arrow_backend: bool) -> None:
->>>>>>> 22ce6450
     flags.APACHE_ARROW_TENSOR_SERDE = arrow_backend
 
     x = np.array([1, 2, 3, 4])
@@ -98,11 +75,7 @@
 
 @pytest.mark.vendor(lib="numpy")
 @pytest.mark.parametrize("arrow_backend", [False, True])
-<<<<<<< HEAD
 def test_strides(arrow_backend: bool, root_client: sy.VirtualMachineClient) -> None:
-=======
-def test_strides(root_client: sy.VirtualMachineClient, arrow_backend: bool) -> None:
->>>>>>> 22ce6450
     flags.APACHE_ARROW_TENSOR_SERDE = arrow_backend
 
     x = np.array([[0, 1, 2, 3, 4], [5, 6, 7, 8, 9]], dtype=np.int32)
@@ -116,11 +89,7 @@
 
 @pytest.mark.vendor(lib="numpy")
 @pytest.mark.parametrize("arrow_backend", [False, True])
-<<<<<<< HEAD
 def test_ndim(arrow_backend: bool, root_client: sy.VirtualMachineClient) -> None:
-=======
-def test_ndim(root_client: sy.VirtualMachineClient, arrow_backend: bool) -> None:
->>>>>>> 22ce6450
     flags.APACHE_ARROW_TENSOR_SERDE = arrow_backend
 
     x = np.zeros((2, 3, 4))
@@ -134,11 +103,7 @@
 
 @pytest.mark.vendor(lib="numpy")
 @pytest.mark.parametrize("arrow_backend", [False, True])
-<<<<<<< HEAD
 def test_size(arrow_backend: bool, root_client: sy.VirtualMachineClient) -> None:
-=======
-def test_size(root_client: sy.VirtualMachineClient, arrow_backend: bool) -> None:
->>>>>>> 22ce6450
     flags.APACHE_ARROW_TENSOR_SERDE = arrow_backend
 
     x = np.zeros((3, 5, 2))
@@ -152,11 +117,7 @@
 
 @pytest.mark.vendor(lib="numpy")
 @pytest.mark.parametrize("arrow_backend", [False, True])
-<<<<<<< HEAD
 def test_itemsize(arrow_backend: bool, root_client: sy.VirtualMachineClient) -> None:
-=======
-def test_itemsize(root_client: sy.VirtualMachineClient, arrow_backend: bool) -> None:
->>>>>>> 22ce6450
     flags.APACHE_ARROW_TENSOR_SERDE = arrow_backend
 
     x = np.array([1, 2, 3], dtype=np.float64)
@@ -170,11 +131,7 @@
 
 @pytest.mark.vendor(lib="numpy")
 @pytest.mark.parametrize("arrow_backend", [False, True])
-<<<<<<< HEAD
 def test_nbytes(arrow_backend: bool, root_client: sy.VirtualMachineClient) -> None:
-=======
-def test_nbytes(root_client: sy.VirtualMachineClient, arrow_backend: bool) -> None:
->>>>>>> 22ce6450
     flags.APACHE_ARROW_TENSOR_SERDE = arrow_backend
 
     x = np.zeros((3, 5, 2))
@@ -188,11 +145,7 @@
 
 @pytest.mark.vendor(lib="numpy")
 @pytest.mark.parametrize("arrow_backend", [False, True])
-<<<<<<< HEAD
 def test_transpose(arrow_backend: bool, root_client: sy.VirtualMachineClient) -> None:
-=======
-def test_transpose(root_client: sy.VirtualMachineClient, arrow_backend: bool) -> None:
->>>>>>> 22ce6450
     flags.APACHE_ARROW_TENSOR_SERDE = arrow_backend
 
     x = np.array([1, 2, 3])
@@ -206,11 +159,7 @@
 
 @pytest.mark.vendor(lib="numpy")
 @pytest.mark.parametrize("arrow_backend", [False, True])
-<<<<<<< HEAD
 def test_item(arrow_backend: bool, root_client: sy.VirtualMachineClient) -> None:
-=======
-def test_item(root_client: sy.VirtualMachineClient, arrow_backend: bool) -> None:
->>>>>>> 22ce6450
     flags.APACHE_ARROW_TENSOR_SERDE = arrow_backend
 
     x = np.array([6, 8, 4, 7])
@@ -224,11 +173,7 @@
 
 @pytest.mark.vendor(lib="numpy")
 @pytest.mark.parametrize("arrow_backend", [False, True])
-<<<<<<< HEAD
 def test_byteswap(arrow_backend: bool, root_client: sy.VirtualMachineClient) -> None:
-=======
-def test_byteswap(root_client: sy.VirtualMachineClient, arrow_backend: bool) -> None:
->>>>>>> 22ce6450
     flags.APACHE_ARROW_TENSOR_SERDE = arrow_backend
 
     x = np.array([1, 256, 8755], dtype=np.int16)
@@ -243,11 +188,7 @@
 
 @pytest.mark.vendor(lib="numpy")
 @pytest.mark.parametrize("arrow_backend", [False, True])
-<<<<<<< HEAD
 def test_copy(arrow_backend: bool, root_client: sy.VirtualMachineClient) -> None:
-=======
-def test_copy(root_client: sy.VirtualMachineClient, arrow_backend: bool) -> None:
->>>>>>> 22ce6450
     flags.APACHE_ARROW_TENSOR_SERDE = arrow_backend
 
     x = np.array([1, 2, 3])
@@ -262,11 +203,7 @@
 
 @pytest.mark.vendor(lib="numpy")
 @pytest.mark.parametrize("arrow_backend", [False, True])
-<<<<<<< HEAD
 def test_view(arrow_backend: bool, root_client: sy.VirtualMachineClient) -> None:
-=======
-def test_view(root_client: sy.VirtualMachineClient, arrow_backend: bool) -> None:
->>>>>>> 22ce6450
     flags.APACHE_ARROW_TENSOR_SERDE = arrow_backend
 
     x = np.array([(1, 2, 3)])
