# stdlib
from typing import List

# third party
import pytest

# syft absolute
import syft as sy
from syft.experimental_flags import flags

np = pytest.importorskip("numpy")
sy.load("numpy")


@pytest.mark.vendor(lib="numpy")
@pytest.mark.parametrize("arrow_backend", [False, True])
def test_remote_numpy_array(
    root_client: sy.VirtualMachineClient, arrow_backend: str
) -> None:
    flags.APACHE_ARROW_TENSOR_SERDE = arrow_backend
    # syft absolute
    from syft.lib.numpy.array import SUPPORTED_BOOL_TYPES
    from syft.lib.numpy.array import SUPPORTED_DTYPES
    from syft.lib.numpy.array import SUPPORTED_FLOAT_TYPES
    from syft.lib.numpy.array import SUPPORTED_INT_TYPES

<<<<<<< HEAD
    # sy.load("numpy")
    flags.APACHE_ARROW_TENSOR_SERDE = arrow_backend

    test_arrays: List[np.ndarray] = []
=======
    test_arrays: List[np.ndarray] = []  # type: ignore
>>>>>>> 44621498
    for dtype in SUPPORTED_DTYPES:

        # test their bounds
        if dtype in SUPPORTED_BOOL_TYPES:
            if arrow_backend:
                continue
            lower = False
            upper = True
            mid = False
        elif dtype in SUPPORTED_INT_TYPES:
            bounds = np.iinfo(dtype)
            lower = bounds.min
            upper = bounds.max
            mid = upper + lower  # type: ignore
            if lower == 0:
                mid = round(mid / 2)  # type: ignore
        elif dtype in SUPPORTED_FLOAT_TYPES:
            bounds = np.finfo(dtype)
            lower = bounds.min
            upper = bounds.max
            mid = upper + lower  # type: ignore

        test_arrays.append(np.array([lower, mid, upper], dtype=dtype))

    for test_array in test_arrays:
        remote_array = test_array.send(root_client)
        received_array = remote_array.get()

        assert all(test_array == received_array)
        assert test_array.dtype == received_array.dtype


# Attributes test
@pytest.mark.vendor(lib="numpy")
@pytest.mark.parametrize("arrow_backend", [False, True])
<<<<<<< HEAD
def test_shape(arrow_backend: bool) -> None:

    # Don't share with other tests due to the _regenerate_numpy_serde that occurs with
    # flags.APACHE_ARROW_TENSOR_SERDE = arrow_backend
    vm = sy.VirtualMachine()
    root_client = vm.get_root_client()

    # third party
    import numpy as np

    # sy.load("numpy")
=======
def test_shape(root_client: sy.VirtualMachineClient, arrow_backend: bool) -> None:
>>>>>>> 44621498
    flags.APACHE_ARROW_TENSOR_SERDE = arrow_backend

    x = np.array([1, 2, 3, 4])
    x_ptr = x.send(root_client)
    shape_ptr = x_ptr.shape
    local_shape_val = x.shape
    shape_val = shape_ptr.get()
    assert shape_val == (4,)
    assert local_shape_val == shape_val


@pytest.mark.vendor(lib="numpy")
@pytest.mark.parametrize("arrow_backend", [False, True])
<<<<<<< HEAD
def test_strides(arrow_backend: bool) -> None:

    # Don't share with other tests due to the _regenerate_numpy_serde that occurs with
    # flags.APACHE_ARROW_TENSOR_SERDE = arrow_backend
    vm = sy.VirtualMachine()
    root_client = vm.get_root_client()

    # third party
    import numpy as np

    # sy.load("numpy")
=======
def test_strides(root_client: sy.VirtualMachineClient, arrow_backend: bool) -> None:
>>>>>>> 44621498
    flags.APACHE_ARROW_TENSOR_SERDE = arrow_backend

    x = np.array([[0, 1, 2, 3, 4], [5, 6, 7, 8, 9]], dtype=np.int32)
    x_ptr = x.send(root_client)
    strides_ptr = x_ptr.strides
    local_strides_val = x.strides
    strides_val = strides_ptr.get()
    assert strides_val == (20, 4)
    assert local_strides_val == strides_val


@pytest.mark.vendor(lib="numpy")
@pytest.mark.parametrize("arrow_backend", [False, True])
<<<<<<< HEAD
def test_ndim(arrow_backend: bool) -> None:

    # Don't share with other tests due to the _regenerate_numpy_serde that occurs with
    # flags.APACHE_ARROW_TENSOR_SERDE = arrow_backend
    vm = sy.VirtualMachine()
    root_client = vm.get_root_client()

    # third party
    import numpy as np

    # sy.load("numpy")
=======
def test_ndim(root_client: sy.VirtualMachineClient, arrow_backend: bool) -> None:
>>>>>>> 44621498
    flags.APACHE_ARROW_TENSOR_SERDE = arrow_backend

    x = np.zeros((2, 3, 4))
    x_ptr = x.send(root_client)
    ndim_ptr = x_ptr.ndim
    local_ndim_val = x.ndim
    ndim_val = ndim_ptr.get()
    assert ndim_val == 3
    assert local_ndim_val == ndim_val


@pytest.mark.vendor(lib="numpy")
@pytest.mark.parametrize("arrow_backend", [False, True])
<<<<<<< HEAD
def test_size(arrow_backend: bool) -> None:

    # Don't share with other tests due to the _regenerate_numpy_serde that occurs with
    # flags.APACHE_ARROW_TENSOR_SERDE = arrow_backend
    vm = sy.VirtualMachine()
    root_client = vm.get_root_client()

    # third party
    import numpy as np

    # sy.load("numpy")
=======
def test_size(root_client: sy.VirtualMachineClient, arrow_backend: bool) -> None:
>>>>>>> 44621498
    flags.APACHE_ARROW_TENSOR_SERDE = arrow_backend

    x = np.zeros((3, 5, 2))
    x_ptr = x.send(root_client)
    size_ptr = x_ptr.size
    local_size_val = x.size
    size_val = size_ptr.get()
    assert size_val == 30
    assert local_size_val == size_val


@pytest.mark.vendor(lib="numpy")
@pytest.mark.parametrize("arrow_backend", [False, True])
<<<<<<< HEAD
def test_itemsize(arrow_backend: bool) -> None:

    # Don't share with other tests due to the _regenerate_numpy_serde that occurs with
    # flags.APACHE_ARROW_TENSOR_SERDE = arrow_backend
    vm = sy.VirtualMachine()
    root_client = vm.get_root_client()

    # third party
    import numpy as np

    # sy.load("numpy")
=======
def test_itemsize(root_client: sy.VirtualMachineClient, arrow_backend: bool) -> None:
>>>>>>> 44621498
    flags.APACHE_ARROW_TENSOR_SERDE = arrow_backend

    x = np.array([1, 2, 3], dtype=np.float64)
    x_ptr = x.send(root_client)
    itemsize_ptr = x_ptr.itemsize
    local_itemsize_val = x.itemsize
    itemsize_val = itemsize_ptr.get()
    assert itemsize_val == 8
    assert local_itemsize_val == itemsize_val


@pytest.mark.vendor(lib="numpy")
@pytest.mark.parametrize("arrow_backend", [False, True])
<<<<<<< HEAD
def test_nbytes(arrow_backend: bool) -> None:

    # Don't share with other tests due to the _regenerate_numpy_serde that occurs with
    # flags.APACHE_ARROW_TENSOR_SERDE = arrow_backend
    vm = sy.VirtualMachine()
    root_client = vm.get_root_client()

    # third party
    import numpy as np

    # sy.load("numpy")
=======
def test_nbytes(root_client: sy.VirtualMachineClient, arrow_backend: bool) -> None:
>>>>>>> 44621498
    flags.APACHE_ARROW_TENSOR_SERDE = arrow_backend

    x = np.zeros((3, 5, 2))
    x_ptr = x.send(root_client)
    nbytes_ptr = x_ptr.nbytes
    local_nbytes_val = x.nbytes
    nbytes_val = nbytes_ptr.get()
    assert nbytes_val == 240
    assert local_nbytes_val == nbytes_val


@pytest.mark.vendor(lib="numpy")
@pytest.mark.parametrize("arrow_backend", [False, True])
<<<<<<< HEAD
def test_transpose(arrow_backend: bool) -> None:

    # Don't share with other tests due to the _regenerate_numpy_serde that occurs with
    # flags.APACHE_ARROW_TENSOR_SERDE = arrow_backend
    vm = sy.VirtualMachine()
    root_client = vm.get_root_client()

    # third party
    import numpy as np

    # sy.load("numpy")
=======
def test_transpose(root_client: sy.VirtualMachineClient, arrow_backend: bool) -> None:
>>>>>>> 44621498
    flags.APACHE_ARROW_TENSOR_SERDE = arrow_backend

    x = np.array([1, 2, 3])
    x_ptr = x.send(root_client)
    T_ptr = x_ptr.T
    local_T_val = x.T
    T_val = T_ptr.get()
    assert (T_val == np.array([1, 2, 3])).all()
    assert (local_T_val == T_val).all()


@pytest.mark.vendor(lib="numpy")
@pytest.mark.parametrize("arrow_backend", [False, True])
<<<<<<< HEAD
def test_item(arrow_backend: bool) -> None:

    # Don't share with other tests due to the _regenerate_numpy_serde that occurs with
    # flags.APACHE_ARROW_TENSOR_SERDE = arrow_backend
    vm = sy.VirtualMachine()
    root_client = vm.get_root_client()

    # third party
    import numpy as np

    # sy.load("numpy")
=======
def test_item(root_client: sy.VirtualMachineClient, arrow_backend: bool) -> None:
>>>>>>> 44621498
    flags.APACHE_ARROW_TENSOR_SERDE = arrow_backend

    x = np.array([6, 8, 4, 7])
    x_ptr = x.send(root_client)
    item_ptr = x_ptr.item(3)
    local_item_val = x.item(3)
    item_val = item_ptr.get()
    assert item_val == 7
    assert local_item_val == item_val


@pytest.mark.vendor(lib="numpy")
@pytest.mark.parametrize("arrow_backend", [False, True])
<<<<<<< HEAD
def test_byteswap(arrow_backend: bool) -> None:

    # Don't share with other tests due to the _regenerate_numpy_serde that occurs with
    # flags.APACHE_ARROW_TENSOR_SERDE = arrow_backend
    vm = sy.VirtualMachine()
    root_client = vm.get_root_client()

    # third party
    import numpy as np

    # sy.load("numpy")
=======
def test_byteswap(root_client: sy.VirtualMachineClient, arrow_backend: bool) -> None:
>>>>>>> 44621498
    flags.APACHE_ARROW_TENSOR_SERDE = arrow_backend

    x = np.array([1, 256, 8755], dtype=np.int16)
    x_ptr = x.send(root_client)
    byteswap_ptr = x_ptr.byteswap(inplace=True)
    local_byteswap_val = x.byteswap(inplace=True)
    byteswap_val = byteswap_ptr.get()
    y = np.array([256, 1, 13090], dtype=np.int16)
    assert (byteswap_val == y).all()
    assert (local_byteswap_val == byteswap_val).all()


@pytest.mark.vendor(lib="numpy")
@pytest.mark.parametrize("arrow_backend", [False, True])
<<<<<<< HEAD
def test_copy(arrow_backend: bool) -> None:

    # Don't share with other tests due to the _regenerate_numpy_serde that occurs with
    # flags.APACHE_ARROW_TENSOR_SERDE = arrow_backend
    vm = sy.VirtualMachine()
    root_client = vm.get_root_client()

    # third party
    import numpy as np

    # sy.load("numpy")
=======
def test_copy(root_client: sy.VirtualMachineClient, arrow_backend: bool) -> None:
>>>>>>> 44621498
    flags.APACHE_ARROW_TENSOR_SERDE = arrow_backend

    x = np.array([1, 2, 3])
    x_ptr = x.send(root_client)
    copy_ptr = x_ptr.copy()
    local_copy = x.copy()
    copy_val = copy_ptr.get()
    y = np.array([1, 2, 3])
    assert (copy_val == y).all()
    assert (local_copy == copy_val).all()


@pytest.mark.vendor(lib="numpy")
@pytest.mark.parametrize("arrow_backend", [False, True])
<<<<<<< HEAD
def test_view(arrow_backend: bool) -> None:

    # Don't share with other tests due to the _regenerate_numpy_serde that occurs with
    # flags.APACHE_ARROW_TENSOR_SERDE = arrow_backend
    vm = sy.VirtualMachine()
    root_client = vm.get_root_client()

    # third party
    import numpy as np

    # sy.load("numpy")
=======
def test_view(root_client: sy.VirtualMachineClient, arrow_backend: bool) -> None:
>>>>>>> 44621498
    flags.APACHE_ARROW_TENSOR_SERDE = arrow_backend

    x = np.array([(1, 2, 3)])
    x_ptr = x.send(root_client)
    view_ptr = x_ptr.view()
    local_view = x.view()
    view_val = view_ptr.get()
    y = np.array(
        [[1, 2, 3]],
    )
    assert (view_val == y).all()
    assert (local_view == view_val).all()<|MERGE_RESOLUTION|>--- conflicted
+++ resolved
@@ -9,7 +9,7 @@
 from syft.experimental_flags import flags
 
 np = pytest.importorskip("numpy")
-sy.load("numpy")
+# sy.load("numpy")
 
 
 @pytest.mark.vendor(lib="numpy")
@@ -24,14 +24,7 @@
     from syft.lib.numpy.array import SUPPORTED_FLOAT_TYPES
     from syft.lib.numpy.array import SUPPORTED_INT_TYPES
 
-<<<<<<< HEAD
-    # sy.load("numpy")
-    flags.APACHE_ARROW_TENSOR_SERDE = arrow_backend
-
-    test_arrays: List[np.ndarray] = []
-=======
     test_arrays: List[np.ndarray] = []  # type: ignore
->>>>>>> 44621498
     for dtype in SUPPORTED_DTYPES:
 
         # test their bounds
@@ -67,21 +60,7 @@
 # Attributes test
 @pytest.mark.vendor(lib="numpy")
 @pytest.mark.parametrize("arrow_backend", [False, True])
-<<<<<<< HEAD
-def test_shape(arrow_backend: bool) -> None:
-
-    # Don't share with other tests due to the _regenerate_numpy_serde that occurs with
-    # flags.APACHE_ARROW_TENSOR_SERDE = arrow_backend
-    vm = sy.VirtualMachine()
-    root_client = vm.get_root_client()
-
-    # third party
-    import numpy as np
-
-    # sy.load("numpy")
-=======
 def test_shape(root_client: sy.VirtualMachineClient, arrow_backend: bool) -> None:
->>>>>>> 44621498
     flags.APACHE_ARROW_TENSOR_SERDE = arrow_backend
 
     x = np.array([1, 2, 3, 4])
@@ -95,21 +74,7 @@
 
 @pytest.mark.vendor(lib="numpy")
 @pytest.mark.parametrize("arrow_backend", [False, True])
-<<<<<<< HEAD
-def test_strides(arrow_backend: bool) -> None:
-
-    # Don't share with other tests due to the _regenerate_numpy_serde that occurs with
-    # flags.APACHE_ARROW_TENSOR_SERDE = arrow_backend
-    vm = sy.VirtualMachine()
-    root_client = vm.get_root_client()
-
-    # third party
-    import numpy as np
-
-    # sy.load("numpy")
-=======
 def test_strides(root_client: sy.VirtualMachineClient, arrow_backend: bool) -> None:
->>>>>>> 44621498
     flags.APACHE_ARROW_TENSOR_SERDE = arrow_backend
 
     x = np.array([[0, 1, 2, 3, 4], [5, 6, 7, 8, 9]], dtype=np.int32)
@@ -123,21 +88,7 @@
 
 @pytest.mark.vendor(lib="numpy")
 @pytest.mark.parametrize("arrow_backend", [False, True])
-<<<<<<< HEAD
-def test_ndim(arrow_backend: bool) -> None:
-
-    # Don't share with other tests due to the _regenerate_numpy_serde that occurs with
-    # flags.APACHE_ARROW_TENSOR_SERDE = arrow_backend
-    vm = sy.VirtualMachine()
-    root_client = vm.get_root_client()
-
-    # third party
-    import numpy as np
-
-    # sy.load("numpy")
-=======
 def test_ndim(root_client: sy.VirtualMachineClient, arrow_backend: bool) -> None:
->>>>>>> 44621498
     flags.APACHE_ARROW_TENSOR_SERDE = arrow_backend
 
     x = np.zeros((2, 3, 4))
@@ -151,21 +102,7 @@
 
 @pytest.mark.vendor(lib="numpy")
 @pytest.mark.parametrize("arrow_backend", [False, True])
-<<<<<<< HEAD
-def test_size(arrow_backend: bool) -> None:
-
-    # Don't share with other tests due to the _regenerate_numpy_serde that occurs with
-    # flags.APACHE_ARROW_TENSOR_SERDE = arrow_backend
-    vm = sy.VirtualMachine()
-    root_client = vm.get_root_client()
-
-    # third party
-    import numpy as np
-
-    # sy.load("numpy")
-=======
 def test_size(root_client: sy.VirtualMachineClient, arrow_backend: bool) -> None:
->>>>>>> 44621498
     flags.APACHE_ARROW_TENSOR_SERDE = arrow_backend
 
     x = np.zeros((3, 5, 2))
@@ -179,21 +116,7 @@
 
 @pytest.mark.vendor(lib="numpy")
 @pytest.mark.parametrize("arrow_backend", [False, True])
-<<<<<<< HEAD
-def test_itemsize(arrow_backend: bool) -> None:
-
-    # Don't share with other tests due to the _regenerate_numpy_serde that occurs with
-    # flags.APACHE_ARROW_TENSOR_SERDE = arrow_backend
-    vm = sy.VirtualMachine()
-    root_client = vm.get_root_client()
-
-    # third party
-    import numpy as np
-
-    # sy.load("numpy")
-=======
 def test_itemsize(root_client: sy.VirtualMachineClient, arrow_backend: bool) -> None:
->>>>>>> 44621498
     flags.APACHE_ARROW_TENSOR_SERDE = arrow_backend
 
     x = np.array([1, 2, 3], dtype=np.float64)
@@ -207,21 +130,7 @@
 
 @pytest.mark.vendor(lib="numpy")
 @pytest.mark.parametrize("arrow_backend", [False, True])
-<<<<<<< HEAD
-def test_nbytes(arrow_backend: bool) -> None:
-
-    # Don't share with other tests due to the _regenerate_numpy_serde that occurs with
-    # flags.APACHE_ARROW_TENSOR_SERDE = arrow_backend
-    vm = sy.VirtualMachine()
-    root_client = vm.get_root_client()
-
-    # third party
-    import numpy as np
-
-    # sy.load("numpy")
-=======
 def test_nbytes(root_client: sy.VirtualMachineClient, arrow_backend: bool) -> None:
->>>>>>> 44621498
     flags.APACHE_ARROW_TENSOR_SERDE = arrow_backend
 
     x = np.zeros((3, 5, 2))
@@ -235,21 +144,7 @@
 
 @pytest.mark.vendor(lib="numpy")
 @pytest.mark.parametrize("arrow_backend", [False, True])
-<<<<<<< HEAD
-def test_transpose(arrow_backend: bool) -> None:
-
-    # Don't share with other tests due to the _regenerate_numpy_serde that occurs with
-    # flags.APACHE_ARROW_TENSOR_SERDE = arrow_backend
-    vm = sy.VirtualMachine()
-    root_client = vm.get_root_client()
-
-    # third party
-    import numpy as np
-
-    # sy.load("numpy")
-=======
 def test_transpose(root_client: sy.VirtualMachineClient, arrow_backend: bool) -> None:
->>>>>>> 44621498
     flags.APACHE_ARROW_TENSOR_SERDE = arrow_backend
 
     x = np.array([1, 2, 3])
@@ -263,21 +158,7 @@
 
 @pytest.mark.vendor(lib="numpy")
 @pytest.mark.parametrize("arrow_backend", [False, True])
-<<<<<<< HEAD
-def test_item(arrow_backend: bool) -> None:
-
-    # Don't share with other tests due to the _regenerate_numpy_serde that occurs with
-    # flags.APACHE_ARROW_TENSOR_SERDE = arrow_backend
-    vm = sy.VirtualMachine()
-    root_client = vm.get_root_client()
-
-    # third party
-    import numpy as np
-
-    # sy.load("numpy")
-=======
 def test_item(root_client: sy.VirtualMachineClient, arrow_backend: bool) -> None:
->>>>>>> 44621498
     flags.APACHE_ARROW_TENSOR_SERDE = arrow_backend
 
     x = np.array([6, 8, 4, 7])
@@ -291,21 +172,7 @@
 
 @pytest.mark.vendor(lib="numpy")
 @pytest.mark.parametrize("arrow_backend", [False, True])
-<<<<<<< HEAD
-def test_byteswap(arrow_backend: bool) -> None:
-
-    # Don't share with other tests due to the _regenerate_numpy_serde that occurs with
-    # flags.APACHE_ARROW_TENSOR_SERDE = arrow_backend
-    vm = sy.VirtualMachine()
-    root_client = vm.get_root_client()
-
-    # third party
-    import numpy as np
-
-    # sy.load("numpy")
-=======
 def test_byteswap(root_client: sy.VirtualMachineClient, arrow_backend: bool) -> None:
->>>>>>> 44621498
     flags.APACHE_ARROW_TENSOR_SERDE = arrow_backend
 
     x = np.array([1, 256, 8755], dtype=np.int16)
@@ -320,21 +187,7 @@
 
 @pytest.mark.vendor(lib="numpy")
 @pytest.mark.parametrize("arrow_backend", [False, True])
-<<<<<<< HEAD
-def test_copy(arrow_backend: bool) -> None:
-
-    # Don't share with other tests due to the _regenerate_numpy_serde that occurs with
-    # flags.APACHE_ARROW_TENSOR_SERDE = arrow_backend
-    vm = sy.VirtualMachine()
-    root_client = vm.get_root_client()
-
-    # third party
-    import numpy as np
-
-    # sy.load("numpy")
-=======
 def test_copy(root_client: sy.VirtualMachineClient, arrow_backend: bool) -> None:
->>>>>>> 44621498
     flags.APACHE_ARROW_TENSOR_SERDE = arrow_backend
 
     x = np.array([1, 2, 3])
@@ -349,21 +202,7 @@
 
 @pytest.mark.vendor(lib="numpy")
 @pytest.mark.parametrize("arrow_backend", [False, True])
-<<<<<<< HEAD
-def test_view(arrow_backend: bool) -> None:
-
-    # Don't share with other tests due to the _regenerate_numpy_serde that occurs with
-    # flags.APACHE_ARROW_TENSOR_SERDE = arrow_backend
-    vm = sy.VirtualMachine()
-    root_client = vm.get_root_client()
-
-    # third party
-    import numpy as np
-
-    # sy.load("numpy")
-=======
 def test_view(root_client: sy.VirtualMachineClient, arrow_backend: bool) -> None:
->>>>>>> 44621498
     flags.APACHE_ARROW_TENSOR_SERDE = arrow_backend
 
     x = np.array([(1, 2, 3)])
