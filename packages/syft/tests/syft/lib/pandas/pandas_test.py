--- conflicted
+++ resolved
@@ -32,17 +32,12 @@
 @pytest.mark.parametrize("ordered", [True, False])
 @pytest.mark.parametrize("categories", [["b", "a"], [1, 2, 3]])
 @pytest.mark.vendor(lib="pandas")
-<<<<<<< HEAD
-def test_pd_categoriesdtype(root_client: sy.VirtualMachineClient) -> None:
-    # sy.load("pandas")
-=======
 def test_pd_categoriesdtype(
     root_client: sy.VirtualMachineClient,
     categories: List[Any],
     ordered: bool,
 ) -> None:
-    sy.load("pandas")
->>>>>>> 355c2b55
+    # sy.load("pandas")
     # third party
     import pandas as pd
 
@@ -59,15 +54,10 @@
 @pytest.mark.parametrize("ordered", [True, False])
 @pytest.mark.parametrize("data", [["a", "a", "b", "f"], [1, 2, 3]])
 @pytest.mark.vendor(lib="pandas")
-<<<<<<< HEAD
-def test_pd_categories(root_client: sy.VirtualMachineClient) -> None:
-    # sy.load("pandas")
-=======
 def test_pd_categories(
     root_client: sy.VirtualMachineClient, data: List[Any], ordered: bool
 ) -> None:
-    sy.load("pandas")
->>>>>>> 355c2b55
+    # sy.load("pandas")
     # third party
     import pandas as pd
 
