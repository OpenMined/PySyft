# third party
import pytest

# syft absolute
import syft as sy
from syft.experimental_flags import flags

<<<<<<< HEAD
=======
np = pytest.importorskip("numpy")
gym = pytest.importorskip("gym")

>>>>>>> be534ad8

@pytest.mark.xfail
@pytest.mark.vendor(lib="gym")
@pytest.mark.parametrize("arrow_backend", [False, True])
def test_remote_gym(arrow_backend: bool, root_client: sy.VirtualMachineClient) -> None:
    # third party
    import gym
    import numpy as np

    sy.load("numpy")  # need to load before gym
    sy.load("gym")

    flags.APACHE_ARROW_TENSOR_SERDE = arrow_backend

    if not hasattr(root_client, "gym"):
        vm = sy.VirtualMachine()
        root_client = vm.get_root_client()
    remote_gym = root_client.gym

    env = gym.make("CartPole-v0")
    remote_env = remote_gym.make("CartPole-v0")

    env.seed(42)
    remote_env.seed(42)
    assert remote_env.__name__ == "TimeLimitPointer"

    initial_state = env.reset()
    remote_initial_state = remote_env.reset().get()
    assert np.array_equal(initial_state, remote_initial_state)

    state, reward, done, info = env.step(0)
    remote_state, remote_reward, remote_done, remote_info = remote_env.step(0).get()

    assert np.array_equal(state, remote_state)
    assert reward == remote_reward
    assert done == remote_done
    assert info == remote_info

    # run it back the other way to make sure we can switch the protos for deserialize
    flags.APACHE_ARROW_TENSOR_SERDE = not arrow_backend

    remote_gym = root_client.gym

    env = gym.make("CartPole-v0")
    remote_env = remote_gym.make("CartPole-v0")

    env.seed(42)
    remote_env.seed(42)
    assert remote_env.__name__ == "TimeLimitPointer"

    initial_state = env.reset()
    remote_initial_state = remote_env.reset().get()
    assert np.array_equal(initial_state, remote_initial_state)

    state, reward, done, info = env.step(0)
    remote_state, remote_reward, remote_done, remote_info = remote_env.step(0).get()

    assert np.array_equal(state, remote_state)
    assert reward == remote_reward
    assert done == remote_done
    assert info == remote_info<|MERGE_RESOLUTION|>--- conflicted
+++ resolved
@@ -5,12 +5,8 @@
 import syft as sy
 from syft.experimental_flags import flags
 
-<<<<<<< HEAD
-=======
 np = pytest.importorskip("numpy")
 gym = pytest.importorskip("gym")
-
->>>>>>> be534ad8
 
 @pytest.mark.xfail
 @pytest.mark.vendor(lib="gym")
