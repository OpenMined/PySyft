# stdlib
from datetime import datetime

# third party
import pytest

# syft absolute
from syft.__init__ import __version__
from syft.abstract_server import ServerSideType
from syft.abstract_server import ServerType
from syft.server.credentials import SyftSigningKey
from syft.service.metadata.server_metadata import ServerMetadataJSON
from syft.service.settings.settings import ServerSettings
from syft.service.settings.settings import ServerSettingsUpdate
from syft.service.settings.settings_service import SettingsService
from syft.service.settings.settings_stash import SettingsStash
from syft.types.syft_object import HIGHEST_SYFT_OBJECT_VERSION
from syft.types.syft_object import LOWEST_SYFT_OBJECT_VERSION
from syft.types.uid import UID


@pytest.fixture()
def settings_stash(document_store) -> SettingsStash:
    return SettingsStash(store=document_store)


<<<<<<< HEAD
@pytest.fixture()
def settings(worker, faker) -> NodeSettings:
    return NodeSettings(
=======
@pytest.fixture
def settings(worker, faker) -> ServerSettings:
    yield ServerSettings(
>>>>>>> 38801e3c
        id=UID(),
        name=worker.name,
        organization=faker.text(),
        on_board=faker.boolean(),
        description=faker.text(),
        deployed_on=datetime.now().date().strftime("%m/%d/%Y"),
        signup_enabled=False,
        admin_email="info@openmined.org",
        server_side_type=ServerSideType.LOW_SIDE,
        show_warnings=False,
        verify_key=SyftSigningKey.generate().verify_key,
        server_type=ServerType.DATASITE,
        association_request_auto_approval=False,
        default_worker_pool="default-pool",
    )


<<<<<<< HEAD
@pytest.fixture()
def update_settings(faker) -> NodeSettingsUpdate:
    return NodeSettingsUpdate(
=======
@pytest.fixture
def update_settings(faker) -> ServerSettingsUpdate:
    yield ServerSettingsUpdate(
>>>>>>> 38801e3c
        name=faker.name(),
        description=faker.text(),
        on_board=faker.boolean(),
    )


<<<<<<< HEAD
@pytest.fixture()
def metadata_json(faker) -> NodeMetadataJSON:
    return NodeMetadataJSON(
=======
@pytest.fixture
def metadata_json(faker) -> ServerMetadataJSON:
    yield ServerMetadataJSON(
>>>>>>> 38801e3c
        metadata_version=faker.random_int(),
        name=faker.name(),
        id=faker.text(),
        verify_key=faker.text(),
        highest_object_version=HIGHEST_SYFT_OBJECT_VERSION,
        lowest_object_version=LOWEST_SYFT_OBJECT_VERSION,
        syft_version=__version__,
        server_side_type=ServerSideType.LOW_SIDE.value,
        show_warnings=False,
        server_type=ServerType.DATASITE.value,
        min_size_blob_storage_mb=16,
    )


@pytest.fixture()
def settings_service(document_store) -> SettingsService:
    return SettingsService(store=document_store)<|MERGE_RESOLUTION|>--- conflicted
+++ resolved
@@ -24,15 +24,9 @@
     return SettingsStash(store=document_store)
 
 
-<<<<<<< HEAD
 @pytest.fixture()
-def settings(worker, faker) -> NodeSettings:
-    return NodeSettings(
-=======
-@pytest.fixture
 def settings(worker, faker) -> ServerSettings:
-    yield ServerSettings(
->>>>>>> 38801e3c
+    return ServerSettings(
         id=UID(),
         name=worker.name,
         organization=faker.text(),
@@ -50,30 +44,18 @@
     )
 
 
-<<<<<<< HEAD
 @pytest.fixture()
-def update_settings(faker) -> NodeSettingsUpdate:
-    return NodeSettingsUpdate(
-=======
-@pytest.fixture
 def update_settings(faker) -> ServerSettingsUpdate:
-    yield ServerSettingsUpdate(
->>>>>>> 38801e3c
+    return ServerSettingsUpdate(
         name=faker.name(),
         description=faker.text(),
         on_board=faker.boolean(),
     )
 
 
-<<<<<<< HEAD
 @pytest.fixture()
-def metadata_json(faker) -> NodeMetadataJSON:
-    return NodeMetadataJSON(
-=======
-@pytest.fixture
 def metadata_json(faker) -> ServerMetadataJSON:
-    yield ServerMetadataJSON(
->>>>>>> 38801e3c
+    return ServerMetadataJSON(
         metadata_version=faker.random_int(),
         name=faker.name(),
         id=faker.text(),
