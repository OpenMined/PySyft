--- conflicted
+++ resolved
@@ -32,7 +32,6 @@
 
     flat_ptr = pointer.flatten()
 
-<<<<<<< HEAD
     with pytest.raises(SyftException) as exc:
         guest_client.api.services.action.get(flat_ptr.id)
 
@@ -40,12 +39,7 @@
     assert exc.type == SyftException
     assert "denied" in str(exc.value)
 
-    res_root = root_domain_client.api.services.action.get(flat_ptr.id)
-=======
-    res_guest = guest_client.api.services.action.get(flat_ptr.id)
-    assert not isinstance(res_guest, ActionObject)
     res_root = root_datasite_client.api.services.action.get(flat_ptr.id)
->>>>>>> fbc11879
     assert all(res_root == [3, 3, 3, 3, 3, 3])
 
 
