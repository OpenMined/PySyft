--- conflicted
+++ resolved
@@ -219,13 +219,8 @@
     server_uid = UID()
     document_store = document_store_with_admin(server_uid, ver_key)
 
-<<<<<<< HEAD
     return SQLiteActionStore(
-        node_uid=node_uid,
-=======
-    yield SQLiteActionStore(
         server_uid=server_uid,
->>>>>>> 38801e3c
         store_config=store_config,
         root_verify_key=ver_key,
         document_store=document_store,
@@ -375,13 +370,8 @@
     server_uid = UID()
     document_store = document_store_with_admin(server_uid, ver_key)
 
-<<<<<<< HEAD
     return DictActionStore(
-        node_uid=node_uid,
-=======
-    yield DictActionStore(
         server_uid=server_uid,
->>>>>>> 38801e3c
         store_config=store_config,
         root_verify_key=ver_key,
         document_store=document_store,
