# stdlib
from collections.abc import Generator
import os
from pathlib import Path
from secrets import token_hex
import tempfile
import uuid

# third party
import pytest

# syft absolute
from syft.node.credentials import SyftVerifyKey
from syft.service.action.action_permissions import ActionObjectPermission
from syft.service.action.action_permissions import ActionPermission
from syft.service.action.action_store import DictActionStore
from syft.service.action.action_store import MongoActionStore
from syft.service.action.action_store import SQLiteActionStore
from syft.service.queue.queue_stash import QueueStash
from syft.service.user.user import User
from syft.service.user.user import UserCreate
from syft.service.user.user_roles import ServiceRole
from syft.service.user.user_stash import UserStash
from syft.store.dict_document_store import DictDocumentStore
from syft.store.dict_document_store import DictStoreConfig
from syft.store.dict_document_store import DictStorePartition
from syft.store.document_store import DocumentStore
from syft.store.document_store import PartitionSettings
from syft.store.locks import LockingConfig
from syft.store.locks import NoLockingConfig
from syft.store.locks import ThreadingLockingConfig
from syft.store.mongo_client import MongoStoreClientConfig
from syft.store.mongo_document_store import MongoDocumentStore
from syft.store.mongo_document_store import MongoStoreConfig
from syft.store.mongo_document_store import MongoStorePartition
from syft.store.sqlite_document_store import SQLiteDocumentStore
from syft.store.sqlite_document_store import SQLiteStoreClientConfig
from syft.store.sqlite_document_store import SQLiteStoreConfig
from syft.store.sqlite_document_store import SQLiteStorePartition
from syft.types.uid import UID

# relative
from .store_constants_test import TEST_SIGNING_KEY_NEW_ADMIN
from .store_constants_test import TEST_VERIFY_KEY_NEW_ADMIN
from .store_constants_test import TEST_VERIFY_KEY_STRING_ROOT
from .store_mocks_test import MockObjectType

MONGO_CLIENT_CACHE = None

locking_scenarios = [
    "nop",
    "threading",
]


def str_to_locking_config(conf: str) -> LockingConfig:
    if conf == "nop":
        return NoLockingConfig()
    elif conf == "threading":
        return ThreadingLockingConfig()
    else:
        raise NotImplementedError(f"unknown locking config {conf}")


def document_store_with_admin(
    node_uid: UID, verify_key: SyftVerifyKey
) -> DocumentStore:
    document_store = DictDocumentStore(node_uid=node_uid, root_verify_key=verify_key)

    password = uuid.uuid4().hex

    user_stash = UserStash(store=document_store)
    admin_user = UserCreate(
        email="mail@example.org",
        name="Admin",
        password=password,
        password_verify=password,
        role=ServiceRole.ADMIN,
    ).to(User)

    admin_user.signing_key = TEST_SIGNING_KEY_NEW_ADMIN
    admin_user.verify_key = TEST_VERIFY_KEY_NEW_ADMIN

    user_stash.set(
        credentials=verify_key,
        user=admin_user,
        add_permissions=[
            ActionObjectPermission(
                uid=admin_user.id, permission=ActionPermission.ALL_READ
            ),
        ],
    )

    return document_store


@pytest.fixture(scope="function")
def sqlite_workspace() -> Generator:
    sqlite_db_name = token_hex(8) + ".sqlite"
    root = os.getenv("SYFT_TEMP_ROOT", "syft")
    sqlite_workspace_folder = Path(
        tempfile.gettempdir(), root, "fixture_sqlite_workspace"
    )
    sqlite_workspace_folder.mkdir(parents=True, exist_ok=True)

    db_path = sqlite_workspace_folder / sqlite_db_name

    if db_path.exists():
        db_path.unlink()

    yield sqlite_workspace_folder, sqlite_db_name

    try:
        db_path.exists() and db_path.unlink()
    except BaseException as e:
        print("failed to cleanup sqlite db", e)


def sqlite_store_partition_fn(
    root_verify_key,
    sqlite_workspace: tuple[Path, str],
    locking_config_name: str = "nop",
):
    workspace, db_name = sqlite_workspace
    sqlite_config = SQLiteStoreClientConfig(filename=db_name, path=workspace)

    locking_config = str_to_locking_config(locking_config_name)
    store_config = SQLiteStoreConfig(
        client_config=sqlite_config, locking_config=locking_config
    )

    settings = PartitionSettings(name="test", object_type=MockObjectType)

    store = SQLiteStorePartition(
        UID(), root_verify_key, settings=settings, store_config=store_config
    )

    res = store.init_store()
    assert res.is_ok()

    return store


@pytest.fixture(scope="function", params=locking_scenarios)
def sqlite_store_partition(
    root_verify_key, sqlite_workspace: tuple[Path, str], request
):
    locking_config_name = request.param
    store = sqlite_store_partition_fn(
        root_verify_key, sqlite_workspace, locking_config_name=locking_config_name
    )

    return store


def sqlite_document_store_fn(
    root_verify_key,
    sqlite_workspace: tuple[Path, str],
    locking_config_name: str = "nop",
):
    workspace, db_name = sqlite_workspace
    sqlite_config = SQLiteStoreClientConfig(filename=db_name, path=workspace)

    locking_config = str_to_locking_config(locking_config_name)
    store_config = SQLiteStoreConfig(
        client_config=sqlite_config, locking_config=locking_config
    )

    return SQLiteDocumentStore(UID(), root_verify_key, store_config=store_config)


@pytest.fixture(scope="function", params=locking_scenarios)
def sqlite_document_store(root_verify_key, sqlite_workspace: tuple[Path, str], request):
    locking_config_name = request.param
    store = sqlite_document_store_fn(
        root_verify_key, sqlite_workspace, locking_config_name=locking_config_name
    )
    return store


def sqlite_queue_stash_fn(
    root_verify_key,
    sqlite_workspace: tuple[Path, str],
    locking_config_name: str = "threading",
):
    store = sqlite_document_store_fn(
        root_verify_key,
        sqlite_workspace,
        locking_config_name=locking_config_name,
    )
    return QueueStash(store=store)


@pytest.fixture(scope="function", params=locking_scenarios)
def sqlite_queue_stash(root_verify_key, sqlite_workspace: tuple[Path, str], request):
    locking_config_name = request.param
    return sqlite_queue_stash_fn(
        root_verify_key, sqlite_workspace, locking_config_name=locking_config_name
    )


@pytest.fixture(scope="function", params=locking_scenarios)
def sqlite_action_store(sqlite_workspace: tuple[Path, str], request):
    workspace, db_name = sqlite_workspace
    locking_config_name = request.param

    sqlite_config = SQLiteStoreClientConfig(filename=db_name, path=workspace)

    locking_config = str_to_locking_config(locking_config_name)
    store_config = SQLiteStoreConfig(
        client_config=sqlite_config,
        locking_config=locking_config,
    )

    ver_key = SyftVerifyKey.from_string(TEST_VERIFY_KEY_STRING_ROOT)
<<<<<<< HEAD
    return SQLiteActionStore(
        node_uid=UID(),
=======

    node_uid = UID()
    document_store = document_store_with_admin(node_uid, ver_key)

    yield SQLiteActionStore(
        node_uid=node_uid,
>>>>>>> fe31b282
        store_config=store_config,
        root_verify_key=ver_key,
        document_store=document_store,
    )


def mongo_store_partition_fn(
    mongo_client,
    root_verify_key,
    mongo_db_name: str = "mongo_db",
    locking_config_name: str = "nop",
):
    mongo_config = MongoStoreClientConfig(client=mongo_client)

    locking_config = str_to_locking_config(locking_config_name)

    store_config = MongoStoreConfig(
        client_config=mongo_config,
        db_name=mongo_db_name,
        locking_config=locking_config,
    )
    settings = PartitionSettings(name="test", object_type=MockObjectType)

    return MongoStorePartition(
        UID(), root_verify_key, settings=settings, store_config=store_config
    )


@pytest.fixture(scope="function", params=locking_scenarios)
def mongo_store_partition(root_verify_key, mongo_client, request):
    mongo_db_name = token_hex(8)
    locking_config_name = request.param

    partition = mongo_store_partition_fn(
        mongo_client,
        root_verify_key,
        mongo_db_name=mongo_db_name,
        locking_config_name=locking_config_name,
    )
    yield partition

    # cleanup db
    try:
        mongo_client.drop_database(mongo_db_name)
    except BaseException as e:
        print("failed to cleanup mongo fixture", e)


def mongo_document_store_fn(
    mongo_client,
    root_verify_key,
    mongo_db_name: str = "mongo_db",
    locking_config_name: str = "nop",
):
    locking_config = str_to_locking_config(locking_config_name)
    mongo_config = MongoStoreClientConfig(client=mongo_client)
    store_config = MongoStoreConfig(
        client_config=mongo_config, db_name=mongo_db_name, locking_config=locking_config
    )

    mongo_client.drop_database(mongo_db_name)

    return MongoDocumentStore(UID(), root_verify_key, store_config=store_config)


@pytest.fixture(scope="function", params=locking_scenarios)
def mongo_document_store(root_verify_key, mongo_client, request):
    locking_config_name = request.param
    mongo_db_name = token_hex(8)
    return mongo_document_store_fn(
        mongo_client,
        root_verify_key,
        mongo_db_name=mongo_db_name,
        locking_config_name=locking_config_name,
    )


def mongo_queue_stash_fn(mongo_document_store):
    return QueueStash(store=mongo_document_store)


@pytest.fixture(scope="function", params=locking_scenarios)
def mongo_queue_stash(root_verify_key, mongo_client, request):
    mongo_db_name = token_hex(8)
    locking_config_name = request.param

    store = mongo_document_store_fn(
        mongo_client,
        root_verify_key,
        mongo_db_name=mongo_db_name,
        locking_config_name=locking_config_name,
    )
    return mongo_queue_stash_fn(store)


@pytest.fixture(scope="function", params=locking_scenarios)
def mongo_action_store(mongo_client, request):
    mongo_db_name = token_hex(8)
    locking_config_name = request.param
    locking_config = str_to_locking_config(locking_config_name)

    mongo_config = MongoStoreClientConfig(client=mongo_client)
    store_config = MongoStoreConfig(
        client_config=mongo_config, db_name=mongo_db_name, locking_config=locking_config
    )
    ver_key = SyftVerifyKey.from_string(TEST_VERIFY_KEY_STRING_ROOT)
    node_uid = UID()
    document_store = document_store_with_admin(node_uid, ver_key)
    mongo_action_store = MongoActionStore(
        node_uid=node_uid,
        store_config=store_config,
        root_verify_key=ver_key,
        document_store=document_store,
    )

    return mongo_action_store


def dict_store_partition_fn(
    root_verify_key,
    locking_config_name: str = "nop",
):
    locking_config = str_to_locking_config(locking_config_name)
    store_config = DictStoreConfig(locking_config=locking_config)
    settings = PartitionSettings(name="test", object_type=MockObjectType)

    return DictStorePartition(
        UID(), root_verify_key, settings=settings, store_config=store_config
    )


@pytest.fixture(scope="function", params=locking_scenarios)
def dict_store_partition(root_verify_key, request):
    locking_config_name = request.param
    return dict_store_partition_fn(
        root_verify_key, locking_config_name=locking_config_name
    )


@pytest.fixture(scope="function", params=locking_scenarios)
def dict_action_store(request):
    locking_config_name = request.param
    locking_config = str_to_locking_config(locking_config_name)

    store_config = DictStoreConfig(locking_config=locking_config)
    ver_key = SyftVerifyKey.from_string(TEST_VERIFY_KEY_STRING_ROOT)
<<<<<<< HEAD
    return DictActionStore(
        node_uid=UID(),
=======
    node_uid = UID()
    document_store = document_store_with_admin(node_uid, ver_key)

    yield DictActionStore(
        node_uid=node_uid,
>>>>>>> fe31b282
        store_config=store_config,
        root_verify_key=ver_key,
        document_store=document_store,
    )


def dict_document_store_fn(root_verify_key, locking_config_name: str = "nop"):
    locking_config = str_to_locking_config(locking_config_name)
    store_config = DictStoreConfig(locking_config=locking_config)
    return DictDocumentStore(UID(), root_verify_key, store_config=store_config)


@pytest.fixture(scope="function", params=locking_scenarios)
def dict_document_store(root_verify_key, request):
    locking_config_name = request.param
    return dict_document_store_fn(
        root_verify_key, locking_config_name=locking_config_name
    )


def dict_queue_stash_fn(dict_document_store):
    return QueueStash(store=dict_document_store)


@pytest.fixture(scope="function")
def dict_queue_stash(dict_document_store):
    return dict_queue_stash_fn(dict_document_store)<|MERGE_RESOLUTION|>--- conflicted
+++ resolved
@@ -213,17 +213,12 @@
     )
 
     ver_key = SyftVerifyKey.from_string(TEST_VERIFY_KEY_STRING_ROOT)
-<<<<<<< HEAD
-    return SQLiteActionStore(
-        node_uid=UID(),
-=======
 
     node_uid = UID()
     document_store = document_store_with_admin(node_uid, ver_key)
 
-    yield SQLiteActionStore(
+    return SQLiteActionStore(
         node_uid=node_uid,
->>>>>>> fe31b282
         store_config=store_config,
         root_verify_key=ver_key,
         document_store=document_store,
@@ -370,16 +365,11 @@
 
     store_config = DictStoreConfig(locking_config=locking_config)
     ver_key = SyftVerifyKey.from_string(TEST_VERIFY_KEY_STRING_ROOT)
-<<<<<<< HEAD
-    return DictActionStore(
-        node_uid=UID(),
-=======
     node_uid = UID()
     document_store = document_store_with_admin(node_uid, ver_key)
 
-    yield DictActionStore(
+    return DictActionStore(
         node_uid=node_uid,
->>>>>>> fe31b282
         store_config=store_config,
         root_verify_key=ver_key,
         document_store=document_store,
