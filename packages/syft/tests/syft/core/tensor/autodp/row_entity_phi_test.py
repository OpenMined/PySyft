--- conflicted
+++ resolved
@@ -473,12 +473,7 @@
     assert correct_output == output.child, "Transpose did not work as expected"
 
 
-<<<<<<< HEAD
 def test_partition(ishan: Entity, highest: int, dims: int) -> None:
-=======
-@pytest.mark.skip(reason="Temporary")
-def test_partition(ishan: Entity) -> None:
->>>>>>> 0d1da219
     """Test to see if Partition works for the ideal case"""
     data = np.random.randint(
         low=-highest, high=highest, size=(dims, dims), dtype=np.int32
