--- conflicted
+++ resolved
@@ -386,7 +386,7 @@
         ), "SEPT(entity1) + SEPT(entity2) != IGT(entity1, entity2)"
 
 
-<<<<<<< HEAD
+
 def test_flatten(row_data_ishan: List) -> None:
     """Test to see if Flatten works for the ideal case"""
     reference_tensor = REPT(rows=row_data_ishan)
@@ -518,7 +518,7 @@
     output = reference_tensor.swapaxes(1, 2)
     target = sept.swapaxes(0, 1)
     assert output.child[0] == target, "Swapaxes did not work as expected"
-=======
+
 def test_mul_simple(row_data_ishan: List) -> None:
     """Ensure multiplication works with REPTs & Simple types (int/float/bool/np.ndarray)"""
 
@@ -617,7 +617,7 @@
     output = reference_tensor | False
     for index, tensor in enumerate(reference_tensor.child):
         assert (tensor | False) == output[index]
->>>>>>> beb95e84
+
 
 
 ent = Entity(name="test")
