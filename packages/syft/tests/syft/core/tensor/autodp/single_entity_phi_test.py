# stdlib
from random import randint

# third party
import numpy as np
import pytest

# syft absolute
from syft import deserialize
from syft import serialize
from syft.core.adp.entity import Entity
<<<<<<< HEAD
from syft.core.tensor.autodp.single_entity_phi import SingleEntityPhiTensor as SEPT
=======
from syft.core.tensor.autodp.single_entity_phi import SingleEntityPhiTensor
>>>>>>> d1032436
from syft.core.tensor.tensor import Tensor

# Global constants
ishan = Entity(name="Ishan")
supreme_leader = Entity(name="Trask")
dims = np.random.randint(10) + 3  # Avoid size 0
high = 50


@pytest.fixture
def reference_data() -> np.ndarray:
    """This generates random data to test the equality operators"""
    reference_data = np.random.randint(low=-high, high=high, size=(dims, dims), dtype=np.int32)
    return reference_data


@pytest.fixture
def upper_bound(reference_data: np.ndarray) -> np.ndarray:
    """This is used to specify the max_vals for a SEPT that is either binary or randomly generated b/w 0-1"""
    max_values = np.ones_like(reference_data) * high
    return max_values


@pytest.fixture
def lower_bound(reference_data: np.ndarray) -> np.ndarray:
    """This is used to specify the min_vals for a SEPT that is either binary or randomly generated b/w 0-1"""
    min_values = np.ones_like(reference_data) * -high
    return min_values


@pytest.fixture
def reference_binary_data() -> np.ndarray:
    """Generate binary data to test the equality operators with bools"""
    binary_data = np.random.randint(2, size=(dims, dims))
    return binary_data


@pytest.mark.skip(reason="Test passes, but to check the test throws a Deprecation Warning for .all()")
def test_eq(
    reference_data: np.ndarray, upper_bound: np.ndarray, lower_bound: np.ndarray
) -> None:
    """Test equality between two identical SingleEntityPhiTensors"""
    reference_tensor = SEPT(
        child=reference_data, entity=ishan, max_vals=upper_bound, min_vals=lower_bound
    )

    # Duplicate the tensor and check if equality holds
    same_tensor = SEPT(
        child=reference_data, entity=ishan, max_vals=upper_bound, min_vals=lower_bound
    )
    also_same_tensor = reference_tensor

    assert (
        reference_data == same_tensor
    ).child.all(), "Equality between identical SEPTs fails"
    assert (
        reference_tensor == also_same_tensor
    ).child.all(), "Equality between identical SEPTs fails"

    return None


def test_eq_public_shape(
    reference_data: np.ndarray, upper_bound: np.ndarray, lower_bound: np.ndarray
) -> None:
    """Test equality of SEPT tensor with Public Tensor, and with Public Tensor with a public_shape"""
    sept_tensor = SEPT(
        child=reference_data, entity=ishan, max_vals=upper_bound, min_vals=lower_bound
    )

    # Without public shape
    normal_tensor: Tensor = Tensor(child=reference_data)

    # With public shape
    tensor_with_shape = Tensor(child=reference_data, public_shape=reference_data.shape)

    assert (
        sept_tensor == normal_tensor
    ).child.all(), "SEPT & Public Tensor equality failed"
    assert (
        sept_tensor == tensor_with_shape
    ).child.all(), "SEPT & Public Tensor w/ public shape equality failed"


def test_eq_diff_entities(
    reference_data: np.ndarray, upper_bound: np.ndarray, lower_bound: np.ndarray
) -> SEPT:
    """Test equality between Private Tensors with different owners. This is currently not implemented."""
    tensor1 = SEPT(
        child=reference_data, entity=ishan, max_vals=upper_bound, min_vals=lower_bound
    )
    tensor2 = SEPT(
        child=reference_data,
        entity=supreme_leader,
        max_vals=upper_bound,
        min_vals=lower_bound,
    )

    with pytest.raises(NotImplementedError):
        return tensor1 == tensor2


def test_eq_ndarray(
    reference_data: np.ndarray, upper_bound: np.ndarray, lower_bound: np.ndarray
) -> bool:
    """Test equality between a SEPT and a simple type (int, float, bool, np.ndarray)"""
    reference_tensor = SEPT(
        child=reference_data, entity=ishan, max_vals=upper_bound, min_vals=lower_bound
    )

    assert (
        reference_tensor == reference_data
    ).child.all(), "SEPT is apparently not equal to its underlying data."
    return True


def test_eq_bool(
    reference_binary_data: np.ndarray, upper_bound: np.ndarray, lower_bound: np.ndarray
) -> bool:
    """Test equality between a SEPT and a simple type (int, float, bool, np.ndarray)"""
    reference_tensor = SEPT(
        child=reference_binary_data,
        entity=ishan,
        max_vals=upper_bound,
        min_vals=lower_bound,
    )

    assert (reference_tensor == reference_binary_data).child.all(), (
        "SEPT is apparently not equal to its underlying " "data."
    )
    return True


def test_eq_int(
    reference_data: np.ndarray, upper_bound: np.ndarray, lower_bound: np.ndarray
) -> bool:
    """Test equality between a SEPT and a simple type (int, float, bool, np.ndarray)"""
    reference_tensor = SEPT(
        child=reference_data, entity=ishan, max_vals=upper_bound, min_vals=lower_bound
    )

    assert (
        reference_tensor == reference_data
    ).child.all(), "SEPT is apparently not equal to its underlying data."
    return True


def test_ne_values(
    reference_data: np.ndarray, upper_bound: np.ndarray, lower_bound: np.ndarray
) -> None:
    """Test non-equality between SEPTs with diff values but the same shape"""
    reference_tensor = SEPT(
        child=reference_data, entity=ishan, max_vals=upper_bound, min_vals=lower_bound
    )
    comparison_tensor = SEPT(
        child=reference_data + 1,
        entity=ishan,
        max_vals=upper_bound,
        min_vals=lower_bound,
    )
    assert (
        reference_tensor != comparison_tensor
    ).child.any(), "SEPTs with different values are somehow equal"
    return None


def test_ne_shapes(
    reference_data: np.ndarray, upper_bound: np.ndarray, lower_bound: np.ndarray
) -> None:
    """Test non-equality between SEPTs with different shapes"""
    reference_tensor = SEPT(
        child=reference_data, entity=ishan, max_vals=upper_bound, min_vals=lower_bound
    )
    comparison_tensor = SEPT(
        child=np.random.randint(low=-high, high=high, size=(dims + 10, dims + 10), dtype=np.int32),
        entity=ishan,
        max_vals=np.ones(dims + 10),
        min_vals=np.ones(dims + 10),
    )

    with pytest.raises(Exception):
        reference_tensor != comparison_tensor
    return None


def test_ne_broadcastability(
    reference_data: np.ndarray, upper_bound: np.ndarray, lower_bound: np.ndarray
) -> None:
    """Test to ensure broadcastability of array sizes works"""
    reference_tensor = SEPT(
        child=reference_data, entity=ishan, max_vals=upper_bound, min_vals=lower_bound
    )
    comparison_tensor = SEPT(
        child=np.random.random((dims, 1)),
        entity=ishan,
        max_vals=upper_bound,
        min_vals=lower_bound,
    )
    assert reference_tensor != comparison_tensor, "Randomly generated tensors are equal"


def test_ne_diff_entities(
    reference_data: np.ndarray, upper_bound: np.ndarray, lower_bound: np.ndarray
) -> None:
    """Test non-equality between SEPTs of different entities"""
    reference_tensor = SEPT(
        child=reference_data, entity=ishan, max_vals=upper_bound, min_vals=lower_bound
    )

    comparison_tensor = SEPT(
        child=reference_data,
        entity=supreme_leader,
        max_vals=upper_bound,
        min_vals=lower_bound,
    )

    with pytest.raises(NotImplementedError):
        reference_tensor != comparison_tensor
    return None


def test_add_wrong_types(
    reference_data: np.ndarray, upper_bound: np.ndarray, lower_bound: np.ndarray
) -> None:
    """Ensure that addition with incorrect types aren't supported"""
    reference_tensor = SEPT(
        child=reference_data, entity=ishan, max_vals=upper_bound, min_vals=lower_bound
    )
    with pytest.raises(NotImplementedError):
        result1 = reference_tensor + "some string"
        result2 = reference_tensor + dict()
        # TODO: Double check how tuples behave during addition/subtraction with np.ndarrays
    return None


def test_add_simple_types(
    reference_data: np.ndarray, upper_bound: np.ndarray, lower_bound: np.ndarray
) -> None:
    """Test addition of a SEPT with simple types (float, ints, bools, etc)"""
    tensor = SEPT(
        child=reference_data, entity=ishan, max_vals=upper_bound, min_vals=lower_bound
    )

    random_int = np.random.randint(low=15, high=1000)
    result = tensor + random_int
    assert isinstance(result, SEPT), "SEPT + int != SEPT"
    assert (
        result.max_vals == tensor.max_vals + random_int
    ).all(), "SEPT + int: incorrect max_val"
    assert (
        result.min_vals == tensor.min_vals + random_int
    ).all(), "SEPT + int: incorrect min_val"

    random_float = random_int * np.random.rand()
    result = tensor + random_float
    assert isinstance(result, SEPT), "SEPT + float != SEPT"
    assert (
        result.max_vals == tensor.max_vals + random_float
    ).all(), "SEPT + float: incorrect max_val"
    assert (
        result.min_vals == tensor.min_vals + random_float
    ).all(), "SEPT + float: incorrect min_val"

    random_ndarray = np.random.random((dims, dims))
    result = tensor + random_ndarray
    assert isinstance(result, SEPT), "SEPT + np.ndarray != SEPT"
    # assert (result.max_vals == tensor.max_vals + random_ndarray.max()).all(), "SEPT + np.ndarray: incorrect max_val"
    # assert (result.min_vals == tensor.min_vals + random_ndarray.min()).all(), "SEPT + np.ndarray: incorrect min_val"

    return None


def test_add_tensor_types(
    reference_data: np.ndarray, upper_bound: np.ndarray, lower_bound: np.ndarray
) -> None:
    """Test addition of a SEPT with various other kinds of Tensors"""
    # TODO: Add tests for REPT, GammaTensor, etc when those are built out.

    reference_tensor = SEPT(
        child=reference_data, entity=ishan, max_vals=upper_bound, min_vals=lower_bound
    )

    simple_tensor = Tensor(child=np.random.randint(low=-high, high=high, size=(dims + 10, dims + 10), dtype=np.int32))

    with pytest.raises(NotImplementedError):
        result = reference_tensor + simple_tensor
        assert isinstance(result, SEPT), "SEPT + Tensor != SEPT"
        assert (
            result.max_vals == reference_tensor.max_vals + simple_tensor.child.max()
        ), "SEPT + Tensor: incorrect max_val"
        assert (
            result.min_vals == reference_tensor.min_vals + simple_tensor.child.min()
        ), "SEPT + Tensor: incorrect min_val"
        return None


def test_add_single_entities(
    reference_data: np.ndarray, upper_bound: np.ndarray, lower_bound: np.ndarray
) -> None:
    """Test the addition of SEPTs"""
    tensor1 = SEPT(
        child=reference_data, entity=ishan, max_vals=upper_bound, min_vals=lower_bound
    )
    tensor2 = SEPT(
        child=reference_data, entity=ishan, max_vals=upper_bound, min_vals=lower_bound
    )

    result = tensor2 + tensor1
    assert isinstance(result, SEPT), "Addition of two SEPTs is wrong type"
    assert (
        result.max_vals == 2 * upper_bound
    ).all(), "Addition of two SEPTs results in incorrect max_val"
    assert (
        result.min_vals == 2 * lower_bound
    ).all(), "Addition of two SEPTs results in incorrect min_val"

    # Try with negative values
    tensor3 = SEPT(
        child=reference_data * -1.5,
        entity=ishan,
        max_vals=upper_bound,
        min_vals=lower_bound,
    )

    result = tensor3 + tensor1
    assert isinstance(result, SEPT), "Addition of two SEPTs is wrong type"
    assert (
        result.max_vals == tensor3.max_vals + tensor1.max_vals
    ).all(), "SEPT + SEPT results in incorrect max_val"
    assert (
        result.min_vals == tensor3.min_vals + tensor1.min_vals
    ).all(), "SEPT + SEPT results in incorrect min_val"
    return None


def test_add_diff_entities(
    reference_data: np.ndarray, upper_bound: np.ndarray, lower_bound: np.ndarray
) -> None:
    """Test the addition of SEPTs"""

    tensor1 = SEPT(
        child=reference_data, entity=ishan, max_vals=upper_bound, min_vals=lower_bound
    )
    tensor2 = SEPT(
        child=reference_data,
        entity=supreme_leader,
        max_vals=upper_bound,
        min_vals=lower_bound,
    )

    assert tensor2.entity != tensor1.entity, "Entities aren't actually different"

    with pytest.raises(NotImplementedError):
        tensor2 + tensor1
    return None


def test_add_sub_equivalence(
    reference_data: np.ndarray, upper_bound: np.ndarray, lower_bound: np.ndarray
) -> None:
    """Test that the addition of negative values is the same as subtraction."""
    tensor1 = SEPT(
        child=reference_data, entity=ishan, max_vals=upper_bound, min_vals=lower_bound
    )
    tensor2 = SEPT(
        child=reference_data * -1,
        entity=ishan,
        max_vals=upper_bound,
        min_vals=lower_bound,
    )

    add_result = tensor1 + tensor2
    sub_result = tensor1 - tensor1
    assert (
        add_result == sub_result
    ), "Addition of negative values does not give the same result as subtraction"
    return None


def test_transpose_simple_types() -> None:
    """Test that if self.child can't be transposed (b/c it's an int/float/bool/etc), it isn't changed"""
    random_int = np.random.randint(low=50, high=100)
    int_tensor = SEPT(child=random_int, entity=ishan, min_vals=50, max_vals=100)
    int_tensor_transposed = int_tensor.transpose()
    assert (
        int_tensor_transposed.shape == int_tensor.shape
    ), "Transpose shape is incorrect"
    assert int_tensor_transposed.child == int_tensor.child, "Transpose: child incorrect"
    assert (
        int_tensor_transposed.min_vals == int_tensor.min_vals
    ), "Transpose: min values incorrect"
    assert (
        int_tensor_transposed.max_vals == int_tensor.max_vals
    ), "Transpose: max_values incorrect"
    assert int_tensor_transposed == int_tensor, "Transpose: equality error"

    random_float = random_int * np.random.random()
    float_tensor = SEPT(child=random_float, entity=ishan, min_vals=0, max_vals=100)
    float_tensor_transposed = float_tensor.transpose()
    assert (
        float_tensor_transposed.shape == float_tensor.shape
    ), "Transpose shape is incorrect"
    assert (
        float_tensor_transposed.child == float_tensor.child
    ), "Transpose: child incorrect"
    assert (
        float_tensor_transposed.min_vals == float_tensor.min_vals
    ), "Transpose: min values incorrect"
    assert (
        float_tensor_transposed.max_vals == float_tensor.max_vals
    ), "Transpose: max_values incorrect"
    assert float_tensor_transposed == float_tensor, "Transpose: equality error"

    random_bool = np.random.choice([True, False], p=[0.5, 0.5])
    bool_tensor = SEPT(child=random_bool, entity=ishan, min_vals=0, max_vals=1)
    bool_tensor_transposed = bool_tensor.transpose()
    assert (
        bool_tensor_transposed.shape == bool_tensor.shape
    ), "Transpose shape is incorrect"
    assert (
        bool_tensor_transposed.child == bool_tensor.child
    ), "Transpose: child incorrect"
    assert (
        bool_tensor_transposed.min_vals == bool_tensor.min_vals
    ), "Transpose: min values incorrect"
    assert (
        bool_tensor_transposed.max_vals == bool_tensor.max_vals
    ), "Transpose: max_values incorrect"
    # assert bool_tensor_transposed == bool_tensor, "Transpose: equality error"
    return None


def test_transpose_square_matrix(
    reference_data: np.ndarray, upper_bound: np.ndarray, lower_bound: np.ndarray
) -> None:
    """Test transpose works on the most important use case, which is when self.child is a np.array or Tensor"""
    tensor = SEPT(
        child=reference_data, entity=ishan, max_vals=upper_bound, min_vals=lower_bound
    )
    transposed_tensor = tensor.transpose()
    assert (
        tensor.shape == transposed_tensor.shape
    ), "Transposing square matrix changed shape"
    assert (
        upper_bound.transpose() == transposed_tensor.max_vals
    ).all(), "Transpose: Incorrect max_vals"
    assert (
        lower_bound.transpose() == transposed_tensor.min_vals
    ).all(), "Transpose: Incorrect min_vals"
    assert (
        transposed_tensor.transpose() == tensor
    ), "Transposing tensor twice should return the original tensor"

    # Can't index directly into SEPT due to IndexErrors arising due to __getitem__'s effect on min_val/max_val
    for i in range(dims):
        for j in range(dims):
            assert (
                tensor.child[i, j] == transposed_tensor.child[j, i]
            ), "Transpose failed"


def test_transpose_non_square_matrix() -> None:
    """Test transpose on SEPTs where self.child is not a square matrix"""
    rows = dims
    cols = dims + np.random.randint(low=1, high=5)
    tensor = SEPT(
        child=np.random.random((rows, cols)),
        entity=ishan,
        max_vals=np.ones(rows),
        min_vals=np.zeros(rows),
    )
    transposed_tensor = tensor.transpose()
    assert (
        tensor.shape != transposed_tensor.shape
    ), "Transposing non-square matrix did not change shape"
    assert (
        tensor.shape[::-1] == transposed_tensor.shape
    ), "Transposing non-square matrix resulted in incorrect shape"
    assert (
        np.ones((1, rows)) == transposed_tensor.max_vals
    ).all(), "Transpose: Incorrect max_vals"
    assert (
        np.zeros((1, rows)) == transposed_tensor.min_vals
    ).all(), "Transpose: Incorrect min_vals"
    assert (
        transposed_tensor.transpose() == tensor
    ), "Transposing tensor twice should return the original tensor"

    # Can't index directly into SEPT due to IndexErrors arising due to __getitem__'s effect on min_val/max_val
    for i in range(dims):
        for j in range(dims):
            assert (
                tensor.child[i, j] == transposed_tensor.child[j, i]
            ), "Transpose failed"


@pytest.mark.skip(
    reason="Test works, but checking that it works using elementwise comparison raises Deprecation Warnings"
)
def test_transpose_args(
    reference_data: np.ndarray, upper_bound: np.ndarray, lower_bound: np.ndarray
) -> None:
    """Ensure the optional arguments passed to .transpose() work as intended."""

    # Try with square matrix
    square_tensor = SEPT(
        child=reference_data, entity=ishan, min_vals=lower_bound, max_vals=upper_bound
    )
    order = list(range(len(square_tensor.shape)))
    np.random.shuffle(order)
    transposed_square_tensor = square_tensor.transpose(order)
    assert (
        square_tensor.shape == transposed_square_tensor.shape
    ), "Transposing square matrix changed shape"

    for original_index, final_index in enumerate(order):
        assert (
            square_tensor.child[:, original_index]
            == transposed_square_tensor[final_index]
        ), "Transposition failed"

    # TODO: check by reverse/undo the transpose
    # TODO: check arguments don't interfere with simple type transpose

    # Try with non-square matrix
    rows = dims
    cols = dims + np.random.randint(low=1, high=5)
    non_square_data = np.random.randint(low=-high, high=high, size=(rows, cols), dtype=np.int32)
    tensor = SEPT(
        child=non_square_data,
        entity=ishan,
        max_vals=np.ones_like(non_square_data) * high,
        min_vals=np.ones_like(non_square_data) * -high,
    )
    order = list(range(len(tensor.shape)))
    np.random.shuffle(order)
    transposed_tensor = tensor.transpose(order)
    assert (
        tensor.shape[::-1] == transposed_tensor.shape
    ), "Transposing non-square matrix resulted in incorrect shape"

    for original_index, final_index in enumerate(order):
        assert (
            tensor.child[:, original_index] == transposed_tensor[final_index]
        ), "Transposition failed"


def test_reshape(
        reference_data: np.ndarray, upper_bound: np.ndarray, lower_bound: np.ndarray
) -> None:
    """ Ensure reshape happens when it is able"""
    reference_tensor = SEPT(
        child=reference_data,
        max_vals=upper_bound,
        min_vals=lower_bound,
        entity=ishan
    )

    new_shape = reference_data.flatten().shape[0]
    reference_tensor.reshape(new_shape)


def test_reshape_fail(
        reference_data: np.ndarray, upper_bound: np.ndarray, lower_bound: np.ndarray
) -> None:
    """ Make sure errors are raised correctly when reshape is not possible due to shape mismatch. """
    reference_tensor = SEPT(
        child=reference_data,
        max_vals=upper_bound,
        min_vals=lower_bound,
        entity=ishan
    )

    new_shape = reference_data.flatten().shape[0]

    with pytest.raises(ValueError):
        reference_tensor.reshape(new_shape - 1)


@pytest.mark.skip(reason="Unnecessary for now, testing in reshape_fail()")
def test_reshape_simple_type() -> None:
    """ Ensure reshape has no effect on simple types without shapes"""
    pass


def test_resize(
       reference_data: np.ndarray, upper_bound: np.ndarray, lower_bound: np.ndarray
) -> None:
    """ Ensure resize happens when it is able"""
    reference_tensor = SEPT(
        child=reference_data,
        max_vals=upper_bound,
        min_vals=lower_bound,
        entity=ishan
    )

    new_shape = reference_data.flatten().shape[0]
    reference_tensor.reshape(new_shape)


def test_resize_fail(
        reference_data: np.ndarray, upper_bound: np.ndarray, lower_bound: np.ndarray
) -> None:
    """ Make sure errors are raised correctly when resize is not possible due to shape mismatch. """
    reference_tensor = SEPT(
        child=reference_data,
        max_vals=upper_bound,
        min_vals=lower_bound,
        entity=ishan
    )

    new_shape = int(reference_data.flatten().shape[0])

    with pytest.raises(ValueError):
        reference_tensor.resize(int(new_shape - 1))
        np.resize()


def test_resize_inplace(
        reference_data: np.ndarray, upper_bound: np.ndarray, lower_bound: np.ndarray
) -> None:
    """ Ensure resize changes shape in place"""
    reference_tensor = SEPT(
        child=reference_data,
        max_vals=upper_bound,
        min_vals=lower_bound,
        entity=ishan
    )

    initial_shape = reference_tensor.shape
    new_shape = int(reference_data.flatten().shape[0])
    assert isinstance(new_shape, int), "new shape is not an integer, resize not possible"
    reference_tensor.resize(new_shape)
    assert reference_tensor.shape != initial_shape, "Resize operation failed to change shape in-place."


def test_flatten(reference_data: np.ndarray, upper_bound: np.ndarray, lower_bound: np.ndarray) -> None:
    """ Test that self.child can be flattened for appropriate data types"""
    reference_tensor = SEPT(
        child=reference_data,
        max_vals=upper_bound,
        min_vals=lower_bound,
        entity=ishan
    )

    target_shape = reference_data.flatten().shape
    flattened_tensor = reference_tensor.flatten()

    assert flattened_tensor.shape != reference_tensor.shape, "Flattening the array really didn't do much eh"
    assert (flattened_tensor.shape == target_shape), "Flattening did not result in the correct shape"
    assert (flattened_tensor == reference_data.flatten()).child.all(), "Flattening changed the order of entries"


def test_ravel(reference_data: np.ndarray, upper_bound: np.ndarray, lower_bound: np.ndarray) -> None:
    """ Test that self.child can be ravelled for appropriate data types"""
    reference_tensor = SEPT(
        child=reference_data,
        max_vals=upper_bound,
        min_vals=lower_bound,
        entity=ishan
    )

    target_shape = reference_data.ravel().shape
    ravelled_tensor = reference_tensor.ravel()

    assert ravelled_tensor.shape != reference_tensor.shape, "Ravelling the array really didn't do much eh"
    assert (ravelled_tensor.shape == target_shape), "Ravelling did not result in the correct shape"
    assert (ravelled_tensor == reference_data.flatten()).child.all(), "Ravelling changed the order of entries"


def test_squeeze() -> None:
    """ Test that squeeze works on an ideal case """
    _data = np.random.randint(low=-high, high=high, size=(10, 1, 10, 1, 10), dtype=np.int32)
    initial_shape = _data.shape

    reference_tensor = SEPT(
        child=_data,
        max_vals=np.ones_like(_data) * high,
        min_vals=np.ones_like(_data) * -high,
        entity=ishan
    )

    target_data = _data.squeeze()
    target_shape = target_data.shape

    squeezed_tensor = reference_tensor.squeeze()

    assert squeezed_tensor.shape != initial_shape, "Squeezing the tensor did nothing"
    assert squeezed_tensor.shape == target_shape, "Squeezing the tensor gave the wrong shape"
    assert (squeezed_tensor == target_data).child.all(), "Squeezing the tensor eliminated the wrong values"


def test_squeeze_correct_axes() -> None:
    """ Test that squeeze works on an ideal case with correct axes specified """
    _data = np.random.randint(low=-high, high=high, size=(10, 1, 10, 1, 10), dtype=np.int32)
    initial_shape = _data.shape

    reference_tensor = SEPT(
        child=_data,
        max_vals=np.ones_like(_data) * high,
        min_vals=np.ones_like(_data) * -high,
        entity=ishan
    )

    target_data = _data.squeeze(1)
    target_shape = target_data.shape

    squeezed_tensor = reference_tensor.squeeze(1)

    assert squeezed_tensor.shape != initial_shape, "Squeezing the tensor did nothing"
    assert squeezed_tensor.shape == target_shape, "Squeezing the tensor gave the wrong shape"
    assert (squeezed_tensor == target_data).child.all(), "Squeezing the tensor eliminated the wrong values"


def test_swap_axes() -> None:
    """ Test that swap_axes works on an ideal case"""
    data = np.random.randint(low=-high, high=high, size=(10, 1, 10, 1, 10), dtype=np.int32)
    initial_shape = data.shape

    reference_tensor = SEPT(
        child=data,
        max_vals=np.ones_like(data) * high,
        min_vals=np.ones_like(data) * -high,
        entity=ishan
    )

    target_data = data.swapaxes(1, 2)
    target_shape = target_data.shape

    swapped_tensor = reference_tensor.swapaxes(1, 2)

    assert swapped_tensor.shape != initial_shape, "Swapping axes of  the tensor did nothing"
    assert swapped_tensor.shape == target_shape, "Swapping axes of  the tensor gave the wrong shape"
    assert (swapped_tensor == target_data).child.all(), "Swapping axes of  the tensor eliminated the wrong values"


def test_compress(
        reference_data: np.ndarray, upper_bound: np.ndarray, lower_bound: np.ndarray
) -> None:
    reference_tensor = SEPT(
        child=reference_data,
        max_vals=upper_bound,
        min_vals=lower_bound,
        entity=ishan
    )

    result = reference_tensor.compress([0, 1])
    assert result == reference_data.compress([0, 1]), "Compress did not work as expected"

    result2 = reference_tensor.compress([0, 1], axis=1)
    assert result2 == reference_data.compress([0, 1], axis=1), "Compress did not work as expected"


def test_partition(
        reference_data: np.ndarray, upper_bound: np.ndarray, lower_bound: np.ndarray
) -> None:
    reference_tensor = SEPT(
        child=reference_data,
        max_vals=upper_bound,
        min_vals=lower_bound,
        entity=ishan
    )

    k = 1

    reference_tensor.partition(k)
    assert reference_tensor != reference_data, "Partition did not work as expected"
    reference_data.partition(k)
    assert reference_tensor == reference_data, "Partition did not work as expected"


def test_partition_axis(
        reference_data: np.ndarray, upper_bound: np.ndarray, lower_bound: np.ndarray
    ) -> None:
    reference_tensor = SEPT(
        child=reference_data,
        max_vals=upper_bound,
        min_vals=lower_bound,
        entity=ishan
    )

    k = 1

    reference_tensor.partition(k, axis=1)
    assert reference_tensor != reference_data, "Partition did not work as expected"
    reference_data.partition(k, axis=1)
    assert reference_tensor == reference_data, "Partition did not work as expected"


# End of Ishan's tests


gonzalo = Entity(name="Gonzalo")


@pytest.fixture(scope="function")
def x() -> Tensor:
    x = Tensor(np.array([[1, 2, 3], [4, 5, 6]]))
    x = x.private(min_val=-1, max_val=7, entities=[gonzalo])
    return x


@pytest.fixture(scope="function")
def y() -> Tensor:
    y = Tensor(np.array([[-1, -2, -3], [-4, -5, -6]]))
    y = y.private(min_val=-7, max_val=1, entities=[gonzalo])
    return y


ent = Entity(name="test")
ent2 = Entity(name="test2")

dims = np.random.randint(10) + 1

child1 = np.random.randint(low=-2, high=4, size=dims)
upper1 = np.full(dims, 3, dtype=np.int32)
low1 = np.full(dims, -2, dtype=np.int32)
child2 = np.random.randint(low=4, high=7, size=dims)
upper2 = np.full(dims, 6, dtype=np.int32)
low2 = np.full(dims, 4, dtype=np.int32)

tensor1 = SingleEntityPhiTensor(
    child=child1, entity=ent, max_vals=upper1, min_vals=low1
)
# same entity, same data
tensor2 = SingleEntityPhiTensor(
    child=child1, entity=ent, max_vals=upper1, min_vals=low1
)
# same entity, different data
tensor3 = SingleEntityPhiTensor(
    child=child2, entity=ent, max_vals=upper2, min_vals=low2
)
# different entity, same data
tensor4 = SingleEntityPhiTensor(
    child=child1, entity=ent2, max_vals=upper1, min_vals=low1
)
# different entity, different data
tensor5 = SingleEntityPhiTensor(
    child=child2, entity=ent2, max_vals=upper2, min_vals=low2
)

simple_type1 = randint(-6, -4)
simple_type2 = randint(4, 6)


def test_le() -> None:

    assert tensor1.__le__(tensor2).child.all()
    assert not tensor3.__le__(tensor1).child.all()
    assert tensor1.__le__(tensor4) == NotImplemented
    assert tensor1.__le__(tensor5) == NotImplemented
    assert not tensor1.__le__(simple_type1).child.all()
    assert tensor1.__le__(simple_type2).child.all()


def test_ge() -> None:

    assert tensor1.__ge__(tensor2).child.all()
    assert not tensor1.__ge__(tensor3).child.all()
    assert tensor1.__ge__(tensor4) == NotImplemented
    assert tensor1.__ge__(tensor5) == NotImplemented
    assert tensor1.__ge__(simple_type1).child.all()
    assert not tensor1.__ge__(simple_type2).child.all()


def test_lt() -> None:

    assert not tensor1.__lt__(tensor2).child.all()
    assert tensor1.__lt__(tensor3).child.all()
    assert tensor1.__lt__(tensor4) == NotImplemented
    assert tensor1.__lt__(tensor5) == NotImplemented
    assert not tensor1.__lt__(simple_type1).child.all()
    assert tensor1.__lt__(simple_type2)


def test_gt() -> None:

    assert not tensor1.__gt__(tensor2).child.all()
    assert not tensor1.__gt__(tensor3).child.all()
    assert tensor1.__gt__(tensor4) == NotImplemented
    assert tensor1.__gt__(tensor5) == NotImplemented
    assert tensor1.__gt__(simple_type1).child.all()
    assert not tensor1.__gt__(simple_type2).child.all()


rand1 = np.random.randint(-4, 1)
rand2 = np.random.randint(1, 5)
clipped_tensor1 = tensor1.clip(rand1, rand2).child
clipped_tensor2 = tensor1.clip(rand2, rand1).child
clipped_tensor3 = tensor1.clip(rand1, None).child


def test_clip() -> None:
    assert ((clipped_tensor1 >= rand1) & (clipped_tensor1 <= rand2)).all()
    assert (clipped_tensor2 == rand1).all()
    assert (clipped_tensor3 >= rand1).all()


#
# ######################### ADD ############################
#
# MADHAVA: this needs fixing
@pytest.mark.xfail
def test_add(x: Tensor) -> None:
    z = x + x
    assert isinstance(z, Tensor), "Add: Result is not a Tensor"
    assert (
        z.child.min_vals == 2 * x.child.min_vals
    ).all(), "(Add, Minval) Result is not correct"
    assert (
        z.child.max_vals == 2 * x.child.max_vals
    ).all(), "(Add, Maxval) Result is not correct"


# MADHAVA: this needs fixing
@pytest.mark.xfail
def test_single_entity_phi_tensor_serde(x: Tensor) -> None:

    blob = serialize(x.child)
    x2 = deserialize(blob)

    assert (x.child.min_vals == x2.min_vals).all()
    assert (x.child.max_vals == x2.max_vals).all()


# def test_add(x,y):
#     z = x+y
#     assert isinstance(z, Tensor), "Add: Result is not a Tensor"
#     assert z.child.min_vals == x.child.min_vals + y.child.min_vals, "(Add, Minval) Result is not correct"
#     assert z.child.max_vals == x.child.max_vals + y.child.max_vals, "(Add, Maxval) Result is not correct"
#
# ######################### SUB ############################
#
# def test_sub(x):
#     z=x-x
#     assert isinstance(z, Tensor), "Sub: Result is not a Tensor"
#     assert z.child.min_vals == 0 * x.child.min_vals, "(Sub, Minval) Result is not correct"
#     assert z.child.max_vals == 0 * x.child.max_vals, "(Sub, Maxval) Result is not correct"
#
# def test_sub(x,y):
#     z=x-y
#     assert isinstance(z, Tensor), "Sub: Result is not a Tensor"
#     assert z.child.min_vals == x.child.min_vals - y.child.min_vals, "(Sub, Minval) Result is not correct"
#     assert z.child.max_vals == x.child.max_vals - y.child.max_vals, "(Sub, Maxval) Result is not correct"
#
# ######################### MUL ############################
#
# def test_mul(x):
#     z = x*x
#     assert isinstance(z, Tensor), "Mul: Result is not a Tensor"
#     assert z.child.min_vals == x.child.min_vals ** 2, "(Mul, Minval) Result is not correct"
#     assert z.child.max_vals == x.child.max_vals ** 2, "(Mul, Maxval) Result is not correct"
#
# def test_mul(x,y):
#     z = x*y
#     assert isinstance(z, Tensor), "Mul: Result is not a Tensor"
#     assert z.child.min_vals == x.child.min_vals ** 2, "(Mul, Minval) Result is not correct"
#     assert z.child.max_vals == x.child.max_vals ** 2, "(Mul, Maxval) Result is not correct"<|MERGE_RESOLUTION|>--- conflicted
+++ resolved
@@ -9,12 +9,9 @@
 from syft import deserialize
 from syft import serialize
 from syft.core.adp.entity import Entity
-<<<<<<< HEAD
 from syft.core.tensor.autodp.single_entity_phi import SingleEntityPhiTensor as SEPT
-=======
-from syft.core.tensor.autodp.single_entity_phi import SingleEntityPhiTensor
->>>>>>> d1032436
 from syft.core.tensor.tensor import Tensor
+
 
 # Global constants
 ishan = Entity(name="Ishan")
@@ -835,23 +832,23 @@
 upper2 = np.full(dims, 6, dtype=np.int32)
 low2 = np.full(dims, 4, dtype=np.int32)
 
-tensor1 = SingleEntityPhiTensor(
+tensor1 = SEPT(
     child=child1, entity=ent, max_vals=upper1, min_vals=low1
 )
 # same entity, same data
-tensor2 = SingleEntityPhiTensor(
+tensor2 = SEPT(
     child=child1, entity=ent, max_vals=upper1, min_vals=low1
 )
 # same entity, different data
-tensor3 = SingleEntityPhiTensor(
+tensor3 = SEPT(
     child=child2, entity=ent, max_vals=upper2, min_vals=low2
 )
 # different entity, same data
-tensor4 = SingleEntityPhiTensor(
+tensor4 = SEPT(
     child=child1, entity=ent2, max_vals=upper1, min_vals=low1
 )
 # different entity, different data
-tensor5 = SingleEntityPhiTensor(
+tensor5 = SEPT(
     child=child2, entity=ent2, max_vals=upper2, min_vals=low2
 )
 
