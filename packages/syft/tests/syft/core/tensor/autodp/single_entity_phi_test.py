--- conflicted
+++ resolved
@@ -1211,7 +1211,6 @@
     assert (output.child == target).all()
 
 
-<<<<<<< HEAD
 def test_min(
     reference_data: np.ndarray, upper_bound: np.ndarray, lower_bound: np.ndarray
 ) -> None:
@@ -1278,14 +1277,10 @@
 
 
 def test_max_args(
-=======
-def test_entities(
->>>>>>> 0d1da219
-    reference_data: np.ndarray,
-    upper_bound: np.ndarray,
-    lower_bound: np.ndarray,
-    ishan: Entity,
-<<<<<<< HEAD
+    reference_data: np.ndarray,
+    upper_bound: np.ndarray,
+    lower_bound: np.ndarray,
+    ishan: Entity,
     highest: int,
 ) -> None:
     """Test the hundred different args that exist for min()"""
@@ -1343,7 +1338,13 @@
     assert (output.child == target).all()
     assert output.min_vals == lower_bound.prod()
     assert output.max_vals == upper_bound.prod()
-=======
+
+
+def test_entities(
+    reference_data: np.ndarray,
+    upper_bound: np.ndarray,
+    lower_bound: np.ndarray,
+    ishan: Entity,
 ) -> None:
     """Test that the n_entities works for SEPTs"""
     tensor = SEPT(
@@ -1351,7 +1352,7 @@
     )
     assert isinstance(tensor, SEPT)
     assert tensor.n_entities == 1
->>>>>>> 0d1da219
+
 
 
 # End of Ishan's tests
