# stdlib
# stdlib
from typing import Dict

# third party
import numpy as np
from numpy.typing import ArrayLike
import pytest

# syft absolute
import syft as sy
from syft.core.adp.data_subject_list import DataSubjectArray
from syft.core.tensor.autodp.gamma_tensor import GammaTensor
from syft.core.tensor.autodp.phi_tensor import PhiTensor as PT
from syft.core.tensor.lazy_repeat_array import lazyrepeatarray as lra
from syft.core.tensor.tensor import Tensor


@pytest.fixture
def ishan() -> ArrayLike:
    return np.array(DataSubjectArray(["φhishan"]))


@pytest.fixture
def traskmaster() -> ArrayLike:
    return np.ndarray(DataSubjectArray(["λamdrew"]))


@pytest.fixture
def highest() -> int:
    return 50


@pytest.fixture
def lowest(highest) -> int:
    return -1 * int(highest)


@pytest.fixture
def dims() -> int:
    """This generates a random integer for the number of dimensions in our testing tensors"""
    dims = int(max(3, np.random.randint(10) + 3))  # Avoid size 0 and 1
    # Failsafe
    if dims < 2:
        dims += 3
    assert dims > 1, "Tensor not large enough for several tests."
    return dims


@pytest.fixture
def dsa(dims: int) -> DataSubjectArray:
    return DataSubjectArray.from_objs(np.ones((dims, dims)))


@pytest.fixture
def reference_data(highest, dims) -> np.ndarray:
    """This generates random data to test the equality operators"""
    reference_data = np.random.randint(
        low=-highest, high=highest, size=(dims, dims), dtype=np.int32
    )
    assert dims > 1, "Tensor not large enough"
    return reference_data


@pytest.fixture
def upper_bound(reference_data: np.ndarray, highest: int) -> lra:
    """This is used to specify the max_vals that is either binary or randomly generated b/w 0-1"""
    return lra(data=highest, shape=reference_data.shape)


@pytest.fixture
def lower_bound(reference_data: np.ndarray, highest: int) -> lra:
    """This is used to specify the min_vals that is either binary or randomly generated b/w 0-1"""
    return lra(data=-highest, shape=reference_data.shape)


@pytest.fixture
def reference_binary_data(dims: int) -> np.ndarray:
    """Generate binary data to test the equality operators with bools"""
    binary_data = np.random.randint(2, size=(dims, dims))
    return binary_data


def test_pos(
    reference_data: np.ndarray,
    upper_bound: np.ndarray,
    lower_bound: np.ndarray,
    ishan: DataSubjectArray,
) -> None:
    ishan = np.broadcast_to(ishan, reference_data.shape)
    reference_tensor = PT(
        child=reference_data,
        data_subjects=ishan,
        max_vals=upper_bound,
        min_vals=lower_bound,
    )
    output = +reference_tensor

    assert isinstance(output, PT)
    assert (output.child == reference_tensor.child).all()
    assert (output.min_vals == reference_tensor.min_vals).all()
    assert (output.max_vals == reference_tensor.max_vals).all()
    assert (output.data_subjects == reference_tensor.data_subjects).all()


def test_eq(
    reference_data: np.ndarray,
    upper_bound: np.ndarray,
    lower_bound: np.ndarray,
    ishan: DataSubjectArray,
) -> None:
    """Test equality between two identical PhiTensors"""
    ishan = np.broadcast_to(ishan, reference_data.shape)
    reference_tensor = PT(
        child=reference_data,
        data_subjects=ishan,
        max_vals=upper_bound,
        min_vals=lower_bound,
    )

    # Duplicate the tensor and check if equality holds
    same_tensor = PT(
        child=reference_data,
        data_subjects=ishan,
        max_vals=upper_bound,
        min_vals=lower_bound,
    )

    assert (
        reference_tensor.child == same_tensor.child
    ).all(), "Equality between identical PTs fails"


def test_add_wrong_types(
    reference_data: np.ndarray,
    upper_bound: np.ndarray,
    lower_bound: np.ndarray,
    ishan: DataSubjectArray,
) -> None:
    """Ensure that addition with incorrect types aren't supported"""
    ishan = np.broadcast_to(ishan, reference_data.shape)
    reference_tensor = PT(
        child=reference_data,
        data_subjects=ishan,
        max_vals=upper_bound,
        min_vals=lower_bound,
    )
    with pytest.raises(NotImplementedError):
        reference_tensor + "some string"
        reference_tensor + dict()
        # TODO: Double check how tuples behave during addition/subtraction with np.ndarrays


def test_add_tensor_types(
    reference_data: np.ndarray,
    upper_bound: np.ndarray,
    lower_bound: np.ndarray,
    ishan: DataSubjectArray,
    highest: int,
    dims: int,
) -> None:
    """Test addition of a PT with various other kinds of Tensors"""
    ishan = np.broadcast_to(ishan, reference_data.shape)
    # TODO: Add tests for GammaTensor, etc when those are built out.
    reference_tensor = PT(
        child=reference_data,
        data_subjects=ishan,
        max_vals=upper_bound,
        min_vals=lower_bound,
    )

    simple_tensor = Tensor(
        child=np.random.randint(
            low=-highest, high=highest, size=(dims + 10, dims + 10), dtype=np.int64
        )
    )

    with pytest.raises(NotImplementedError):
        result = reference_tensor + simple_tensor
        assert isinstance(result, PT), "PT + Tensor != PT"
        assert (
            result.max_vals == reference_tensor.max_vals + simple_tensor.child.max()
        ), "PT + Tensor: incorrect max_vals"
        assert (
            result.min_vals == reference_tensor.min_vals + simple_tensor.child.min()
        ), "PT + Tensor: incorrect min_vals"


def test_add_single_data_subjects(
    reference_data: np.ndarray,
    upper_bound: np.ndarray,
    lower_bound: np.ndarray,
    ishan: DataSubjectArray,
) -> None:
    """Test the addition of PhiTensors"""
    ishan = np.broadcast_to(ishan, reference_data.shape)
    tensor1 = PT(
        child=reference_data,
        data_subjects=ishan,
        max_vals=upper_bound,
        min_vals=lower_bound,
    )
    tensor2 = PT(
        child=reference_data,
        data_subjects=ishan,
        max_vals=upper_bound,
        min_vals=lower_bound,
    )

    result = tensor2 + tensor1
    # TODO: As we currently convert all operations to gamma tensor,
    # so we include gammatensor for the assert, it should be reverted back to PhiTensor
    assert isinstance(result, (PT, GammaTensor)), "Addition of two PTs is wrong type"
    assert (
        result.max_vals.data == 2 * upper_bound.data
    ).all(), "Addition of two PTs results in incorrect max_vals"
    assert (
        result.min_vals.data == 2 * lower_bound.data
    ).all(), "Addition of two PTs results in incorrect min_vals"

    # Try with negative values
    tensor3 = PT(
        child=reference_data * -1.5,
        data_subjects=ishan,
        max_vals=upper_bound,
        min_vals=lower_bound,
    )

    result = tensor3 + tensor1
    assert isinstance(result, (PT, GammaTensor)), "Addition of two PTs is wrong type"
    assert (
        result.max_vals == tensor3.max_vals + tensor1.max_vals
    ).all(), "PT + PT results in incorrect max_vals"
    assert (
        result.min_vals == tensor3.min_vals + tensor1.min_vals
    ).all(), "PT + PT results in incorrect min_vals"


def test_serde(
    reference_data: np.ndarray,
    upper_bound: np.ndarray,
    lower_bound: np.ndarray,
    ishan: DataSubjectArray,
) -> None:
    """Test basic serde for PT"""
    ishan = np.broadcast_to(ishan, reference_data.shape)
    tensor1 = PT(
        child=reference_data,
        data_subjects=ishan,
        max_vals=upper_bound,
        min_vals=lower_bound,
    )

    ser = sy.serialize(tensor1)
    de = sy.deserialize(ser)

    assert de == tensor1
    assert (de.child == tensor1.child).all()
    assert (de.min_vals == tensor1.min_vals).all()
    assert (de.max_vals == tensor1.max_vals).all()
    assert (de.data_subjects == tensor1.data_subjects).all()

    assert np.shares_memory(tensor1.child, tensor1.child)
    assert not np.shares_memory(de.child, tensor1.child)


def test_copy(
    reference_data: np.ndarray,
    upper_bound: np.ndarray,
    lower_bound: np.ndarray,
    ishan: DataSubjectArray,
) -> None:
    """Test copy for PT"""
    ishan = np.broadcast_to(ishan, reference_data.shape)
    reference_tensor = PT(
        child=reference_data,
        data_subjects=ishan,
        max_vals=upper_bound,
        min_vals=lower_bound,
    )

    # Copy the tensor and check if it works
    copy_tensor = reference_tensor.copy()

    assert (
        reference_tensor.child == copy_tensor.child
    ).all(), "Copying of the PT fails"


def test_copy_with(
    reference_data: np.ndarray,
    reference_binary_data: np.ndarray,
    upper_bound: np.ndarray,
    lower_bound: np.ndarray,
    ishan: DataSubjectArray,
) -> None:
    """Test copy_with for PT"""
    ishan = np.broadcast_to(ishan, reference_data.shape)
    reference_tensor = PT(
        child=reference_data,
        data_subjects=ishan,
        max_vals=upper_bound,
        min_vals=lower_bound,
    )
    reference_binary_tensor = PT(
        child=reference_binary_data,
        data_subjects=ishan,
        max_vals=upper_bound,
        min_vals=lower_bound,
    )

    # Copy the tensor and check if it works
    copy_with_tensor = reference_tensor.copy_with(reference_data)
    copy_with_binary_tensor = reference_tensor.copy_with(reference_binary_data)

    assert (
        reference_tensor.child == copy_with_tensor.child
    ).all(), "Copying of the PT with the given child fails"

    assert (
        reference_binary_tensor.child == copy_with_binary_tensor.child
    ).all(), "Copying of the PT with the given child fails"


@pytest.mark.parametrize("kwargs", [{"axis": (1)}])
def test_sum(
    reference_data: np.ndarray,
    upper_bound: np.ndarray,
    lower_bound: np.ndarray,
    ishan: DataSubjectArray,
    kwargs: Dict,
) -> None:
    ishan = np.broadcast_to(ishan, reference_data.shape)
    zeros_tensor = PT(
        child=reference_data * 0,
        data_subjects=ishan,
        max_vals=upper_bound,
        min_vals=lower_bound,
    )
    tensor = PT(
        child=reference_data,
        data_subjects=ishan,
        max_vals=upper_bound,
        min_vals=lower_bound,
    )

    tensor_sum = tensor.sum(**kwargs)

    assert (tensor_sum.child == reference_data.sum(**kwargs)).all()
    assert zeros_tensor.sum().child == 0


def test_pow(
    reference_data: np.ndarray,
    upper_bound: np.ndarray,
    lower_bound: np.ndarray,
    ishan: DataSubjectArray,
) -> None:
    tensor = PT(
        child=reference_data,
        data_subjects=np.broadcast_to(ishan, reference_data.shape),
        min_vals=lower_bound,
        max_vals=upper_bound,
    )
    result = tensor.__pow__(2)
    assert (result.child == (reference_data**2)).all()
    assert result.child.min() >= result.min_vals.data
    assert result.child.max() <= result.max_vals.data


def test_ne_vals(
    reference_data: np.ndarray,
    upper_bound: np.ndarray,
    lower_bound: np.ndarray,
    ishan: DataSubjectArray,
) -> None:
    """Test inequality between two different PhiTensors"""
    # TODO: Add tests for GammaTensor when having same values but different entites.
    ishan = np.broadcast_to(ishan, reference_data.shape)
    reference_tensor = PT(
        child=reference_data,
        data_subjects=ishan,
        max_vals=upper_bound,
        min_vals=lower_bound,
    )

    comparison_tensor = PT(
        child=reference_data + 1,
        data_subjects=ishan,
        max_vals=upper_bound,
        min_vals=lower_bound,
    )

    assert (
        reference_tensor.child != comparison_tensor.child
    ).all(), "Inequality between different PTs fails"


def test_neg(
    reference_data: np.ndarray,
    upper_bound: np.ndarray,
    lower_bound: np.ndarray,
    ishan: DataSubjectArray,
) -> None:
    """Test neg for PT"""
    ishan = np.broadcast_to(ishan, reference_data.shape)
    reference_tensor = PT(
        child=reference_data,
        data_subjects=ishan,
        max_vals=upper_bound,
        min_vals=lower_bound,
    )

    neg_tensor = reference_tensor.__neg__()

    assert (neg_tensor.child == reference_tensor.child * -1).all()
    assert (neg_tensor.min_vals == reference_tensor.max_vals * -1).all()
    assert (neg_tensor.max_vals == reference_tensor.min_vals * -1).all()
    assert neg_tensor.shape == reference_tensor.shape


def test_flatten(
    reference_data: np.ndarray,
    upper_bound: np.ndarray,
    lower_bound: np.ndarray,
    ishan: DataSubjectArray,
) -> None:
    ishan = np.broadcast_to(ishan, reference_data.shape)
    reference_tensor = PT(
        child=reference_data,
        data_subjects=ishan,
        max_vals=upper_bound,
        min_vals=lower_bound,
    )

    # Default behaviour
    flattened_array = reference_tensor.flatten()

    target_shape = reference_data.flatten().shape
    assert (
        flattened_array.child.shape == target_shape
    ), "Private data not flattened correctly"
    assert (
        flattened_array.min_vals.data == reference_tensor.min_vals.data
    ), "Min vals changed incorrectly in flatten"
    assert (
        flattened_array.max_vals.data == reference_tensor.max_vals.data
    ), "Max vals changed incorrectly in flatten"
    assert flattened_array.min_vals.shape == target_shape
    assert flattened_array.max_vals.shape == target_shape
    assert flattened_array.data_subjects.shape == target_shape
    assert (
        flattened_array.data_subjects == ishan.flatten()
    ).all(), "Data Subjects not flattened properly"


@pytest.mark.arithmetic
@pytest.mark.public_op
def test_add_public(
    reference_data: np.ndarray,
    upper_bound: np.ndarray,
    lower_bound: np.ndarray,
    ishan: DataSubjectArray,
) -> None:
    ishan = np.broadcast_to(ishan, reference_data.shape)
    reference_tensor = PT(
        child=reference_data,
        data_subjects=ishan,
        max_vals=upper_bound,
        min_vals=lower_bound,
    )

    output = reference_tensor + 5
    assert output.shape == reference_tensor.shape
    assert (output.child == reference_data + 5).all()
    assert output.min_vals.data == reference_tensor.min_vals + 5
    assert output.min_vals.shape == reference_tensor.shape
    assert output.max_vals.data == reference_tensor.max_vals + 5
    assert output.max_vals.shape == reference_tensor.shape
    assert (output.data_subjects == reference_tensor.data_subjects).all()


@pytest.mark.arithmetic
@pytest.mark.public_op
def test_sub_public(
    reference_data: np.ndarray,
    upper_bound: np.ndarray,
    lower_bound: np.ndarray,
    ishan: DataSubjectArray,
) -> None:
    ishan = np.broadcast_to(ishan, reference_data.shape)
    reference_tensor = PT(
        child=reference_data,
        data_subjects=ishan,
        max_vals=upper_bound,
        min_vals=lower_bound,
    )

    output = reference_tensor - 5
    assert output.shape == reference_tensor.shape
    assert (output.child == reference_data - 5).all()
    assert output.min_vals.data == reference_tensor.min_vals - 5
    assert output.min_vals.shape == reference_tensor.shape
    assert output.max_vals.data == reference_tensor.max_vals - 5
    assert output.max_vals.shape == reference_tensor.shape
    assert (output.data_subjects == reference_tensor.data_subjects).all()


@pytest.mark.arithmetic
@pytest.mark.public_op
def test_mul_public(
    reference_data: np.ndarray,
    upper_bound: np.ndarray,
    lower_bound: np.ndarray,
    ishan: DataSubjectArray,
) -> None:
    ishan = np.broadcast_to(ishan, reference_data.shape)
    reference_tensor = PT(
        child=reference_data,
        data_subjects=ishan,
        max_vals=upper_bound,
        min_vals=lower_bound,
    )

    output = reference_tensor * 5
    assert output.shape == reference_tensor.shape
    assert (output.child == reference_data * 5).all()
    assert (output.min_vals.data == reference_tensor.min_vals.data * 5).all()
    assert output.min_vals.shape == reference_tensor.shape
    assert (output.max_vals.data == reference_tensor.max_vals.data * 5).all()
    assert output.max_vals.shape == reference_tensor.shape
    assert (output.data_subjects == reference_tensor.data_subjects).all()


@pytest.mark.arithmetic
@pytest.mark.public_op
def test_truediv_public(
    reference_data: np.ndarray,
    upper_bound: np.ndarray,
    lower_bound: np.ndarray,
    ishan: DataSubjectArray,
) -> None:
    ishan = np.broadcast_to(ishan, reference_data.shape)
    reference_tensor = PT(
        child=reference_data,
        data_subjects=ishan,
        max_vals=upper_bound,
        min_vals=lower_bound,
    )

    output = reference_tensor / 5
    assert output.shape == reference_tensor.shape
    assert (output.child == reference_data / 5).all()
    assert (output.min_vals.data == reference_tensor.min_vals.data / 5).all()
    assert output.min_vals.shape == reference_tensor.shape
    assert (output.max_vals.data == reference_tensor.max_vals.data / 5).all()
    assert output.max_vals.shape == reference_tensor.shape
    assert (output.data_subjects == reference_tensor.data_subjects).all()


@pytest.mark.arithmetic
@pytest.mark.private_op
def test_add_private(
    reference_data: np.ndarray,
    upper_bound: np.ndarray,
    lower_bound: np.ndarray,
    ishan: DataSubjectArray,
) -> None:
    ishan = np.broadcast_to(ishan, reference_data.shape)
    reference_tensor = PT(
        child=reference_data,
        data_subjects=ishan,
        max_vals=upper_bound,
        min_vals=lower_bound,
    )

    tensor2 = PT(
        child=reference_data,
        data_subjects=ishan,
        max_vals=upper_bound,
        min_vals=lower_bound,
    )

    output = reference_tensor + tensor2
    assert output.shape == reference_tensor.shape
    assert (output.child == reference_data * 2).all()
    assert output.min_vals.data == reference_tensor.min_vals.data * 2
    assert output.min_vals.shape == reference_tensor.shape
    assert output.max_vals.data == reference_tensor.max_vals.data * 2
    assert output.max_vals.shape == reference_tensor.shape
    assert (output.data_subjects == reference_tensor.data_subjects).all()


@pytest.mark.arithmetic
@pytest.mark.private_op
def test_sub_private(
    reference_data: np.ndarray,
    upper_bound: np.ndarray,
    lower_bound: np.ndarray,
    ishan: DataSubjectArray,
) -> None:
    ishan = np.broadcast_to(ishan, reference_data.shape)
    reference_tensor = PT(
        child=reference_data,
        data_subjects=ishan,
        max_vals=upper_bound,
        min_vals=lower_bound,
    )

    tensor2 = PT(
        child=reference_data,
        data_subjects=ishan,
        max_vals=upper_bound,
        min_vals=lower_bound,
    )

    output = reference_tensor - tensor2
    assert output.shape == reference_tensor.shape
    assert (output.child == 0).all()
    assert output.min_vals.data <= output.max_vals.data
    assert output.min_vals.shape == reference_tensor.shape
    assert output.max_vals.shape == reference_tensor.shape
    assert (output.data_subjects == reference_tensor.data_subjects).all()


@pytest.mark.arithmetic
@pytest.mark.private_op
def test_mul_private(
    reference_data: np.ndarray,
    upper_bound: np.ndarray,
    lower_bound: np.ndarray,
    ishan: DataSubjectArray,
) -> None:
    ishan = np.broadcast_to(ishan, reference_data.shape)
    reference_tensor = PT(
        child=reference_data,
        data_subjects=ishan,
        max_vals=upper_bound,
        min_vals=lower_bound,
    )

    tensor2 = PT(
        child=reference_data,
        data_subjects=ishan,
        max_vals=upper_bound,
        min_vals=lower_bound,
    )

    output = reference_tensor * tensor2
    assert output.shape == reference_tensor.shape
    assert (output.child == reference_data**2).all()
    assert output.min_vals.data <= output.max_vals.data
    assert output.min_vals.shape == reference_tensor.shape
    assert output.max_vals.shape == reference_tensor.shape
    assert (output.data_subjects == reference_tensor.data_subjects).all()


@pytest.mark.arithmetic
@pytest.mark.private_op
def test_truediv_private(
    reference_data: np.ndarray,
    upper_bound: np.ndarray,
    lower_bound: np.ndarray,
    ishan: DataSubjectArray,
) -> None:
    ishan = np.broadcast_to(ishan, reference_data.shape)
    reference_tensor = PT(
        child=np.ones_like(reference_data),
        data_subjects=ishan,
        max_vals=upper_bound,
        min_vals=lower_bound,
    )

    tensor2 = PT(
        child=np.ones_like(reference_data),
        data_subjects=ishan,
        max_vals=upper_bound,
        min_vals=lower_bound,
    )

    output = reference_tensor / tensor2
    assert output.shape == reference_tensor.shape
    assert (output.child == 1).all()
    assert output.min_vals.data <= output.max_vals.data
    assert output.min_vals.shape == reference_tensor.shape
    assert output.max_vals.shape == reference_tensor.shape
    assert (output.data_subjects == reference_tensor.data_subjects).all()


@pytest.mark.equality
@pytest.mark.public_op
def test_eq_public(
    reference_data: np.ndarray,
    upper_bound: lra,
    lower_bound: lra,
    ishan: DataSubjectArray,
) -> None:
    ishan = np.broadcast_to(ishan, reference_data.shape)
    reference_tensor = PT(
        child=np.ones_like(reference_data),
        data_subjects=ishan,
        max_vals=upper_bound,
        min_vals=lower_bound,
    )

    # Test that it IS equal
    output = reference_tensor == 1
    assert output.shape == reference_tensor.shape
    assert output.child.all()
    assert (output.min_vals.data == 0).all()
    assert output.min_vals.shape == reference_tensor.shape
    assert (output.max_vals.data == 1).all()
    assert output.max_vals.shape == reference_tensor.shape
    assert (output.data_subjects == reference_tensor.data_subjects).all()


@pytest.mark.equality
@pytest.mark.public_op
def test_ne_public(
    reference_data: np.ndarray,
    upper_bound: lra,
    lower_bound: lra,
    ishan: DataSubjectArray,
) -> None:
    ishan = np.broadcast_to(ishan, reference_data.shape)
    reference_tensor = PT(
        child=np.ones_like(reference_data),
        data_subjects=ishan,
        max_vals=upper_bound,
        min_vals=lower_bound,
    )

    output = reference_tensor != 0
    assert output.shape == reference_tensor.shape
    assert output.child.all()
    assert (output.min_vals.data == 0).all()
    assert output.min_vals.shape == reference_tensor.shape
    assert (output.max_vals.data == 1).all()
    assert output.max_vals.shape == reference_tensor.shape
    assert (output.data_subjects == reference_tensor.data_subjects).all()


@pytest.mark.equality
@pytest.mark.public_op
def test_lt_public(
    reference_data: np.ndarray,
    upper_bound: lra,
    lower_bound: lra,
    ishan: DataSubjectArray,
) -> None:
    ishan = np.broadcast_to(ishan, reference_data.shape)
    reference_tensor = PT(
        child=np.ones_like(reference_data),
        data_subjects=ishan,
        max_vals=upper_bound,
        min_vals=lower_bound,
    )

    output = reference_tensor < 2
    assert output.shape == reference_tensor.shape
    assert output.child.all()
    assert (output.min_vals.data == 0).all()
    assert output.min_vals.shape == reference_tensor.shape
    assert (output.max_vals.data == 1).all()
    assert output.max_vals.shape == reference_tensor.shape
    assert (output.data_subjects == reference_tensor.data_subjects).all()


@pytest.mark.equality
@pytest.mark.public_op
def test_gt_public(
    reference_data: np.ndarray,
    upper_bound: lra,
    lower_bound: lra,
    ishan: DataSubjectArray,
) -> None:
    ishan = np.broadcast_to(ishan, reference_data.shape)
    reference_tensor = PT(
        child=np.ones_like(reference_data),
        data_subjects=ishan,
        max_vals=upper_bound,
        min_vals=lower_bound,
    )

    output = reference_tensor > 0
    assert output.shape == reference_tensor.shape
    assert output.child.all()
    assert (output.min_vals.data == 0).all()
    assert output.min_vals.shape == reference_tensor.shape
    assert (output.max_vals.data == 1).all()
    assert output.max_vals.shape == reference_tensor.shape
    assert (output.data_subjects == reference_tensor.data_subjects).all()


@pytest.mark.equality
@pytest.mark.public_op
def test_le_public(
    reference_data: np.ndarray,
    upper_bound: lra,
    lower_bound: lra,
    ishan: DataSubjectArray,
) -> None:
    ishan = np.broadcast_to(ishan, reference_data.shape)
    reference_tensor = PT(
        child=np.ones_like(reference_data),
        data_subjects=ishan,
        max_vals=upper_bound,
        min_vals=lower_bound,
    )

    output = reference_tensor <= 2
    assert output.shape == reference_tensor.shape
    assert output.child.all()
    assert (output.min_vals.data == 0).all()
    assert output.min_vals.shape == reference_tensor.shape
    assert (output.max_vals.data == 1).all()
    assert output.max_vals.shape == reference_tensor.shape
    assert (output.data_subjects == reference_tensor.data_subjects).all()


@pytest.mark.equality
@pytest.mark.public_op
def test_ge_public(
    reference_data: np.ndarray,
    upper_bound: lra,
    lower_bound: lra,
    ishan: DataSubjectArray,
) -> None:
    ishan = np.broadcast_to(ishan, reference_data.shape)
    reference_tensor = PT(
        child=np.ones_like(reference_data),
        data_subjects=ishan,
        max_vals=upper_bound,
        min_vals=lower_bound,
    )

    output = reference_tensor >= 0
    assert output.shape == reference_tensor.shape
    assert output.child.all()
    assert (output.min_vals.data == 0).all()
    assert output.min_vals.shape == reference_tensor.shape
    assert (output.max_vals.data == 1).all()
    assert output.max_vals.shape == reference_tensor.shape
    assert (output.data_subjects == reference_tensor.data_subjects).all()


@pytest.mark.equality
@pytest.mark.private_op
def test_eq_private(
    reference_data: np.ndarray,
    upper_bound: lra,
    lower_bound: lra,
    ishan: DataSubjectArray,
) -> None:
    ishan = np.broadcast_to(ishan, reference_data.shape)
    reference_tensor = PT(
        child=np.ones_like(reference_data),
        data_subjects=ishan,
        max_vals=upper_bound,
        min_vals=lower_bound,
    )

    # Test that it IS equal
    output = reference_tensor == reference_tensor.ones_like()
    assert output.shape == reference_tensor.shape
    assert output.child.all()
    assert (output.min_vals.data == 0).all()
    assert output.min_vals.shape == reference_tensor.shape
    assert (output.max_vals.data == 1).all()
    assert output.max_vals.shape == reference_tensor.shape
    assert (output.data_subjects == reference_tensor.data_subjects).all()


@pytest.mark.equality
@pytest.mark.private_op
def test_ne_private(
    reference_data: np.ndarray,
    upper_bound: lra,
    lower_bound: lra,
    ishan: DataSubjectArray,
) -> None:
    ishan = np.broadcast_to(ishan, reference_data.shape)
    reference_tensor = PT(
        child=np.ones_like(reference_data),
        data_subjects=ishan,
        max_vals=upper_bound,
        min_vals=lower_bound,
    )

    output = reference_tensor != reference_tensor.zeros_like()
    assert output.shape == reference_tensor.shape
    assert output.child.all()
    assert (output.min_vals.data == 0).all()
    assert output.min_vals.shape == reference_tensor.shape
    assert (output.max_vals.data == 1).all()
    assert output.max_vals.shape == reference_tensor.shape
    assert (output.data_subjects == reference_tensor.data_subjects).all()


@pytest.mark.equality
@pytest.mark.private_op
def test_lt_private(
    reference_data: np.ndarray,
    upper_bound: lra,
    lower_bound: lra,
    ishan: DataSubjectArray,
) -> None:
    ishan = np.broadcast_to(ishan, reference_data.shape)
    reference_tensor = PT(
        child=np.ones_like(reference_data),
        data_subjects=ishan,
        max_vals=upper_bound,
        min_vals=lower_bound,
    )

    output = reference_tensor < reference_tensor.ones_like() + 5
    assert output.shape == reference_tensor.shape
    assert output.child.all()
    assert (output.min_vals.data == 0).all()
    assert output.min_vals.shape == reference_tensor.shape
    assert (output.max_vals.data == 1).all()
    assert output.max_vals.shape == reference_tensor.shape
    assert (output.data_subjects == reference_tensor.data_subjects).all()


@pytest.mark.equality
@pytest.mark.private_op
def test_gt_private(
    reference_data: np.ndarray,
    upper_bound: lra,
    lower_bound: lra,
    ishan: DataSubjectArray,
) -> None:
    ishan = np.broadcast_to(ishan, reference_data.shape)
    reference_tensor = PT(
        child=np.ones_like(reference_data),
        data_subjects=ishan,
        max_vals=upper_bound,
        min_vals=lower_bound,
    )

    output = reference_tensor + 5 > reference_tensor.zeros_like()
    assert output.shape == reference_tensor.shape
    assert output.child.all()
    assert (output.min_vals.data == 0).all()
    assert output.min_vals.shape == reference_tensor.shape
    assert (output.max_vals.data == 1).all()
    assert output.max_vals.shape == reference_tensor.shape
    assert (output.data_subjects == reference_tensor.data_subjects).all()


@pytest.mark.equality
@pytest.mark.private_op
def test_le_private(
    reference_data: np.ndarray,
    upper_bound: lra,
    lower_bound: lra,
    ishan: DataSubjectArray,
) -> None:
    ishan = np.broadcast_to(ishan, reference_data.shape)
    reference_tensor = PT(
        child=np.ones_like(reference_data),
        data_subjects=ishan,
        max_vals=upper_bound,
        min_vals=lower_bound,
    )

    output = reference_tensor <= reference_tensor.ones_like() + 5
    assert output.shape == reference_tensor.shape
    assert output.child.all()
    assert (output.min_vals.data == 0).all()
    assert output.min_vals.shape == reference_tensor.shape
    assert (output.max_vals.data == 1).all()
    assert output.max_vals.shape == reference_tensor.shape
    assert (output.data_subjects == reference_tensor.data_subjects).all()


@pytest.mark.equality
@pytest.mark.private_op
def test_ge_private(
    reference_data: np.ndarray,
    upper_bound: lra,
    lower_bound: lra,
    ishan: DataSubjectArray,
) -> None:
    ishan = np.broadcast_to(ishan, reference_data.shape)
    reference_tensor = PT(
        child=np.ones_like(reference_data),
        data_subjects=ishan,
        max_vals=upper_bound,
        min_vals=lower_bound,
    )

    output = reference_tensor + 5 >= reference_tensor.zeros_like()
    assert output.shape == reference_tensor.shape
    assert output.child.all()
    assert (output.min_vals.data == 0).all()
    assert output.min_vals.shape == reference_tensor.shape
    assert (output.max_vals.data == 1).all()
    assert output.max_vals.shape == reference_tensor.shape
    assert (output.data_subjects == reference_tensor.data_subjects).all()


def test_resize(
    reference_data: np.ndarray,
    upper_bound: np.ndarray,
    lower_bound: np.ndarray,
    ishan: DataSubjectArray,
) -> None:

    ishan = np.broadcast_to(ishan, reference_data.shape)
    reference_tensor = PT(
        child=reference_data,
        data_subjects=ishan,
        max_vals=upper_bound,
        min_vals=lower_bound,
    )

    new_shape = tuple(map(lambda x: x * 2, reference_data.shape))
    resized_tensor = reference_tensor.resize(new_shape)

    no_of_elems = new_shape[0] * new_shape[1] // 4

    flatten_ref = reference_tensor.child.flatten()
    flatten_res = resized_tensor.child.flatten()
    assert (flatten_ref == flatten_res[0:no_of_elems]).all()
    assert (
        flatten_ref == flatten_res[no_of_elems : no_of_elems * 2]  # noqa: E203
    ).all()
    assert (
        flatten_ref == flatten_res[no_of_elems * 2 : no_of_elems * 3]  # noqa: E203
    ).all()
    assert (
        flatten_ref == flatten_res[no_of_elems * 3 : no_of_elems * 4]  # noqa: E203
    ).all()

    assert resized_tensor.min_vals.shape == new_shape
    assert resized_tensor.max_vals.shape == new_shape

    data_subjects_ref = reference_tensor.data_subjects.flatten()
    data_subjects_res = resized_tensor.data_subjects.flatten()
    assert (data_subjects_ref == data_subjects_res[0:no_of_elems]).all()
    assert (
        data_subjects_ref
        == data_subjects_res[no_of_elems : no_of_elems * 2]  # noqa: E203
    ).all()
    assert (
        data_subjects_ref
        == data_subjects_res[no_of_elems * 2 : no_of_elems * 3]  # noqa: E203
    ).all()
    assert (
        data_subjects_ref
        == data_subjects_res[no_of_elems * 3 : no_of_elems * 4]  # noqa: E203
    ).all()


def test_compress(
    reference_data: np.ndarray,
    upper_bound: np.ndarray,
    lower_bound: np.ndarray,
    ishan: DataSubjectArray,
) -> None:
    ishan = np.broadcast_to(ishan, reference_data.shape)

    reference_tensor = PT(
        child=reference_data,
        data_subjects=ishan,
        max_vals=upper_bound,
        min_vals=lower_bound,
    )
    condition = list(np.random.choice(a=[False, True], size=(reference_data.shape[0])))
    # if we have all False compress throws an exception because the size of the slices is 0
    while not any(condition):
        condition = list(
            np.random.choice(a=[False, True], size=(reference_data.shape[0]))
        )

    compressed_tensor = reference_tensor.compress(condition, axis=0)

    new_shape = (
        reference_tensor.shape[0] - len([0 for c in condition if not c]),
        reference_tensor.shape[1],
    )

    comp_ind = 0
    for i, cond in enumerate(condition):
        if cond:
            assert (
                compressed_tensor.child[comp_ind, :] == reference_tensor.child[i, :]
            ).all()
            assert (
                compressed_tensor.data_subjects[comp_ind, :]
                == reference_tensor.data_subjects[i, :]
            ).all()
            comp_ind += 1

    assert compressed_tensor.min_vals.shape == new_shape
    assert compressed_tensor.max_vals.shape == new_shape


def test_squeeze(
    reference_data: np.ndarray,
    upper_bound: np.ndarray,
    lower_bound: np.ndarray,
    ishan: DataSubjectArray,
) -> None:
    ishan = np.broadcast_to(ishan, reference_data.shape)
    reference_tensor = PT(
        child=np.array([reference_data]),
        data_subjects=np.array([ishan]),
        max_vals=upper_bound,
        min_vals=lower_bound,
    )

    squeezed_tensor = reference_tensor.squeeze()
    assert squeezed_tensor.shape == reference_data.shape
    assert (squeezed_tensor.child == reference_data).all()
    assert (squeezed_tensor.data_subjects == ishan).all()


def test_any(
    reference_data: np.ndarray,
    upper_bound: np.ndarray,
    lower_bound: np.ndarray,
    ishan: DataSubjectArray,
) -> None:
    ishan = np.broadcast_to(ishan, reference_data.shape)
    reference_tensor = PT(
        child=reference_data,
        data_subjects=np.array(ishan),
        max_vals=upper_bound,
        min_vals=lower_bound,
    )

    result = (reference_tensor == reference_data).any()
    assert result.child
    assert result.data_subjects.shape == ()
    assert (result.data_subjects == ishan).any()

    result = (reference_tensor == reference_data).any(axis=0)
    assert result.shape == (reference_data.shape[0],)
    assert result.data_subjects.shape == (reference_data.shape[0],)
    assert (result.data_subjects == ishan).any()

    result = (reference_tensor == reference_data).any(keepdims=True)
    assert result.shape == (1, 1)
    assert result.data_subjects.shape == (1, 1)
    assert (result.data_subjects == ishan).any()

    result = (reference_tensor == reference_data).any(keepdims=True, axis=0)
    assert result.shape == (1, reference_tensor.shape[0])
    assert result.data_subjects.shape == (1, reference_tensor.shape[0])
    assert (result.data_subjects == ishan).any()

    condition = list(
        np.random.choice(a=[False, True], size=(reference_data.shape[0] - 1))
    )
    condition.append(
        True
    )  # If condition = [False, False, False ... False], this test will fail
    result = (reference_tensor == reference_data).any(where=condition)
    assert result.child
    assert result.data_subjects.shape == ()


def test_all(
    reference_data: np.ndarray,
    upper_bound: np.ndarray,
    lower_bound: np.ndarray,
    ishan: DataSubjectArray,
) -> None:
    ishan = np.broadcast_to(ishan, reference_data.shape)
    reference_tensor = PT(
        child=np.array(reference_data),
        data_subjects=np.array(ishan),
        max_vals=upper_bound,
        min_vals=lower_bound,
    )

    result = (reference_tensor == reference_data).all()
    assert result.child
    assert result.data_subjects.shape == ()
    assert (result.data_subjects == ishan).all()

    result = (reference_tensor == reference_data).all(axis=0)
    assert result.shape == (reference_data.shape[0],)
    assert result.data_subjects.shape == (reference_data.shape[0],)
    assert (result.data_subjects == ishan).all()

    result = (reference_tensor == reference_data).all(keepdims=True)
    assert result.shape == (1, 1)
    assert result.data_subjects.shape == (1, 1)
    assert (result.data_subjects == ishan).all()

    result = (reference_tensor == reference_data).all(keepdims=True, axis=0)
    assert result.shape == (1, reference_tensor.shape[0])
    assert result.data_subjects.shape == (1, reference_tensor.shape[0])
    assert (result.data_subjects == ishan).all()

    condition = list(
        np.random.choice(a=[False, True], size=(reference_data.shape[0] - 1))
    )
    condition.append(True)
    result = (reference_tensor == reference_data).all(where=condition)
    assert (
        result.child
    )  # If condition = [False, False, False ... False], this test will fail
    assert result.data_subjects.shape == ()


def test_and(
    reference_data: np.ndarray,
    upper_bound: np.ndarray,
    lower_bound: np.ndarray,
    ishan: DataSubjectArray,
) -> None:
    # TODO
    ishan = np.broadcast_to(ishan, reference_data.shape)
    reference_tensor = PT(
        child=np.array([reference_data]),
        data_subjects=np.array([ishan]),
        max_vals=upper_bound,
        min_vals=lower_bound,
    )

    result = reference_tensor & True
    assert (result.child == (reference_data & True)).all()

    result = reference_tensor & False
    assert (result.child == (reference_data & False)).all()


def test_or(
    reference_data: np.ndarray,
    upper_bound: np.ndarray,
    lower_bound: np.ndarray,
    ishan: DataSubjectArray,
) -> None:
    # TODO
    ishan = np.broadcast_to(ishan, reference_data.shape)
    reference_tensor = PT(
        child=np.array([reference_data]),
        data_subjects=np.array([ishan]),
        max_vals=upper_bound,
        min_vals=lower_bound,
    )

    result = reference_tensor | True
    assert (result.child == (reference_data | True)).all()

    result = reference_tensor | False
    assert (result.child == (reference_data | False)).all()


<<<<<<< HEAD
def test_matmul(
=======
def test_swapaxes(
>>>>>>> 6be045cc
    reference_data: np.ndarray,
    upper_bound: np.ndarray,
    lower_bound: np.ndarray,
    ishan: DataSubjectArray,
) -> None:
<<<<<<< HEAD
    # TODO
    ishan = np.broadcast_to(ishan, reference_data.shape)
    reference_tensor = PT(
        child=np.array([reference_data]),
        data_subjects=np.array([ishan]),
=======
    ishan = np.broadcast_to(ishan, reference_data.shape)
    reference_tensor = PT(
        child=np.array(reference_data),
        data_subjects=np.array(ishan),
>>>>>>> 6be045cc
        max_vals=upper_bound,
        min_vals=lower_bound,
    )

<<<<<<< HEAD
    result = reference_tensor @ reference_tensor
    assert (result.child == (reference_data @ reference_data)).all()
    assert (result.child.min() >= result.min_vals.data).all()
    assert (result.child.max() <= result.max_vals.data).all()


def test_xor(
    reference_binary_data: np.ndarray,
=======
    result = reference_tensor.swapaxes(0, 1)
    reference_result = reference_tensor.child.swapaxes(0, 1)
    assert (result.child == reference_result).all()
    assert (result.data_subjects == reference_tensor.data_subjects.swapaxes(0, 1)).all()
    assert result.min_vals.shape == reference_result.shape
    assert result.max_vals.shape == reference_result.shape


def test_nonzero(
    reference_data: np.ndarray,
>>>>>>> 6be045cc
    upper_bound: np.ndarray,
    lower_bound: np.ndarray,
    ishan: DataSubjectArray,
) -> None:
<<<<<<< HEAD
    ishan = np.broadcast_to(ishan, reference_binary_data.shape)
    reference_tensor = PT(
        child=np.array([reference_binary_data]),
        data_subjects=np.array([ishan]),
        max_vals=upper_bound,
        min_vals=lower_bound,
    )
    other = np.ones_like(reference_binary_data)
    result = reference_tensor ^ other
    assert (result.child == (reference_binary_data ^ other)).all()
    assert (result.child.max() <= 1).all()
    assert (result.child.max() >= 0).all()

    other = np.zeros_like(reference_binary_data)
    result = reference_tensor ^ other
    assert (result.child == (reference_binary_data ^ other)).all()
    assert (result.child.max() <= 1).all()
    assert (result.child.max() >= 0).all()

    result = reference_tensor ^ reference_tensor
    assert (result.child == (reference_binary_data ^ reference_binary_data)).all()
    assert (result.child.max() <= 1).all()
    assert (result.child.max() >= 0).all()

    other = PT(
        child=reference_binary_data,
        data_subjects=DataSubjectArray.from_objs(np.ones_like(reference_binary_data)),
        min_vals=lower_bound,
        max_vals=upper_bound,
    )

    result = reference_tensor ^ other
    assert (result.child == (reference_binary_data ^ other)).all()
    assert (result.child.max() <= 1).all()
    assert (result.child.max() >= 0).all()
=======
    ishan = np.broadcast_to(ishan, reference_data.shape)
    reference_tensor = PT(
        child=np.array(reference_data),
        data_subjects=np.array(ishan),
        max_vals=upper_bound,
        min_vals=lower_bound,
    )

    result = reference_tensor.nonzero()
    reference_result = np.array(reference_tensor.child.nonzero())
    assert (result.child == reference_result).all()
    assert (
        result.data_subjects
        == reference_tensor.data_subjects[reference_tensor.child != 0]
    ).all()
    assert result.min_vals.shape == reference_result.shape
    assert result.max_vals.shape == reference_result.shape


def test_cumsum(
    reference_data: np.ndarray,
    upper_bound: np.ndarray,
    lower_bound: np.ndarray,
    dsa: DataSubjectArray,
) -> None:
    tensor = PT(
        child=reference_data,
        data_subjects=dsa,
        max_vals=upper_bound,
        min_vals=lower_bound,
    )
    result = tensor.cumsum()
    assert (result.child == reference_data.cumsum()).all()
    assert (result.child >= result.min_vals.data).all()
    assert (result.child <= result.max_vals.data).all()

    result = tensor.cumsum(axis=1)
    assert (result.child == reference_data.cumsum(axis=1)).all()
    assert (result.child >= result.min_vals.data).all()
    assert (result.child <= result.max_vals.data).all()


def test_var(
    reference_data: np.ndarray,
    upper_bound: np.ndarray,
    lower_bound: np.ndarray,
    dsa: DataSubjectArray,
) -> None:
    tensor = PT(
        child=reference_data,
        data_subjects=dsa,
        min_vals=lower_bound,
        max_vals=upper_bound,
    )
    result = tensor.var()
    assert result.child == reference_data.var()
    assert result.child >= result.min_vals.data
    assert result.child <= result.max_vals.data

    result = tensor.var(axis=1)
    assert (result.child == reference_data.var(axis=1)).all()
    assert (result.child >= result.min_vals.data).all()
    assert (result.child <= result.max_vals.data).all()


def test_prod(
    reference_data: np.ndarray,
    upper_bound: np.ndarray,
    lower_bound: np.ndarray,
    dsa: DataSubjectArray,
) -> None:
    tensor = PT(
        child=reference_data,
        data_subjects=dsa,
        min_vals=lower_bound,
        max_vals=upper_bound,
    )
    result = tensor.prod()
    assert result.child == reference_data.prod()
    # assert result.child >= result.min_vals.data
    # assert result.child <= result.max_vals.data

    result = tensor.prod(axis=1)
    assert (result.child == reference_data.prod(axis=1)).all()
    # assert result.child >= result.min_vals.data
    # assert result.child <= result.max_vals.data
>>>>>>> 6be045cc


def test_std(
    reference_data: np.ndarray,
    upper_bound: np.ndarray,
    lower_bound: np.ndarray,
    dsa: DataSubjectArray,
) -> None:
    tensor = PT(
        child=reference_data,
        data_subjects=dsa,
        min_vals=lower_bound,
        max_vals=upper_bound,
    )
    result = tensor.std()
    assert result.child == reference_data.std()
    assert result.child >= result.min_vals.data
    assert result.child <= result.max_vals.data

    result = tensor.std(axis=1)
    assert (result.child == reference_data.std(axis=1)).all()
    assert (result.child >= result.min_vals.data).all()
    assert (result.child <= result.max_vals.data).all()


def test_cumprod(
    reference_data: np.ndarray,
    upper_bound: np.ndarray,
    lower_bound: np.ndarray,
    dsa: DataSubjectArray,
) -> None:
    # Note: It's difficult to test the min/max values for cumprod because of the extremely high bounds this op gives.
    tensor = PT(
        child=reference_data,
        data_subjects=dsa,
        max_vals=upper_bound,
        min_vals=lower_bound,
    )
    result = tensor.cumprod()
    assert (result.child == reference_data.cumprod()).all()
    # assert (result.child >= result.min_vals.data).all()
    # assert (result.child <= result.max_vals.data).all()

    result = tensor.cumprod(axis=1)
    assert (result.child == reference_data.cumprod(axis=1)).all()
    # assert (result.child >= result.min_vals.data).all()
    # assert (result.child <= result.max_vals.data).all()


def test_floordiv(
    reference_data: np.ndarray,
    upper_bound: np.ndarray,
    lower_bound: np.ndarray,
    dsa: DataSubjectArray,
    dims: int,
) -> None:
    tensor = PT(
        child=reference_data,
        data_subjects=dsa,
        min_vals=lower_bound,
        max_vals=upper_bound,
    )
    result = tensor // 5
    assert (result.child == (reference_data // 5)).all()
    assert (result.child >= result.min_vals.data).all()
    assert (result.child <= result.max_vals.data).all()

    tensor2 = PT(
        child=reference_data + 1,
        data_subjects=dsa,
        min_vals=lower_bound + 1,
        max_vals=upper_bound + 1,
    )

    result = tensor // tensor2
    assert (result.child == (reference_data // (reference_data + 1))).all()
    assert (result.child.min() >= result.min_vals.data).all()
    # assert (result.child.max() <= result.max_vals.data).all()  # Currently flaky for some reason

    array = np.ones((dims, dims))

    result = tensor // array
    assert (result.child == (reference_data // array)).all()
    assert (result.child >= result.min_vals.data).all()
    assert (result.child <= result.max_vals.data).all()


def test_trace(
    reference_data: np.ndarray,
    upper_bound: np.ndarray,
    lower_bound: np.ndarray,
    dsa: DataSubjectArray,
) -> None:
    tensor = PT(
        child=reference_data,
        data_subjects=dsa,
        min_vals=lower_bound,
        max_vals=upper_bound,
    )
    result = tensor.trace()
    assert result.child == reference_data.trace()
    assert result.child >= result.min_vals.data
    assert result.child <= result.max_vals.data

    result = tensor.trace(offset=1)
    assert result.child == reference_data.trace(offset=1)
    assert result.child >= result.min_vals.data
    assert result.child <= result.max_vals.data


def test_max(
    reference_data: np.ndarray,
    upper_bound: np.ndarray,
    lower_bound: np.ndarray,
    dsa: DataSubjectArray,
) -> None:
    tensor = PT(
        child=reference_data,
        data_subjects=dsa,
        min_vals=lower_bound,
        max_vals=upper_bound,
    )
    result = tensor.max()
    assert result.child == reference_data.max()
    assert result.child >= result.min_vals.data
    assert result.child <= result.max_vals.data


def test_min(
    reference_data: np.ndarray,
    upper_bound: np.ndarray,
    lower_bound: np.ndarray,
    dsa: DataSubjectArray,
) -> None:
    tensor = PT(
        child=reference_data,
        data_subjects=dsa,
        min_vals=lower_bound,
        max_vals=upper_bound,
    )
    result = tensor.min()
    assert result.child == reference_data.min()
    assert result.child >= result.min_vals.data
    assert result.child <= result.max_vals.data<|MERGE_RESOLUTION|>--- conflicted
+++ resolved
@@ -1252,42 +1252,38 @@
     assert (result.child == (reference_data | False)).all()
 
 
-<<<<<<< HEAD
 def test_matmul(
-=======
-def test_swapaxes(
->>>>>>> 6be045cc
-    reference_data: np.ndarray,
-    upper_bound: np.ndarray,
-    lower_bound: np.ndarray,
-    ishan: DataSubjectArray,
-) -> None:
-<<<<<<< HEAD
-    # TODO
+    reference_data: np.ndarray,
+    upper_bound: np.ndarray,
+    lower_bound: np.ndarray,
+    ishan: DataSubjectArray,
+) -> None:
     ishan = np.broadcast_to(ishan, reference_data.shape)
     reference_tensor = PT(
         child=np.array([reference_data]),
         data_subjects=np.array([ishan]),
-=======
-    ishan = np.broadcast_to(ishan, reference_data.shape)
-    reference_tensor = PT(
-        child=np.array(reference_data),
-        data_subjects=np.array(ishan),
->>>>>>> 6be045cc
-        max_vals=upper_bound,
-        min_vals=lower_bound,
-    )
-
-<<<<<<< HEAD
+        max_vals=upper_bound,
+        min_vals=lower_bound,
+    )
     result = reference_tensor @ reference_tensor
     assert (result.child == (reference_data @ reference_data)).all()
     assert (result.child.min() >= result.min_vals.data).all()
     assert (result.child.max() <= result.max_vals.data).all()
 
 
-def test_xor(
-    reference_binary_data: np.ndarray,
-=======
+def test_swapaxes(
+    reference_data: np.ndarray,
+    upper_bound: np.ndarray,
+    lower_bound: np.ndarray,
+    ishan: DataSubjectArray,
+) -> None:
+    ishan = np.broadcast_to(ishan, reference_data.shape)
+    reference_tensor = PT(
+        child=np.array([reference_data]),
+        data_subjects=np.array([ishan]),
+        max_vals=upper_bound,
+        min_vals=lower_bound,
+    )
     result = reference_tensor.swapaxes(0, 1)
     reference_result = reference_tensor.child.swapaxes(0, 1)
     assert (result.child == reference_result).all()
@@ -1296,14 +1292,12 @@
     assert result.max_vals.shape == reference_result.shape
 
 
-def test_nonzero(
-    reference_data: np.ndarray,
->>>>>>> 6be045cc
-    upper_bound: np.ndarray,
-    lower_bound: np.ndarray,
-    ishan: DataSubjectArray,
-) -> None:
-<<<<<<< HEAD
+def test_xor(
+    reference_binary_data: np.ndarray,
+    upper_bound: np.ndarray,
+    lower_bound: np.ndarray,
+    ishan: DataSubjectArray,
+) -> None:
     ishan = np.broadcast_to(ishan, reference_binary_data.shape)
     reference_tensor = PT(
         child=np.array([reference_binary_data]),
@@ -1313,6 +1307,7 @@
     )
     other = np.ones_like(reference_binary_data)
     result = reference_tensor ^ other
+
     assert (result.child == (reference_binary_data ^ other)).all()
     assert (result.child.max() <= 1).all()
     assert (result.child.max() >= 0).all()
@@ -1339,7 +1334,15 @@
     assert (result.child == (reference_binary_data ^ other)).all()
     assert (result.child.max() <= 1).all()
     assert (result.child.max() >= 0).all()
-=======
+
+
+def test_nonzero(
+    reference_data: np.ndarray,
+    upper_bound: np.ndarray,
+    lower_bound: np.ndarray,
+    ishan: DataSubjectArray,
+) -> None:
+
     ishan = np.broadcast_to(ishan, reference_data.shape)
     reference_tensor = PT(
         child=np.array(reference_data),
@@ -1426,7 +1429,6 @@
     assert (result.child == reference_data.prod(axis=1)).all()
     # assert result.child >= result.min_vals.data
     # assert result.child <= result.max_vals.data
->>>>>>> 6be045cc
 
 
 def test_std(
