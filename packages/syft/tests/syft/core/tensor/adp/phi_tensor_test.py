# stdlib
# stdlib
from typing import Dict

# third party
import numpy as np
from numpy.typing import ArrayLike
import pytest

# syft absolute
import syft as sy
from syft.core.adp.data_subject_list import DataSubjectArray
from syft.core.tensor.autodp.gamma_tensor import GammaTensor
from syft.core.tensor.autodp.phi_tensor import PhiTensor as PT
from syft.core.tensor.lazy_repeat_array import lazyrepeatarray as lra
from syft.core.tensor.tensor import Tensor


@pytest.fixture
def ishan() -> ArrayLike:
    return np.array(DataSubjectArray(["φhishan"]))


@pytest.fixture
def traskmaster() -> ArrayLike:
    return np.ndarray(DataSubjectArray(["λamdrew"]))


@pytest.fixture
def highest() -> int:
    return 50


@pytest.fixture
def lowest(highest) -> int:
    return -1 * int(highest)


@pytest.fixture
def dims() -> int:
    """This generates a random integer for the number of dimensions in our testing tensors"""
    dims = int(max(3, np.random.randint(10) + 3))  # Avoid size 0 and 1
    # Failsafe
    if dims < 2:
        dims += 3
    assert dims > 1, "Tensor not large enough for several tests."
    return dims


@pytest.fixture
def reference_data(highest, dims) -> np.ndarray:
    """This generates random data to test the equality operators"""
    reference_data = np.random.randint(
        low=-highest, high=highest, size=(dims, dims), dtype=np.int32
    )
    assert dims > 1, "Tensor not large enough"
    return reference_data


@pytest.fixture
def upper_bound(reference_data: np.ndarray, highest: int) -> lra:
    """This is used to specify the max_vals that is either binary or randomly generated b/w 0-1"""
    return lra(data=highest, shape=reference_data.shape)


@pytest.fixture
def lower_bound(reference_data: np.ndarray, highest: int) -> lra:
    """This is used to specify the min_vals that is either binary or randomly generated b/w 0-1"""
    return lra(data=-highest, shape=reference_data.shape)


@pytest.fixture
def reference_binary_data(dims: int) -> np.ndarray:
    """Generate binary data to test the equality operators with bools"""
    binary_data = np.random.randint(2, size=(dims, dims))
    return binary_data


def test_pos(
    reference_data: np.ndarray,
    upper_bound: np.ndarray,
    lower_bound: np.ndarray,
    ishan: DataSubjectArray,
) -> None:
    ishan = np.broadcast_to(ishan, reference_data.shape)
    reference_tensor = PT(
        child=reference_data,
        data_subjects=ishan,
        max_vals=upper_bound,
        min_vals=lower_bound,
    )
    output = +reference_tensor

    assert isinstance(output, PT)
    assert (output.child == reference_tensor.child).all()
    assert (output.min_vals == reference_tensor.min_vals).all()
    assert (output.max_vals == reference_tensor.max_vals).all()
    assert (output.data_subjects == reference_tensor.data_subjects).all()


def test_eq(
    reference_data: np.ndarray,
    upper_bound: np.ndarray,
    lower_bound: np.ndarray,
    ishan: DataSubjectArray,
) -> None:
    """Test equality between two identical PhiTensors"""
    ishan = np.broadcast_to(ishan, reference_data.shape)
    reference_tensor = PT(
        child=reference_data,
        data_subjects=ishan,
        max_vals=upper_bound,
        min_vals=lower_bound,
    )

    # Duplicate the tensor and check if equality holds
    same_tensor = PT(
        child=reference_data,
        data_subjects=ishan,
        max_vals=upper_bound,
        min_vals=lower_bound,
    )

    assert (
        reference_tensor == same_tensor
    ).all(), "Equality between identical PTs fails"


def test_add_wrong_types(
    reference_data: np.ndarray,
    upper_bound: np.ndarray,
    lower_bound: np.ndarray,
    ishan: DataSubjectArray,
) -> None:
    """Ensure that addition with incorrect types aren't supported"""
    ishan = np.broadcast_to(ishan, reference_data.shape)
    reference_tensor = PT(
        child=reference_data,
        data_subjects=ishan,
        max_vals=upper_bound,
        min_vals=lower_bound,
    )
    with pytest.raises(NotImplementedError):
        reference_tensor + "some string"
        reference_tensor + dict()
        # TODO: Double check how tuples behave during addition/subtraction with np.ndarrays


def test_add_tensor_types(
    reference_data: np.ndarray,
    upper_bound: np.ndarray,
    lower_bound: np.ndarray,
    ishan: DataSubjectArray,
    highest: int,
    dims: int,
) -> None:
    """Test addition of a PT with various other kinds of Tensors"""
    ishan = np.broadcast_to(ishan, reference_data.shape)
    # TODO: Add tests for GammaTensor, etc when those are built out.
    reference_tensor = PT(
        child=reference_data,
        data_subjects=ishan,
        max_vals=upper_bound,
        min_vals=lower_bound,
    )

    simple_tensor = Tensor(
        child=np.random.randint(
            low=-highest, high=highest, size=(dims + 10, dims + 10), dtype=np.int64
        )
    )

    with pytest.raises(NotImplementedError):
        result = reference_tensor + simple_tensor
        assert isinstance(result, PT), "PT + Tensor != PT"
        assert (
            result.max_vals == reference_tensor.max_vals + simple_tensor.child.max()
        ), "PT + Tensor: incorrect max_vals"
        assert (
            result.min_vals == reference_tensor.min_vals + simple_tensor.child.min()
        ), "PT + Tensor: incorrect min_vals"


def test_add_single_data_subjects(
    reference_data: np.ndarray,
    upper_bound: np.ndarray,
    lower_bound: np.ndarray,
    ishan: DataSubjectArray,
) -> None:
    """Test the addition of PhiTensors"""
    ishan = np.broadcast_to(ishan, reference_data.shape)
    tensor1 = PT(
        child=reference_data,
        data_subjects=ishan,
        max_vals=upper_bound,
        min_vals=lower_bound,
    )
    tensor2 = PT(
        child=reference_data,
        data_subjects=ishan,
        max_vals=upper_bound,
        min_vals=lower_bound,
    )

    result = tensor2 + tensor1
    # TODO: As we currently convert all operations to gamma tensor,
    # so we include gammatensor for the assert, it should be reverted back to PhiTensor
    assert isinstance(result, (PT, GammaTensor)), "Addition of two PTs is wrong type"
    assert (
        result.max_vals == 2 * upper_bound
    ).all(), "Addition of two PTs results in incorrect max_vals"
    assert (
        result.min_vals == 2 * lower_bound
    ).all(), "Addition of two PTs results in incorrect min_vals"

    # Try with negative values
    tensor3 = PT(
        child=reference_data * -1.5,
        data_subjects=ishan,
        max_vals=upper_bound,
        min_vals=lower_bound,
    )

    result = tensor3 + tensor1
    assert isinstance(result, (PT, GammaTensor)), "Addition of two PTs is wrong type"
    assert (
        result.max_vals == tensor3.max_vals + tensor1.max_vals
    ).all(), "PT + PT results in incorrect max_vals"
    assert (
        result.min_vals == tensor3.min_vals + tensor1.min_vals
    ).all(), "PT + PT results in incorrect min_vals"


def test_serde(
    reference_data: np.ndarray,
    upper_bound: np.ndarray,
    lower_bound: np.ndarray,
    ishan: DataSubjectArray,
) -> None:
    """Test basic serde for PT"""
    ishan = np.broadcast_to(ishan, reference_data.shape)
    tensor1 = PT(
        child=reference_data,
        data_subjects=ishan,
        max_vals=upper_bound,
        min_vals=lower_bound,
    )

    ser = sy.serialize(tensor1)
    de = sy.deserialize(ser)

    assert de == tensor1
    assert (de.child == tensor1.child).all()
    assert (de.min_vals == tensor1.min_vals).all()
    assert (de.max_vals == tensor1.max_vals).all()
    assert (de.data_subjects == tensor1.data_subjects).all()

    assert np.shares_memory(tensor1.child, tensor1.child)
    assert not np.shares_memory(de.child, tensor1.child)


def test_copy(
    reference_data: np.ndarray,
    upper_bound: np.ndarray,
    lower_bound: np.ndarray,
    ishan: DataSubjectArray,
) -> None:
    """Test copy for PT"""
    ishan = np.broadcast_to(ishan, reference_data.shape)
    reference_tensor = PT(
        child=reference_data,
        data_subjects=ishan,
        max_vals=upper_bound,
        min_vals=lower_bound,
    )

    # Copy the tensor and check if it works
    copy_tensor = reference_tensor.copy()

    assert (reference_tensor == copy_tensor).all(), "Copying of the PT fails"


def test_copy_with(
    reference_data: np.ndarray,
    reference_binary_data: np.ndarray,
    upper_bound: np.ndarray,
    lower_bound: np.ndarray,
    ishan: DataSubjectArray,
) -> None:
    """Test copy_with for PT"""
    ishan = np.broadcast_to(ishan, reference_data.shape)
    reference_tensor = PT(
        child=reference_data,
        data_subjects=ishan,
        max_vals=upper_bound,
        min_vals=lower_bound,
    )
    reference_binary_tensor = PT(
        child=reference_binary_data,
        data_subjects=ishan,
        max_vals=upper_bound,
        min_vals=lower_bound,
    )

    # Copy the tensor and check if it works
    copy_with_tensor = reference_tensor.copy_with(reference_data)
    copy_with_binary_tensor = reference_tensor.copy_with(reference_binary_data)

    assert (
        reference_tensor == copy_with_tensor
    ).all(), "Copying of the PT with the given child fails"

    assert (
        reference_binary_tensor == copy_with_binary_tensor
    ).all(), "Copying of the PT with the given child fails"


@pytest.mark.parametrize("kwargs", [{"axis": (1)}])
def test_sum(
    reference_data: np.ndarray,
    upper_bound: np.ndarray,
    lower_bound: np.ndarray,
    ishan: DataSubjectArray,
    kwargs: Dict,
) -> None:
    ishan = np.broadcast_to(ishan, reference_data.shape)
    zeros_tensor = PT(
        child=reference_data * 0,
        data_subjects=ishan,
        max_vals=upper_bound,
        min_vals=lower_bound,
    )
    tensor = PT(
        child=reference_data,
        data_subjects=ishan,
        max_vals=upper_bound,
        min_vals=lower_bound,
    )

    tensor_sum = tensor.sum(**kwargs)

    assert (tensor_sum.child == reference_data.sum(**kwargs)).all()
    assert zeros_tensor.sum().child == 0


def test_ne_vals(
    reference_data: np.ndarray,
    upper_bound: np.ndarray,
    lower_bound: np.ndarray,
    ishan: DataSubjectArray,
) -> None:
    """Test inequality between two different PhiTensors"""
    # TODO: Add tests for GammaTensor when having same values but different entites.
    ishan = np.broadcast_to(ishan, reference_data.shape)
    reference_tensor = PT(
        child=reference_data,
        data_subjects=ishan,
        max_vals=upper_bound,
        min_vals=lower_bound,
    )

    comparison_tensor = PT(
        child=reference_data + 1,
        data_subjects=ishan,
        max_vals=upper_bound,
        min_vals=lower_bound,
    )

    assert (
        reference_tensor != comparison_tensor
    ).all(), "Inequality between different PTs fails"


def test_neg(
    reference_data: np.ndarray,
    upper_bound: np.ndarray,
    lower_bound: np.ndarray,
    ishan: DataSubjectArray,
) -> None:
    """Test neg for PT"""
    ishan = np.broadcast_to(ishan, reference_data.shape)
    reference_tensor = PT(
        child=reference_data,
        data_subjects=ishan,
        max_vals=upper_bound,
        min_vals=lower_bound,
    )

    neg_tensor = reference_tensor.__neg__()

    assert (neg_tensor.child == reference_tensor.child * -1).all()
    assert (neg_tensor.min_vals == reference_tensor.max_vals * -1).all()
    assert (neg_tensor.max_vals == reference_tensor.min_vals * -1).all()
    assert neg_tensor.shape == reference_tensor.shape

<<<<<<< HEAD
def test_resize(
=======

def test_flatten(
>>>>>>> d105fc21
    reference_data: np.ndarray,
    upper_bound: np.ndarray,
    lower_bound: np.ndarray,
    ishan: DataSubjectArray,
) -> None:
<<<<<<< HEAD
    
=======
>>>>>>> d105fc21
    ishan = np.broadcast_to(ishan, reference_data.shape)
    reference_tensor = PT(
        child=reference_data,
        data_subjects=ishan,
        max_vals=upper_bound,
        min_vals=lower_bound,
    )
<<<<<<< HEAD
    
    new_shape = tuple(map(lambda x: x*2,reference_data.shape))
    rezised_tensor = reference_tensor.resize(new_shape)

    no_of_elems = new_shape[0] * new_shape[1] // 4
    
    flatten_ref = reference_tensor.child.flatten()
    flatten_res = rezised_tensor.child.flatten()
    assert (flatten_ref == flatten_res[0:no_of_elems]).all()
    assert (flatten_ref == flatten_res[no_of_elems:no_of_elems*2]).all()  
    assert (flatten_ref == flatten_res[no_of_elems*2:no_of_elems*3]).all()
    assert (flatten_ref == flatten_res[no_of_elems*3:no_of_elems*4]).all()
    
    assert rezised_tensor.min_vals.shape == new_shape
    assert rezised_tensor.max_vals.shape == new_shape
    
    data_subjects_ref = reference_tensor.data_subjects.flatten()
    data_subjects_res = rezised_tensor.data_subjects.flatten()
    assert (data_subjects_ref == data_subjects_res[0:no_of_elems]).all()
    assert (data_subjects_ref == data_subjects_res[no_of_elems:no_of_elems*2]).all()  
    assert (data_subjects_ref == data_subjects_res[no_of_elems*2:no_of_elems*3]).all()
    assert (data_subjects_ref == data_subjects_res[no_of_elems*3:no_of_elems*4]).all()
    
    
    
def test_compress(
=======

    # Default behaviour
    flattened_array = reference_tensor.flatten()

    target_shape = reference_data.flatten().shape
    assert flattened_array.child.shape == target_shape, "Private data not flattened correctly"
    assert flattened_array.min_vals.data == reference_tensor.min_vals.data, "Min vals changed incorrectly in flatten"
    assert flattened_array.max_vals.data == reference_tensor.max_vals.data, "Max vals changed incorrectly in flatten"
    assert flattened_array.min_vals.shape == target_shape
    assert flattened_array.max_vals.shape == target_shape
    assert flattened_array.data_subjects.shape == target_shape
    assert (flattened_array.data_subjects == ishan.flatten()).all(), "Data Subjects not flattened properly"


@pytest.mark.arithmetic
@pytest.mark.public_op
def test_add_public(
>>>>>>> d105fc21
    reference_data: np.ndarray,
    upper_bound: np.ndarray,
    lower_bound: np.ndarray,
    ishan: DataSubjectArray,
) -> None:
<<<<<<< HEAD
    
=======
>>>>>>> d105fc21
    ishan = np.broadcast_to(ishan, reference_data.shape)
    reference_tensor = PT(
        child=reference_data,
        data_subjects=ishan,
        max_vals=upper_bound,
        min_vals=lower_bound,
    )
<<<<<<< HEAD
    
    
    condition = list(np.random.choice(a=[False, True], size=(reference_data.shape[0])))
    compressed_tensor = reference_tensor.compress(condition, axis=0)
    
    new_shape = (reference_tensor.shape[0] - len([0 for c in condition if not c]), reference_tensor.shape[1])
    
    comp_ind = 0
    for i,cond in enumerate(condition):
        if cond:
            assert (compressed_tensor.child[comp_ind,:] == reference_tensor.child[i,:]).all()
            assert (compressed_tensor.data_subjects[comp_ind,:] == reference_tensor.data_subjects[i,:]).all()
            comp_ind += 1
    
    assert compressed_tensor.min_vals.shape == new_shape
    assert compressed_tensor.max_vals.shape == new_shape

def test_squeeze(
    reference_data: np.ndarray,
    upper_bound: np.ndarray,
    lower_bound: np.ndarray,
    ishan: DataSubjectArray,
) -> None:
    
    ishan = np.broadcast_to(ishan, reference_data.shape)
    reference_tensor = PT(
        child=np.array([reference_data]),
        data_subjects=np.array([ishan]),
        max_vals=upper_bound,
        min_vals=lower_bound,
    )
    
    print(reference_tensor.shape)
    squeezed_tensor = reference_tensor.squeeze()
    assert squeezed_tensor.shape == reference_data.shape
    assert (squeezed_tensor.child == reference_data).all()
    assert (squeezed_tensor.data_subjects == ishan).all()
    
    
=======

    output = reference_tensor + 5
    assert output.shape == reference_tensor.shape
    assert (output.child == reference_data + 5).all()
    assert output.min_vals.data == reference_tensor.min_vals + 5
    assert output.min_vals.shape == reference_tensor.shape
    assert output.max_vals.data == reference_tensor.max_vals + 5
    assert output.max_vals.shape == reference_tensor.shape
    assert (output.data_subjects == reference_tensor.data_subjects).all()


@pytest.mark.arithmetic
@pytest.mark.public_op
def test_sub_public(
        reference_data: np.ndarray,
        upper_bound: np.ndarray,
        lower_bound: np.ndarray,
        ishan: DataSubjectArray,
) -> None:
    ishan = np.broadcast_to(ishan, reference_data.shape)
    reference_tensor = PT(
        child=reference_data,
        data_subjects=ishan,
        max_vals=upper_bound,
        min_vals=lower_bound,
    )

    output = reference_tensor - 5
    assert output.shape == reference_tensor.shape
    assert (output.child == reference_data - 5).all()
    assert output.min_vals.data == reference_tensor.min_vals - 5
    assert output.min_vals.shape == reference_tensor.shape
    assert output.max_vals.data == reference_tensor.max_vals - 5
    assert output.max_vals.shape == reference_tensor.shape
    assert (output.data_subjects == reference_tensor.data_subjects).all()


@pytest.mark.arithmetic
@pytest.mark.public_op
def test_mul_public(
        reference_data: np.ndarray,
        upper_bound: np.ndarray,
        lower_bound: np.ndarray,
        ishan: DataSubjectArray,
) -> None:
    ishan = np.broadcast_to(ishan, reference_data.shape)
    reference_tensor = PT(
        child=reference_data,
        data_subjects=ishan,
        max_vals=upper_bound,
        min_vals=lower_bound,
    )

    output = reference_tensor * 5
    assert output.shape == reference_tensor.shape
    assert (output.child == reference_data * 5).all()
    assert (output.min_vals.data == reference_tensor.min_vals.data * 5).all()
    assert output.min_vals.shape == reference_tensor.shape
    assert (output.max_vals.data == reference_tensor.max_vals.data * 5).all()
    assert output.max_vals.shape == reference_tensor.shape
    assert (output.data_subjects == reference_tensor.data_subjects).all()


@pytest.mark.arithmetic
@pytest.mark.public_op
def test_truediv_public(
        reference_data: np.ndarray,
        upper_bound: np.ndarray,
        lower_bound: np.ndarray,
        ishan: DataSubjectArray,
) -> None:
    ishan = np.broadcast_to(ishan, reference_data.shape)
    reference_tensor = PT(
        child=reference_data,
        data_subjects=ishan,
        max_vals=upper_bound,
        min_vals=lower_bound,
    )

    output = reference_tensor / 5
    assert output.shape == reference_tensor.shape
    assert (output.child == reference_data / 5).all()
    assert (output.min_vals.data == reference_tensor.min_vals.data / 5).all()
    assert output.min_vals.shape == reference_tensor.shape
    assert (output.max_vals.data == reference_tensor.max_vals.data / 5).all()
    assert output.max_vals.shape == reference_tensor.shape
    assert (output.data_subjects == reference_tensor.data_subjects).all()


@pytest.mark.arithmetic
@pytest.mark.private_op
def test_add_private(
        reference_data: np.ndarray,
        upper_bound: np.ndarray,
        lower_bound: np.ndarray,
        ishan: DataSubjectArray,
) -> None:
    ishan = np.broadcast_to(ishan, reference_data.shape)
    reference_tensor = PT(
        child=reference_data,
        data_subjects=ishan,
        max_vals=upper_bound,
        min_vals=lower_bound,
    )

    tensor2 = PT(
        child=reference_data,
        data_subjects=ishan,
        max_vals=upper_bound,
        min_vals=lower_bound,
    )

    output = reference_tensor + tensor2
    assert output.shape == reference_tensor.shape
    assert (output.child == reference_data * 2).all()
    assert output.min_vals.data == reference_tensor.min_vals.data * 2
    assert output.min_vals.shape == reference_tensor.shape
    assert output.max_vals.data == reference_tensor.max_vals.data * 2
    assert output.max_vals.shape == reference_tensor.shape
    assert (output.data_subjects == reference_tensor.data_subjects).all()


@pytest.mark.arithmetic
@pytest.mark.private_op
def test_sub_private(
        reference_data: np.ndarray,
        upper_bound: np.ndarray,
        lower_bound: np.ndarray,
        ishan: DataSubjectArray,
) -> None:
    ishan = np.broadcast_to(ishan, reference_data.shape)
    reference_tensor = PT(
        child=reference_data,
        data_subjects=ishan,
        max_vals=upper_bound,
        min_vals=lower_bound,
    )

    tensor2 = PT(
        child=reference_data,
        data_subjects=ishan,
        max_vals=upper_bound,
        min_vals=lower_bound,
    )

    output = reference_tensor - tensor2
    assert output.shape == reference_tensor.shape
    assert (output.child == 0).all()
    assert output.min_vals.data <= output.max_vals.data
    assert output.min_vals.shape == reference_tensor.shape
    assert output.max_vals.shape == reference_tensor.shape
    assert (output.data_subjects == reference_tensor.data_subjects).all()


@pytest.mark.arithmetic
@pytest.mark.private_op
def test_mul_private(
        reference_data: np.ndarray,
        upper_bound: np.ndarray,
        lower_bound: np.ndarray,
        ishan: DataSubjectArray,
) -> None:
    ishan = np.broadcast_to(ishan, reference_data.shape)
    reference_tensor = PT(
        child=reference_data,
        data_subjects=ishan,
        max_vals=upper_bound,
        min_vals=lower_bound,
    )

    tensor2 = PT(
        child=reference_data,
        data_subjects=ishan,
        max_vals=upper_bound,
        min_vals=lower_bound,
    )

    output = reference_tensor * tensor2
    assert output.shape == reference_tensor.shape
    assert (output.child == reference_data ** 2).all()
    assert output.min_vals.data <= output.max_vals.data
    assert output.min_vals.shape == reference_tensor.shape
    assert output.max_vals.shape == reference_tensor.shape
    assert (output.data_subjects == reference_tensor.data_subjects).all()


@pytest.mark.arithmetic
@pytest.mark.private_op
def test_truediv_private(
        reference_data: np.ndarray,
        upper_bound: np.ndarray,
        lower_bound: np.ndarray,
        ishan: DataSubjectArray,
) -> None:
    ishan = np.broadcast_to(ishan, reference_data.shape)
    reference_tensor = PT(
        child=np.ones_like(reference_data),
        data_subjects=ishan,
        max_vals=upper_bound,
        min_vals=lower_bound,
    )

    tensor2 = PT(
        child=np.ones_like(reference_data),
        data_subjects=ishan,
        max_vals=upper_bound,
        min_vals=lower_bound,
    )

    output = reference_tensor / tensor2
    assert output.shape == reference_tensor.shape
    assert (output.child == 1).all()
    assert output.min_vals.data <= output.max_vals.data
    assert output.min_vals.shape == reference_tensor.shape
    assert output.max_vals.shape == reference_tensor.shape
    assert (output.data_subjects == reference_tensor.data_subjects).all()



@pytest.mark.equality
@pytest.mark.public_op
def test_eq_public(
        reference_data: np.ndarray,
        upper_bound: lra,
        lower_bound: lra,
        ishan: DataSubjectArray,
) -> None:
    ishan = np.broadcast_to(ishan, reference_data.shape)
    reference_tensor = PT(
        child=np.ones_like(reference_data),
        data_subjects=ishan,
        max_vals=upper_bound,
        min_vals=lower_bound,
    )

    # Test that it IS equal
    output = reference_tensor == 1
    assert output.shape == reference_tensor.shape
    assert output.child.all()
    assert (output.min_vals.data == 0).all()
    assert output.min_vals.shape == reference_tensor.shape
    assert (output.max_vals.data == 1).all()
    assert output.max_vals.shape == reference_tensor.shape
    assert (output.data_subjects == reference_tensor.data_subjects).all()


@pytest.mark.equality
@pytest.mark.public_op
def test_ne_public(
        reference_data: np.ndarray,
        upper_bound: lra,
        lower_bound: lra,
        ishan: DataSubjectArray,
) -> None:
    ishan = np.broadcast_to(ishan, reference_data.shape)
    reference_tensor = PT(
        child=np.ones_like(reference_data),
        data_subjects=ishan,
        max_vals=upper_bound,
        min_vals=lower_bound,
    )

    output = reference_tensor != 0
    assert output.shape == reference_tensor.shape
    assert output.child.all()
    assert (output.min_vals.data == 0).all()
    assert output.min_vals.shape == reference_tensor.shape
    assert (output.max_vals.data == 1).all()
    assert output.max_vals.shape == reference_tensor.shape
    assert (output.data_subjects == reference_tensor.data_subjects).all()


@pytest.mark.equality
@pytest.mark.public_op
def test_lt_public(
        reference_data: np.ndarray,
        upper_bound: lra,
        lower_bound: lra,
        ishan: DataSubjectArray,
) -> None:
    ishan = np.broadcast_to(ishan, reference_data.shape)
    reference_tensor = PT(
        child=np.ones_like(reference_data),
        data_subjects=ishan,
        max_vals=upper_bound,
        min_vals=lower_bound,
    )

    output = reference_tensor < 2
    assert output.shape == reference_tensor.shape
    assert output.child.all()
    assert (output.min_vals.data == 0).all()
    assert output.min_vals.shape == reference_tensor.shape
    assert (output.max_vals.data == 1).all()
    assert output.max_vals.shape == reference_tensor.shape
    assert (output.data_subjects == reference_tensor.data_subjects).all()



@pytest.mark.equality
@pytest.mark.public_op
def test_gt_public(
        reference_data: np.ndarray,
        upper_bound: lra,
        lower_bound: lra,
        ishan: DataSubjectArray,
) -> None:
    ishan = np.broadcast_to(ishan, reference_data.shape)
    reference_tensor = PT(
        child=np.ones_like(reference_data),
        data_subjects=ishan,
        max_vals=upper_bound,
        min_vals=lower_bound,
    )

    output = reference_tensor > 0
    assert output.shape == reference_tensor.shape
    assert output.child.all()
    assert (output.min_vals.data == 0).all()
    assert output.min_vals.shape == reference_tensor.shape
    assert (output.max_vals.data == 1).all()
    assert output.max_vals.shape == reference_tensor.shape
    assert (output.data_subjects == reference_tensor.data_subjects).all()


@pytest.mark.equality
@pytest.mark.public_op
def test_le_public(
        reference_data: np.ndarray,
        upper_bound: lra,
        lower_bound: lra,
        ishan: DataSubjectArray,
) -> None:
    ishan = np.broadcast_to(ishan, reference_data.shape)
    reference_tensor = PT(
        child=np.ones_like(reference_data),
        data_subjects=ishan,
        max_vals=upper_bound,
        min_vals=lower_bound,
    )

    output = reference_tensor <= 2
    assert output.shape == reference_tensor.shape
    assert output.child.all()
    assert (output.min_vals.data == 0).all()
    assert output.min_vals.shape == reference_tensor.shape
    assert (output.max_vals.data == 1).all()
    assert output.max_vals.shape == reference_tensor.shape
    assert (output.data_subjects == reference_tensor.data_subjects).all()


@pytest.mark.equality
@pytest.mark.public_op
def test_ge_public(
        reference_data: np.ndarray,
        upper_bound: lra,
        lower_bound: lra,
        ishan: DataSubjectArray,
) -> None:
    ishan = np.broadcast_to(ishan, reference_data.shape)
    reference_tensor = PT(
        child=np.ones_like(reference_data),
        data_subjects=ishan,
        max_vals=upper_bound,
        min_vals=lower_bound,
    )

    output = reference_tensor >= 0
    assert output.shape == reference_tensor.shape
    assert output.child.all()
    assert (output.min_vals.data == 0).all()
    assert output.min_vals.shape == reference_tensor.shape
    assert (output.max_vals.data == 1).all()
    assert output.max_vals.shape == reference_tensor.shape
    assert (output.data_subjects == reference_tensor.data_subjects).all()



@pytest.mark.equality
@pytest.mark.private_op
def test_eq_private(
        reference_data: np.ndarray,
        upper_bound: lra,
        lower_bound: lra,
        ishan: DataSubjectArray,
) -> None:
    ishan = np.broadcast_to(ishan, reference_data.shape)
    reference_tensor = PT(
        child=np.ones_like(reference_data),
        data_subjects=ishan,
        max_vals=upper_bound,
        min_vals=lower_bound,
    )

    # Test that it IS equal
    output = reference_tensor == reference_tensor.ones_like()
    assert output.shape == reference_tensor.shape
    assert output.child.all()
    assert (output.min_vals.data == 0).all()
    assert output.min_vals.shape == reference_tensor.shape
    assert (output.max_vals.data == 1).all()
    assert output.max_vals.shape == reference_tensor.shape
    assert (output.data_subjects == reference_tensor.data_subjects).all()


@pytest.mark.equality
@pytest.mark.private_op
def test_ne_private(
        reference_data: np.ndarray,
        upper_bound: lra,
        lower_bound: lra,
        ishan: DataSubjectArray,
) -> None:
    ishan = np.broadcast_to(ishan, reference_data.shape)
    reference_tensor = PT(
        child=np.ones_like(reference_data),
        data_subjects=ishan,
        max_vals=upper_bound,
        min_vals=lower_bound,
    )

    output = reference_tensor != reference_tensor.zeros_like()
    assert output.shape == reference_tensor.shape
    assert output.child.all()
    assert (output.min_vals.data == 0).all()
    assert output.min_vals.shape == reference_tensor.shape
    assert (output.max_vals.data == 1).all()
    assert output.max_vals.shape == reference_tensor.shape
    assert (output.data_subjects == reference_tensor.data_subjects).all()


@pytest.mark.equality
@pytest.mark.private_op
def test_lt_private(
        reference_data: np.ndarray,
        upper_bound: lra,
        lower_bound: lra,
        ishan: DataSubjectArray,
) -> None:
    ishan = np.broadcast_to(ishan, reference_data.shape)
    reference_tensor = PT(
        child=np.ones_like(reference_data),
        data_subjects=ishan,
        max_vals=upper_bound,
        min_vals=lower_bound,
    )

    output = reference_tensor < reference_tensor.ones_like() + 5
    assert output.shape == reference_tensor.shape
    assert output.child.all()
    assert (output.min_vals.data == 0).all()
    assert output.min_vals.shape == reference_tensor.shape
    assert (output.max_vals.data == 1).all()
    assert output.max_vals.shape == reference_tensor.shape
    assert (output.data_subjects == reference_tensor.data_subjects).all()



@pytest.mark.equality
@pytest.mark.private_op
def test_gt_private(
        reference_data: np.ndarray,
        upper_bound: lra,
        lower_bound: lra,
        ishan: DataSubjectArray,
) -> None:
    ishan = np.broadcast_to(ishan, reference_data.shape)
    reference_tensor = PT(
        child=np.ones_like(reference_data),
        data_subjects=ishan,
        max_vals=upper_bound,
        min_vals=lower_bound,
    )

    output = reference_tensor + 5 > reference_tensor.zeros_like()
    assert output.shape == reference_tensor.shape
    assert output.child.all()
    assert (output.min_vals.data == 0).all()
    assert output.min_vals.shape == reference_tensor.shape
    assert (output.max_vals.data == 1).all()
    assert output.max_vals.shape == reference_tensor.shape
    assert (output.data_subjects == reference_tensor.data_subjects).all()


@pytest.mark.equality
@pytest.mark.private_op
def test_le_private(
        reference_data: np.ndarray,
        upper_bound: lra,
        lower_bound: lra,
        ishan: DataSubjectArray,
) -> None:
    ishan = np.broadcast_to(ishan, reference_data.shape)
    reference_tensor = PT(
        child=np.ones_like(reference_data),
        data_subjects=ishan,
        max_vals=upper_bound,
        min_vals=lower_bound,
    )

    output = reference_tensor <= reference_tensor.ones_like() + 5
    assert output.shape == reference_tensor.shape
    assert output.child.all()
    assert (output.min_vals.data == 0).all()
    assert output.min_vals.shape == reference_tensor.shape
    assert (output.max_vals.data == 1).all()
    assert output.max_vals.shape == reference_tensor.shape
    assert (output.data_subjects == reference_tensor.data_subjects).all()


@pytest.mark.equality
@pytest.mark.private_op
def test_ge_private(
        reference_data: np.ndarray,
        upper_bound: lra,
        lower_bound: lra,
        ishan: DataSubjectArray,
) -> None:
    ishan = np.broadcast_to(ishan, reference_data.shape)
    reference_tensor = PT(
        child=np.ones_like(reference_data),
        data_subjects=ishan,
        max_vals=upper_bound,
        min_vals=lower_bound,
    )

    output = reference_tensor + 5 >= reference_tensor.zeros_like()
    assert output.shape == reference_tensor.shape
    assert output.child.all()
    assert (output.min_vals.data == 0).all()
    assert output.min_vals.shape == reference_tensor.shape
    assert (output.max_vals.data == 1).all()
    assert output.max_vals.shape == reference_tensor.shape
    assert (output.data_subjects == reference_tensor.data_subjects).all()
>>>>>>> d105fc21
<|MERGE_RESOLUTION|>--- conflicted
+++ resolved
@@ -393,56 +393,20 @@
     assert (neg_tensor.max_vals == reference_tensor.min_vals * -1).all()
     assert neg_tensor.shape == reference_tensor.shape
 
-<<<<<<< HEAD
-def test_resize(
-=======
 
 def test_flatten(
->>>>>>> d105fc21
-    reference_data: np.ndarray,
-    upper_bound: np.ndarray,
-    lower_bound: np.ndarray,
-    ishan: DataSubjectArray,
-) -> None:
-<<<<<<< HEAD
-    
-=======
->>>>>>> d105fc21
-    ishan = np.broadcast_to(ishan, reference_data.shape)
-    reference_tensor = PT(
-        child=reference_data,
-        data_subjects=ishan,
-        max_vals=upper_bound,
-        min_vals=lower_bound,
-    )
-<<<<<<< HEAD
-    
-    new_shape = tuple(map(lambda x: x*2,reference_data.shape))
-    rezised_tensor = reference_tensor.resize(new_shape)
-
-    no_of_elems = new_shape[0] * new_shape[1] // 4
-    
-    flatten_ref = reference_tensor.child.flatten()
-    flatten_res = rezised_tensor.child.flatten()
-    assert (flatten_ref == flatten_res[0:no_of_elems]).all()
-    assert (flatten_ref == flatten_res[no_of_elems:no_of_elems*2]).all()  
-    assert (flatten_ref == flatten_res[no_of_elems*2:no_of_elems*3]).all()
-    assert (flatten_ref == flatten_res[no_of_elems*3:no_of_elems*4]).all()
-    
-    assert rezised_tensor.min_vals.shape == new_shape
-    assert rezised_tensor.max_vals.shape == new_shape
-    
-    data_subjects_ref = reference_tensor.data_subjects.flatten()
-    data_subjects_res = rezised_tensor.data_subjects.flatten()
-    assert (data_subjects_ref == data_subjects_res[0:no_of_elems]).all()
-    assert (data_subjects_ref == data_subjects_res[no_of_elems:no_of_elems*2]).all()  
-    assert (data_subjects_ref == data_subjects_res[no_of_elems*2:no_of_elems*3]).all()
-    assert (data_subjects_ref == data_subjects_res[no_of_elems*3:no_of_elems*4]).all()
-    
-    
-    
-def test_compress(
-=======
+    reference_data: np.ndarray,
+    upper_bound: np.ndarray,
+    lower_bound: np.ndarray,
+    ishan: DataSubjectArray,
+) -> None:
+    ishan = np.broadcast_to(ishan, reference_data.shape)
+    reference_tensor = PT(
+        child=reference_data,
+        data_subjects=ishan,
+        max_vals=upper_bound,
+        min_vals=lower_bound,
+    )
 
     # Default behaviour
     flattened_array = reference_tensor.flatten()
@@ -460,24 +424,606 @@
 @pytest.mark.arithmetic
 @pytest.mark.public_op
 def test_add_public(
->>>>>>> d105fc21
-    reference_data: np.ndarray,
-    upper_bound: np.ndarray,
-    lower_bound: np.ndarray,
-    ishan: DataSubjectArray,
-) -> None:
-<<<<<<< HEAD
-    
-=======
->>>>>>> d105fc21
-    ishan = np.broadcast_to(ishan, reference_data.shape)
-    reference_tensor = PT(
-        child=reference_data,
-        data_subjects=ishan,
-        max_vals=upper_bound,
-        min_vals=lower_bound,
-    )
-<<<<<<< HEAD
+    reference_data: np.ndarray,
+    upper_bound: np.ndarray,
+    lower_bound: np.ndarray,
+    ishan: DataSubjectArray,
+) -> None:
+    ishan = np.broadcast_to(ishan, reference_data.shape)
+    reference_tensor = PT(
+        child=reference_data,
+        data_subjects=ishan,
+        max_vals=upper_bound,
+        min_vals=lower_bound,
+    )
+
+    output = reference_tensor + 5
+    assert output.shape == reference_tensor.shape
+    assert (output.child == reference_data + 5).all()
+    assert output.min_vals.data == reference_tensor.min_vals + 5
+    assert output.min_vals.shape == reference_tensor.shape
+    assert output.max_vals.data == reference_tensor.max_vals + 5
+    assert output.max_vals.shape == reference_tensor.shape
+    assert (output.data_subjects == reference_tensor.data_subjects).all()
+
+
+@pytest.mark.arithmetic
+@pytest.mark.public_op
+def test_sub_public(
+        reference_data: np.ndarray,
+        upper_bound: np.ndarray,
+        lower_bound: np.ndarray,
+        ishan: DataSubjectArray,
+) -> None:
+    ishan = np.broadcast_to(ishan, reference_data.shape)
+    reference_tensor = PT(
+        child=reference_data,
+        data_subjects=ishan,
+        max_vals=upper_bound,
+        min_vals=lower_bound,
+    )
+
+    output = reference_tensor - 5
+    assert output.shape == reference_tensor.shape
+    assert (output.child == reference_data - 5).all()
+    assert output.min_vals.data == reference_tensor.min_vals - 5
+    assert output.min_vals.shape == reference_tensor.shape
+    assert output.max_vals.data == reference_tensor.max_vals - 5
+    assert output.max_vals.shape == reference_tensor.shape
+    assert (output.data_subjects == reference_tensor.data_subjects).all()
+
+
+@pytest.mark.arithmetic
+@pytest.mark.public_op
+def test_mul_public(
+        reference_data: np.ndarray,
+        upper_bound: np.ndarray,
+        lower_bound: np.ndarray,
+        ishan: DataSubjectArray,
+) -> None:
+    ishan = np.broadcast_to(ishan, reference_data.shape)
+    reference_tensor = PT(
+        child=reference_data,
+        data_subjects=ishan,
+        max_vals=upper_bound,
+        min_vals=lower_bound,
+    )
+
+    output = reference_tensor * 5
+    assert output.shape == reference_tensor.shape
+    assert (output.child == reference_data * 5).all()
+    assert (output.min_vals.data == reference_tensor.min_vals.data * 5).all()
+    assert output.min_vals.shape == reference_tensor.shape
+    assert (output.max_vals.data == reference_tensor.max_vals.data * 5).all()
+    assert output.max_vals.shape == reference_tensor.shape
+    assert (output.data_subjects == reference_tensor.data_subjects).all()
+
+
+@pytest.mark.arithmetic
+@pytest.mark.public_op
+def test_truediv_public(
+        reference_data: np.ndarray,
+        upper_bound: np.ndarray,
+        lower_bound: np.ndarray,
+        ishan: DataSubjectArray,
+) -> None:
+    ishan = np.broadcast_to(ishan, reference_data.shape)
+    reference_tensor = PT(
+        child=reference_data,
+        data_subjects=ishan,
+        max_vals=upper_bound,
+        min_vals=lower_bound,
+    )
+
+    output = reference_tensor / 5
+    assert output.shape == reference_tensor.shape
+    assert (output.child == reference_data / 5).all()
+    assert (output.min_vals.data == reference_tensor.min_vals.data / 5).all()
+    assert output.min_vals.shape == reference_tensor.shape
+    assert (output.max_vals.data == reference_tensor.max_vals.data / 5).all()
+    assert output.max_vals.shape == reference_tensor.shape
+    assert (output.data_subjects == reference_tensor.data_subjects).all()
+
+
+@pytest.mark.arithmetic
+@pytest.mark.private_op
+def test_add_private(
+        reference_data: np.ndarray,
+        upper_bound: np.ndarray,
+        lower_bound: np.ndarray,
+        ishan: DataSubjectArray,
+) -> None:
+    ishan = np.broadcast_to(ishan, reference_data.shape)
+    reference_tensor = PT(
+        child=reference_data,
+        data_subjects=ishan,
+        max_vals=upper_bound,
+        min_vals=lower_bound,
+    )
+
+    tensor2 = PT(
+        child=reference_data,
+        data_subjects=ishan,
+        max_vals=upper_bound,
+        min_vals=lower_bound,
+    )
+
+    output = reference_tensor + tensor2
+    assert output.shape == reference_tensor.shape
+    assert (output.child == reference_data * 2).all()
+    assert output.min_vals.data == reference_tensor.min_vals.data * 2
+    assert output.min_vals.shape == reference_tensor.shape
+    assert output.max_vals.data == reference_tensor.max_vals.data * 2
+    assert output.max_vals.shape == reference_tensor.shape
+    assert (output.data_subjects == reference_tensor.data_subjects).all()
+
+
+@pytest.mark.arithmetic
+@pytest.mark.private_op
+def test_sub_private(
+        reference_data: np.ndarray,
+        upper_bound: np.ndarray,
+        lower_bound: np.ndarray,
+        ishan: DataSubjectArray,
+) -> None:
+    ishan = np.broadcast_to(ishan, reference_data.shape)
+    reference_tensor = PT(
+        child=reference_data,
+        data_subjects=ishan,
+        max_vals=upper_bound,
+        min_vals=lower_bound,
+    )
+
+    tensor2 = PT(
+        child=reference_data,
+        data_subjects=ishan,
+        max_vals=upper_bound,
+        min_vals=lower_bound,
+    )
+
+    output = reference_tensor - tensor2
+    assert output.shape == reference_tensor.shape
+    assert (output.child == 0).all()
+    assert output.min_vals.data <= output.max_vals.data
+    assert output.min_vals.shape == reference_tensor.shape
+    assert output.max_vals.shape == reference_tensor.shape
+    assert (output.data_subjects == reference_tensor.data_subjects).all()
+
+
+@pytest.mark.arithmetic
+@pytest.mark.private_op
+def test_mul_private(
+        reference_data: np.ndarray,
+        upper_bound: np.ndarray,
+        lower_bound: np.ndarray,
+        ishan: DataSubjectArray,
+) -> None:
+    ishan = np.broadcast_to(ishan, reference_data.shape)
+    reference_tensor = PT(
+        child=reference_data,
+        data_subjects=ishan,
+        max_vals=upper_bound,
+        min_vals=lower_bound,
+    )
+
+    tensor2 = PT(
+        child=reference_data,
+        data_subjects=ishan,
+        max_vals=upper_bound,
+        min_vals=lower_bound,
+    )
+
+    output = reference_tensor * tensor2
+    assert output.shape == reference_tensor.shape
+    assert (output.child == reference_data ** 2).all()
+    assert output.min_vals.data <= output.max_vals.data
+    assert output.min_vals.shape == reference_tensor.shape
+    assert output.max_vals.shape == reference_tensor.shape
+    assert (output.data_subjects == reference_tensor.data_subjects).all()
+
+
+@pytest.mark.arithmetic
+@pytest.mark.private_op
+def test_truediv_private(
+        reference_data: np.ndarray,
+        upper_bound: np.ndarray,
+        lower_bound: np.ndarray,
+        ishan: DataSubjectArray,
+) -> None:
+    ishan = np.broadcast_to(ishan, reference_data.shape)
+    reference_tensor = PT(
+        child=np.ones_like(reference_data),
+        data_subjects=ishan,
+        max_vals=upper_bound,
+        min_vals=lower_bound,
+    )
+
+    tensor2 = PT(
+        child=np.ones_like(reference_data),
+        data_subjects=ishan,
+        max_vals=upper_bound,
+        min_vals=lower_bound,
+    )
+
+    output = reference_tensor / tensor2
+    assert output.shape == reference_tensor.shape
+    assert (output.child == 1).all()
+    assert output.min_vals.data <= output.max_vals.data
+    assert output.min_vals.shape == reference_tensor.shape
+    assert output.max_vals.shape == reference_tensor.shape
+    assert (output.data_subjects == reference_tensor.data_subjects).all()
+
+
+
+@pytest.mark.equality
+@pytest.mark.public_op
+def test_eq_public(
+        reference_data: np.ndarray,
+        upper_bound: lra,
+        lower_bound: lra,
+        ishan: DataSubjectArray,
+) -> None:
+    ishan = np.broadcast_to(ishan, reference_data.shape)
+    reference_tensor = PT(
+        child=np.ones_like(reference_data),
+        data_subjects=ishan,
+        max_vals=upper_bound,
+        min_vals=lower_bound,
+    )
+
+    # Test that it IS equal
+    output = reference_tensor == 1
+    assert output.shape == reference_tensor.shape
+    assert output.child.all()
+    assert (output.min_vals.data == 0).all()
+    assert output.min_vals.shape == reference_tensor.shape
+    assert (output.max_vals.data == 1).all()
+    assert output.max_vals.shape == reference_tensor.shape
+    assert (output.data_subjects == reference_tensor.data_subjects).all()
+
+
+@pytest.mark.equality
+@pytest.mark.public_op
+def test_ne_public(
+        reference_data: np.ndarray,
+        upper_bound: lra,
+        lower_bound: lra,
+        ishan: DataSubjectArray,
+) -> None:
+    ishan = np.broadcast_to(ishan, reference_data.shape)
+    reference_tensor = PT(
+        child=np.ones_like(reference_data),
+        data_subjects=ishan,
+        max_vals=upper_bound,
+        min_vals=lower_bound,
+    )
+
+    output = reference_tensor != 0
+    assert output.shape == reference_tensor.shape
+    assert output.child.all()
+    assert (output.min_vals.data == 0).all()
+    assert output.min_vals.shape == reference_tensor.shape
+    assert (output.max_vals.data == 1).all()
+    assert output.max_vals.shape == reference_tensor.shape
+    assert (output.data_subjects == reference_tensor.data_subjects).all()
+
+
+@pytest.mark.equality
+@pytest.mark.public_op
+def test_lt_public(
+        reference_data: np.ndarray,
+        upper_bound: lra,
+        lower_bound: lra,
+        ishan: DataSubjectArray,
+) -> None:
+    ishan = np.broadcast_to(ishan, reference_data.shape)
+    reference_tensor = PT(
+        child=np.ones_like(reference_data),
+        data_subjects=ishan,
+        max_vals=upper_bound,
+        min_vals=lower_bound,
+    )
+
+    output = reference_tensor < 2
+    assert output.shape == reference_tensor.shape
+    assert output.child.all()
+    assert (output.min_vals.data == 0).all()
+    assert output.min_vals.shape == reference_tensor.shape
+    assert (output.max_vals.data == 1).all()
+    assert output.max_vals.shape == reference_tensor.shape
+    assert (output.data_subjects == reference_tensor.data_subjects).all()
+
+
+
+@pytest.mark.equality
+@pytest.mark.public_op
+def test_gt_public(
+        reference_data: np.ndarray,
+        upper_bound: lra,
+        lower_bound: lra,
+        ishan: DataSubjectArray,
+) -> None:
+    ishan = np.broadcast_to(ishan, reference_data.shape)
+    reference_tensor = PT(
+        child=np.ones_like(reference_data),
+        data_subjects=ishan,
+        max_vals=upper_bound,
+        min_vals=lower_bound,
+    )
+
+    output = reference_tensor > 0
+    assert output.shape == reference_tensor.shape
+    assert output.child.all()
+    assert (output.min_vals.data == 0).all()
+    assert output.min_vals.shape == reference_tensor.shape
+    assert (output.max_vals.data == 1).all()
+    assert output.max_vals.shape == reference_tensor.shape
+    assert (output.data_subjects == reference_tensor.data_subjects).all()
+
+
+@pytest.mark.equality
+@pytest.mark.public_op
+def test_le_public(
+        reference_data: np.ndarray,
+        upper_bound: lra,
+        lower_bound: lra,
+        ishan: DataSubjectArray,
+) -> None:
+    ishan = np.broadcast_to(ishan, reference_data.shape)
+    reference_tensor = PT(
+        child=np.ones_like(reference_data),
+        data_subjects=ishan,
+        max_vals=upper_bound,
+        min_vals=lower_bound,
+    )
+
+    output = reference_tensor <= 2
+    assert output.shape == reference_tensor.shape
+    assert output.child.all()
+    assert (output.min_vals.data == 0).all()
+    assert output.min_vals.shape == reference_tensor.shape
+    assert (output.max_vals.data == 1).all()
+    assert output.max_vals.shape == reference_tensor.shape
+    assert (output.data_subjects == reference_tensor.data_subjects).all()
+
+
+@pytest.mark.equality
+@pytest.mark.public_op
+def test_ge_public(
+        reference_data: np.ndarray,
+        upper_bound: lra,
+        lower_bound: lra,
+        ishan: DataSubjectArray,
+) -> None:
+    ishan = np.broadcast_to(ishan, reference_data.shape)
+    reference_tensor = PT(
+        child=np.ones_like(reference_data),
+        data_subjects=ishan,
+        max_vals=upper_bound,
+        min_vals=lower_bound,
+    )
+
+    output = reference_tensor >= 0
+    assert output.shape == reference_tensor.shape
+    assert output.child.all()
+    assert (output.min_vals.data == 0).all()
+    assert output.min_vals.shape == reference_tensor.shape
+    assert (output.max_vals.data == 1).all()
+    assert output.max_vals.shape == reference_tensor.shape
+    assert (output.data_subjects == reference_tensor.data_subjects).all()
+
+
+
+@pytest.mark.equality
+@pytest.mark.private_op
+def test_eq_private(
+        reference_data: np.ndarray,
+        upper_bound: lra,
+        lower_bound: lra,
+        ishan: DataSubjectArray,
+) -> None:
+    ishan = np.broadcast_to(ishan, reference_data.shape)
+    reference_tensor = PT(
+        child=np.ones_like(reference_data),
+        data_subjects=ishan,
+        max_vals=upper_bound,
+        min_vals=lower_bound,
+    )
+
+    # Test that it IS equal
+    output = reference_tensor == reference_tensor.ones_like()
+    assert output.shape == reference_tensor.shape
+    assert output.child.all()
+    assert (output.min_vals.data == 0).all()
+    assert output.min_vals.shape == reference_tensor.shape
+    assert (output.max_vals.data == 1).all()
+    assert output.max_vals.shape == reference_tensor.shape
+    assert (output.data_subjects == reference_tensor.data_subjects).all()
+
+
+@pytest.mark.equality
+@pytest.mark.private_op
+def test_ne_private(
+        reference_data: np.ndarray,
+        upper_bound: lra,
+        lower_bound: lra,
+        ishan: DataSubjectArray,
+) -> None:
+    ishan = np.broadcast_to(ishan, reference_data.shape)
+    reference_tensor = PT(
+        child=np.ones_like(reference_data),
+        data_subjects=ishan,
+        max_vals=upper_bound,
+        min_vals=lower_bound,
+    )
+
+    output = reference_tensor != reference_tensor.zeros_like()
+    assert output.shape == reference_tensor.shape
+    assert output.child.all()
+    assert (output.min_vals.data == 0).all()
+    assert output.min_vals.shape == reference_tensor.shape
+    assert (output.max_vals.data == 1).all()
+    assert output.max_vals.shape == reference_tensor.shape
+    assert (output.data_subjects == reference_tensor.data_subjects).all()
+
+
+@pytest.mark.equality
+@pytest.mark.private_op
+def test_lt_private(
+        reference_data: np.ndarray,
+        upper_bound: lra,
+        lower_bound: lra,
+        ishan: DataSubjectArray,
+) -> None:
+    ishan = np.broadcast_to(ishan, reference_data.shape)
+    reference_tensor = PT(
+        child=np.ones_like(reference_data),
+        data_subjects=ishan,
+        max_vals=upper_bound,
+        min_vals=lower_bound,
+    )
+
+    output = reference_tensor < reference_tensor.ones_like() + 5
+    assert output.shape == reference_tensor.shape
+    assert output.child.all()
+    assert (output.min_vals.data == 0).all()
+    assert output.min_vals.shape == reference_tensor.shape
+    assert (output.max_vals.data == 1).all()
+    assert output.max_vals.shape == reference_tensor.shape
+    assert (output.data_subjects == reference_tensor.data_subjects).all()
+
+
+
+@pytest.mark.equality
+@pytest.mark.private_op
+def test_gt_private(
+        reference_data: np.ndarray,
+        upper_bound: lra,
+        lower_bound: lra,
+        ishan: DataSubjectArray,
+) -> None:
+    ishan = np.broadcast_to(ishan, reference_data.shape)
+    reference_tensor = PT(
+        child=np.ones_like(reference_data),
+        data_subjects=ishan,
+        max_vals=upper_bound,
+        min_vals=lower_bound,
+    )
+
+    output = reference_tensor + 5 > reference_tensor.zeros_like()
+    assert output.shape == reference_tensor.shape
+    assert output.child.all()
+    assert (output.min_vals.data == 0).all()
+    assert output.min_vals.shape == reference_tensor.shape
+    assert (output.max_vals.data == 1).all()
+    assert output.max_vals.shape == reference_tensor.shape
+    assert (output.data_subjects == reference_tensor.data_subjects).all()
+
+
+@pytest.mark.equality
+@pytest.mark.private_op
+def test_le_private(
+        reference_data: np.ndarray,
+        upper_bound: lra,
+        lower_bound: lra,
+        ishan: DataSubjectArray,
+) -> None:
+    ishan = np.broadcast_to(ishan, reference_data.shape)
+    reference_tensor = PT(
+        child=np.ones_like(reference_data),
+        data_subjects=ishan,
+        max_vals=upper_bound,
+        min_vals=lower_bound,
+    )
+
+    output = reference_tensor <= reference_tensor.ones_like() + 5
+    assert output.shape == reference_tensor.shape
+    assert output.child.all()
+    assert (output.min_vals.data == 0).all()
+    assert output.min_vals.shape == reference_tensor.shape
+    assert (output.max_vals.data == 1).all()
+    assert output.max_vals.shape == reference_tensor.shape
+    assert (output.data_subjects == reference_tensor.data_subjects).all()
+
+
+@pytest.mark.equality
+@pytest.mark.private_op
+def test_ge_private(
+        reference_data: np.ndarray,
+        upper_bound: lra,
+        lower_bound: lra,
+        ishan: DataSubjectArray,
+) -> None:
+    ishan = np.broadcast_to(ishan, reference_data.shape)
+    reference_tensor = PT(
+        child=np.ones_like(reference_data),
+        data_subjects=ishan,
+        max_vals=upper_bound,
+        min_vals=lower_bound,
+    )
+
+    output = reference_tensor + 5 >= reference_tensor.zeros_like()
+    assert output.shape == reference_tensor.shape
+    assert output.child.all()
+    assert (output.min_vals.data == 0).all()
+    assert output.min_vals.shape == reference_tensor.shape
+    assert (output.max_vals.data == 1).all()
+    assert output.max_vals.shape == reference_tensor.shape
+    assert (output.data_subjects == reference_tensor.data_subjects).all()
+
+def test_resize(
+    reference_data: np.ndarray,
+    upper_bound: np.ndarray,
+    lower_bound: np.ndarray,
+    ishan: DataSubjectArray,
+) -> None:
+    
+    ishan = np.broadcast_to(ishan, reference_data.shape)
+    reference_tensor = PT(
+        child=reference_data,
+        data_subjects=ishan,
+        max_vals=upper_bound,
+        min_vals=lower_bound,
+    )
+    
+    new_shape = tuple(map(lambda x: x*2,reference_data.shape))
+    rezised_tensor = reference_tensor.resize(new_shape)
+
+    no_of_elems = new_shape[0] * new_shape[1] // 4
+    
+    flatten_ref = reference_tensor.child.flatten()
+    flatten_res = rezised_tensor.child.flatten()
+    assert (flatten_ref == flatten_res[0:no_of_elems]).all()
+    assert (flatten_ref == flatten_res[no_of_elems:no_of_elems*2]).all()  
+    assert (flatten_ref == flatten_res[no_of_elems*2:no_of_elems*3]).all()
+    assert (flatten_ref == flatten_res[no_of_elems*3:no_of_elems*4]).all()
+    
+    assert rezised_tensor.min_vals.shape == new_shape
+    assert rezised_tensor.max_vals.shape == new_shape
+    
+    data_subjects_ref = reference_tensor.data_subjects.flatten()
+    data_subjects_res = rezised_tensor.data_subjects.flatten()
+    assert (data_subjects_ref == data_subjects_res[0:no_of_elems]).all()
+    assert (data_subjects_ref == data_subjects_res[no_of_elems:no_of_elems*2]).all()  
+    assert (data_subjects_ref == data_subjects_res[no_of_elems*2:no_of_elems*3]).all()
+    assert (data_subjects_ref == data_subjects_res[no_of_elems*3:no_of_elems*4]).all()
+    
+    
+    
+def test_compress(
+    reference_data: np.ndarray,
+    upper_bound: np.ndarray,
+    lower_bound: np.ndarray,
+    ishan: DataSubjectArray,
+) -> None:
+    
+    ishan = np.broadcast_to(ishan, reference_data.shape)
+    reference_tensor = PT(
+        child=reference_data,
+        data_subjects=ishan,
+        max_vals=upper_bound,
+        min_vals=lower_bound,
+    )
     
     
     condition = list(np.random.choice(a=[False, True], size=(reference_data.shape[0])))
@@ -516,540 +1062,4 @@
     assert (squeezed_tensor.child == reference_data).all()
     assert (squeezed_tensor.data_subjects == ishan).all()
     
-    
-=======
-
-    output = reference_tensor + 5
-    assert output.shape == reference_tensor.shape
-    assert (output.child == reference_data + 5).all()
-    assert output.min_vals.data == reference_tensor.min_vals + 5
-    assert output.min_vals.shape == reference_tensor.shape
-    assert output.max_vals.data == reference_tensor.max_vals + 5
-    assert output.max_vals.shape == reference_tensor.shape
-    assert (output.data_subjects == reference_tensor.data_subjects).all()
-
-
-@pytest.mark.arithmetic
-@pytest.mark.public_op
-def test_sub_public(
-        reference_data: np.ndarray,
-        upper_bound: np.ndarray,
-        lower_bound: np.ndarray,
-        ishan: DataSubjectArray,
-) -> None:
-    ishan = np.broadcast_to(ishan, reference_data.shape)
-    reference_tensor = PT(
-        child=reference_data,
-        data_subjects=ishan,
-        max_vals=upper_bound,
-        min_vals=lower_bound,
-    )
-
-    output = reference_tensor - 5
-    assert output.shape == reference_tensor.shape
-    assert (output.child == reference_data - 5).all()
-    assert output.min_vals.data == reference_tensor.min_vals - 5
-    assert output.min_vals.shape == reference_tensor.shape
-    assert output.max_vals.data == reference_tensor.max_vals - 5
-    assert output.max_vals.shape == reference_tensor.shape
-    assert (output.data_subjects == reference_tensor.data_subjects).all()
-
-
-@pytest.mark.arithmetic
-@pytest.mark.public_op
-def test_mul_public(
-        reference_data: np.ndarray,
-        upper_bound: np.ndarray,
-        lower_bound: np.ndarray,
-        ishan: DataSubjectArray,
-) -> None:
-    ishan = np.broadcast_to(ishan, reference_data.shape)
-    reference_tensor = PT(
-        child=reference_data,
-        data_subjects=ishan,
-        max_vals=upper_bound,
-        min_vals=lower_bound,
-    )
-
-    output = reference_tensor * 5
-    assert output.shape == reference_tensor.shape
-    assert (output.child == reference_data * 5).all()
-    assert (output.min_vals.data == reference_tensor.min_vals.data * 5).all()
-    assert output.min_vals.shape == reference_tensor.shape
-    assert (output.max_vals.data == reference_tensor.max_vals.data * 5).all()
-    assert output.max_vals.shape == reference_tensor.shape
-    assert (output.data_subjects == reference_tensor.data_subjects).all()
-
-
-@pytest.mark.arithmetic
-@pytest.mark.public_op
-def test_truediv_public(
-        reference_data: np.ndarray,
-        upper_bound: np.ndarray,
-        lower_bound: np.ndarray,
-        ishan: DataSubjectArray,
-) -> None:
-    ishan = np.broadcast_to(ishan, reference_data.shape)
-    reference_tensor = PT(
-        child=reference_data,
-        data_subjects=ishan,
-        max_vals=upper_bound,
-        min_vals=lower_bound,
-    )
-
-    output = reference_tensor / 5
-    assert output.shape == reference_tensor.shape
-    assert (output.child == reference_data / 5).all()
-    assert (output.min_vals.data == reference_tensor.min_vals.data / 5).all()
-    assert output.min_vals.shape == reference_tensor.shape
-    assert (output.max_vals.data == reference_tensor.max_vals.data / 5).all()
-    assert output.max_vals.shape == reference_tensor.shape
-    assert (output.data_subjects == reference_tensor.data_subjects).all()
-
-
-@pytest.mark.arithmetic
-@pytest.mark.private_op
-def test_add_private(
-        reference_data: np.ndarray,
-        upper_bound: np.ndarray,
-        lower_bound: np.ndarray,
-        ishan: DataSubjectArray,
-) -> None:
-    ishan = np.broadcast_to(ishan, reference_data.shape)
-    reference_tensor = PT(
-        child=reference_data,
-        data_subjects=ishan,
-        max_vals=upper_bound,
-        min_vals=lower_bound,
-    )
-
-    tensor2 = PT(
-        child=reference_data,
-        data_subjects=ishan,
-        max_vals=upper_bound,
-        min_vals=lower_bound,
-    )
-
-    output = reference_tensor + tensor2
-    assert output.shape == reference_tensor.shape
-    assert (output.child == reference_data * 2).all()
-    assert output.min_vals.data == reference_tensor.min_vals.data * 2
-    assert output.min_vals.shape == reference_tensor.shape
-    assert output.max_vals.data == reference_tensor.max_vals.data * 2
-    assert output.max_vals.shape == reference_tensor.shape
-    assert (output.data_subjects == reference_tensor.data_subjects).all()
-
-
-@pytest.mark.arithmetic
-@pytest.mark.private_op
-def test_sub_private(
-        reference_data: np.ndarray,
-        upper_bound: np.ndarray,
-        lower_bound: np.ndarray,
-        ishan: DataSubjectArray,
-) -> None:
-    ishan = np.broadcast_to(ishan, reference_data.shape)
-    reference_tensor = PT(
-        child=reference_data,
-        data_subjects=ishan,
-        max_vals=upper_bound,
-        min_vals=lower_bound,
-    )
-
-    tensor2 = PT(
-        child=reference_data,
-        data_subjects=ishan,
-        max_vals=upper_bound,
-        min_vals=lower_bound,
-    )
-
-    output = reference_tensor - tensor2
-    assert output.shape == reference_tensor.shape
-    assert (output.child == 0).all()
-    assert output.min_vals.data <= output.max_vals.data
-    assert output.min_vals.shape == reference_tensor.shape
-    assert output.max_vals.shape == reference_tensor.shape
-    assert (output.data_subjects == reference_tensor.data_subjects).all()
-
-
-@pytest.mark.arithmetic
-@pytest.mark.private_op
-def test_mul_private(
-        reference_data: np.ndarray,
-        upper_bound: np.ndarray,
-        lower_bound: np.ndarray,
-        ishan: DataSubjectArray,
-) -> None:
-    ishan = np.broadcast_to(ishan, reference_data.shape)
-    reference_tensor = PT(
-        child=reference_data,
-        data_subjects=ishan,
-        max_vals=upper_bound,
-        min_vals=lower_bound,
-    )
-
-    tensor2 = PT(
-        child=reference_data,
-        data_subjects=ishan,
-        max_vals=upper_bound,
-        min_vals=lower_bound,
-    )
-
-    output = reference_tensor * tensor2
-    assert output.shape == reference_tensor.shape
-    assert (output.child == reference_data ** 2).all()
-    assert output.min_vals.data <= output.max_vals.data
-    assert output.min_vals.shape == reference_tensor.shape
-    assert output.max_vals.shape == reference_tensor.shape
-    assert (output.data_subjects == reference_tensor.data_subjects).all()
-
-
-@pytest.mark.arithmetic
-@pytest.mark.private_op
-def test_truediv_private(
-        reference_data: np.ndarray,
-        upper_bound: np.ndarray,
-        lower_bound: np.ndarray,
-        ishan: DataSubjectArray,
-) -> None:
-    ishan = np.broadcast_to(ishan, reference_data.shape)
-    reference_tensor = PT(
-        child=np.ones_like(reference_data),
-        data_subjects=ishan,
-        max_vals=upper_bound,
-        min_vals=lower_bound,
-    )
-
-    tensor2 = PT(
-        child=np.ones_like(reference_data),
-        data_subjects=ishan,
-        max_vals=upper_bound,
-        min_vals=lower_bound,
-    )
-
-    output = reference_tensor / tensor2
-    assert output.shape == reference_tensor.shape
-    assert (output.child == 1).all()
-    assert output.min_vals.data <= output.max_vals.data
-    assert output.min_vals.shape == reference_tensor.shape
-    assert output.max_vals.shape == reference_tensor.shape
-    assert (output.data_subjects == reference_tensor.data_subjects).all()
-
-
-
-@pytest.mark.equality
-@pytest.mark.public_op
-def test_eq_public(
-        reference_data: np.ndarray,
-        upper_bound: lra,
-        lower_bound: lra,
-        ishan: DataSubjectArray,
-) -> None:
-    ishan = np.broadcast_to(ishan, reference_data.shape)
-    reference_tensor = PT(
-        child=np.ones_like(reference_data),
-        data_subjects=ishan,
-        max_vals=upper_bound,
-        min_vals=lower_bound,
-    )
-
-    # Test that it IS equal
-    output = reference_tensor == 1
-    assert output.shape == reference_tensor.shape
-    assert output.child.all()
-    assert (output.min_vals.data == 0).all()
-    assert output.min_vals.shape == reference_tensor.shape
-    assert (output.max_vals.data == 1).all()
-    assert output.max_vals.shape == reference_tensor.shape
-    assert (output.data_subjects == reference_tensor.data_subjects).all()
-
-
-@pytest.mark.equality
-@pytest.mark.public_op
-def test_ne_public(
-        reference_data: np.ndarray,
-        upper_bound: lra,
-        lower_bound: lra,
-        ishan: DataSubjectArray,
-) -> None:
-    ishan = np.broadcast_to(ishan, reference_data.shape)
-    reference_tensor = PT(
-        child=np.ones_like(reference_data),
-        data_subjects=ishan,
-        max_vals=upper_bound,
-        min_vals=lower_bound,
-    )
-
-    output = reference_tensor != 0
-    assert output.shape == reference_tensor.shape
-    assert output.child.all()
-    assert (output.min_vals.data == 0).all()
-    assert output.min_vals.shape == reference_tensor.shape
-    assert (output.max_vals.data == 1).all()
-    assert output.max_vals.shape == reference_tensor.shape
-    assert (output.data_subjects == reference_tensor.data_subjects).all()
-
-
-@pytest.mark.equality
-@pytest.mark.public_op
-def test_lt_public(
-        reference_data: np.ndarray,
-        upper_bound: lra,
-        lower_bound: lra,
-        ishan: DataSubjectArray,
-) -> None:
-    ishan = np.broadcast_to(ishan, reference_data.shape)
-    reference_tensor = PT(
-        child=np.ones_like(reference_data),
-        data_subjects=ishan,
-        max_vals=upper_bound,
-        min_vals=lower_bound,
-    )
-
-    output = reference_tensor < 2
-    assert output.shape == reference_tensor.shape
-    assert output.child.all()
-    assert (output.min_vals.data == 0).all()
-    assert output.min_vals.shape == reference_tensor.shape
-    assert (output.max_vals.data == 1).all()
-    assert output.max_vals.shape == reference_tensor.shape
-    assert (output.data_subjects == reference_tensor.data_subjects).all()
-
-
-
-@pytest.mark.equality
-@pytest.mark.public_op
-def test_gt_public(
-        reference_data: np.ndarray,
-        upper_bound: lra,
-        lower_bound: lra,
-        ishan: DataSubjectArray,
-) -> None:
-    ishan = np.broadcast_to(ishan, reference_data.shape)
-    reference_tensor = PT(
-        child=np.ones_like(reference_data),
-        data_subjects=ishan,
-        max_vals=upper_bound,
-        min_vals=lower_bound,
-    )
-
-    output = reference_tensor > 0
-    assert output.shape == reference_tensor.shape
-    assert output.child.all()
-    assert (output.min_vals.data == 0).all()
-    assert output.min_vals.shape == reference_tensor.shape
-    assert (output.max_vals.data == 1).all()
-    assert output.max_vals.shape == reference_tensor.shape
-    assert (output.data_subjects == reference_tensor.data_subjects).all()
-
-
-@pytest.mark.equality
-@pytest.mark.public_op
-def test_le_public(
-        reference_data: np.ndarray,
-        upper_bound: lra,
-        lower_bound: lra,
-        ishan: DataSubjectArray,
-) -> None:
-    ishan = np.broadcast_to(ishan, reference_data.shape)
-    reference_tensor = PT(
-        child=np.ones_like(reference_data),
-        data_subjects=ishan,
-        max_vals=upper_bound,
-        min_vals=lower_bound,
-    )
-
-    output = reference_tensor <= 2
-    assert output.shape == reference_tensor.shape
-    assert output.child.all()
-    assert (output.min_vals.data == 0).all()
-    assert output.min_vals.shape == reference_tensor.shape
-    assert (output.max_vals.data == 1).all()
-    assert output.max_vals.shape == reference_tensor.shape
-    assert (output.data_subjects == reference_tensor.data_subjects).all()
-
-
-@pytest.mark.equality
-@pytest.mark.public_op
-def test_ge_public(
-        reference_data: np.ndarray,
-        upper_bound: lra,
-        lower_bound: lra,
-        ishan: DataSubjectArray,
-) -> None:
-    ishan = np.broadcast_to(ishan, reference_data.shape)
-    reference_tensor = PT(
-        child=np.ones_like(reference_data),
-        data_subjects=ishan,
-        max_vals=upper_bound,
-        min_vals=lower_bound,
-    )
-
-    output = reference_tensor >= 0
-    assert output.shape == reference_tensor.shape
-    assert output.child.all()
-    assert (output.min_vals.data == 0).all()
-    assert output.min_vals.shape == reference_tensor.shape
-    assert (output.max_vals.data == 1).all()
-    assert output.max_vals.shape == reference_tensor.shape
-    assert (output.data_subjects == reference_tensor.data_subjects).all()
-
-
-
-@pytest.mark.equality
-@pytest.mark.private_op
-def test_eq_private(
-        reference_data: np.ndarray,
-        upper_bound: lra,
-        lower_bound: lra,
-        ishan: DataSubjectArray,
-) -> None:
-    ishan = np.broadcast_to(ishan, reference_data.shape)
-    reference_tensor = PT(
-        child=np.ones_like(reference_data),
-        data_subjects=ishan,
-        max_vals=upper_bound,
-        min_vals=lower_bound,
-    )
-
-    # Test that it IS equal
-    output = reference_tensor == reference_tensor.ones_like()
-    assert output.shape == reference_tensor.shape
-    assert output.child.all()
-    assert (output.min_vals.data == 0).all()
-    assert output.min_vals.shape == reference_tensor.shape
-    assert (output.max_vals.data == 1).all()
-    assert output.max_vals.shape == reference_tensor.shape
-    assert (output.data_subjects == reference_tensor.data_subjects).all()
-
-
-@pytest.mark.equality
-@pytest.mark.private_op
-def test_ne_private(
-        reference_data: np.ndarray,
-        upper_bound: lra,
-        lower_bound: lra,
-        ishan: DataSubjectArray,
-) -> None:
-    ishan = np.broadcast_to(ishan, reference_data.shape)
-    reference_tensor = PT(
-        child=np.ones_like(reference_data),
-        data_subjects=ishan,
-        max_vals=upper_bound,
-        min_vals=lower_bound,
-    )
-
-    output = reference_tensor != reference_tensor.zeros_like()
-    assert output.shape == reference_tensor.shape
-    assert output.child.all()
-    assert (output.min_vals.data == 0).all()
-    assert output.min_vals.shape == reference_tensor.shape
-    assert (output.max_vals.data == 1).all()
-    assert output.max_vals.shape == reference_tensor.shape
-    assert (output.data_subjects == reference_tensor.data_subjects).all()
-
-
-@pytest.mark.equality
-@pytest.mark.private_op
-def test_lt_private(
-        reference_data: np.ndarray,
-        upper_bound: lra,
-        lower_bound: lra,
-        ishan: DataSubjectArray,
-) -> None:
-    ishan = np.broadcast_to(ishan, reference_data.shape)
-    reference_tensor = PT(
-        child=np.ones_like(reference_data),
-        data_subjects=ishan,
-        max_vals=upper_bound,
-        min_vals=lower_bound,
-    )
-
-    output = reference_tensor < reference_tensor.ones_like() + 5
-    assert output.shape == reference_tensor.shape
-    assert output.child.all()
-    assert (output.min_vals.data == 0).all()
-    assert output.min_vals.shape == reference_tensor.shape
-    assert (output.max_vals.data == 1).all()
-    assert output.max_vals.shape == reference_tensor.shape
-    assert (output.data_subjects == reference_tensor.data_subjects).all()
-
-
-
-@pytest.mark.equality
-@pytest.mark.private_op
-def test_gt_private(
-        reference_data: np.ndarray,
-        upper_bound: lra,
-        lower_bound: lra,
-        ishan: DataSubjectArray,
-) -> None:
-    ishan = np.broadcast_to(ishan, reference_data.shape)
-    reference_tensor = PT(
-        child=np.ones_like(reference_data),
-        data_subjects=ishan,
-        max_vals=upper_bound,
-        min_vals=lower_bound,
-    )
-
-    output = reference_tensor + 5 > reference_tensor.zeros_like()
-    assert output.shape == reference_tensor.shape
-    assert output.child.all()
-    assert (output.min_vals.data == 0).all()
-    assert output.min_vals.shape == reference_tensor.shape
-    assert (output.max_vals.data == 1).all()
-    assert output.max_vals.shape == reference_tensor.shape
-    assert (output.data_subjects == reference_tensor.data_subjects).all()
-
-
-@pytest.mark.equality
-@pytest.mark.private_op
-def test_le_private(
-        reference_data: np.ndarray,
-        upper_bound: lra,
-        lower_bound: lra,
-        ishan: DataSubjectArray,
-) -> None:
-    ishan = np.broadcast_to(ishan, reference_data.shape)
-    reference_tensor = PT(
-        child=np.ones_like(reference_data),
-        data_subjects=ishan,
-        max_vals=upper_bound,
-        min_vals=lower_bound,
-    )
-
-    output = reference_tensor <= reference_tensor.ones_like() + 5
-    assert output.shape == reference_tensor.shape
-    assert output.child.all()
-    assert (output.min_vals.data == 0).all()
-    assert output.min_vals.shape == reference_tensor.shape
-    assert (output.max_vals.data == 1).all()
-    assert output.max_vals.shape == reference_tensor.shape
-    assert (output.data_subjects == reference_tensor.data_subjects).all()
-
-
-@pytest.mark.equality
-@pytest.mark.private_op
-def test_ge_private(
-        reference_data: np.ndarray,
-        upper_bound: lra,
-        lower_bound: lra,
-        ishan: DataSubjectArray,
-) -> None:
-    ishan = np.broadcast_to(ishan, reference_data.shape)
-    reference_tensor = PT(
-        child=np.ones_like(reference_data),
-        data_subjects=ishan,
-        max_vals=upper_bound,
-        min_vals=lower_bound,
-    )
-
-    output = reference_tensor + 5 >= reference_tensor.zeros_like()
-    assert output.shape == reference_tensor.shape
-    assert output.child.all()
-    assert (output.min_vals.data == 0).all()
-    assert output.min_vals.shape == reference_tensor.shape
-    assert (output.max_vals.data == 1).all()
-    assert output.max_vals.shape == reference_tensor.shape
-    assert (output.data_subjects == reference_tensor.data_subjects).all()
->>>>>>> d105fc21
+    