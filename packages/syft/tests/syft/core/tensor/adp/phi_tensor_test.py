# stdlib
# stdlib
from typing import Dict

# third party
import numpy as np
from numpy.typing import ArrayLike
import pytest

# syft absolute
import syft as sy
from syft.core.adp.data_subject_list import DataSubjectArray
from syft.core.tensor.autodp.gamma_tensor import GammaTensor
from syft.core.tensor.autodp.phi_tensor import PhiTensor as PT
from syft.core.tensor.lazy_repeat_array import lazyrepeatarray as lra
from syft.core.tensor.tensor import Tensor


@pytest.fixture
def ishan() -> ArrayLike:
    return np.array(DataSubjectArray(["φhishan"]))


@pytest.fixture
def traskmaster() -> ArrayLike:
    return np.ndarray(DataSubjectArray(["λamdrew"]))


@pytest.fixture
def highest() -> int:
    return 50


@pytest.fixture
def lowest(highest) -> int:
    return -1 * int(highest)


@pytest.fixture
def dims() -> int:
    """This generates a random integer for the number of dimensions in our testing tensors"""
    dims = int(max(3, np.random.randint(10) + 3))  # Avoid size 0 and 1
    # Failsafe
    if dims < 2:
        dims += 3
    assert dims > 1, "Tensor not large enough for several tests."
    return dims


@pytest.fixture
<<<<<<< HEAD
def dsa(dims) -> DataSubjectArray:
    return np.broadcast_to(DataSubjectArray(["DS1"]), (dims, dims))
=======
def dsa(dims: int) -> DataSubjectArray:
    return DataSubjectArray.from_objs(np.ones((dims, dims)))
>>>>>>> 1759d3ba


@pytest.fixture
def reference_data(highest, dims) -> np.ndarray:
    """This generates random data to test the equality operators"""
    reference_data = np.random.randint(
        low=-highest, high=highest, size=(dims, dims), dtype=np.int32
    )
    assert dims > 1, "Tensor not large enough"
    return reference_data


@pytest.fixture
def upper_bound(reference_data: np.ndarray, highest: int) -> lra:
    """This is used to specify the max_vals that is either binary or randomly generated b/w 0-1"""
    return lra(data=highest, shape=reference_data.shape)


@pytest.fixture
def lower_bound(reference_data: np.ndarray, highest: int) -> lra:
    """This is used to specify the min_vals that is either binary or randomly generated b/w 0-1"""
    return lra(data=-highest, shape=reference_data.shape)


@pytest.fixture
def reference_binary_data(dims: int) -> np.ndarray:
    """Generate binary data to test the equality operators with bools"""
    binary_data = np.random.randint(2, size=(dims, dims))
    return binary_data


def test_pos(
    reference_data: np.ndarray,
    upper_bound: np.ndarray,
    lower_bound: np.ndarray,
    ishan: DataSubjectArray,
) -> None:
    ishan = np.broadcast_to(ishan, reference_data.shape)
    reference_tensor = PT(
        child=reference_data,
        data_subjects=ishan,
        max_vals=upper_bound,
        min_vals=lower_bound,
    )
    output = +reference_tensor

    assert isinstance(output, PT)
    assert (output.child == reference_tensor.child).all()
    assert (output.min_vals == reference_tensor.min_vals).all()
    assert (output.max_vals == reference_tensor.max_vals).all()
    assert (output.data_subjects == reference_tensor.data_subjects).all()


def test_eq(
    reference_data: np.ndarray,
    upper_bound: np.ndarray,
    lower_bound: np.ndarray,
    ishan: DataSubjectArray,
) -> None:
    """Test equality between two identical PhiTensors"""
    ishan = np.broadcast_to(ishan, reference_data.shape)
    reference_tensor = PT(
        child=reference_data,
        data_subjects=ishan,
        max_vals=upper_bound,
        min_vals=lower_bound,
    )

    # Duplicate the tensor and check if equality holds
    same_tensor = PT(
        child=reference_data,
        data_subjects=ishan,
        max_vals=upper_bound,
        min_vals=lower_bound,
    )

    assert (
        reference_tensor.child == same_tensor.child
    ).all(), "Equality between identical PTs fails"


def test_add_wrong_types(
    reference_data: np.ndarray,
    upper_bound: np.ndarray,
    lower_bound: np.ndarray,
    ishan: DataSubjectArray,
) -> None:
    """Ensure that addition with incorrect types aren't supported"""
    ishan = np.broadcast_to(ishan, reference_data.shape)
    reference_tensor = PT(
        child=reference_data,
        data_subjects=ishan,
        max_vals=upper_bound,
        min_vals=lower_bound,
    )
    with pytest.raises(NotImplementedError):
        reference_tensor + "some string"
        reference_tensor + dict()
        # TODO: Double check how tuples behave during addition/subtraction with np.ndarrays


def test_add_tensor_types(
    reference_data: np.ndarray,
    upper_bound: np.ndarray,
    lower_bound: np.ndarray,
    ishan: DataSubjectArray,
    highest: int,
    dims: int,
) -> None:
    """Test addition of a PT with various other kinds of Tensors"""
    ishan = np.broadcast_to(ishan, reference_data.shape)
    # TODO: Add tests for GammaTensor, etc when those are built out.
    reference_tensor = PT(
        child=reference_data,
        data_subjects=ishan,
        max_vals=upper_bound,
        min_vals=lower_bound,
    )

    simple_tensor = Tensor(
        child=np.random.randint(
            low=-highest, high=highest, size=(dims + 10, dims + 10), dtype=np.int64
        )
    )

    with pytest.raises(NotImplementedError):
        result = reference_tensor + simple_tensor
        assert isinstance(result, PT), "PT + Tensor != PT"
        assert (
            result.max_vals == reference_tensor.max_vals + simple_tensor.child.max()
        ), "PT + Tensor: incorrect max_vals"
        assert (
            result.min_vals == reference_tensor.min_vals + simple_tensor.child.min()
        ), "PT + Tensor: incorrect min_vals"


def test_add_single_data_subjects(
    reference_data: np.ndarray,
    upper_bound: np.ndarray,
    lower_bound: np.ndarray,
    ishan: DataSubjectArray,
) -> None:
    """Test the addition of PhiTensors"""
    ishan = np.broadcast_to(ishan, reference_data.shape)
    tensor1 = PT(
        child=reference_data,
        data_subjects=ishan,
        max_vals=upper_bound,
        min_vals=lower_bound,
    )
    tensor2 = PT(
        child=reference_data,
        data_subjects=ishan,
        max_vals=upper_bound,
        min_vals=lower_bound,
    )

    result = tensor2 + tensor1
    # TODO: As we currently convert all operations to gamma tensor,
    # so we include gammatensor for the assert, it should be reverted back to PhiTensor
    assert isinstance(result, (PT, GammaTensor)), "Addition of two PTs is wrong type"
    assert (
        result.max_vals.data == 2 * upper_bound.data
    ).all(), "Addition of two PTs results in incorrect max_vals"
    assert (
        result.min_vals.data == 2 * lower_bound.data
    ).all(), "Addition of two PTs results in incorrect min_vals"

    # Try with negative values
    tensor3 = PT(
        child=reference_data * -1.5,
        data_subjects=ishan,
        max_vals=upper_bound,
        min_vals=lower_bound,
    )

    result = tensor3 + tensor1
    assert isinstance(result, (PT, GammaTensor)), "Addition of two PTs is wrong type"
    assert (
        result.max_vals == tensor3.max_vals + tensor1.max_vals
    ).all(), "PT + PT results in incorrect max_vals"
    assert (
        result.min_vals == tensor3.min_vals + tensor1.min_vals
    ).all(), "PT + PT results in incorrect min_vals"


def test_serde(
    reference_data: np.ndarray,
    upper_bound: np.ndarray,
    lower_bound: np.ndarray,
    ishan: DataSubjectArray,
) -> None:
    """Test basic serde for PT"""
    ishan = np.broadcast_to(ishan, reference_data.shape)
    tensor1 = PT(
        child=reference_data,
        data_subjects=ishan,
        max_vals=upper_bound,
        min_vals=lower_bound,
    )

    ser = sy.serialize(tensor1)
    de = sy.deserialize(ser)

    assert de == tensor1
    assert (de.child == tensor1.child).all()
    assert (de.min_vals == tensor1.min_vals).all()
    assert (de.max_vals == tensor1.max_vals).all()
    assert (de.data_subjects == tensor1.data_subjects).all()

    assert np.shares_memory(tensor1.child, tensor1.child)
    assert not np.shares_memory(de.child, tensor1.child)


def test_copy(
    reference_data: np.ndarray,
    upper_bound: np.ndarray,
    lower_bound: np.ndarray,
    ishan: DataSubjectArray,
) -> None:
    """Test copy for PT"""
    ishan = np.broadcast_to(ishan, reference_data.shape)
    reference_tensor = PT(
        child=reference_data,
        data_subjects=ishan,
        max_vals=upper_bound,
        min_vals=lower_bound,
    )

    # Copy the tensor and check if it works
    copy_tensor = reference_tensor.copy()

    assert (
        reference_tensor.child == copy_tensor.child
    ).all(), "Copying of the PT fails"


def test_copy_with(
    reference_data: np.ndarray,
    reference_binary_data: np.ndarray,
    upper_bound: np.ndarray,
    lower_bound: np.ndarray,
    ishan: DataSubjectArray,
) -> None:
    """Test copy_with for PT"""
    ishan = np.broadcast_to(ishan, reference_data.shape)
    reference_tensor = PT(
        child=reference_data,
        data_subjects=ishan,
        max_vals=upper_bound,
        min_vals=lower_bound,
    )
    reference_binary_tensor = PT(
        child=reference_binary_data,
        data_subjects=ishan,
        max_vals=upper_bound,
        min_vals=lower_bound,
    )

    # Copy the tensor and check if it works
    copy_with_tensor = reference_tensor.copy_with(reference_data)
    copy_with_binary_tensor = reference_tensor.copy_with(reference_binary_data)

    assert (
        reference_tensor.child == copy_with_tensor.child
    ).all(), "Copying of the PT with the given child fails"

    assert (
        reference_binary_tensor.child == copy_with_binary_tensor.child
    ).all(), "Copying of the PT with the given child fails"


@pytest.mark.parametrize("kwargs", [{"axis": (1)}])
def test_sum(
    reference_data: np.ndarray,
    upper_bound: np.ndarray,
    lower_bound: np.ndarray,
    ishan: DataSubjectArray,
    kwargs: Dict,
) -> None:
    ishan = np.broadcast_to(ishan, reference_data.shape)
    zeros_tensor = PT(
        child=reference_data * 0,
        data_subjects=ishan,
        max_vals=upper_bound,
        min_vals=lower_bound,
    )
    tensor = PT(
        child=reference_data,
        data_subjects=ishan,
        max_vals=upper_bound,
        min_vals=lower_bound,
    )

    tensor_sum = tensor.sum(**kwargs)

    assert (tensor_sum.child == reference_data.sum(**kwargs)).all()
    assert zeros_tensor.sum().child == 0


def test_pow(
    reference_data: np.ndarray,
    upper_bound: np.ndarray,
    lower_bound: np.ndarray,
    ishan: DataSubjectArray,
) -> None:
    tensor = PT(
        child=reference_data,
        data_subjects=np.broadcast_to(ishan, reference_data.shape),
        min_vals=lower_bound,
        max_vals=upper_bound,
    )
    result = tensor.__pow__(2)
    assert (result.child == (reference_data**2)).all()
    assert result.child.min() >= result.min_vals.data
    assert result.child.max() <= result.max_vals.data


def test_ne_vals(
    reference_data: np.ndarray,
    upper_bound: np.ndarray,
    lower_bound: np.ndarray,
    ishan: DataSubjectArray,
) -> None:
    """Test inequality between two different PhiTensors"""
    # TODO: Add tests for GammaTensor when having same values but different entites.
    ishan = np.broadcast_to(ishan, reference_data.shape)
    reference_tensor = PT(
        child=reference_data,
        data_subjects=ishan,
        max_vals=upper_bound,
        min_vals=lower_bound,
    )

    comparison_tensor = PT(
        child=reference_data + 1,
        data_subjects=ishan,
        max_vals=upper_bound,
        min_vals=lower_bound,
    )

    assert (
        reference_tensor.child != comparison_tensor.child
    ).all(), "Inequality between different PTs fails"


def test_neg(
    reference_data: np.ndarray,
    upper_bound: np.ndarray,
    lower_bound: np.ndarray,
    ishan: DataSubjectArray,
) -> None:
    """Test neg for PT"""
    ishan = np.broadcast_to(ishan, reference_data.shape)
    reference_tensor = PT(
        child=reference_data,
        data_subjects=ishan,
        max_vals=upper_bound,
        min_vals=lower_bound,
    )

    neg_tensor = reference_tensor.__neg__()

    assert (neg_tensor.child == reference_tensor.child * -1).all()
    assert (neg_tensor.min_vals == reference_tensor.max_vals * -1).all()
    assert (neg_tensor.max_vals == reference_tensor.min_vals * -1).all()
    assert neg_tensor.shape == reference_tensor.shape


def test_flatten(
    reference_data: np.ndarray,
    upper_bound: np.ndarray,
    lower_bound: np.ndarray,
    ishan: DataSubjectArray,
) -> None:
    ishan = np.broadcast_to(ishan, reference_data.shape)
    reference_tensor = PT(
        child=reference_data,
        data_subjects=ishan,
        max_vals=upper_bound,
        min_vals=lower_bound,
    )

    # Default behaviour
    flattened_array = reference_tensor.flatten()

    target_shape = reference_data.flatten().shape
    assert (
        flattened_array.child.shape == target_shape
    ), "Private data not flattened correctly"
    assert (
        flattened_array.min_vals.data == reference_tensor.min_vals.data
    ), "Min vals changed incorrectly in flatten"
    assert (
        flattened_array.max_vals.data == reference_tensor.max_vals.data
    ), "Max vals changed incorrectly in flatten"
    assert flattened_array.min_vals.shape == target_shape
    assert flattened_array.max_vals.shape == target_shape
    assert flattened_array.data_subjects.shape == target_shape
    assert (
        flattened_array.data_subjects == ishan.flatten()
    ).all(), "Data Subjects not flattened properly"


@pytest.mark.arithmetic
@pytest.mark.public_op
def test_add_public(
    reference_data: np.ndarray,
    upper_bound: np.ndarray,
    lower_bound: np.ndarray,
    ishan: DataSubjectArray,
) -> None:
    ishan = np.broadcast_to(ishan, reference_data.shape)
    reference_tensor = PT(
        child=reference_data,
        data_subjects=ishan,
        max_vals=upper_bound,
        min_vals=lower_bound,
    )

    output = reference_tensor + 5
    assert output.shape == reference_tensor.shape
    assert (output.child == reference_data + 5).all()
    assert output.min_vals.data == reference_tensor.min_vals + 5
    assert output.min_vals.shape == reference_tensor.shape
    assert output.max_vals.data == reference_tensor.max_vals + 5
    assert output.max_vals.shape == reference_tensor.shape
    assert (output.data_subjects == reference_tensor.data_subjects).all()


@pytest.mark.arithmetic
@pytest.mark.public_op
def test_sub_public(
    reference_data: np.ndarray,
    upper_bound: np.ndarray,
    lower_bound: np.ndarray,
    ishan: DataSubjectArray,
) -> None:
    ishan = np.broadcast_to(ishan, reference_data.shape)
    reference_tensor = PT(
        child=reference_data,
        data_subjects=ishan,
        max_vals=upper_bound,
        min_vals=lower_bound,
    )

    output = reference_tensor - 5
    assert output.shape == reference_tensor.shape
    assert (output.child == reference_data - 5).all()
    assert output.min_vals.data == reference_tensor.min_vals - 5
    assert output.min_vals.shape == reference_tensor.shape
    assert output.max_vals.data == reference_tensor.max_vals - 5
    assert output.max_vals.shape == reference_tensor.shape
    assert (output.data_subjects == reference_tensor.data_subjects).all()


@pytest.mark.arithmetic
@pytest.mark.public_op
def test_mul_public(
    reference_data: np.ndarray,
    upper_bound: np.ndarray,
    lower_bound: np.ndarray,
    ishan: DataSubjectArray,
) -> None:
    ishan = np.broadcast_to(ishan, reference_data.shape)
    reference_tensor = PT(
        child=reference_data,
        data_subjects=ishan,
        max_vals=upper_bound,
        min_vals=lower_bound,
    )

    output = reference_tensor * 5
    assert output.shape == reference_tensor.shape
    assert (output.child == reference_data * 5).all()
    assert (output.min_vals.data == reference_tensor.min_vals.data * 5).all()
    assert output.min_vals.shape == reference_tensor.shape
    assert (output.max_vals.data == reference_tensor.max_vals.data * 5).all()
    assert output.max_vals.shape == reference_tensor.shape
    assert (output.data_subjects == reference_tensor.data_subjects).all()


@pytest.mark.arithmetic
@pytest.mark.public_op
def test_truediv_public(
    reference_data: np.ndarray,
    upper_bound: np.ndarray,
    lower_bound: np.ndarray,
    ishan: DataSubjectArray,
) -> None:
    ishan = np.broadcast_to(ishan, reference_data.shape)
    reference_tensor = PT(
        child=reference_data,
        data_subjects=ishan,
        max_vals=upper_bound,
        min_vals=lower_bound,
    )

    output = reference_tensor / 5
    assert output.shape == reference_tensor.shape
    assert (output.child == reference_data / 5).all()
    assert (output.min_vals.data == reference_tensor.min_vals.data / 5).all()
    assert output.min_vals.shape == reference_tensor.shape
    assert (output.max_vals.data == reference_tensor.max_vals.data / 5).all()
    assert output.max_vals.shape == reference_tensor.shape
    assert (output.data_subjects == reference_tensor.data_subjects).all()


@pytest.mark.arithmetic
@pytest.mark.private_op
def test_add_private(
    reference_data: np.ndarray,
    upper_bound: np.ndarray,
    lower_bound: np.ndarray,
    ishan: DataSubjectArray,
) -> None:
    ishan = np.broadcast_to(ishan, reference_data.shape)
    reference_tensor = PT(
        child=reference_data,
        data_subjects=ishan,
        max_vals=upper_bound,
        min_vals=lower_bound,
    )

    tensor2 = PT(
        child=reference_data,
        data_subjects=ishan,
        max_vals=upper_bound,
        min_vals=lower_bound,
    )

    output = reference_tensor + tensor2
    assert output.shape == reference_tensor.shape
    assert (output.child == reference_data * 2).all()
    assert output.min_vals.data == reference_tensor.min_vals.data * 2
    assert output.min_vals.shape == reference_tensor.shape
    assert output.max_vals.data == reference_tensor.max_vals.data * 2
    assert output.max_vals.shape == reference_tensor.shape
    assert (output.data_subjects == reference_tensor.data_subjects).all()


@pytest.mark.arithmetic
@pytest.mark.private_op
def test_sub_private(
    reference_data: np.ndarray,
    upper_bound: np.ndarray,
    lower_bound: np.ndarray,
    ishan: DataSubjectArray,
) -> None:
    ishan = np.broadcast_to(ishan, reference_data.shape)
    reference_tensor = PT(
        child=reference_data,
        data_subjects=ishan,
        max_vals=upper_bound,
        min_vals=lower_bound,
    )

    tensor2 = PT(
        child=reference_data,
        data_subjects=ishan,
        max_vals=upper_bound,
        min_vals=lower_bound,
    )

    output = reference_tensor - tensor2
    assert output.shape == reference_tensor.shape
    assert (output.child == 0).all()
    assert output.min_vals.data <= output.max_vals.data
    assert output.min_vals.shape == reference_tensor.shape
    assert output.max_vals.shape == reference_tensor.shape
    assert (output.data_subjects == reference_tensor.data_subjects).all()


@pytest.mark.arithmetic
@pytest.mark.private_op
def test_mul_private(
    reference_data: np.ndarray,
    upper_bound: np.ndarray,
    lower_bound: np.ndarray,
    ishan: DataSubjectArray,
) -> None:
    ishan = np.broadcast_to(ishan, reference_data.shape)
    reference_tensor = PT(
        child=reference_data,
        data_subjects=ishan,
        max_vals=upper_bound,
        min_vals=lower_bound,
    )

    tensor2 = PT(
        child=reference_data,
        data_subjects=ishan,
        max_vals=upper_bound,
        min_vals=lower_bound,
    )

    output = reference_tensor * tensor2
    assert output.shape == reference_tensor.shape
    assert (output.child == reference_data**2).all()
    assert output.min_vals.data <= output.max_vals.data
    assert output.min_vals.shape == reference_tensor.shape
    assert output.max_vals.shape == reference_tensor.shape
    assert (output.data_subjects == reference_tensor.data_subjects).all()


@pytest.mark.arithmetic
@pytest.mark.private_op
def test_truediv_private(
    reference_data: np.ndarray,
    upper_bound: np.ndarray,
    lower_bound: np.ndarray,
    ishan: DataSubjectArray,
) -> None:
    ishan = np.broadcast_to(ishan, reference_data.shape)
    reference_tensor = PT(
        child=np.ones_like(reference_data),
        data_subjects=ishan,
        max_vals=upper_bound,
        min_vals=lower_bound,
    )

    tensor2 = PT(
        child=np.ones_like(reference_data),
        data_subjects=ishan,
        max_vals=upper_bound,
        min_vals=lower_bound,
    )

    output = reference_tensor / tensor2
    assert output.shape == reference_tensor.shape
    assert (output.child == 1).all()
    assert output.min_vals.data <= output.max_vals.data
    assert output.min_vals.shape == reference_tensor.shape
    assert output.max_vals.shape == reference_tensor.shape
    assert (output.data_subjects == reference_tensor.data_subjects).all()


@pytest.mark.equality
@pytest.mark.public_op
def test_eq_public(
    reference_data: np.ndarray,
    upper_bound: lra,
    lower_bound: lra,
    ishan: DataSubjectArray,
) -> None:
    ishan = np.broadcast_to(ishan, reference_data.shape)
    reference_tensor = PT(
        child=np.ones_like(reference_data),
        data_subjects=ishan,
        max_vals=upper_bound,
        min_vals=lower_bound,
    )

    # Test that it IS equal
    output = reference_tensor == 1
    assert output.shape == reference_tensor.shape
    assert output.child.all()
    assert (output.min_vals.data == 0).all()
    assert output.min_vals.shape == reference_tensor.shape
    assert (output.max_vals.data == 1).all()
    assert output.max_vals.shape == reference_tensor.shape
    assert (output.data_subjects == reference_tensor.data_subjects).all()


@pytest.mark.equality
@pytest.mark.public_op
def test_ne_public(
    reference_data: np.ndarray,
    upper_bound: lra,
    lower_bound: lra,
    ishan: DataSubjectArray,
) -> None:
    ishan = np.broadcast_to(ishan, reference_data.shape)
    reference_tensor = PT(
        child=np.ones_like(reference_data),
        data_subjects=ishan,
        max_vals=upper_bound,
        min_vals=lower_bound,
    )

    output = reference_tensor != 0
    assert output.shape == reference_tensor.shape
    assert output.child.all()
    assert (output.min_vals.data == 0).all()
    assert output.min_vals.shape == reference_tensor.shape
    assert (output.max_vals.data == 1).all()
    assert output.max_vals.shape == reference_tensor.shape
    assert (output.data_subjects == reference_tensor.data_subjects).all()


@pytest.mark.equality
@pytest.mark.public_op
def test_lt_public(
    reference_data: np.ndarray,
    upper_bound: lra,
    lower_bound: lra,
    ishan: DataSubjectArray,
) -> None:
    ishan = np.broadcast_to(ishan, reference_data.shape)
    reference_tensor = PT(
        child=np.ones_like(reference_data),
        data_subjects=ishan,
        max_vals=upper_bound,
        min_vals=lower_bound,
    )

    output = reference_tensor < 2
    assert output.shape == reference_tensor.shape
    assert output.child.all()
    assert (output.min_vals.data == 0).all()
    assert output.min_vals.shape == reference_tensor.shape
    assert (output.max_vals.data == 1).all()
    assert output.max_vals.shape == reference_tensor.shape
    assert (output.data_subjects == reference_tensor.data_subjects).all()


@pytest.mark.equality
@pytest.mark.public_op
def test_gt_public(
    reference_data: np.ndarray,
    upper_bound: lra,
    lower_bound: lra,
    ishan: DataSubjectArray,
) -> None:
    ishan = np.broadcast_to(ishan, reference_data.shape)
    reference_tensor = PT(
        child=np.ones_like(reference_data),
        data_subjects=ishan,
        max_vals=upper_bound,
        min_vals=lower_bound,
    )

    output = reference_tensor > 0
    assert output.shape == reference_tensor.shape
    assert output.child.all()
    assert (output.min_vals.data == 0).all()
    assert output.min_vals.shape == reference_tensor.shape
    assert (output.max_vals.data == 1).all()
    assert output.max_vals.shape == reference_tensor.shape
    assert (output.data_subjects == reference_tensor.data_subjects).all()


@pytest.mark.equality
@pytest.mark.public_op
def test_le_public(
    reference_data: np.ndarray,
    upper_bound: lra,
    lower_bound: lra,
    ishan: DataSubjectArray,
) -> None:
    ishan = np.broadcast_to(ishan, reference_data.shape)
    reference_tensor = PT(
        child=np.ones_like(reference_data),
        data_subjects=ishan,
        max_vals=upper_bound,
        min_vals=lower_bound,
    )

    output = reference_tensor <= 2
    assert output.shape == reference_tensor.shape
    assert output.child.all()
    assert (output.min_vals.data == 0).all()
    assert output.min_vals.shape == reference_tensor.shape
    assert (output.max_vals.data == 1).all()
    assert output.max_vals.shape == reference_tensor.shape
    assert (output.data_subjects == reference_tensor.data_subjects).all()


@pytest.mark.equality
@pytest.mark.public_op
def test_ge_public(
    reference_data: np.ndarray,
    upper_bound: lra,
    lower_bound: lra,
    ishan: DataSubjectArray,
) -> None:
    ishan = np.broadcast_to(ishan, reference_data.shape)
    reference_tensor = PT(
        child=np.ones_like(reference_data),
        data_subjects=ishan,
        max_vals=upper_bound,
        min_vals=lower_bound,
    )

    output = reference_tensor >= 0
    assert output.shape == reference_tensor.shape
    assert output.child.all()
    assert (output.min_vals.data == 0).all()
    assert output.min_vals.shape == reference_tensor.shape
    assert (output.max_vals.data == 1).all()
    assert output.max_vals.shape == reference_tensor.shape
    assert (output.data_subjects == reference_tensor.data_subjects).all()


@pytest.mark.equality
@pytest.mark.private_op
def test_eq_private(
    reference_data: np.ndarray,
    upper_bound: lra,
    lower_bound: lra,
    ishan: DataSubjectArray,
) -> None:
    ishan = np.broadcast_to(ishan, reference_data.shape)
    reference_tensor = PT(
        child=np.ones_like(reference_data),
        data_subjects=ishan,
        max_vals=upper_bound,
        min_vals=lower_bound,
    )

    # Test that it IS equal
    output = reference_tensor == reference_tensor.ones_like()
    assert output.shape == reference_tensor.shape
    assert output.child.all()
    assert (output.min_vals.data == 0).all()
    assert output.min_vals.shape == reference_tensor.shape
    assert (output.max_vals.data == 1).all()
    assert output.max_vals.shape == reference_tensor.shape
    assert (output.data_subjects == reference_tensor.data_subjects).all()


@pytest.mark.equality
@pytest.mark.private_op
def test_ne_private(
    reference_data: np.ndarray,
    upper_bound: lra,
    lower_bound: lra,
    ishan: DataSubjectArray,
) -> None:
    ishan = np.broadcast_to(ishan, reference_data.shape)
    reference_tensor = PT(
        child=np.ones_like(reference_data),
        data_subjects=ishan,
        max_vals=upper_bound,
        min_vals=lower_bound,
    )

    output = reference_tensor != reference_tensor.zeros_like()
    assert output.shape == reference_tensor.shape
    assert output.child.all()
    assert (output.min_vals.data == 0).all()
    assert output.min_vals.shape == reference_tensor.shape
    assert (output.max_vals.data == 1).all()
    assert output.max_vals.shape == reference_tensor.shape
    assert (output.data_subjects == reference_tensor.data_subjects).all()


@pytest.mark.equality
@pytest.mark.private_op
def test_lt_private(
    reference_data: np.ndarray,
    upper_bound: lra,
    lower_bound: lra,
    ishan: DataSubjectArray,
) -> None:
    ishan = np.broadcast_to(ishan, reference_data.shape)
    reference_tensor = PT(
        child=np.ones_like(reference_data),
        data_subjects=ishan,
        max_vals=upper_bound,
        min_vals=lower_bound,
    )

    output = reference_tensor < reference_tensor.ones_like() + 5
    assert output.shape == reference_tensor.shape
    assert output.child.all()
    assert (output.min_vals.data == 0).all()
    assert output.min_vals.shape == reference_tensor.shape
    assert (output.max_vals.data == 1).all()
    assert output.max_vals.shape == reference_tensor.shape
    assert (output.data_subjects == reference_tensor.data_subjects).all()


@pytest.mark.equality
@pytest.mark.private_op
def test_gt_private(
    reference_data: np.ndarray,
    upper_bound: lra,
    lower_bound: lra,
    ishan: DataSubjectArray,
) -> None:
    ishan = np.broadcast_to(ishan, reference_data.shape)
    reference_tensor = PT(
        child=np.ones_like(reference_data),
        data_subjects=ishan,
        max_vals=upper_bound,
        min_vals=lower_bound,
    )

    output = reference_tensor + 5 > reference_tensor.zeros_like()
    assert output.shape == reference_tensor.shape
    assert output.child.all()
    assert (output.min_vals.data == 0).all()
    assert output.min_vals.shape == reference_tensor.shape
    assert (output.max_vals.data == 1).all()
    assert output.max_vals.shape == reference_tensor.shape
    assert (output.data_subjects == reference_tensor.data_subjects).all()


@pytest.mark.equality
@pytest.mark.private_op
def test_le_private(
    reference_data: np.ndarray,
    upper_bound: lra,
    lower_bound: lra,
    ishan: DataSubjectArray,
) -> None:
    ishan = np.broadcast_to(ishan, reference_data.shape)
    reference_tensor = PT(
        child=np.ones_like(reference_data),
        data_subjects=ishan,
        max_vals=upper_bound,
        min_vals=lower_bound,
    )

    output = reference_tensor <= reference_tensor.ones_like() + 5
    assert output.shape == reference_tensor.shape
    assert output.child.all()
    assert (output.min_vals.data == 0).all()
    assert output.min_vals.shape == reference_tensor.shape
    assert (output.max_vals.data == 1).all()
    assert output.max_vals.shape == reference_tensor.shape
    assert (output.data_subjects == reference_tensor.data_subjects).all()


@pytest.mark.equality
@pytest.mark.private_op
def test_ge_private(
    reference_data: np.ndarray,
    upper_bound: lra,
    lower_bound: lra,
    ishan: DataSubjectArray,
) -> None:
    ishan = np.broadcast_to(ishan, reference_data.shape)
    reference_tensor = PT(
        child=np.ones_like(reference_data),
        data_subjects=ishan,
        max_vals=upper_bound,
        min_vals=lower_bound,
    )

    output = reference_tensor + 5 >= reference_tensor.zeros_like()
    assert output.shape == reference_tensor.shape
    assert output.child.all()
    assert (output.min_vals.data == 0).all()
    assert output.min_vals.shape == reference_tensor.shape
    assert (output.max_vals.data == 1).all()
    assert output.max_vals.shape == reference_tensor.shape
    assert (output.data_subjects == reference_tensor.data_subjects).all()


def test_resize(
    reference_data: np.ndarray,
    upper_bound: np.ndarray,
    lower_bound: np.ndarray,
    ishan: DataSubjectArray,
) -> None:

    ishan = np.broadcast_to(ishan, reference_data.shape)
    reference_tensor = PT(
        child=reference_data,
        data_subjects=ishan,
        max_vals=upper_bound,
        min_vals=lower_bound,
    )

    new_shape = tuple(map(lambda x: x * 2, reference_data.shape))
    resized_tensor = reference_tensor.resize(new_shape)

    no_of_elems = new_shape[0] * new_shape[1] // 4

    flatten_ref = reference_tensor.child.flatten()
    flatten_res = resized_tensor.child.flatten()
    assert (flatten_ref == flatten_res[0:no_of_elems]).all()
    assert (
        flatten_ref == flatten_res[no_of_elems : no_of_elems * 2]  # noqa: E203
    ).all()
    assert (
        flatten_ref == flatten_res[no_of_elems * 2 : no_of_elems * 3]  # noqa: E203
    ).all()
    assert (
        flatten_ref == flatten_res[no_of_elems * 3 : no_of_elems * 4]  # noqa: E203
    ).all()

    assert resized_tensor.min_vals.shape == new_shape
    assert resized_tensor.max_vals.shape == new_shape

    data_subjects_ref = reference_tensor.data_subjects.flatten()
    data_subjects_res = resized_tensor.data_subjects.flatten()
    assert (data_subjects_ref == data_subjects_res[0:no_of_elems]).all()
    assert (
        data_subjects_ref
        == data_subjects_res[no_of_elems : no_of_elems * 2]  # noqa: E203
    ).all()
    assert (
        data_subjects_ref
        == data_subjects_res[no_of_elems * 2 : no_of_elems * 3]  # noqa: E203
    ).all()
    assert (
        data_subjects_ref
        == data_subjects_res[no_of_elems * 3 : no_of_elems * 4]  # noqa: E203
    ).all()


def test_compress(
    reference_data: np.ndarray,
    upper_bound: np.ndarray,
    lower_bound: np.ndarray,
    ishan: DataSubjectArray,
) -> None:
    ishan = np.broadcast_to(ishan, reference_data.shape)

    reference_tensor = PT(
        child=reference_data,
        data_subjects=ishan,
        max_vals=upper_bound,
        min_vals=lower_bound,
    )
    condition = list(np.random.choice(a=[False, True], size=(reference_data.shape[0])))
    # if we have all False compress throws an exception because the size of the slices is 0
    while not any(condition):
        condition = list(
            np.random.choice(a=[False, True], size=(reference_data.shape[0]))
        )

    compressed_tensor = reference_tensor.compress(condition, axis=0)

    new_shape = (
        reference_tensor.shape[0] - len([0 for c in condition if not c]),
        reference_tensor.shape[1],
    )

    comp_ind = 0
    for i, cond in enumerate(condition):
        if cond:
            assert (
                compressed_tensor.child[comp_ind, :] == reference_tensor.child[i, :]
            ).all()
            assert (
                compressed_tensor.data_subjects[comp_ind, :]
                == reference_tensor.data_subjects[i, :]
            ).all()
            comp_ind += 1

    assert compressed_tensor.min_vals.shape == new_shape
    assert compressed_tensor.max_vals.shape == new_shape


def test_squeeze(
    reference_data: np.ndarray,
    upper_bound: np.ndarray,
    lower_bound: np.ndarray,
    ishan: DataSubjectArray,
) -> None:
    ishan = np.broadcast_to(ishan, reference_data.shape)
    reference_tensor = PT(
        child=np.array([reference_data]),
        data_subjects=np.array([ishan]),
        max_vals=upper_bound,
        min_vals=lower_bound,
    )

    squeezed_tensor = reference_tensor.squeeze()
    assert squeezed_tensor.shape == reference_data.shape
    assert (squeezed_tensor.child == reference_data).all()
    assert (squeezed_tensor.data_subjects == ishan).all()


def test_any(
    reference_data: np.ndarray,
    upper_bound: np.ndarray,
    lower_bound: np.ndarray,
    ishan: DataSubjectArray,
) -> None:
    ishan = np.broadcast_to(ishan, reference_data.shape)
    reference_tensor = PT(
        child=reference_data,
        data_subjects=np.array(ishan),
        max_vals=upper_bound,
        min_vals=lower_bound,
    )

    result = (reference_tensor == reference_data).any()
    assert result.child
    assert result.data_subjects.shape == ()
    assert (result.data_subjects == ishan).any()

    result = (reference_tensor == reference_data).any(axis=0)
    assert result.shape == (reference_data.shape[0],)
    assert result.data_subjects.shape == (reference_data.shape[0],)
    assert (result.data_subjects == ishan).any()

    result = (reference_tensor == reference_data).any(keepdims=True)
    assert result.shape == (1, 1)
    assert result.data_subjects.shape == (1, 1)
    assert (result.data_subjects == ishan).any()

    result = (reference_tensor == reference_data).any(keepdims=True, axis=0)
    assert result.shape == (1, reference_tensor.shape[0])
    assert result.data_subjects.shape == (1, reference_tensor.shape[0])
    assert (result.data_subjects == ishan).any()

    condition = list(
        np.random.choice(a=[False, True], size=(reference_data.shape[0] - 1))
    )
    condition.append(
        True
    )  # If condition = [False, False, False ... False], this test will fail
    result = (reference_tensor == reference_data).any(where=condition)
    assert result.child
    assert result.data_subjects.shape == ()


def test_all(
    reference_data: np.ndarray,
    upper_bound: np.ndarray,
    lower_bound: np.ndarray,
    ishan: DataSubjectArray,
) -> None:
    ishan = np.broadcast_to(ishan, reference_data.shape)
    reference_tensor = PT(
        child=np.array(reference_data),
        data_subjects=np.array(ishan),
        max_vals=upper_bound,
        min_vals=lower_bound,
    )

    result = (reference_tensor == reference_data).all()
    assert result.child
    assert result.data_subjects.shape == ()
    assert (result.data_subjects == ishan).all()

    result = (reference_tensor == reference_data).all(axis=0)
    assert result.shape == (reference_data.shape[0],)
    assert result.data_subjects.shape == (reference_data.shape[0],)
    assert (result.data_subjects == ishan).all()

    result = (reference_tensor == reference_data).all(keepdims=True)
    assert result.shape == (1, 1)
    assert result.data_subjects.shape == (1, 1)
    assert (result.data_subjects == ishan).all()

    result = (reference_tensor == reference_data).all(keepdims=True, axis=0)
    assert result.shape == (1, reference_tensor.shape[0])
    assert result.data_subjects.shape == (1, reference_tensor.shape[0])
    assert (result.data_subjects == ishan).all()

    condition = list(
        np.random.choice(a=[False, True], size=(reference_data.shape[0] - 1))
    )
    condition.append(True)
    result = (reference_tensor == reference_data).all(where=condition)
    assert (
        result.child
    )  # If condition = [False, False, False ... False], this test will fail
    assert result.data_subjects.shape == ()


def test_and(
    reference_data: np.ndarray,
    upper_bound: np.ndarray,
    lower_bound: np.ndarray,
    ishan: DataSubjectArray,
) -> None:
    # TODO
    ishan = np.broadcast_to(ishan, reference_data.shape)
    reference_tensor = PT(
        child=np.array([reference_data]),
        data_subjects=np.array([ishan]),
        max_vals=upper_bound,
        min_vals=lower_bound,
    )

    result = reference_tensor & True
    assert (result.child == (reference_data & True)).all()

    result = reference_tensor & False
    assert (result.child == (reference_data & False)).all()


def test_or(
    reference_data: np.ndarray,
    upper_bound: np.ndarray,
    lower_bound: np.ndarray,
    ishan: DataSubjectArray,
) -> None:
    # TODO
    ishan = np.broadcast_to(ishan, reference_data.shape)
    reference_tensor = PT(
        child=np.array([reference_data]),
        data_subjects=np.array([ishan]),
        max_vals=upper_bound,
        min_vals=lower_bound,
    )

    result = reference_tensor | True
    assert (result.child == (reference_data | True)).all()

    result = reference_tensor | False
    assert (result.child == (reference_data | False)).all()


def test_std(
    reference_data: np.ndarray,
    upper_bound: np.ndarray,
    lower_bound: np.ndarray,
    dsa: DataSubjectArray,
) -> None:
    tensor = PT(
        child=reference_data,
        data_subjects=dsa,
        min_vals=lower_bound,
        max_vals=upper_bound,
    )
    result = tensor.std()
    assert result.child == reference_data.std()
    assert result.child >= result.min_vals.data
    assert result.child <= result.max_vals.data

    result = tensor.std(axis=1)
    assert (result.child == reference_data.std(axis=1)).all()
    assert (result.child >= result.min_vals.data).all()
    assert (result.child <= result.max_vals.data).all()


def test_trace(
    reference_data: np.ndarray,
    upper_bound: np.ndarray,
    lower_bound: np.ndarray,
    dsa: DataSubjectArray,
) -> None:
    tensor = PT(
        child=reference_data,
        data_subjects=dsa,
        min_vals=lower_bound,
        max_vals=upper_bound,
    )
    result = tensor.trace()
    assert result.child == reference_data.trace()
    assert result.child >= result.min_vals.data
    assert result.child <= result.max_vals.data

    result = tensor.trace(offset=1)
    assert result.child == reference_data.trace(offset=1)
    assert result.child >= result.min_vals.data
    assert result.child <= result.max_vals.data


def test_max(
    reference_data: np.ndarray,
    upper_bound: np.ndarray,
    lower_bound: np.ndarray,
    dsa: DataSubjectArray,
) -> None:
    tensor = PT(
        child=reference_data,
        data_subjects=dsa,
        min_vals=lower_bound,
        max_vals=upper_bound,
    )
    result = tensor.max()
    assert result.child == reference_data.max()
    assert result.child >= result.min_vals.data
    assert result.child <= result.max_vals.data


def test_min(
    reference_data: np.ndarray,
    upper_bound: np.ndarray,
    lower_bound: np.ndarray,
    dsa: DataSubjectArray,
) -> None:
    tensor = PT(
        child=reference_data,
        data_subjects=dsa,
        min_vals=lower_bound,
        max_vals=upper_bound,
    )
    result = tensor.min()
    assert result.child == reference_data.min()
    assert result.child >= result.min_vals.data
    assert result.child <= result.max_vals.data<|MERGE_RESOLUTION|>--- conflicted
+++ resolved
@@ -48,13 +48,8 @@
 
 
 @pytest.fixture
-<<<<<<< HEAD
-def dsa(dims) -> DataSubjectArray:
-    return np.broadcast_to(DataSubjectArray(["DS1"]), (dims, dims))
-=======
 def dsa(dims: int) -> DataSubjectArray:
     return DataSubjectArray.from_objs(np.ones((dims, dims)))
->>>>>>> 1759d3ba
 
 
 @pytest.fixture
