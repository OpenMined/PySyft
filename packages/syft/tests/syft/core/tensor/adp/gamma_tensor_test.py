# stdlib
from typing import Any

# third party
import numpy as np
from numpy.typing import ArrayLike
import pytest

# syft absolute
import syft as sy
from syft.core.adp.data_subject_ledger import DataSubjectLedger
from syft.core.adp.data_subject_list import DataSubjectArray
from syft.core.adp.ledger_store import DictLedgerStore
from syft.core.tensor.autodp.gamma_functions import GAMMA_TENSOR_OP
from syft.core.tensor.autodp.gamma_tensor import GammaTensor
from syft.core.tensor.autodp.phi_tensor import PhiTensor as PT
from syft.core.tensor.lazy_repeat_array import lazyrepeatarray as lra


@pytest.fixture
def ishan() -> ArrayLike:
    return np.array(DataSubjectArray(["φhishan"]))


@pytest.fixture
def traskmaster() -> ArrayLike:
    return np.ndarray(DataSubjectArray(["λamdrew"]))


@pytest.fixture
def highest() -> int:
    return 5


@pytest.fixture
def lowest(highest) -> int:
    return -1 * int(highest)


@pytest.fixture
def dims() -> int:
    """This generates a random integer for the number of dimensions in our testing tensors"""
    dims = int(max(3, np.random.randint(5) + 3))  # Avoid size 0 and 1
    # Failsafe
    if dims < 2:
        dims += 3
    assert dims > 1, "Tensor not large enough for several tests."
    return dims


@pytest.fixture
def reference_data(highest, dims) -> np.ndarray:
    """This generates random data to test the equality operators"""
    reference_data = np.random.randint(
        low=-highest, high=highest, size=(dims, dims), dtype=np.int64
    )
    assert dims > 1, "Tensor not large enough"
    return reference_data


@pytest.fixture
def dsa(dims: int) -> DataSubjectArray:
    return DataSubjectArray.from_objs(np.random.choice([0, 1], (dims, dims)))


@pytest.fixture
def upper_bound(reference_data: np.ndarray, highest: int) -> np.ndarray:
    """This is used to specify the max_vals that is either binary or randomly generated b/w 0-1"""
    return lra(data=highest, shape=reference_data.shape)


@pytest.fixture
def lower_bound(reference_data: np.ndarray, highest: int) -> np.ndarray:
    """This is used to specify the min_vals that is either binary or randomly generated b/w 0-1"""
    return lra(data=-highest, shape=reference_data.shape)


def test_gamma_serde(
    reference_data: np.ndarray,
    upper_bound: np.ndarray,
    lower_bound: np.ndarray,
) -> None:
    """Test basic serde for GammaTensor"""
    data_subjects = np.broadcast_to(
        np.array(DataSubjectArray(["eagle"])), reference_data.shape
    )
    tensor1 = PT(
        child=reference_data,
        data_subjects=data_subjects,
        max_vals=upper_bound,
        min_vals=lower_bound,
    )
    assert tensor1.data_subjects.shape == tensor1.child.shape
    gamma_tensor1 = tensor1.gamma

    print("gamma tensor", gamma_tensor1)
    # Checks to ensure gamma tensor was properly created
    assert isinstance(gamma_tensor1, GammaTensor)
    assert (gamma_tensor1.child == tensor1.child).all()

    ser = sy.serialize(gamma_tensor1, to_bytes=True)
    de = sy.deserialize(ser, from_bytes=True)

    assert (de.child == gamma_tensor1.child).all()
    assert (de.data_subjects == gamma_tensor1.data_subjects).all()
    assert de.min_vals == gamma_tensor1.min_vals
    assert de.max_vals == gamma_tensor1.max_vals
    assert de.is_linear == gamma_tensor1.is_linear
    assert de.func_str == gamma_tensor1.func_str
    assert de.id == gamma_tensor1.id
    assert de.sources.keys() == gamma_tensor1.sources.keys()


def test_gamma_publish(
    reference_data: np.ndarray,
    upper_bound: np.ndarray,
    lower_bound: np.ndarray,
) -> None:
    """Test basic serde for GammaTensor"""
    data_subjects = np.broadcast_to(
        np.array(DataSubjectArray(["eagle", "potato"])), reference_data.shape
    )
    tensor1 = GammaTensor(
        child=reference_data,
        data_subjects=data_subjects,
        max_vals=upper_bound,
        min_vals=lower_bound,
    )
    assert tensor1.data_subjects.shape == tensor1.child.shape
    gamma_tensor1 = tensor1.sum()
    assert isinstance(gamma_tensor1, GammaTensor)
    # Gamma Tensor Does not have FPT Values
    assert tensor1.child.sum() == gamma_tensor1.child

    ledger_store = DictLedgerStore()
    print("kv_Store: ", ledger_store.kv_store)
    user_key = b"1231"
    ledger = DataSubjectLedger.get_or_create(store=ledger_store, user_key=user_key)

    def get_budget_for_user(*args: Any, **kwargs: Any) -> float:
        return 999999

    def deduct_epsilon_for_user(*args: Any, **kwargs: Any) -> bool:
        return True

    results = gamma_tensor1.publish(
        get_budget_for_user=get_budget_for_user,
        deduct_epsilon_for_user=deduct_epsilon_for_user,
        ledger=ledger,
        sigma=0.5,
        private=True,
    )

    assert results.dtype == np.float64
    assert results < upper_bound.to_numpy().sum() + 10
    assert -10 + lower_bound.to_numpy().sum() < results
    print(ledger_store.kv_store)


def test_sum(
    reference_data: np.ndarray,
    upper_bound: np.ndarray,
    lower_bound: np.ndarray,
    dsa: DataSubjectArray,
) -> None:
    tensor = GammaTensor(
        child=reference_data,
        data_subjects=dsa,
        max_vals=upper_bound,
        min_vals=lower_bound,
    )

    result = tensor.sum()
    assert result.child == reference_data.sum()
    assert result.child >= result.min_vals.data
    assert result.child <= result.max_vals.data
    assert result.data_subjects == dsa.sum()

    result = tensor.sum(axis=1)
    assert (result.child == reference_data.sum(axis=1)).all()
    assert (result.child >= result.min_vals.data).all()
    assert (result.child <= result.max_vals.data).all()
    assert (result.data_subjects == dsa.sum(axis=1)).all()


def test_pow(
    reference_data: np.ndarray,
    upper_bound: np.ndarray,
    lower_bound: np.ndarray,
    dsa: DataSubjectArray,
) -> None:
    tensor = GammaTensor(
        child=reference_data,
        data_subjects=dsa,
        min_vals=lower_bound,
        max_vals=upper_bound,
    )
    result = tensor.__pow__(2)
    assert (result.child == (reference_data**2)).all()
    assert result.child.min() >= result.min_vals.data
    assert result.child.max() <= result.max_vals.data


@pytest.mark.arithmetic
@pytest.mark.public_op
def test_add_public(
    reference_data: np.ndarray,
    upper_bound: np.ndarray,
    lower_bound: np.ndarray,
    ishan: DataSubjectArray,
) -> None:
    ishan = np.broadcast_to(ishan, reference_data.shape)
    reference_tensor = PT(
        child=reference_data,
        data_subjects=ishan,
        max_vals=upper_bound,
        min_vals=lower_bound,
    ).gamma

    output = reference_tensor + 5
    assert output.shape == reference_tensor.shape
    assert (output.child == reference_data + 5).all()
    assert output.min_vals.data == reference_tensor.min_vals + 5
    assert output.min_vals.shape == reference_tensor.shape
    assert output.max_vals.data == reference_tensor.max_vals + 5
    assert output.max_vals.shape == reference_tensor.shape
    assert (output.data_subjects == reference_tensor.data_subjects).all()


@pytest.mark.arithmetic
@pytest.mark.public_op
def test_sub_public(
    reference_data: np.ndarray,
    upper_bound: np.ndarray,
    lower_bound: np.ndarray,
    ishan: DataSubjectArray,
) -> None:
    ishan = np.broadcast_to(ishan, reference_data.shape)
    reference_tensor = PT(
        child=reference_data,
        data_subjects=ishan,
        max_vals=upper_bound,
        min_vals=lower_bound,
    ).gamma

    output = reference_tensor - 5
    assert output.shape == reference_tensor.shape
    assert (output.child == reference_data - 5).all()
    assert output.min_vals.data == reference_tensor.min_vals - 5
    assert output.min_vals.shape == reference_tensor.shape
    assert output.max_vals.data == reference_tensor.max_vals - 5
    assert output.max_vals.shape == reference_tensor.shape
    assert (output.data_subjects == reference_tensor.data_subjects).all()


@pytest.mark.arithmetic
@pytest.mark.public_op
def test_mul_public(
    reference_data: np.ndarray,
    upper_bound: np.ndarray,
    lower_bound: np.ndarray,
    ishan: DataSubjectArray,
) -> None:
    ishan = np.broadcast_to(ishan, reference_data.shape)
    reference_tensor = PT(
        child=reference_data,
        data_subjects=ishan,
        max_vals=upper_bound,
        min_vals=lower_bound,
    ).gamma

    output = reference_tensor * 5
    assert output.shape == reference_tensor.shape
    assert (output.child == reference_data * 5).all()
    assert (output.min_vals.data == reference_tensor.min_vals.data * 5).all()
    assert output.min_vals.shape == reference_tensor.shape
    assert (output.max_vals.data == reference_tensor.max_vals.data * 5).all()
    assert output.max_vals.shape == reference_tensor.shape
    assert (output.data_subjects == reference_tensor.data_subjects).all()


@pytest.mark.arithmetic
@pytest.mark.public_op
def test_truediv_public(
    reference_data: np.ndarray,
    upper_bound: np.ndarray,
    lower_bound: np.ndarray,
    ishan: DataSubjectArray,
) -> None:
    ishan = np.broadcast_to(ishan, reference_data.shape)
    reference_tensor = PT(
        child=reference_data,
        data_subjects=ishan,
        max_vals=upper_bound,
        min_vals=lower_bound,
    ).gamma

    output = reference_tensor / 5
    assert output.shape == reference_tensor.shape
    assert (output.child == reference_data / 5).all()
    assert (output.min_vals.data == reference_tensor.min_vals.data / 5).all()
    assert output.min_vals.shape == reference_tensor.shape
    assert (output.max_vals.data == reference_tensor.max_vals.data / 5).all()
    assert output.max_vals.shape == reference_tensor.shape
    assert (output.data_subjects == reference_tensor.data_subjects).all()


@pytest.mark.arithmetic
@pytest.mark.private_op
def test_add_private(
    reference_data: np.ndarray,
    upper_bound: np.ndarray,
    lower_bound: np.ndarray,
    ishan: DataSubjectArray,
) -> None:
    ishan = np.broadcast_to(ishan, reference_data.shape)
    reference_tensor = PT(
        child=reference_data,
        data_subjects=ishan,
        max_vals=upper_bound,
        min_vals=lower_bound,
    ).gamma

    tensor2 = PT(
        child=reference_data,
        data_subjects=ishan,
        max_vals=upper_bound,
        min_vals=lower_bound,
    ).gamma

    output = reference_tensor + tensor2
    assert output.shape == reference_tensor.shape
    assert (output.child == reference_data * 2).all()
    assert output.min_vals.data == reference_tensor.min_vals.data * 2
    assert output.min_vals.shape == reference_tensor.shape
    assert output.max_vals.data == reference_tensor.max_vals.data * 2
    assert output.max_vals.shape == reference_tensor.shape
    assert (output.data_subjects == reference_tensor.data_subjects).all()


@pytest.mark.arithmetic
@pytest.mark.private_op
def test_sub_private(
    reference_data: np.ndarray,
    upper_bound: np.ndarray,
    lower_bound: np.ndarray,
    ishan: DataSubjectArray,
) -> None:
    ishan = np.broadcast_to(ishan, reference_data.shape)
    reference_tensor = PT(
        child=reference_data,
        data_subjects=ishan,
        max_vals=upper_bound,
        min_vals=lower_bound,
    ).gamma

    tensor2 = PT(
        child=reference_data,
        data_subjects=ishan,
        max_vals=upper_bound,
        min_vals=lower_bound,
    ).gamma

    output = reference_tensor - tensor2
    assert output.shape == reference_tensor.shape
    assert (output.child == 0).all()
    assert output.min_vals.data <= output.max_vals.data
    assert output.min_vals.shape == reference_tensor.shape
    assert output.max_vals.shape == reference_tensor.shape
    assert (output.data_subjects == reference_tensor.data_subjects).all()


@pytest.mark.arithmetic
@pytest.mark.private_op
def test_mul_private(
    reference_data: np.ndarray,
    upper_bound: np.ndarray,
    lower_bound: np.ndarray,
    ishan: DataSubjectArray,
) -> None:
    ishan = np.broadcast_to(ishan, reference_data.shape)
    reference_tensor = PT(
        child=reference_data,
        data_subjects=ishan,
        max_vals=upper_bound,
        min_vals=lower_bound,
    ).gamma

    tensor2 = PT(
        child=reference_data,
        data_subjects=ishan,
        max_vals=upper_bound,
        min_vals=lower_bound,
    ).gamma

    output = reference_tensor * tensor2
    assert output.shape == reference_tensor.shape
    assert (output.child == reference_data**2).all()
    assert output.min_vals.data <= output.max_vals.data
    assert output.min_vals.shape == reference_tensor.shape
    assert output.max_vals.shape == reference_tensor.shape
    assert (output.data_subjects == reference_tensor.data_subjects).all()


@pytest.mark.arithmetic
@pytest.mark.private_op
def test_truediv_private(
    reference_data: np.ndarray,
    upper_bound: np.ndarray,
    lower_bound: np.ndarray,
    ishan: DataSubjectArray,
) -> None:
    ishan = np.broadcast_to(ishan, reference_data.shape)
    reference_tensor = PT(
        child=np.ones_like(reference_data),
        data_subjects=ishan,
        max_vals=upper_bound,
        min_vals=lower_bound,
    ).gamma

    tensor2 = PT(
        child=np.ones_like(reference_data),
        data_subjects=ishan,
        max_vals=upper_bound,
        min_vals=lower_bound,
    ).gamma

    output = reference_tensor / tensor2
    assert output.shape == reference_tensor.shape
    assert (output.child == 1).all()
    assert output.min_vals.data <= output.max_vals.data
    assert output.min_vals.shape == reference_tensor.shape
    assert output.max_vals.shape == reference_tensor.shape
    assert (output.data_subjects == reference_tensor.data_subjects).all()


@pytest.mark.equality
@pytest.mark.public_op
def test_eq_public(
    reference_data: np.ndarray,
    upper_bound: lra,
    lower_bound: lra,
    ishan: DataSubjectArray,
) -> None:
    ishan = np.broadcast_to(ishan, reference_data.shape)
    reference_tensor = PT(
        child=np.ones_like(reference_data),
        data_subjects=ishan,
        max_vals=upper_bound,
        min_vals=lower_bound,
    ).gamma

    # Test that it IS equal
    output = reference_tensor == 1
    assert output.shape == reference_tensor.shape
    assert output.child.all()
    assert (output.min_vals.data == 0).all()
    assert output.min_vals.shape == reference_tensor.shape
    assert (output.max_vals.data == 1).all()
    assert output.max_vals.shape == reference_tensor.shape
    assert (output.data_subjects == reference_tensor.data_subjects).all()


@pytest.mark.equality
@pytest.mark.public_op
def test_ne_public(
    reference_data: np.ndarray,
    upper_bound: lra,
    lower_bound: lra,
    ishan: DataSubjectArray,
) -> None:
    ishan = np.broadcast_to(ishan, reference_data.shape)
    reference_tensor = PT(
        child=np.ones_like(reference_data),
        data_subjects=ishan,
        max_vals=upper_bound,
        min_vals=lower_bound,
    ).gamma

    output = reference_tensor != 0
    assert output.shape == reference_tensor.shape
    assert output.child.all()
    assert (output.min_vals.data == 0).all()
    assert output.min_vals.shape == reference_tensor.shape
    assert (output.max_vals.data == 1).all()
    assert output.max_vals.shape == reference_tensor.shape
    assert (output.data_subjects == reference_tensor.data_subjects).all()


@pytest.mark.equality
@pytest.mark.public_op
def test_lt_public(
    reference_data: np.ndarray,
    upper_bound: lra,
    lower_bound: lra,
    ishan: DataSubjectArray,
) -> None:
    ishan = np.broadcast_to(ishan, reference_data.shape)
    reference_tensor = PT(
        child=np.ones_like(reference_data),
        data_subjects=ishan,
        max_vals=upper_bound,
        min_vals=lower_bound,
    ).gamma

    output = reference_tensor < 2
    assert output.shape == reference_tensor.shape
    assert output.child.all()
    assert (output.min_vals.data == 0).all()
    assert output.min_vals.shape == reference_tensor.shape
    assert (output.max_vals.data == 1).all()
    assert output.max_vals.shape == reference_tensor.shape
    assert (output.data_subjects == reference_tensor.data_subjects).all()


@pytest.mark.equality
@pytest.mark.public_op
def test_gt_public(
    reference_data: np.ndarray,
    upper_bound: lra,
    lower_bound: lra,
    ishan: DataSubjectArray,
) -> None:
    ishan = np.broadcast_to(ishan, reference_data.shape)
    reference_tensor = PT(
        child=np.ones_like(reference_data),
        data_subjects=ishan,
        max_vals=upper_bound,
        min_vals=lower_bound,
    ).gamma

    output = reference_tensor > 0
    assert output.shape == reference_tensor.shape
    assert output.child.all()
    assert (output.min_vals.data == 0).all()
    assert output.min_vals.shape == reference_tensor.shape
    assert (output.max_vals.data == 1).all()
    assert output.max_vals.shape == reference_tensor.shape
    assert (output.data_subjects == reference_tensor.data_subjects).all()


@pytest.mark.equality
@pytest.mark.public_op
def test_le_public(
    reference_data: np.ndarray,
    upper_bound: lra,
    lower_bound: lra,
    ishan: DataSubjectArray,
) -> None:
    ishan = np.broadcast_to(ishan, reference_data.shape)
    reference_tensor = PT(
        child=np.ones_like(reference_data),
        data_subjects=ishan,
        max_vals=upper_bound,
        min_vals=lower_bound,
    ).gamma

    output = reference_tensor <= 2
    assert output.shape == reference_tensor.shape
    assert output.child.all()
    assert (output.min_vals.data == 0).all()
    assert output.min_vals.shape == reference_tensor.shape
    assert (output.max_vals.data == 1).all()
    assert output.max_vals.shape == reference_tensor.shape
    assert (output.data_subjects == reference_tensor.data_subjects).all()


@pytest.mark.equality
@pytest.mark.public_op
def test_ge_public(
    reference_data: np.ndarray,
    upper_bound: lra,
    lower_bound: lra,
    ishan: DataSubjectArray,
) -> None:
    ishan = np.broadcast_to(ishan, reference_data.shape)
    reference_tensor = PT(
        child=np.ones_like(reference_data),
        data_subjects=ishan,
        max_vals=upper_bound,
        min_vals=lower_bound,
    ).gamma

    output = reference_tensor >= 0
    assert output.shape == reference_tensor.shape
    assert output.child.all()
    assert (output.min_vals.data == 0).all()
    assert output.min_vals.shape == reference_tensor.shape
    assert (output.max_vals.data == 1).all()
    assert output.max_vals.shape == reference_tensor.shape
    assert (output.data_subjects == reference_tensor.data_subjects).all()


@pytest.mark.equality
@pytest.mark.private_op
def test_eq_private(
    reference_data: np.ndarray,
    upper_bound: lra,
    lower_bound: lra,
    ishan: DataSubjectArray,
) -> None:
    ishan = np.broadcast_to(ishan, reference_data.shape)
    reference_tensor = PT(
        child=np.ones_like(reference_data),
        data_subjects=ishan,
        max_vals=upper_bound,
        min_vals=lower_bound,
    ).gamma

    # Test that it IS equal
    output = reference_tensor == reference_tensor.ones_like()
    assert output.shape == reference_tensor.shape
    assert output.child.all()
    assert (output.min_vals.data == 0).all()
    assert output.min_vals.shape == reference_tensor.shape
    assert (output.max_vals.data == 1).all()
    assert output.max_vals.shape == reference_tensor.shape
    assert (output.data_subjects == reference_tensor.data_subjects).all()


@pytest.mark.equality
@pytest.mark.private_op
def test_ne_private(
    reference_data: np.ndarray,
    upper_bound: lra,
    lower_bound: lra,
    ishan: DataSubjectArray,
) -> None:
    ishan = np.broadcast_to(ishan, reference_data.shape)
    reference_tensor = PT(
        child=np.ones_like(reference_data),
        data_subjects=ishan,
        max_vals=upper_bound,
        min_vals=lower_bound,
    ).gamma

    output = reference_tensor != reference_tensor.zeros_like()
    assert output.shape == reference_tensor.shape
    assert output.child.all()
    assert (output.min_vals.data == 0).all()
    assert output.min_vals.shape == reference_tensor.shape
    assert (output.max_vals.data == 1).all()
    assert output.max_vals.shape == reference_tensor.shape
    assert (output.data_subjects == reference_tensor.data_subjects).all()


@pytest.mark.equality
@pytest.mark.private_op
def test_lt_private(
    reference_data: np.ndarray,
    upper_bound: lra,
    lower_bound: lra,
    ishan: DataSubjectArray,
) -> None:
    ishan = np.broadcast_to(ishan, reference_data.shape)
    reference_tensor = PT(
        child=np.ones_like(reference_data),
        data_subjects=ishan,
        max_vals=upper_bound,
        min_vals=lower_bound,
    ).gamma

    output = reference_tensor < reference_tensor.ones_like() + 5
    assert output.shape == reference_tensor.shape
    assert output.child.all()
    assert (output.min_vals.data == 0).all()
    assert output.min_vals.shape == reference_tensor.shape
    assert (output.max_vals.data == 1).all()
    assert output.max_vals.shape == reference_tensor.shape
    assert (output.data_subjects == reference_tensor.data_subjects).all()


@pytest.mark.equality
@pytest.mark.private_op
def test_gt_private(
    reference_data: np.ndarray,
    upper_bound: lra,
    lower_bound: lra,
    ishan: DataSubjectArray,
) -> None:
    ishan = np.broadcast_to(ishan, reference_data.shape)
    reference_tensor = PT(
        child=np.ones_like(reference_data),
        data_subjects=ishan,
        max_vals=upper_bound,
        min_vals=lower_bound,
    ).gamma

    output = reference_tensor + 5 > reference_tensor.zeros_like()
    assert output.shape == reference_tensor.shape
    assert output.child.all()
    assert (output.min_vals.data == 0).all()
    assert output.min_vals.shape == reference_tensor.shape
    assert (output.max_vals.data == 1).all()
    assert output.max_vals.shape == reference_tensor.shape
    assert (output.data_subjects == reference_tensor.data_subjects).all()


@pytest.mark.equality
@pytest.mark.private_op
def test_le_private(
    reference_data: np.ndarray,
    upper_bound: lra,
    lower_bound: lra,
    ishan: DataSubjectArray,
) -> None:
    ishan = np.broadcast_to(ishan, reference_data.shape)
    reference_tensor = PT(
        child=np.ones_like(reference_data),
        data_subjects=ishan,
        max_vals=upper_bound,
        min_vals=lower_bound,
    ).gamma

    output = reference_tensor <= reference_tensor.ones_like() + 5
    assert output.shape == reference_tensor.shape
    assert output.child.all()
    assert (output.min_vals.data == 0).all()
    assert output.min_vals.shape == reference_tensor.shape
    assert (output.max_vals.data == 1).all()
    assert output.max_vals.shape == reference_tensor.shape
    assert (output.data_subjects == reference_tensor.data_subjects).all()


@pytest.mark.equality
@pytest.mark.private_op
def test_ge_private(
    reference_data: np.ndarray,
    upper_bound: lra,
    lower_bound: lra,
    ishan: DataSubjectArray,
) -> None:
    ishan = np.broadcast_to(ishan, reference_data.shape)
    reference_tensor = PT(
        child=np.ones_like(reference_data),
        data_subjects=ishan,
        max_vals=upper_bound,
        min_vals=lower_bound,
    ).gamma

    output = reference_tensor + 5 >= reference_tensor.zeros_like()
    assert output.shape == reference_tensor.shape
    assert output.child.all()
    assert (output.min_vals.data == 0).all()
    assert output.min_vals.shape == reference_tensor.shape
    assert (output.max_vals.data == 1).all()
    assert output.max_vals.shape == reference_tensor.shape
    assert (output.data_subjects == reference_tensor.data_subjects).all()


def test_resize(
    reference_data: np.ndarray,
    upper_bound: lra,
    lower_bound: lra,
    ishan: DataSubjectArray,
) -> None:
    ishan = np.broadcast_to(ishan, reference_data.shape)
    reference_tensor = PT(
        child=reference_data,
        data_subjects=ishan,
        max_vals=upper_bound,
        min_vals=lower_bound,
    ).gamma

    new_shape = tuple(map(lambda x: x * 2, reference_data.shape))
    resized_tensor = reference_tensor.resize(new_shape)

    no_of_elems = new_shape[0] * new_shape[1] // 4

    flatten_ref = reference_tensor.child.flatten()
    flatten_res = resized_tensor.child.flatten()

    assert resized_tensor.func_str == GAMMA_TENSOR_OP.RESIZE.value
    assert reference_tensor == resized_tensor.sources[reference_tensor.id]

    assert (flatten_ref == flatten_res[0:no_of_elems]).all()
    assert (
        flatten_ref == flatten_res[no_of_elems : no_of_elems * 2]  # noqa: E203
    ).all()
    assert (
        flatten_ref == flatten_res[no_of_elems * 2 : no_of_elems * 3]  # noqa: E203
    ).all()
    assert (
        flatten_ref == flatten_res[no_of_elems * 3 : no_of_elems * 4]  # noqa: E203
    ).all()

    assert resized_tensor.min_vals.shape == new_shape
    assert resized_tensor.max_vals.shape == new_shape

    data_subjects_ref = reference_tensor.data_subjects.flatten()
    data_subjects_res = resized_tensor.data_subjects.flatten()
    assert (data_subjects_ref == data_subjects_res[0:no_of_elems]).all()
    assert (
        data_subjects_ref
        == data_subjects_res[no_of_elems : no_of_elems * 2]  # noqa: E203
    ).all()
    assert (
        data_subjects_ref
        == data_subjects_res[no_of_elems * 2 : no_of_elems * 3]  # noqa: E203
    ).all()
    assert (
        data_subjects_ref
        == data_subjects_res[no_of_elems * 3 : no_of_elems * 4]  # noqa: E203
    ).all()


def test_floordiv(
    reference_data: np.ndarray,
    upper_bound: np.ndarray,
    lower_bound: np.ndarray,
    dsa: DataSubjectArray,
    dims: int,
) -> None:
    tensor = GammaTensor(
        child=reference_data,
        data_subjects=dsa,
        min_vals=lower_bound,
        max_vals=upper_bound,
    )
    result = tensor // 5
    assert (result.child == (reference_data // 5)).all()
    assert (result.child >= result.min_vals.data).all()
    assert (result.child <= result.max_vals.data).all()

    tensor2 = PT(
        child=reference_data + 1,
        data_subjects=dsa,
        min_vals=lower_bound + 1,
        max_vals=upper_bound + 1,
    )

    result = tensor // tensor2
    assert (result.child == (reference_data // (reference_data + 1))).all()
    assert (result.child.min() >= result.min_vals.data).all()
    # assert (result.child.max() <= result.max_vals.data).all()  # Currently flaky for some reason

    array = np.ones((dims, dims))

    result = tensor // array
    assert (result.child == (reference_data // array)).all()
    assert (result.child >= result.min_vals.data).all()
    assert (result.child <= result.max_vals.data).all()


def test_prod(
    reference_data: np.ndarray,
    upper_bound: np.ndarray,
    lower_bound: np.ndarray,
    dsa: DataSubjectArray,
    dims: int,
) -> None:
    tensor = GammaTensor(
        child=reference_data,
        data_subjects=dsa,
        min_vals=lower_bound,
        max_vals=upper_bound,
    )
    result = tensor.prod()
    assert (result.child == (reference_data.prod())).all()
    result = tensor.prod(axis=1)
    assert (result.child == (reference_data.prod(axis=1))).all()


def test_compress(
    reference_data: np.ndarray,
    upper_bound: np.ndarray,
    lower_bound: np.ndarray,
    ishan: DataSubjectArray,
) -> None:
    ishan = np.broadcast_to(ishan, reference_data.shape)
    reference_tensor = PT(
        child=reference_data,
        data_subjects=ishan,
        max_vals=upper_bound,
        min_vals=lower_bound,
    ).gamma

    condition = list(np.random.choice(a=[False, True], size=(reference_data.shape[0])))
    # if we have all False compress throws an exception because the size of the slices is 0
    while not any(condition):
        condition = list(
            np.random.choice(a=[False, True], size=(reference_data.shape[0]))
        )
    compressed_tensor = reference_tensor.compress(condition, axis=0)

    assert compressed_tensor.func_str == GAMMA_TENSOR_OP.COMPRESS.value
    assert reference_tensor == compressed_tensor.sources[reference_tensor.id]

    new_shape = (
        reference_tensor.shape[0] - len([0 for c in condition if not c]),
        reference_tensor.shape[1],
    )

    comp_ind = 0
    for i, cond in enumerate(condition):
        if cond:
            assert (
                compressed_tensor.child[comp_ind, :] == reference_tensor.child[i, :]
            ).all()
            assert (
                compressed_tensor.data_subjects[comp_ind, :]
                == reference_tensor.data_subjects[i, :]
            ).all()
            comp_ind += 1

    assert compressed_tensor.min_vals.shape == new_shape
    assert compressed_tensor.max_vals.shape == new_shape


def test_squeeze(
    reference_data: np.ndarray,
    upper_bound: np.ndarray,
    lower_bound: np.ndarray,
    ishan: DataSubjectArray,
) -> None:
    new_reference_data = np.expand_dims(reference_data, axis=0)
    ishan = np.broadcast_to(ishan, reference_data.shape)
    new_ishan = np.broadcast_to(ishan, new_reference_data.shape)
    reference_tensor = PT(
        child=new_reference_data,
        data_subjects=new_ishan,
        max_vals=upper_bound,
        min_vals=lower_bound,
    ).gamma

    squeezed_tensor = reference_tensor.squeeze()
    assert squeezed_tensor.func_str == GAMMA_TENSOR_OP.SQUEEZE.value
    assert reference_tensor == squeezed_tensor.sources[reference_tensor.id]
    assert squeezed_tensor.shape == reference_data.shape
    assert (squeezed_tensor.child == reference_data).all()
    assert (squeezed_tensor.data_subjects == ishan).all()


def test_pos(
    reference_data: np.ndarray,
    upper_bound: np.ndarray,
    lower_bound: np.ndarray,
    ishan: DataSubjectArray,
) -> None:
    ishan = np.broadcast_to(ishan, reference_data.shape)
    reference_tensor = PT(
        child=reference_data,
        data_subjects=ishan,
        max_vals=upper_bound,
        min_vals=lower_bound,
    ).gamma
    output = +reference_tensor

    assert output.func_str == GAMMA_TENSOR_OP.POSITIVE.value
    assert reference_tensor == output.sources[reference_tensor.id]
    assert (output.child == reference_tensor.child).all()
    assert (output.min_vals == reference_tensor.min_vals).all()
    assert (output.max_vals == reference_tensor.max_vals).all()
    assert (output.data_subjects == reference_tensor.data_subjects).all()


def test_neg(
    reference_data: np.ndarray,
    upper_bound: np.ndarray,
    lower_bound: np.ndarray,
    ishan: DataSubjectArray,
) -> None:
    """Test neg for PT"""
    ishan = np.broadcast_to(ishan, reference_data.shape)
    reference_tensor = PT(
        child=reference_data,
        data_subjects=ishan,
        max_vals=upper_bound,
        min_vals=lower_bound,
    ).gamma

    neg_tensor = reference_tensor.__neg__()

    assert neg_tensor.func_str == GAMMA_TENSOR_OP.NEGATIVE.value
    assert reference_tensor == neg_tensor.sources[reference_tensor.id]
    assert (neg_tensor.child == reference_tensor.child * -1).all()
    assert (neg_tensor.min_vals == reference_tensor.max_vals * -1).all()
    assert (neg_tensor.max_vals == reference_tensor.min_vals * -1).all()
    assert neg_tensor.shape == reference_tensor.shape


def test_and(
    reference_data: np.ndarray,
    upper_bound: np.ndarray,
    lower_bound: np.ndarray,
    ishan: DataSubjectArray,
) -> None:
    # TODO
    ishan = np.broadcast_to(ishan, reference_data.shape)
    reference_tensor = PT(
        child=np.array([reference_data]),
        data_subjects=np.array([ishan]),
        max_vals=upper_bound,
        min_vals=lower_bound,
    ).gamma

    result = reference_tensor & True
    assert result.func_str == GAMMA_TENSOR_OP.LOGICAL_AND.value
    assert reference_tensor == result.sources[reference_tensor.id]
    assert (result.child == (reference_data & True)).all()

    result = reference_tensor & False
    assert (result.child == (reference_data & False)).all()


def test_or(
    reference_data: np.ndarray,
    upper_bound: np.ndarray,
    lower_bound: np.ndarray,
    ishan: DataSubjectArray,
) -> None:
    # TODO
    ishan = np.broadcast_to(ishan, reference_data.shape)
    reference_tensor = PT(
        child=np.array([reference_data]),
        data_subjects=np.array([ishan]),
        max_vals=upper_bound,
        min_vals=lower_bound,
    ).gamma

    result = reference_tensor | True
    assert result.func_str == GAMMA_TENSOR_OP.LOGICAL_OR.value
    assert reference_tensor == result.sources[reference_tensor.id]
    assert (result.child == (reference_data | True)).all()

    result = reference_tensor | False
    assert (result.child == (reference_data | False)).all()


def test_any(
    reference_data: np.ndarray,
    upper_bound: np.ndarray,
    lower_bound: np.ndarray,
    ishan: DataSubjectArray,
) -> None:
    ishan = np.broadcast_to(ishan, reference_data.shape)
    reference_tensor = PT(
        child=np.array(reference_data),
        data_subjects=np.array(ishan),
        max_vals=upper_bound,
        min_vals=lower_bound,
    ).gamma

    aux_tensor = reference_tensor == reference_data
    result = aux_tensor.any()
    assert result.func_str == GAMMA_TENSOR_OP.ANY.value
    assert reference_tensor == result.sources[aux_tensor.id]
    assert result.child
    assert (result.data_subjects == ishan).any()

    result = (reference_tensor == reference_data).any(axis=0)
    assert result.shape == (reference_data.shape[0],)
    assert result.data_subjects.shape == (reference_data.shape[0],)
    assert (result.data_subjects == ishan).any()

    result = (reference_tensor == reference_data).any(keepdims=True)
    assert result.shape == (1, 1)
    assert result.data_subjects.shape == (1, 1)
    assert (result.data_subjects == ishan).any()

    result = (reference_tensor == reference_data).any(keepdims=True, axis=0)
    assert result.shape == (1, reference_tensor.shape[0])
    assert result.data_subjects.shape == (1, reference_tensor.shape[0])
    assert (result.data_subjects == ishan).any()

    condition = list(
        np.random.choice(a=[False, True], size=(reference_data.shape[0] - 1))
    )
    condition.append(
        True
    )  # If condition = [False, False, False ... False], this test will fail
    result = (reference_tensor == reference_data).any(where=condition)
    assert result.child
    assert isinstance(result.data_subjects, DataSubjectArray)


def test_all(
    reference_data: np.ndarray,
    upper_bound: np.ndarray,
    lower_bound: np.ndarray,
    ishan: DataSubjectArray,
) -> None:
    ishan = np.broadcast_to(ishan, reference_data.shape)
    reference_tensor = PT(
        child=np.array(reference_data),
        data_subjects=np.array(ishan),
        max_vals=upper_bound,
        min_vals=lower_bound,
    ).gamma

    aux_tensor = reference_tensor == reference_data
    result = aux_tensor.all()
    assert result.func_str == GAMMA_TENSOR_OP.ALL.value
    assert reference_tensor == result.sources[aux_tensor.id]
    assert result.child
    assert (result.data_subjects == ishan).any()

    result = (reference_tensor == reference_data).all(axis=0)
    assert result.shape == (reference_data.shape[0],)
    assert result.data_subjects.shape == (reference_data.shape[0],)
    assert (result.data_subjects == ishan).any()

    result = (reference_tensor == reference_data).all(keepdims=True)
    assert result.shape == (1, 1)
    assert result.data_subjects.shape == (1, 1)
    assert (result.data_subjects == ishan).any()

    result = (reference_tensor == reference_data).all(keepdims=True, axis=0)
    assert result.shape == (1, reference_tensor.shape[0])
    assert result.data_subjects.shape == (1, reference_tensor.shape[0])
    assert (result.data_subjects == ishan).any()

    condition = list(
        np.random.choice(a=[False, True], size=(reference_data.shape[0] - 1))
    )
    condition.append(
        True
    )  # If condition = [False, False, False ... False], this test will fail
    result = (reference_tensor == reference_data).all(where=condition)
    assert result.child
    assert isinstance(result.data_subjects, DataSubjectArray)


def test_copy(
    reference_data: np.ndarray,
    upper_bound: np.ndarray,
    lower_bound: np.ndarray,
    ishan: DataSubjectArray,
) -> None:
    """Test copy for PT"""
    ishan = np.broadcast_to(ishan, reference_data.shape)
    reference_tensor = PT(
        child=reference_data,
        data_subjects=ishan,
        max_vals=upper_bound,
        min_vals=lower_bound,
    ).gamma

    # Copy the tensor and check if it works
    copy_tensor = reference_tensor.copy()

    assert copy_tensor.func_str == GAMMA_TENSOR_OP.COPY.value
    assert reference_tensor == copy_tensor.sources[reference_tensor.id]
    assert (
        reference_tensor.child == copy_tensor.child
    ).all(), "Copying of the PT fails"


def test_take(
<<<<<<< HEAD
    reference_data: np.ndarray,
    upper_bound: np.ndarray,
    lower_bound: np.ndarray,
    ishan: DataSubjectArray,
) -> None:
    ishan = np.broadcast_to(ishan, reference_data.shape)
    reference_tensor = PT(
        child=np.array(reference_data),
        data_subjects=np.array(ishan),
        max_vals=upper_bound,
        min_vals=lower_bound,
    ).gamma

    indices = [2]
    result = reference_tensor.take(indices, axis=0)
    assert result.func_str == GAMMA_TENSOR_OP.TAKE.value
    assert reference_tensor == result.sources[reference_tensor.id]
    assert (result.child == reference_tensor.child[indices, :]).all()
    assert (result.min_vals == reference_tensor.min_vals[indices, :]).all()
    assert (result.max_vals == reference_tensor.max_vals[indices, :]).all()
    assert (result.data_subjects == reference_tensor.data_subjects[indices, :]).all()


def test_put(
    reference_data: np.ndarray,
    upper_bound: np.ndarray,
    lower_bound: np.ndarray,
    ishan: DataSubjectArray,
) -> None:
    ishan = np.broadcast_to(ishan, reference_data.shape)
    reference_tensor = PT(
        child=np.array(reference_data),
        data_subjects=np.array(ishan),
        max_vals=upper_bound,
        min_vals=lower_bound,
    ).gamma

    no_values = reference_tensor.shape[0]
    new_values = np.random.randint(low=-5, high=5, size=(no_values), dtype=np.int32)
    indices = np.random.randint(
        low=0, high=no_values * no_values - no_values - 1, size=(1), dtype=np.int32
    )[0]

    result = reference_tensor.put(range(indices, indices + no_values), new_values)
    assert result.func_str == GAMMA_TENSOR_OP.PUT.value
    assert reference_tensor == result.sources[reference_tensor.id]
    flatten_results = result.child.flat[indices:]
    assert (flatten_results[:no_values] == new_values).all()


def test_abs(
    reference_data: np.ndarray,
    upper_bound: np.ndarray,
    lower_bound: np.ndarray,
    ishan: DataSubjectArray,
) -> None:
    ishan = np.broadcast_to(ishan, reference_data.shape)
    reference_tensor = PT(
        child=np.array(reference_data),
        data_subjects=np.array(ishan),
        max_vals=upper_bound,
        min_vals=lower_bound,
    ).gamma

    result = abs(reference_tensor)
    assert result.func_str == GAMMA_TENSOR_OP.ABS.value
    assert reference_tensor == result.sources[reference_tensor.id]
    assert (result.child == abs(reference_tensor.child)).all()
    assert (result.min_vals.data >= 0).all()
    assert (result.max_vals.data >= 0).all()
    assert (result.data_subjects == reference_tensor.data_subjects).all()


def test_argmax(
    reference_data: np.ndarray,
    upper_bound: np.ndarray,
    lower_bound: np.ndarray,
    ishan: DataSubjectArray,
) -> None:
    ishan = np.broadcast_to(ishan, reference_data.shape)
    reference_tensor = PT(
        child=np.array(reference_data),
        data_subjects=np.array(ishan),
        max_vals=upper_bound,
        min_vals=lower_bound,
    ).gamma

    result = reference_tensor.argmax()
    reference_result = reference_tensor.child.argmax()
    assert result.func_str == GAMMA_TENSOR_OP.ARGMAX.value
    assert reference_tensor == result.sources[reference_tensor.id]
    assert (result.child == reference_result).all()
    assert result.data_subjects == reference_tensor.data_subjects.item(reference_result)

    result = reference_tensor.argmax(axis=0)
    reference_result = reference_tensor.child.argmax(axis=0)
    assert result.func_str == GAMMA_TENSOR_OP.ARGMAX.value
    assert reference_tensor == result.sources[reference_tensor.id]
    assert (result.child == reference_result).all()
    assert (
        result.data_subjects == reference_tensor.data_subjects[reference_result]
    ).all()

    result = reference_tensor.argmax(axis=0, keepdims=True)
    reference_result = reference_tensor.child.argmax(axis=0, keepdims=True)
    assert result.func_str == GAMMA_TENSOR_OP.ARGMAX.value
    assert reference_tensor == result.sources[reference_tensor.id]
    assert (result.child == reference_result).all()
    assert (
        result.data_subjects == reference_tensor.data_subjects[reference_result]
    ).all()


def test_argmin(
    reference_data: np.ndarray,
    upper_bound: np.ndarray,
    lower_bound: np.ndarray,
    ishan: DataSubjectArray,
) -> None:
    ishan = np.broadcast_to(ishan, reference_data.shape)
    reference_tensor = PT(
        child=np.array(reference_data),
        data_subjects=np.array(ishan),
        max_vals=upper_bound,
        min_vals=lower_bound,
    ).gamma

    result = reference_tensor.argmin()
    reference_result = reference_tensor.child.argmin()
    assert result.func_str == GAMMA_TENSOR_OP.ARGMIN.value
    assert reference_tensor == result.sources[reference_tensor.id]
    assert (result.child == reference_result).all()
    assert result.data_subjects == reference_tensor.data_subjects.item(reference_result)

    result = reference_tensor.argmin(axis=0)
    reference_result = reference_tensor.child.argmin(axis=0)
    assert result.func_str == GAMMA_TENSOR_OP.ARGMIN.value
    assert reference_tensor == result.sources[reference_tensor.id]
    assert (result.child == reference_result).all()
    assert (
        result.data_subjects == reference_tensor.data_subjects[reference_result]
    ).all()

    result = reference_tensor.argmin(axis=0, keepdims=True)
    assert result.func_str == GAMMA_TENSOR_OP.ARGMIN.value
    assert reference_tensor == result.sources[reference_tensor.id]
    reference_result = reference_tensor.child.argmin(axis=0, keepdims=True)
    assert (result.child == reference_result).all()
    assert (
        result.data_subjects == reference_tensor.data_subjects[reference_result]
    ).all()


def test_swapaxes(
=======
>>>>>>> c53850c3
    reference_data: np.ndarray,
    upper_bound: np.ndarray,
    lower_bound: np.ndarray,
    ishan: DataSubjectArray,
) -> None:
    ishan = np.broadcast_to(ishan, reference_data.shape)
    reference_tensor = PT(
        child=np.array(reference_data),
        data_subjects=np.array(ishan),
        max_vals=upper_bound,
        min_vals=lower_bound,
    ).gamma

    indices = [2]
    result = reference_tensor.take(indices, axis=0)
    assert result.func_str == GAMMA_TENSOR_OP.TAKE.value
    assert reference_tensor == result.sources[reference_tensor.id]
    assert (result.child == reference_tensor.child[indices, :]).all()
    assert (result.min_vals == reference_tensor.min_vals[indices, :]).all()
    assert (result.max_vals == reference_tensor.max_vals[indices, :]).all()
    assert (result.data_subjects == reference_tensor.data_subjects[indices, :]).all()


def test_swapaxes(
    reference_data: np.ndarray,
    upper_bound: np.ndarray,
    lower_bound: np.ndarray,
    ishan: DataSubjectArray,
) -> None:
    ishan = np.broadcast_to(ishan, reference_data.shape)
    reference_tensor = PT(
        child=np.array(reference_data),
        data_subjects=np.array(ishan),
        max_vals=upper_bound,
        min_vals=lower_bound,
    ).gamma
    result = reference_tensor.swapaxes(0, 1)
    reference_result = reference_data.swapaxes(0, 1)
    assert result.func_str == GAMMA_TENSOR_OP.SWAPAXES.value
    assert reference_tensor == result.sources[reference_tensor.id]
    assert (result.child == reference_result).all()
    assert (result.data_subjects == reference_tensor.data_subjects.swapaxes(0, 1)).all()
    assert result.min_vals.shape == reference_result.shape
    assert result.max_vals.shape == reference_result.shape


def test_put(
    reference_data: np.ndarray,
    upper_bound: np.ndarray,
    lower_bound: np.ndarray,
    ishan: DataSubjectArray,
) -> None:
    ishan = np.broadcast_to(ishan, reference_data.shape)
    reference_tensor = PT(
        child=np.array(reference_data),
        data_subjects=np.array(ishan),
        max_vals=upper_bound,
        min_vals=lower_bound,
    ).gamma

    no_values = reference_tensor.shape[0]
    new_values = np.random.randint(low=-5, high=5, size=(no_values), dtype=np.int32)
    indices = np.random.randint(
        low=0, high=no_values * no_values - no_values - 1, size=(1), dtype=np.int32
    )[0]

    result = reference_tensor.put(range(indices, indices + no_values), new_values)
    assert result.func_str == GAMMA_TENSOR_OP.PUT.value
    assert reference_tensor == result.sources[reference_tensor.id]
    assert (
        result.child.flat[indices : indices + no_values] == new_values  # noqa: E203
    ).all()


def test_nonzero(
    reference_data: np.ndarray,
    upper_bound: np.ndarray,
    lower_bound: np.ndarray,
    ishan: DataSubjectArray,
) -> None:
    ishan = np.broadcast_to(ishan, reference_data.shape)
    reference_tensor = PT(
        child=np.array(reference_data),
        data_subjects=np.array(ishan),
        max_vals=upper_bound,
        min_vals=lower_bound,
    ).gamma

    result = reference_tensor.nonzero()
    reference_result = np.array(reference_data.nonzero())
    assert result.func_str == GAMMA_TENSOR_OP.NONZERO.value
    assert reference_tensor == result.sources[reference_tensor.id]
    assert (result.child == reference_result).all()
    assert (
        result.data_subjects
        == reference_tensor.data_subjects[reference_tensor.child != 0]
    ).all()
    assert result.min_vals.shape == reference_result.shape
    assert result.max_vals.shape == reference_result.shape


def test_var(
    reference_data: np.ndarray,
    upper_bound: np.ndarray,
    lower_bound: np.ndarray,
    dsa: DataSubjectArray,
) -> None:
    tensor = GammaTensor(
        child=reference_data,
        data_subjects=dsa,
        min_vals=lower_bound,
        max_vals=upper_bound,
    )
    result = tensor.var()
    assert result.child == reference_data.var()
    assert result.child >= result.min_vals.data
    assert result.child <= result.max_vals.data

    result = tensor.var(axis=1)
    assert (result.child == reference_data.var(axis=1)).all()
    assert (result.child >= result.min_vals.data).all()
    assert (result.child <= result.max_vals.data).all()


def test_cumsum(
    reference_data: np.ndarray,
    upper_bound: np.ndarray,
    lower_bound: np.ndarray,
    dsa: DataSubjectArray,
) -> None:
    tensor = GammaTensor(
        child=reference_data,
        data_subjects=dsa,
        min_vals=lower_bound,
        max_vals=upper_bound,
    )

    result = tensor.cumsum()
    assert (result.child == reference_data.cumsum()).all()
    assert (result.child >= result.min_vals.data).all()
    assert (result.child <= result.max_vals.data).all()
    assert list(result.sources.keys())[0] == tensor.id
    assert list(result.sources.values())[0] == tensor

    result = tensor.cumsum(axis=1)
    assert (result.child == reference_data.cumsum(axis=1)).all()
    assert (result.child >= result.min_vals.data).all()
    assert (result.child <= result.max_vals.data).all()
    assert list(result.sources.keys())[0] == tensor.id
    assert list(result.sources.values())[0] == tensor


def test_std(
    reference_data: np.ndarray,
    upper_bound: np.ndarray,
    lower_bound: np.ndarray,
    dsa: DataSubjectArray,
) -> None:
    tensor = GammaTensor(
        child=reference_data,
        data_subjects=dsa,
        min_vals=lower_bound,
        max_vals=upper_bound,
    )
    result = tensor.std()
    assert result.child == reference_data.std()
    assert result.child >= result.min_vals.data
    assert result.child <= result.max_vals.data

    result = tensor.std(axis=1)
    assert (result.child == reference_data.std(axis=1)).all()
    assert (result.child >= result.min_vals.data).all()
    assert (result.child <= result.max_vals.data).all()


def test_trace(
    reference_data: np.ndarray,
    upper_bound: np.ndarray,
    lower_bound: np.ndarray,
    dsa: DataSubjectArray,
) -> None:
    tensor = GammaTensor(
        child=reference_data,
        data_subjects=dsa,
        max_vals=upper_bound,
        min_vals=lower_bound,
    )
    result = tensor.trace()
    assert result.child == reference_data.trace()
    assert result.child >= result.min_vals.data
    assert result.child <= result.max_vals.data

    result = tensor.trace(offset=1)
    assert result.child == reference_data.trace(offset=1)
    assert result.child >= result.min_vals.data
    assert result.child <= result.max_vals.data


def test_cumprod(
    reference_data: np.ndarray,
    upper_bound: np.ndarray,
    lower_bound: np.ndarray,
    dsa: DataSubjectArray,
) -> None:
    # Note: It's difficult to test the min/max values for cumprod because of the extremely high bounds this op gives.
    tensor = GammaTensor(
        child=reference_data,
        data_subjects=dsa,
        max_vals=upper_bound,
        min_vals=lower_bound,
    )
    result = tensor.cumprod()
    assert (result.child == reference_data.cumprod()).all()
    # assert (result.child >= result.min_vals.data).all()
    # assert (result.child <= result.max_vals.data).all()
    assert list(result.sources.keys())[0] == tensor.id
    assert list(result.sources.values())[0] == tensor

    result = tensor.cumprod(axis=1)
    assert (result.child == reference_data.cumprod(axis=1)).all()
    # assert (result.child >= result.min_vals.data).all()
    # assert (result.child <= result.max_vals.data).all()
    assert list(result.sources.keys())[0] == tensor.id
    assert list(result.sources.values())[0] == tensor


def test_max(
    reference_data: np.ndarray,
    upper_bound: np.ndarray,
    lower_bound: np.ndarray,
    dsa: DataSubjectArray,
) -> None:
    tensor = GammaTensor(
        child=reference_data,
        data_subjects=dsa,
        min_vals=lower_bound,
        max_vals=upper_bound,
    )
    result = tensor.max()
    assert result.child == reference_data.max()
    assert result.child >= result.min_vals.data
    assert result.child <= result.max_vals.data


def test_min(
    reference_data: np.ndarray,
    upper_bound: np.ndarray,
    lower_bound: np.ndarray,
    dsa: DataSubjectArray,
) -> None:
    tensor = GammaTensor(
        child=reference_data,
        data_subjects=dsa,
        min_vals=lower_bound,
        max_vals=upper_bound,
    )
    result = tensor.min()
    assert result.child == reference_data.min()
    assert result.child >= result.min_vals.data
    assert result.child <= result.max_vals.data<|MERGE_RESOLUTION|>--- conflicted
+++ resolved
@@ -1147,7 +1147,6 @@
 
 
 def test_take(
-<<<<<<< HEAD
     reference_data: np.ndarray,
     upper_bound: np.ndarray,
     lower_bound: np.ndarray,
@@ -1194,8 +1193,9 @@
     result = reference_tensor.put(range(indices, indices + no_values), new_values)
     assert result.func_str == GAMMA_TENSOR_OP.PUT.value
     assert reference_tensor == result.sources[reference_tensor.id]
-    flatten_results = result.child.flat[indices:]
-    assert (flatten_results[:no_values] == new_values).all()
+    assert (
+        result.child.flat[indices : indices + no_values] == new_values  # noqa: E203
+    ).all()
 
 
 def test_abs(
@@ -1302,8 +1302,6 @@
 
 
 def test_swapaxes(
-=======
->>>>>>> c53850c3
     reference_data: np.ndarray,
     upper_bound: np.ndarray,
     lower_bound: np.ndarray,
@@ -1317,29 +1315,6 @@
         min_vals=lower_bound,
     ).gamma
 
-    indices = [2]
-    result = reference_tensor.take(indices, axis=0)
-    assert result.func_str == GAMMA_TENSOR_OP.TAKE.value
-    assert reference_tensor == result.sources[reference_tensor.id]
-    assert (result.child == reference_tensor.child[indices, :]).all()
-    assert (result.min_vals == reference_tensor.min_vals[indices, :]).all()
-    assert (result.max_vals == reference_tensor.max_vals[indices, :]).all()
-    assert (result.data_subjects == reference_tensor.data_subjects[indices, :]).all()
-
-
-def test_swapaxes(
-    reference_data: np.ndarray,
-    upper_bound: np.ndarray,
-    lower_bound: np.ndarray,
-    ishan: DataSubjectArray,
-) -> None:
-    ishan = np.broadcast_to(ishan, reference_data.shape)
-    reference_tensor = PT(
-        child=np.array(reference_data),
-        data_subjects=np.array(ishan),
-        max_vals=upper_bound,
-        min_vals=lower_bound,
-    ).gamma
     result = reference_tensor.swapaxes(0, 1)
     reference_result = reference_data.swapaxes(0, 1)
     assert result.func_str == GAMMA_TENSOR_OP.SWAPAXES.value
@@ -1348,34 +1323,6 @@
     assert (result.data_subjects == reference_tensor.data_subjects.swapaxes(0, 1)).all()
     assert result.min_vals.shape == reference_result.shape
     assert result.max_vals.shape == reference_result.shape
-
-
-def test_put(
-    reference_data: np.ndarray,
-    upper_bound: np.ndarray,
-    lower_bound: np.ndarray,
-    ishan: DataSubjectArray,
-) -> None:
-    ishan = np.broadcast_to(ishan, reference_data.shape)
-    reference_tensor = PT(
-        child=np.array(reference_data),
-        data_subjects=np.array(ishan),
-        max_vals=upper_bound,
-        min_vals=lower_bound,
-    ).gamma
-
-    no_values = reference_tensor.shape[0]
-    new_values = np.random.randint(low=-5, high=5, size=(no_values), dtype=np.int32)
-    indices = np.random.randint(
-        low=0, high=no_values * no_values - no_values - 1, size=(1), dtype=np.int32
-    )[0]
-
-    result = reference_tensor.put(range(indices, indices + no_values), new_values)
-    assert result.func_str == GAMMA_TENSOR_OP.PUT.value
-    assert reference_tensor == result.sources[reference_tensor.id]
-    assert (
-        result.child.flat[indices : indices + no_values] == new_values  # noqa: E203
-    ).all()
 
 
 def test_nonzero(
