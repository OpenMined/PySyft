# third party
import numpy as np

<<<<<<< HEAD
# third party
import numpy as np

# syft absolute
from syft import ActionObject
from syft.core.node.new.action_object import Action
from syft.core.node.new.api import SyftAPICall
from syft.core.node.new.uid import LineageID
=======
# syft absolute
from syft import ActionObject
from syft.client.api import SyftAPICall
from syft.service.action.action_object import Action
from syft.types.uid import LineageID
>>>>>>> d80af183


def test_actionobject_method(worker):
    root_domain_client = worker.root_client
    action_store = worker.get_service("actionservice").store
    obj = ActionObject.from_obj("abc")
    pointer = root_domain_client.api.services.action.set(obj)
    assert len(action_store.data) == 1
    res = pointer.capitalize()
    assert len(action_store.data) == 2
    assert res[0] == "A"


def test_lib_function_action(worker):
    root_domain_client = worker.root_client
    numpy_client = root_domain_client.api.lib.numpy
    res = numpy_client.zeros_like([1, 2, 3])
<<<<<<< HEAD
    # third party
    import numpy as np
=======
>>>>>>> d80af183

    assert isinstance(res, ActionObject)
    assert all(res == np.array([0, 0, 0]))
    assert len(worker.get_service("actionservice").store.data) > 0


def test_call_lib_function_action2(worker):
    root_domain_client = worker.root_client
    assert root_domain_client.api.lib.numpy.add(1, 2) == 3


def test_lib_class_init_action(worker):
    root_domain_client = worker.root_client
    numpy_client = root_domain_client.api.lib.numpy
    res = numpy_client.float32(4.0)
<<<<<<< HEAD
    # third party
    import numpy as np
=======
>>>>>>> d80af183

    assert isinstance(res, ActionObject)
    assert res == np.float32(4.0)
    assert len(worker.get_service("actionservice").store.data) > 0


def test_call_lib_wo_permission(worker):
    root_domain_client = worker.root_client
    fname = ActionObject.from_obj("my_fake_file")
    obj1_pointer = fname.send(root_domain_client)
    action = Action(
        path="numpy",
        op="fromfile",
        args=[LineageID(obj1_pointer.id)],
        kwargs=dict(),
        result_id=LineageID(),
    )
    kwargs = {"action": action}
    api_call = SyftAPICall(
        node_uid=worker.id, path="action.execute", args=[], kwargs=kwargs
    )
    res = root_domain_client.api.make_call(api_call)
    assert res == "You have no permission for numpy.fromfile"


def test_call_lib_custom_signature(worker):
    root_domain_client = worker.root_client
    # concatenate has a manually set signature
    assert all(
        root_domain_client.api.lib.numpy.concatenate(
            ([1, 2, 3], [4, 5, 6])
        ).syft_action_data
        == np.array([1, 2, 3, 4, 5, 6])
    )


# def test_pointer_addition():
#     worker, context = setup_worker()

#     x1 = np.array([1, 2, 3])

#     x2 = np.array([2, 3, 4])

#     x1_action_obj = NumpyArrayObject(syft_action_data=x1)

#     x2_action_obj = NumpyArrayObject(syft_action_data=x2)

#     action_service_set_method = worker._get_service_method_from_path(
#         "ActionService.set"
#     )

#     pointer1 = action_service_set_method(context, x1_action_obj)

#     assert pointer1.is_ok()

#     pointer1 = pointer1.ok()

#     pointer2 = action_service_set_method(context, x2_action_obj)

#     assert pointer2.is_ok()

#     pointer2 = pointer2.ok()

#     def mock_func(self, action, sync) -> Result:
#         action_service_execute_method = worker._get_service_method_from_path(
#             "ActionService.execute"
#         )
#         return action_service_execute_method(context, action)

#     with mock.patch(
#         "syft.core.node.new.action_object.ActionObjectPointer.execute_action", mock_func
#     ):
#         result = pointer1 + pointer2

#         assert result.is_ok()

#         result = result.ok()

#         actual_result = x1 + x2

#         action_service_get_method = worker._get_service_method_from_path(
#             "ActionService.get"
#         )

#         result_action_obj = action_service_get_method(context, result.id)

#         assert result_action_obj.is_ok()

#         result_action_obj = result_action_obj.ok()

#         print("actual result addition result: ", actual_result)
#         print("Result of adding pointers: ", result_action_obj.syft_action_data)
#         assert (result_action_obj.syft_action_data == actual_result).all()<|MERGE_RESOLUTION|>--- conflicted
+++ resolved
@@ -1,22 +1,11 @@
-# third party
-import numpy as np
-
-<<<<<<< HEAD
 # third party
 import numpy as np
 
 # syft absolute
 from syft import ActionObject
-from syft.core.node.new.action_object import Action
-from syft.core.node.new.api import SyftAPICall
-from syft.core.node.new.uid import LineageID
-=======
-# syft absolute
-from syft import ActionObject
 from syft.client.api import SyftAPICall
 from syft.service.action.action_object import Action
 from syft.types.uid import LineageID
->>>>>>> d80af183
 
 
 def test_actionobject_method(worker):
@@ -34,11 +23,6 @@
     root_domain_client = worker.root_client
     numpy_client = root_domain_client.api.lib.numpy
     res = numpy_client.zeros_like([1, 2, 3])
-<<<<<<< HEAD
-    # third party
-    import numpy as np
-=======
->>>>>>> d80af183
 
     assert isinstance(res, ActionObject)
     assert all(res == np.array([0, 0, 0]))
@@ -54,11 +38,6 @@
     root_domain_client = worker.root_client
     numpy_client = root_domain_client.api.lib.numpy
     res = numpy_client.float32(4.0)
-<<<<<<< HEAD
-    # third party
-    import numpy as np
-=======
->>>>>>> d80af183
 
     assert isinstance(res, ActionObject)
     assert res == np.float32(4.0)
