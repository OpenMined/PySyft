--- conflicted
+++ resolved
@@ -143,8 +143,6 @@
     del worker
 
 
-<<<<<<< HEAD
-=======
 @pytest.fixture(scope="function")
 def low_worker() -> Worker:
     worker = sy.Worker.named(name=token_hex(8), node_side_type=NodeSideType.LOW_SIDE)
@@ -161,7 +159,6 @@
     del worker
 
 
->>>>>>> 64791c45
 @pytest.fixture
 def root_domain_client(worker) -> DomainClient:
     yield worker.root_client
