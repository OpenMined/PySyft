--- conflicted
+++ resolved
@@ -5,9 +5,6 @@
 
 def get_padawans(cohort: str) -> Dict[str, str]:
     # add yourself to the temple trial roster
-<<<<<<< HEAD
-    data = {"R2Q4": {"skywalker": "PASSED", "Akshay": "PASSED"}}
-=======
     data = {
         "R2Q4": {
             "skywalker": "PASSED",
@@ -24,18 +21,14 @@
             "amdjed": "PASSED",
             "Osam": "PASSED",
             "Mikaela": "PASSED",
-            "Nilansh": "PASSED",
+            "Akshay": "PASSED",
         }
     }
->>>>>>> 59f12944
     return data[cohort]
 
 
 def test_trial_of_skill() -> None:
     assert get_padawans("R2Q4")["skywalker"] == "PASSED"
-<<<<<<< HEAD
-    assert get_padawans("R2Q4")["Akshay"] == "PASSED"
-=======
     assert get_padawans("R2Q4")["saffron"] == "PASSED"
     assert get_padawans("R2Q4")["vinal"] == "PASSED"
     assert get_padawans("R2Q4")["yash"] == "PASSED"
@@ -49,6 +42,5 @@
     assert get_padawans("R2Q4")["amdjed"] == "PASSED"
     assert get_padawans("R2Q4")["Osam"] == "PASSED"
     assert get_padawans("R2Q4")["Mikaela"] == "PASSED"
-    assert get_padawans("R2Q4")["Nilansh"] == "PASSED"
->>>>>>> 59f12944
+    assert get_padawans("R2Q4")["Akshay"] == "PASSED"
     assert len(get_padawans("R2Q4")) > 1