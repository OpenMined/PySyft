# "Do or do not. There is no try." — Yoda
# stdlib
from typing import Dict


def get_padawans(cohort: str) -> Dict[str, str]:
    # add yourself to the temple trial roster
    data = {
        "R2Q4": {
            "skywalker": "PASSED",
            "saffron": "PASSED",
            "yash": "PASSED",
            "omar": "PASSED",
            "vinal": "PASSED",
            "yangyuqiao": "PASSED",
            "callis": "PASSED",
            "rodrigo": "PASSED",
            "kanak": "PASSED",
            "Simran": "PASSED",
            "theresa": "PASSED",
            "amdjed": "PASSED",
            "Osam": "PASSED",
            "Mikaela": "PASSED",
            "Jauhar": "PASSED",
            "Nilansh": "PASSED",
            "Anna": "PASSED",
            "Akshay": "PASSED",
            "Zarreen": "PASSED",
            "Mihir": "PASSED",
            "Uche": "PASSED",
        },
        "R3Q1": {
            "skywalker": "PASSED",
            "Zach": "PASSED",
            "Oleksandr": "PASSED",
            "Khoa": "PASSED",
<<<<<<< HEAD
            "Hithem": "PASSED",
=======
            "Julian": "PASSED",
            "Ajinkya": "PASSED",
            "Hussein": "PASSED",
            "Peter": "PASSED",
            "Vani": "PASSED",
>>>>>>> dd00acb3
        },
    }
    return data[cohort]


def test_trial_of_skill() -> None:
    assert get_padawans("R2Q4")["skywalker"] == "PASSED"
    assert get_padawans("R2Q4")["saffron"] == "PASSED"
    assert get_padawans("R2Q4")["vinal"] == "PASSED"
    assert get_padawans("R2Q4")["yash"] == "PASSED"
    assert get_padawans("R2Q4")["omar"] == "PASSED"
    assert get_padawans("R2Q4")["yangyuqiao"] == "PASSED"
    assert get_padawans("R2Q4")["callis"] == "PASSED"
    assert get_padawans("R2Q4")["rodrigo"] == "PASSED"
    assert get_padawans("R2Q4")["kanak"] == "PASSED"
    assert get_padawans("R2Q4")["Simran"] == "PASSED"
    assert get_padawans("R2Q4")["theresa"] == "PASSED"
    assert get_padawans("R2Q4")["amdjed"] == "PASSED"
    assert get_padawans("R2Q4")["Osam"] == "PASSED"
    assert get_padawans("R2Q4")["Mikaela"] == "PASSED"
    assert get_padawans("R2Q4")["Jauhar"] == "PASSED"
    assert get_padawans("R2Q4")["Nilansh"] == "PASSED"
    assert get_padawans("R2Q4")["Anna"] == "PASSED"
    assert get_padawans("R2Q4")["Akshay"] == "PASSED"
    assert get_padawans("R2Q4")["Zarreen"] == "PASSED"
    assert get_padawans("R2Q4")["Mihir"] == "PASSED"
    assert get_padawans("R2Q4")["Uche"] == "PASSED"

    assert len(get_padawans("R2Q4")) == 21

    assert get_padawans("R3Q1")["skywalker"] == "PASSED"
    assert get_padawans("R3Q1")["Zach"] == "PASSED"
    assert get_padawans("R3Q1")["Oleksandr"] == "PASSED"
    assert get_padawans("R3Q1")["Khoa"] == "PASSED"
<<<<<<< HEAD
    assert get_padawans("R3Q1")["Hithem"] == "PASSED"
=======
    assert get_padawans("R3Q1")["Julian"] == "PASSED"
    assert get_padawans("R3Q1")["Ajinkya"] == "PASSED"
    assert get_padawans("R3Q1")["Hussein"] == "PASSED"
    assert get_padawans("R3Q1")["Peter"] == "PASSED"

    assert get_padawans("R3Q1")["Vani"] == "PASSED"
>>>>>>> dd00acb3

    assert len(get_padawans("R3Q1")) > 1<|MERGE_RESOLUTION|>--- conflicted
+++ resolved
@@ -34,15 +34,12 @@
             "Zach": "PASSED",
             "Oleksandr": "PASSED",
             "Khoa": "PASSED",
-<<<<<<< HEAD
             "Hithem": "PASSED",
-=======
             "Julian": "PASSED",
             "Ajinkya": "PASSED",
             "Hussein": "PASSED",
             "Peter": "PASSED",
             "Vani": "PASSED",
->>>>>>> dd00acb3
         },
     }
     return data[cohort]
@@ -77,15 +74,12 @@
     assert get_padawans("R3Q1")["Zach"] == "PASSED"
     assert get_padawans("R3Q1")["Oleksandr"] == "PASSED"
     assert get_padawans("R3Q1")["Khoa"] == "PASSED"
-<<<<<<< HEAD
     assert get_padawans("R3Q1")["Hithem"] == "PASSED"
-=======
     assert get_padawans("R3Q1")["Julian"] == "PASSED"
     assert get_padawans("R3Q1")["Ajinkya"] == "PASSED"
     assert get_padawans("R3Q1")["Hussein"] == "PASSED"
     assert get_padawans("R3Q1")["Peter"] == "PASSED"
+    assert get_padawans("R3Q1")["Vani"] == "PASSED"
 
-    assert get_padawans("R3Q1")["Vani"] == "PASSED"
->>>>>>> dd00acb3
 
     assert len(get_padawans("R3Q1")) > 1