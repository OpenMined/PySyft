# "Do or do not. There is no try." — Yoda
# stdlib
from typing import Dict


def get_padawans(cohort: str) -> Dict[str, str]:
    # add yourself to the temple trial roster
    data = {
        "R2Q4": {
            "skywalker": "PASSED",
            "saffron": "PASSED",
            "yash": "PASSED",
            "omar": "PASSED",
            "vinal": "PASSED",
            "yangyuqiao": "PASSED",
            "callis": "PASSED",
            "rodrigo": "PASSED",
            "kanak": "PASSED",
            "Simran": "PASSED",
            "theresa": "PASSED",
            "amdjed": "PASSED",
            "Osam": "PASSED",
            "Mikaela": "PASSED",
            "Jauhar": "PASSED",
            "Nilansh": "PASSED",
            "Anna": "PASSED",
            "Akshay": "PASSED",
            "Zarreen": "PASSED",
            "Mihir": "PASSED",
            "Uche": "PASSED",
        },
        "R3Q1": {
            "skywalker": "PASSED",
            "Zach": "PASSED",
            "Oleksandr": "PASSED",
            "Khoa": "PASSED",
            "Julian": "PASSED",
            "Ajinkya": "PASSED",
            "Hussein": "PASSED",
            "Peter": "PASSED",
            "Vani": "PASSED",
            "Hithem": "PASSED",
        },
        "R4Q2": {
            "skywalker": "PASSED",
<<<<<<< HEAD
            "Madhav": "PASSED",
=======
            "vdasu": "PASSED",
>>>>>>> 66d4c20a
        },
    }
    return data[cohort]


def test_trial_of_skill() -> None:
    assert get_padawans("R2Q4")["skywalker"] == "PASSED"
    assert get_padawans("R2Q4")["saffron"] == "PASSED"
    assert get_padawans("R2Q4")["vinal"] == "PASSED"
    assert get_padawans("R2Q4")["yash"] == "PASSED"
    assert get_padawans("R2Q4")["omar"] == "PASSED"
    assert get_padawans("R2Q4")["yangyuqiao"] == "PASSED"
    assert get_padawans("R2Q4")["callis"] == "PASSED"
    assert get_padawans("R2Q4")["rodrigo"] == "PASSED"
    assert get_padawans("R2Q4")["kanak"] == "PASSED"
    assert get_padawans("R2Q4")["Simran"] == "PASSED"
    assert get_padawans("R2Q4")["theresa"] == "PASSED"
    assert get_padawans("R2Q4")["amdjed"] == "PASSED"
    assert get_padawans("R2Q4")["Osam"] == "PASSED"
    assert get_padawans("R2Q4")["Mikaela"] == "PASSED"
    assert get_padawans("R2Q4")["Jauhar"] == "PASSED"
    assert get_padawans("R2Q4")["Nilansh"] == "PASSED"
    assert get_padawans("R2Q4")["Anna"] == "PASSED"
    assert get_padawans("R2Q4")["Akshay"] == "PASSED"
    assert get_padawans("R2Q4")["Zarreen"] == "PASSED"
    assert get_padawans("R2Q4")["Mihir"] == "PASSED"
    assert get_padawans("R2Q4")["Uche"] == "PASSED"

    assert len(get_padawans("R2Q4")) == 21

    assert get_padawans("R3Q1")["skywalker"] == "PASSED"
    assert get_padawans("R3Q1")["Zach"] == "PASSED"
    assert get_padawans("R3Q1")["Oleksandr"] == "PASSED"
    assert get_padawans("R3Q1")["Khoa"] == "PASSED"
    assert get_padawans("R3Q1")["Julian"] == "PASSED"
    assert get_padawans("R3Q1")["Ajinkya"] == "PASSED"
    assert get_padawans("R3Q1")["Hussein"] == "PASSED"
    assert get_padawans("R3Q1")["Peter"] == "PASSED"
    assert get_padawans("R3Q1")["Vani"] == "PASSED"
    assert get_padawans("R3Q1")["Hithem"] == "PASSED"

    assert len(get_padawans("R3Q1")) == 10

    assert get_padawans("R4Q2")["skywalker"] == "PASSED"
    assert get_padawans("R4Q2")["vdasu"] == "PASSED"

    assert len(get_padawans("R4Q2")) == 2<|MERGE_RESOLUTION|>--- conflicted
+++ resolved
@@ -43,11 +43,8 @@
         },
         "R4Q2": {
             "skywalker": "PASSED",
-<<<<<<< HEAD
             "Madhav": "PASSED",
-=======
             "vdasu": "PASSED",
->>>>>>> 66d4c20a
         },
     }
     return data[cohort]
