# "Do or do not. There is no try." — Yoda
# stdlib
from typing import Dict


def get_padawans(cohort: str) -> Dict[str, str]:
    # add yourself to the temple trial roster
    data = {
        "R2Q4": {
            "skywalker": "PASSED",
            "saffron": "PASSED",
            "yash": "PASSED",
            "omar": "PASSED",
            "vinal": "PASSED",
            "yangyuqiao": "PASSED",
            "callis": "PASSED",
            "rodrigo": "PASSED",
            "kanak": "PASSED",
            "Simran": "PASSED",
            "theresa": "PASSED",
<<<<<<< HEAD
            "mihir":"PASSED"
=======
            "amdjed": "PASSED",
            "Osam": "PASSED",
            "Mikaela": "PASSED",
            "Nilansh": "PASSED",
            "Anna": "PASSED",
            "Akshay": "PASSED",
            "Zarreen": "PASSED",
>>>>>>> 6fa92479
        }
    }
    return data[cohort]


def test_trial_of_skill() -> None:
    assert get_padawans("R2Q4")["skywalker"] == "PASSED"
    assert get_padawans("R2Q4")["saffron"] == "PASSED"
    assert get_padawans("R2Q4")["vinal"] == "PASSED"
    assert get_padawans("R2Q4")["yash"] == "PASSED"
    assert get_padawans("R2Q4")["omar"] == "PASSED"
    assert get_padawans("R2Q4")["yangyuqiao"] == "PASSED"
    assert get_padawans("R2Q4")["callis"] == "PASSED"
    assert get_padawans("R2Q4")["rodrigo"] == "PASSED"
    assert get_padawans("R2Q4")["kanak"] == "PASSED"
    assert get_padawans("R2Q4")["Simran"] == "PASSED"
    assert get_padawans("R2Q4")["theresa"] == "PASSED"
<<<<<<< HEAD
    assert get_padawans("R2Q4")["mihir"] == "PASSED"
=======
    assert get_padawans("R2Q4")["amdjed"] == "PASSED"
    assert get_padawans("R2Q4")["Osam"] == "PASSED"
    assert get_padawans("R2Q4")["Mikaela"] == "PASSED"
    assert get_padawans("R2Q4")["Nilansh"] == "PASSED"
    assert get_padawans("R2Q4")["Anna"] == "PASSED"
    assert get_padawans("R2Q4")["Akshay"] == "PASSED"
    assert get_padawans("R2Q4")["Zarreen"] == "PASSED"
>>>>>>> 6fa92479
    assert len(get_padawans("R2Q4")) > 1<|MERGE_RESOLUTION|>--- conflicted
+++ resolved
@@ -18,9 +18,6 @@
             "kanak": "PASSED",
             "Simran": "PASSED",
             "theresa": "PASSED",
-<<<<<<< HEAD
-            "mihir":"PASSED"
-=======
             "amdjed": "PASSED",
             "Osam": "PASSED",
             "Mikaela": "PASSED",
@@ -28,7 +25,7 @@
             "Anna": "PASSED",
             "Akshay": "PASSED",
             "Zarreen": "PASSED",
->>>>>>> 6fa92479
+            "Mihir": "PASSED",
         }
     }
     return data[cohort]
@@ -46,9 +43,6 @@
     assert get_padawans("R2Q4")["kanak"] == "PASSED"
     assert get_padawans("R2Q4")["Simran"] == "PASSED"
     assert get_padawans("R2Q4")["theresa"] == "PASSED"
-<<<<<<< HEAD
-    assert get_padawans("R2Q4")["mihir"] == "PASSED"
-=======
     assert get_padawans("R2Q4")["amdjed"] == "PASSED"
     assert get_padawans("R2Q4")["Osam"] == "PASSED"
     assert get_padawans("R2Q4")["Mikaela"] == "PASSED"
@@ -56,5 +50,6 @@
     assert get_padawans("R2Q4")["Anna"] == "PASSED"
     assert get_padawans("R2Q4")["Akshay"] == "PASSED"
     assert get_padawans("R2Q4")["Zarreen"] == "PASSED"
->>>>>>> 6fa92479
+    assert get_padawans("R2Q4")["Mihir"] == "PASSED"
+
     assert len(get_padawans("R2Q4")) > 1