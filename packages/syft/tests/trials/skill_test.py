--- conflicted
+++ resolved
@@ -31,12 +31,9 @@
         "R3Q1": {
             "skywalker": "PASSED",
             "Zach": "PASSED",
-<<<<<<< HEAD
             "Ajinkya": "PASSED",
-=======
             "Oleksandr": "PASSED",
             "Khoa": "PASSED",
->>>>>>> 67dd8164
         },
     }
     return data[cohort]
@@ -68,11 +65,8 @@
 
     assert get_padawans("R3Q1")["skywalker"] == "PASSED"
     assert get_padawans("R3Q1")["Zach"] == "PASSED"
-<<<<<<< HEAD
     assert get_padawans("R3Q1")["Ajinkya"] == "PASSED"
-=======
     assert get_padawans("R3Q1")["Oleksandr"] == "PASSED"
     assert get_padawans("R3Q1")["Khoa"] == "PASSED"
->>>>>>> 67dd8164
 
     assert len(get_padawans("R3Q1")) > 1