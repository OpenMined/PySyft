--- conflicted
+++ resolved
@@ -34,11 +34,8 @@
             "Oleksandr": "PASSED",
             "Khoa": "PASSED",
             "Ajinkya": "PASSED",
-<<<<<<< HEAD
-	    "Hussein": "PASSED",
-=======
+	          "Hussein": "PASSED",
             "Peter": "PASSED",
->>>>>>> 87bcf016
         },
     }
     return data[cohort]
@@ -73,10 +70,8 @@
     assert get_padawans("R3Q1")["Oleksandr"] == "PASSED"
     assert get_padawans("R3Q1")["Khoa"] == "PASSED"
     assert get_padawans("R3Q1")["Ajinkya"] == "PASSED"
-<<<<<<< HEAD
     assert get_padawans("R3Q1")["Hussein"] == "PASSED"
-=======
     assert get_padawans("R3Q1")["Peter"] == "PASSED"
->>>>>>> 87bcf016
+
 
     assert len(get_padawans("R3Q1")) > 1