# "Do or do not. There is no try." — Yoda
# stdlib
from typing import Dict


def get_padawans(cohort: str) -> Dict[str, str]:
    # add yourself to the temple trial roster
    data = {
        "R2Q4": {
            "skywalker": "PASSED",
            "saffron": "PASSED",
            "yash": "PASSED",
            "omar": "PASSED",
            "vinal": "PASSED",
            "yangyuqiao": "PASSED",
            "callis": "PASSED",
            "rodrigo": "PASSED",
            "kanak": "PASSED",
            "Simran": "PASSED",
            "theresa": "PASSED",
            "amdjed": "PASSED",
            "Osam": "PASSED",
            "Mikaela": "PASSED",
            "Jauhar": "PASSED",
            "Nilansh": "PASSED",
            "Anna": "PASSED",
            "Akshay": "PASSED",
            "Zarreen": "PASSED",
            "Mihir": "PASSED",
        },
<<<<<<< HEAD
        "R3Q1": {
            "skywalker": "PASSED",
            "Zach": "PASSED",
            "Khoa": "PASSED",
        },
=======
        "R3Q1": {"skywalker": "PASSED", "Zach": "PASSED", "Oleksandr": "PASSED"},
>>>>>>> f2c6ce1d
    }
    return data[cohort]


def test_trial_of_skill() -> None:
    assert get_padawans("R2Q4")["skywalker"] == "PASSED"
    assert get_padawans("R2Q4")["saffron"] == "PASSED"
    assert get_padawans("R2Q4")["vinal"] == "PASSED"
    assert get_padawans("R2Q4")["yash"] == "PASSED"
    assert get_padawans("R2Q4")["omar"] == "PASSED"
    assert get_padawans("R2Q4")["yangyuqiao"] == "PASSED"
    assert get_padawans("R2Q4")["callis"] == "PASSED"
    assert get_padawans("R2Q4")["rodrigo"] == "PASSED"
    assert get_padawans("R2Q4")["kanak"] == "PASSED"
    assert get_padawans("R2Q4")["Simran"] == "PASSED"
    assert get_padawans("R2Q4")["theresa"] == "PASSED"
    assert get_padawans("R2Q4")["amdjed"] == "PASSED"
    assert get_padawans("R2Q4")["Osam"] == "PASSED"
    assert get_padawans("R2Q4")["Mikaela"] == "PASSED"
    assert get_padawans("R2Q4")["Jauhar"] == "PASSED"
    assert get_padawans("R2Q4")["Nilansh"] == "PASSED"
    assert get_padawans("R2Q4")["Anna"] == "PASSED"
    assert get_padawans("R2Q4")["Akshay"] == "PASSED"
    assert get_padawans("R2Q4")["Zarreen"] == "PASSED"
    assert get_padawans("R2Q4")["Mihir"] == "PASSED"

    assert len(get_padawans("R2Q4")) == 20

    assert get_padawans("R3Q1")["skywalker"] == "PASSED"
    assert get_padawans("R3Q1")["Zach"] == "PASSED"
    assert get_padawans("R3Q1")["Oleksandr"] == "PASSED"

    assert len(get_padawans("R3Q1")) > 1<|MERGE_RESOLUTION|>--- conflicted
+++ resolved
@@ -28,15 +28,7 @@
             "Zarreen": "PASSED",
             "Mihir": "PASSED",
         },
-<<<<<<< HEAD
-        "R3Q1": {
-            "skywalker": "PASSED",
-            "Zach": "PASSED",
-            "Khoa": "PASSED",
-        },
-=======
         "R3Q1": {"skywalker": "PASSED", "Zach": "PASSED", "Oleksandr": "PASSED"},
->>>>>>> f2c6ce1d
     }
     return data[cohort]
 
