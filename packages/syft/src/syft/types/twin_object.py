--- conflicted
+++ resolved
@@ -3,12 +3,8 @@
 
 # stdlib
 from typing import Any
-<<<<<<< HEAD
-=======
 from typing import ClassVar
-from typing import Dict
 from typing import Optional
->>>>>>> 07ce75e0
 
 # third party
 from pydantic import field_validator
@@ -58,14 +54,9 @@
             self.private_obj_id = self.private_obj.id
         return self
 
-<<<<<<< HEAD
     @field_validator("mock_obj", mode="before")
     @classmethod
     def make_mock_obj(cls, v: Any) -> ActionObject:
-=======
-    @pydantic.validator("mock_obj", pre=True, always=True)
-    def make_mock_obj(cls, v: ActionObject) -> ActionObject:
->>>>>>> 07ce75e0
         return to_action_object(v)
 
     @model_validator(mode="after")
