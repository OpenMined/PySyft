# stdlib
from collections.abc import Callable
from typing import Any
from typing import TYPE_CHECKING

# relative
from ..util.util import get_fully_qualified_name

SYFT_086_PROTOCOL_VERSION = "4"

# third party

# relative
if TYPE_CHECKING:
    # relative
    from .syft_object import SyftObject


class SyftObjectRegistry:
    __object_transform_registry__: dict[str, Callable] = {}
    __object_serialization_registry__: dict[str, dict[int, tuple]] = {}

    @classmethod
    def register_cls(
        cls, canonical_name: str, version: int, serde_attributes: tuple
    ) -> None:
        if canonical_name not in cls.__object_serialization_registry__:
            cls.__object_serialization_registry__[canonical_name] = {}
        cls.__object_serialization_registry__[canonical_name][version] = (
            serde_attributes
        )

    @classmethod
    def get_versions(cls, canonical_name: str) -> list[int]:
        available_versions: dict = cls.__object_serialization_registry__.get(
            canonical_name,
            {},
        )
        return list(available_versions.keys())

    @classmethod
    def get_canonical_name(cls, obj: Any) -> str:
        # if is_type:
        #     # TODO: this is different for builtin types, make more generic
        #     return "ModelMetaclass"
        is_type = isinstance(obj, type)

        res = getattr(obj, "__canonical_name__", None)
        if res is not None and not is_type:
            return res
        else:
            fqn = get_fully_qualified_name(obj)
            return fqn

    @classmethod
    def get_serde_properties(cls, canonical_name: str, version: int) -> tuple:
        return cls.__object_serialization_registry__[canonical_name][version]

    @classmethod
    def get_serde_properties_bw_compatible(
        cls, fqn: str, canonical_name: str, version: int
    ) -> tuple:
        # relative
        from ..serde.recursive import TYPE_BANK

        if canonical_name != "" and canonical_name is not None:
            return cls.get_serde_properties(canonical_name, version)
        else:
            # this is for backward compatibility with 0.8.6
            try:
                # relative
                from ..protocol.data_protocol import get_data_protocol

                serde_props = TYPE_BANK[fqn]
                klass = serde_props[7]
                is_syftobject = hasattr(klass, "__canonical_name__")
                if is_syftobject:
                    canonical_name = klass.__canonical_name__
                    dp = get_data_protocol()
                    try:
                        version_mutations = dp.protocol_history[
                            SYFT_086_PROTOCOL_VERSION
                        ]["object_versions"][canonical_name]
                    except Exception:
                        print(f"could not find {canonical_name} in protocol history")
                        raise

                    version_086 = max(
                        [
                            int(k)
                            for k, v in version_mutations.items()
                            if v["action"] == "add"
                        ]
                    )
                    try:
                        res = cls.get_serde_properties(canonical_name, version_086)

                    except Exception:
                        print(
                            f"could not find {canonical_name} {version_086} in ObjectRegistry"
                        )
                        raise
                    return res
                else:
                    # TODO, add refactoring for non syftobject versions
<<<<<<< HEAD
                    canonical_name = fqn
                    version = 1
                    return cls.get_serde_properties(canonical_name, version)
            except Exception as e:
                print(e)
                raise
                # third party
=======
                    canonical_name = fqn.split(".")[-1]
                    version = 1
                    return cls.__object_serialization_registry__[canonical_name, version]
            except Exception as e:
                print(e)
                # import ipdb
                # ipdb.set_trace()

>>>>>>> ff8e2dac

    @classmethod
    def has_serde_class(
        cls, fqn: str, canonical_name: str | None, version: int
    ) -> bool:
        # relative
        from ..serde.recursive import TYPE_BANK

        if canonical_name != "" and canonical_name is not None:
            return (
                canonical_name in cls.__object_serialization_registry__
                and version in cls.__object_serialization_registry__[canonical_name]
            )
        else:
            # this is for backward compatibility with 0.8.6
            return fqn in TYPE_BANK

    @classmethod
    def add_transform(
        cls,
        klass_from: str,
        version_from: int,
        klass_to: str,
        version_to: int,
        method: Callable,
    ) -> None:
        mapping_string = f"{klass_from}_{version_from}_x_{klass_to}_{version_to}"
        cls.__object_transform_registry__[mapping_string] = method

    @classmethod
    def get_transform(
        cls, type_from: type["SyftObject"], type_to: type["SyftObject"]
    ) -> Callable:
        # relative
        from .syft_object import SyftBaseObject
        from .syft_object import SyftObject

        for type_from_mro in type_from.mro():
            if issubclass(type_from_mro, SyftObject):
                klass_from = type_from_mro.__canonical_name__
                version_from = type_from_mro.__version__
            else:
                klass_from = type_from_mro.__name__
                version_from = None
            for type_to_mro in type_to.mro():
                if issubclass(type_to_mro, SyftBaseObject):
                    klass_to = type_to_mro.__canonical_name__
                    version_to = type_to_mro.__version__
                else:
                    klass_to = type_to_mro.__name__
                    version_to = None

                mapping_string = (
                    f"{klass_from}_{version_from}_x_{klass_to}_{version_to}"
                )
                if mapping_string in SyftObjectRegistry.__object_transform_registry__:
                    return SyftObjectRegistry.__object_transform_registry__[
                        mapping_string
                    ]
        raise Exception(
            f"No mapping found for: {type_from} to {type_to} in"
            f"the registry: {SyftObjectRegistry.__object_transform_registry__.keys()}"
        )<|MERGE_RESOLUTION|>--- conflicted
+++ resolved
@@ -103,24 +103,12 @@
                     return res
                 else:
                     # TODO, add refactoring for non syftobject versions
-<<<<<<< HEAD
                     canonical_name = fqn
                     version = 1
                     return cls.get_serde_properties(canonical_name, version)
             except Exception as e:
                 print(e)
                 raise
-                # third party
-=======
-                    canonical_name = fqn.split(".")[-1]
-                    version = 1
-                    return cls.__object_serialization_registry__[canonical_name, version]
-            except Exception as e:
-                print(e)
-                # import ipdb
-                # ipdb.set_trace()
-
->>>>>>> ff8e2dac
 
     @classmethod
     def has_serde_class(
