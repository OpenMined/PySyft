--- conflicted
+++ resolved
@@ -733,51 +733,6 @@
     ) -> bool:
         return self.has_storage_permissions([permission], session=session)
 
-<<<<<<< HEAD
-=======
-    @as_result(StashException)
-    @with_session
-    def get_all_storage_permissions(
-        self, session: Session = None
-    ) -> dict[UID, Set[UID]]:  # noqa: UP006
-        stmt = select(self.table.c.id, self.table.c.storage_permissions)
-        results = session.execute(stmt).all()
-
-        return {
-            UID(row.id): {UID(uid) for uid in row.storage_permissions}
-            for row in results
-        }
-
-    @as_result(NotFoundException)
-    @with_session
-    def add_storage_permission(
-        self, permission: StoragePermission, session: Session = None
-    ) -> None:
-        stmt = self.table.update().where(self.table.c.id == permission.uid)
-        if self._is_sqlite():
-            stmt = stmt.values(
-                storage_permissions=func.json_insert(
-                    self.table.c.storage_permissions,
-                    "$[#]",
-                    permission.permission_string,
-                )
-            )
-        else:
-            stmt = stmt.values(
-                storage_permissions=func.array_append(
-                    self.table.c.storage_permissions, permission.server_uid.no_dash
-                )
-            )
-
-        result = session.execute(stmt)
-        session.commit()
-        if result.rowcount == 0:
-            raise NotFoundException(
-                f"{self.object_type.__name__}: {permission.uid} not found or no permission to change."
-            )
-        return None
-
->>>>>>> 0dc509e2
     @with_session
     def has_storage_permissions(
         self, permissions: list[StoragePermission], session: Session = None
