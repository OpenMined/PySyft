# future
from __future__ import annotations

# stdlib
from collections.abc import Callable
import types
import typing
from typing import Any
<<<<<<< HEAD
from typing import get_origin
=======
from typing import Literal
from typing import TypeVar
>>>>>>> 72f2580e

# third party
from pydantic import BaseModel
from pydantic import Field
from typeguard import check_type

# relative
from ..serde.serializable import serializable
from ..server.credentials import SyftSigningKey
from ..server.credentials import SyftVerifyKey
from ..service.action.action_permissions import ActionObjectPermission
from ..service.action.action_permissions import StoragePermission
from ..service.context import AuthedServiceContext
from ..service.response import SyftSuccess
from ..types.base import SyftBaseModel
from ..types.errors import SyftException
from ..types.result import Ok
from ..types.result import as_result
from ..types.syft_object import BaseDateTime
from ..types.syft_object import PartialSyftObject
from ..types.syft_object import SYFT_OBJECT_VERSION_1
from ..types.syft_object import SyftBaseObject
from ..types.syft_object import SyftObject
from ..types.uid import UID
from ..util.telemetry import instrument
from .document_store_errors import NotFoundException
from .document_store_errors import StashException
from .locks import LockingConfig
from .locks import NoLockingConfig
from .locks import SyftLock


@serializable(canonical_name="BasePartitionSettings", version=1)
class BasePartitionSettings(SyftBaseModel):
    """Basic Partition Settings

    Parameters:
        name: str
            Identifier to be used as prefix by stores and for partitioning
    """

    name: str


T = TypeVar("T")


def new_first_or_none(result: list[T]) -> T | None:
    if hasattr(result, "__len__") and len(result) > 0:
        return result[0]
    return None


# todo: remove
def first_or_none(result: Any) -> Ok:
    if hasattr(result, "__len__") and len(result) > 0:
        return Ok(result[0])
    return Ok(None)


def is_generic_alias(t: type) -> bool:
    return isinstance(t, types.GenericAlias | typing._GenericAlias)


class StoreClientConfig(BaseModel):
    """Base Client specific configuration"""

    pass


@serializable(canonical_name="PartitionKey", version=1)
class PartitionKey(BaseModel):
    key: str
    type_: type | object

    def __eq__(self, other: Any) -> bool:
        return (
            type(other) is type(self)
            and self.key == other.key
            and self.type_ == other.type_
        )

    def with_obj(self, obj: Any) -> QueryKey:
        return QueryKey.from_obj(partition_key=self, obj=obj)

    def extract_list(self, obj: Any) -> list:
        # not a list and matches the internal list type of the _GenericAlias
        if not isinstance(obj, list):
            if not isinstance(obj, typing.get_args(self.type_)):
                obj = getattr(obj, self.key)
                if isinstance(obj, types.FunctionType | types.MethodType):
                    obj = obj()

            if not isinstance(obj, list) and isinstance(
                obj, typing.get_args(self.type_)
            ):
                # still not a list but the right type
                obj = [obj]

        # is a list type so lets compare directly
        check_type(obj, self.type_)
        return obj

    @property
    def type_list(self) -> bool:
        return get_origin(self.type_) is list


@serializable(canonical_name="PartitionKeys", version=1)
class PartitionKeys(BaseModel):
    pks: PartitionKey | tuple[PartitionKey, ...] | list[PartitionKey]

    @property
    def all(self) -> tuple[PartitionKey, ...] | list[PartitionKey]:
        # make sure we always return a list even if there's a single value
        return self.pks if isinstance(self.pks, tuple | list) else [self.pks]

    def with_obj(self, obj: Any) -> QueryKeys:
        return QueryKeys.from_obj(partition_keys=self, obj=obj)

    def with_tuple(self, *args: Any) -> QueryKeys:
        return QueryKeys.from_tuple(partition_keys=self, args=args)

    def add(self, pk: PartitionKey) -> PartitionKeys:
        return PartitionKeys(pks=list(self.all) + [pk])

    @staticmethod
    def from_dict(cks_dict: dict[str, type]) -> PartitionKeys:
        pks = []
        for k, t in cks_dict.items():
            pks.append(PartitionKey(key=k, type_=t))
        return PartitionKeys(pks=pks)


@serializable(canonical_name="QueryKey", version=1)
class QueryKey(PartitionKey):
    value: Any = None

    def __eq__(self, other: Any) -> bool:
        return (
            type(other) is type(self)
            and self.key == other.key
            and self.type_ == other.type_
            and self.value == other.value
        )

    @property
    def partition_key(self) -> PartitionKey:
        return PartitionKey(key=self.key, type_=self.type_)

    @staticmethod
    def from_obj(partition_key: PartitionKey, obj: Any) -> QueryKey:
        pk_key = partition_key.key
        pk_type = partition_key.type_

        # 🟡 TODO: support more advanced types than List[type]
        if partition_key.type_list:
            pk_value = partition_key.extract_list(obj)
        else:
            if isinstance(obj, pk_type):
                pk_value = obj
            else:
                pk_value = getattr(obj, pk_key)
                # object has a method for getting these types
                # we can't use properties because we don't seem to be able to get the
                # return types
                # TODO: fix the mypy issue
                if isinstance(pk_value, types.FunctionType | types.MethodType):  # type: ignore[unreachable]
                    pk_value = pk_value()  # type: ignore[unreachable]

            if pk_value and not isinstance(pk_value, pk_type):
                raise Exception(
                    f"PartitionKey {pk_value} of type {type(pk_value)} must be {pk_type}."
                )
        return QueryKey(key=pk_key, type_=pk_type, value=pk_value)

    @property
    def as_dict(self) -> dict[str, Any]:
        return {self.key: self.value}

    @property
    def as_dict_mongo(self) -> dict[str, Any]:
        key = self.key
        if key == "id":
            key = "_id"
        if self.type_list:
            # We want to search inside the list of values
            return {key: {"$in": self.value}}
        return {key: self.value}


@serializable(canonical_name="PartitionKeysWithUID", version=1)
class PartitionKeysWithUID(PartitionKeys):
    uid_pk: PartitionKey

    @property
    def all(self) -> tuple[PartitionKey, ...] | list[PartitionKey]:
        all_keys = list(self.pks) if isinstance(self.pks, tuple | list) else [self.pks]
        if self.uid_pk not in all_keys:
            all_keys.insert(0, self.uid_pk)
        return all_keys


@serializable(canonical_name="QueryKeys", version=1)
class QueryKeys(SyftBaseModel):
    qks: QueryKey | tuple[QueryKey, ...] | list[QueryKey]

    @property
    def all(self) -> tuple[QueryKey, ...] | list[QueryKey]:
        # make sure we always return a list even if there's a single value
        return self.qks if isinstance(self.qks, tuple | list) else [self.qks]

    @staticmethod
    def from_obj(partition_keys: PartitionKeys, obj: SyftObject) -> QueryKeys:
        qks = []
        for partition_key in partition_keys.all:
            pk_key = partition_key.key  # name of the attribute
            pk_type = partition_key.type_
            pk_value = getattr(obj, pk_key)
            # object has a method for getting these types
            # we can't use properties because we don't seem to be able to get the
            # return types
            if isinstance(pk_value, types.FunctionType | types.MethodType):
                pk_value = pk_value()
            if partition_key.type_list:
                pk_value = partition_key.extract_list(obj)
            else:
                if pk_value and not isinstance(pk_value, pk_type):
                    raise Exception(
                        f"PartitionKey {pk_value} of type {type(pk_value)} must be {pk_type}."
                    )
            qk = QueryKey(key=pk_key, type_=pk_type, value=pk_value)
            qks.append(qk)
        return QueryKeys(qks=qks)

    @staticmethod
    def from_tuple(partition_keys: PartitionKeys, args: tuple) -> QueryKeys:
        qks = []
        for partition_key, pk_value in zip(partition_keys.all, args):
            pk_key = partition_key.key
            pk_type = partition_key.type_
            if not isinstance(pk_value, pk_type):
                raise Exception(
                    f"PartitionKey {pk_value} of type {type(pk_value)} must be {pk_type}."
                )
            qk = QueryKey(key=pk_key, type_=pk_type, value=pk_value)
            qks.append(qk)
        return QueryKeys(qks=qks)

    @staticmethod
    def from_dict(qks_dict: dict[str, Any]) -> QueryKeys:
        qks = []
        for k, v in qks_dict.items():
            qks.append(QueryKey(key=k, type_=type(v), value=v))
        return QueryKeys(qks=qks)

    @property
    def as_dict(self) -> dict:
        qk_dict = {}
        for qk in self.all:
            qk_key = qk.key
            qk_value = qk.value
            qk_dict[qk_key] = qk_value
        return qk_dict

    @property
    def as_dict_mongo(self) -> dict:
        qk_dict = {}
        for qk in self.all:
            qk_key = qk.key
            qk_value = qk.value
            if qk_key == "id":
                qk_key = "_id"
            if qk.type_list:
                # We want to search inside the list of values
                qk_dict[qk_key] = {"$in": qk_value}
            else:
                qk_dict[qk_key] = qk_value
        return qk_dict


UIDPartitionKey = PartitionKey(key="id", type_=UID)


@serializable(canonical_name="PartitionSettings", version=1)
class PartitionSettings(BasePartitionSettings):
    object_type: type
    store_key: PartitionKey = UIDPartitionKey

    @property
    def unique_keys(self) -> PartitionKeys:
        unique_keys = PartitionKeys.from_dict(self.object_type._syft_unique_keys_dict())
        return unique_keys.add(self.store_key)

    @property
    def searchable_keys(self) -> PartitionKeys:
        return PartitionKeys.from_dict(self.object_type._syft_searchable_keys_dict())


@instrument
@serializable(
    attrs=["settings", "store_config", "unique_cks", "searchable_cks"],
    canonical_name="StorePartition",
    version=1,
)
class StorePartition:
    """Base StorePartition

    Parameters:
        settings: PartitionSettings
            PySyft specific settings
        store_config: StoreConfig
            Backend specific configuration
    """

    def __init__(
        self,
        server_uid: UID,
        root_verify_key: SyftVerifyKey | None,
        settings: PartitionSettings,
        store_config: StoreConfig,
        has_admin_permissions: Callable[[SyftVerifyKey], bool] | None = None,
    ) -> None:
        if root_verify_key is None:
            root_verify_key = SyftSigningKey.generate().verify_key
        self.server_uid = server_uid
        self.root_verify_key = root_verify_key
        self.settings = settings
        self.store_config = store_config
        self.has_admin_permissions = has_admin_permissions
        self.init_store().unwrap(
            public_message="Something went wrong initializing the store"
        )
        store_config.locking_config.lock_name = f"StorePartition-{settings.name}"
        self.lock = SyftLock(store_config.locking_config)

    @as_result(SyftException)
    def init_store(self) -> bool:
        try:
            self.unique_cks = self.settings.unique_keys.all
            self.searchable_cks = self.settings.searchable_keys.all
        except BaseException as e:
            raise SyftException.from_exception(e)
        return True

    def matches_unique_cks(self, partition_key: PartitionKey) -> bool:
        return partition_key in self.unique_cks

    def matches_searchable_cks(self, partition_key: PartitionKey) -> bool:
        return partition_key in self.searchable_cks

    def store_query_key(self, obj: Any) -> QueryKey:
        return self.settings.store_key.with_obj(obj)

    def store_query_keys(self, objs: Any) -> QueryKeys:
        return QueryKeys(qks=[self.store_query_key(obj) for obj in objs])

    # Thread-safe methods
    @as_result(SyftException)
    def _thread_safe_cbk(self, cbk: Callable, *args: Any, **kwargs: Any) -> Any:
        locked = self.lock.acquire(blocking=True)
        if not locked:
            raise SyftException(
                public_message=f"Failed to acquire lock for the operation {self.lock.lock_name} ({self.lock._lock})"
            )

        try:
            result = cbk(*args, **kwargs).unwrap()
        except BaseException as e:
            raise SyftException.from_exception(e)
        finally:
            self.lock.release()

        return result

    @as_result(SyftException)
    def set(
        self,
        credentials: SyftVerifyKey,
        obj: SyftObject,
        add_permissions: list[ActionObjectPermission] | None = None,
        add_storage_permission: bool = True,
        ignore_duplicates: bool = False,
    ) -> SyftObject:
        if obj.created_date is None:
            obj.created_date = BaseDateTime.now()
        return self._thread_safe_cbk(
            self._set,
            credentials=credentials,
            obj=obj,
            add_permissions=add_permissions,
            add_storage_permission=add_storage_permission,
            ignore_duplicates=ignore_duplicates,
        ).unwrap()

    @as_result(SyftException)
    def get(
        self,
        credentials: SyftVerifyKey,
        uid: UID,
    ) -> SyftObject:
        return self._thread_safe_cbk(
            self._get,
            uid=uid,
            credentials=credentials,
        ).unwrap()

    @as_result(SyftException)
    def find_index_or_search_keys(
        self,
        credentials: SyftVerifyKey,
        index_qks: QueryKeys,
        search_qks: QueryKeys,
        order_by: PartitionKey | None = None,
    ) -> list[SyftObject]:
        return self._thread_safe_cbk(
            self._find_index_or_search_keys,
            credentials,
            index_qks=index_qks,
            search_qks=search_qks,
            order_by=order_by,
        ).unwrap()

    @as_result(SyftException)
    def remove_keys(
        self,
        unique_query_keys: QueryKeys,
        searchable_query_keys: QueryKeys,
    ) -> None:
        return self._thread_safe_cbk(
            self._remove_keys,
            unique_query_keys=unique_query_keys,
            searchable_query_keys=searchable_query_keys,
        ).unwrap()

    @as_result(SyftException)
    def update(
        self,
        credentials: SyftVerifyKey,
        qk: QueryKey,
        obj: SyftObject,
        has_permission: bool = False,
    ) -> SyftObject:
        return self._thread_safe_cbk(
            self._update,
            credentials=credentials,
            qk=qk,
            obj=obj,
            has_permission=has_permission,
        ).unwrap()

    @as_result(SyftException)
    def get_all_from_store(
        self,
        credentials: SyftVerifyKey,
        qks: QueryKeys,
        order_by: PartitionKey | None = None,
    ) -> list[SyftObject]:
        return self._thread_safe_cbk(
            self._get_all_from_store, credentials, qks, order_by
        ).unwrap()

    @as_result(SyftException)
    def delete(
        self, credentials: SyftVerifyKey, qk: QueryKey, has_permission: bool = False
    ) -> SyftSuccess:
        return self._thread_safe_cbk(
            self._delete, credentials, qk, has_permission=has_permission
        ).unwrap()

    @as_result(SyftException)
    def all(
        self,
        credentials: SyftVerifyKey,
        order_by: PartitionKey | None = None,
        has_permission: bool | None = False,
    ) -> list[NewBaseStash.object_type]:
        return self._thread_safe_cbk(
            self._all, credentials, order_by, has_permission
        ).unwrap()

    @as_result(SyftException)
    def migrate_data(
        self,
        to_klass: SyftObject,
        context: AuthedServiceContext,
        has_permission: bool | None = False,
    ) -> bool:
        return self._thread_safe_cbk(
            self._migrate_data, to_klass, context, has_permission
        ).unwrap()

    # Potentially thread-unsafe methods.
    # CAUTION:
    #       * Don't use self.lock here.
    #       * Do not call the public thread-safe methods here(with locking).
    # These methods are called from the public thread-safe API, and will hang the process.
    @as_result(SyftException)
    def _set(
        self,
        credentials: SyftVerifyKey,
        obj: SyftObject,
        add_permissions: list[ActionObjectPermission] | None = None,
        add_storage_permission: bool = True,
        ignore_duplicates: bool = False,
    ) -> SyftObject:
        raise NotImplementedError

    @as_result(SyftException)
    def _update(
        self,
        credentials: SyftVerifyKey,
        qk: QueryKey,
        obj: SyftObject,
        has_permission: bool = False,
        overwrite: bool = False,
        allow_missing_keys: bool = False,
    ) -> SyftObject:
        raise NotImplementedError

    @as_result(SyftException)
    def _get_all_from_store(
        self,
        credentials: SyftVerifyKey,
        qks: QueryKeys,
        order_by: PartitionKey | None = None,
    ) -> list[SyftObject]:
        raise NotImplementedError

    @as_result(SyftException)
    def _delete(
        self, credentials: SyftVerifyKey, qk: QueryKey, has_permission: bool = False
    ) -> SyftSuccess:
        raise NotImplementedError

    @as_result(SyftException)
    def _all(
        self,
        credentials: SyftVerifyKey,
        order_by: PartitionKey | None = None,
        has_permission: bool | None = False,
    ) -> list[NewBaseStash.object_type]:
        raise NotImplementedError

    def add_permission(self, permission: ActionObjectPermission) -> None:
        raise NotImplementedError

    def add_permissions(self, permissions: list[ActionObjectPermission]) -> None:
        raise NotImplementedError

    def remove_permission(self, permission: ActionObjectPermission) -> None:
        raise NotImplementedError

    def has_permission(self, permission: ActionObjectPermission) -> bool:
        raise NotImplementedError

    @as_result(SyftException)
    def get_all_permissions(self) -> dict[UID, set[str]]:
        raise NotImplementedError

    def _get_permissions_for_uid(self, uid: UID) -> set[str]:
        raise NotImplementedError

    def add_storage_permission(self, permission: StoragePermission) -> None:
        raise NotImplementedError

    def add_storage_permissions(self, permissions: list[StoragePermission]) -> None:
        raise NotImplementedError

    def remove_storage_permission(self, permission: StoragePermission) -> None:
        raise NotImplementedError

    def has_storage_permission(self, permission: StoragePermission | UID) -> bool:
        raise NotImplementedError

    def _get_storage_permissions_for_uid(self, uid: UID) -> set[UID]:
        raise NotImplementedError

    @as_result(SyftException)
    def get_all_storage_permissions(self) -> dict[UID, set[UID]]:
        raise NotImplementedError

    @as_result(SyftException)
    def _migrate_data(
        self,
        to_klass: SyftObject,
        context: AuthedServiceContext,
        has_permission: bool,
    ) -> bool:
        raise NotImplementedError


@instrument
@serializable(canonical_name="DocumentStore", version=1)
class DocumentStore:
    """Base Document Store

    Parameters:
        store_config: StoreConfig
            Store specific configuration.
    """

    partitions: dict[str, StorePartition]
    partition_type: type[StorePartition]

    def __init__(
        self,
        server_uid: UID,
        root_verify_key: SyftVerifyKey | None,
        store_config: StoreConfig,
    ) -> None:
        if store_config is None:
            raise Exception("must have store config")
        self.partitions = {}
        self.store_config = store_config
        self.server_uid = server_uid
        self.root_verify_key = root_verify_key

    def __has_admin_permissions(
        self, settings: PartitionSettings
    ) -> Callable[[SyftVerifyKey], bool]:
        # relative
        from ..service.user.user import User
        from ..service.user.user_roles import ServiceRole
        from ..service.user.user_stash import UserStash

        # leave out UserStash to avoid recursion
        # TODO: pass the callback from BaseStash instead of DocumentStore
        # so that this works with UserStash after the sqlite thread fix is merged
        if settings.object_type is User:
            return lambda credentials: False

        user_stash = UserStash(store=self)

        def has_admin_permissions(credentials: SyftVerifyKey) -> bool:
            res = user_stash.get_by_verify_key(
                credentials=credentials,
                verify_key=credentials,
            )

            return (
                res.is_ok()
                and (user := res.ok()) is not None
                and user.role in (ServiceRole.DATA_OWNER, ServiceRole.ADMIN)
            )

        return has_admin_permissions

    def partition(self, settings: PartitionSettings) -> StorePartition:
        if settings.name not in self.partitions:
            self.partitions[settings.name] = self.partition_type(
                server_uid=self.server_uid,
                root_verify_key=self.root_verify_key,
                settings=settings,
                store_config=self.store_config,
                has_admin_permissions=self.__has_admin_permissions(settings),
            )
        return self.partitions[settings.name]

    def get_partition_object_types(self) -> list[type]:
        return [
            partition.settings.object_type for partition in self.partitions.values()
        ]


@serializable()
class StoreConfig(SyftBaseObject):
    """Base Store configuration

    Parameters:
        store_type: Type
            Document Store type
        client_config: Optional[StoreClientConfig]
            Backend-specific config
        locking_config: LockingConfig
            The config used for store locking. Available options:
                * NoLockingConfig: no locking, ideal for single-thread stores.
                * ThreadingLockingConfig: threading-based locking, ideal for same-process in-memory stores.
            Defaults to NoLockingConfig.
    """

    __canonical_name__ = "StoreConfig"
    __version__ = SYFT_OBJECT_VERSION_1

    store_type: type[DocumentStore]
    client_config: StoreClientConfig | None = None
    locking_config: LockingConfig = Field(default_factory=NoLockingConfig)


@instrument
class NewBaseStash:
    object_type: type[SyftObject]
    settings: PartitionSettings
    partition: StorePartition

    def __init__(self, store: DocumentStore) -> None:
        self.store = store
        self.partition = store.partition(type(self).settings)

    @as_result(StashException)
    def check_type(self, obj: Any, type_: type) -> Any:
        if not isinstance(obj, type_):
            raise StashException(f"{type(obj)} does not match required type: {type_}")
        return obj

    @as_result(StashException)
    def get_all(
        self,
        credentials: SyftVerifyKey,
        order_by: PartitionKey | None = None,
        has_permission: bool = False,
    ) -> list[NewBaseStash.object_type]:
        return self.partition.all(credentials, order_by, has_permission).unwrap()

    def add_permissions(self, permissions: list[ActionObjectPermission]) -> None:
        self.partition.add_permissions(permissions)

    def add_permission(self, permission: ActionObjectPermission) -> None:
        self.partition.add_permission(permission)

    def remove_permission(self, permission: ActionObjectPermission) -> None:
        self.partition.remove_permission(permission)

    def has_permission(self, permission: ActionObjectPermission) -> bool:
        return self.partition.has_permission(permission=permission)

    def has_storage_permission(self, permission: StoragePermission) -> bool:
        return self.partition.has_storage_permission(permission=permission)

    def __len__(self) -> int:
        return len(self.partition)

    @as_result(StashException)
    def set(
        self,
        credentials: SyftVerifyKey,
        obj: NewBaseStash.object_type,
        add_permissions: list[ActionObjectPermission] | None = None,
        add_storage_permission: bool = True,
        ignore_duplicates: bool = False,
    ) -> NewBaseStash.object_type:
        return self.partition.set(
            credentials=credentials,
            obj=obj,
            ignore_duplicates=ignore_duplicates,
            add_permissions=add_permissions,
            add_storage_permission=add_storage_permission,
        ).unwrap()

    @as_result(StashException)
    def query_all(
        self,
        credentials: SyftVerifyKey,
        qks: QueryKey | QueryKeys,
        order_by: PartitionKey | None = None,
    ) -> list[NewBaseStash.object_type]:
        if isinstance(qks, QueryKey):
            qks = QueryKeys(qks=qks)

        unique_keys = []
        searchable_keys = []

        for qk in qks.all:
            pk = qk.partition_key
            if self.partition.matches_unique_cks(pk):
                unique_keys.append(qk)
            elif self.partition.matches_searchable_cks(pk):
                searchable_keys.append(qk)
            else:
                raise StashException(
                    f"{qk} not in {type(self.partition)} unique or searchable keys"
                )

        index_qks = QueryKeys(qks=unique_keys)
        search_qks = QueryKeys(qks=searchable_keys)

        return self.partition.find_index_or_search_keys(
            credentials=credentials,
            index_qks=index_qks,
            search_qks=search_qks,
            order_by=order_by,
        ).unwrap()

    @as_result(StashException)
    def query_all_kwargs(
        self,
        credentials: SyftVerifyKey,
        **kwargs: dict[str, Any],
    ) -> list[NewBaseStash.object_type]:
        order_by = kwargs.pop("order_by", None)
        qks = QueryKeys.from_dict(kwargs)
        # TODO: Check order_by type...
        return self.query_all(
            credentials=credentials, qks=qks, order_by=order_by
        ).unwrap()

    @as_result(StashException, NotFoundException)
    def query_one(
        self,
        credentials: SyftVerifyKey,
        qks: QueryKey | QueryKeys,
        order_by: PartitionKey | None = None,
    ) -> NewBaseStash.object_type:
        result = self.query_all(
            credentials=credentials, qks=qks, order_by=order_by
        ).unwrap()
        value = new_first_or_none(result)
        if value is None:
            keys = qks.all if isinstance(qks, QueryKeys) else [qks]
            keys_str = ", ".join(f"{x.key}: {x.value}" for x in keys)
            raise NotFoundException(
                public_message=f"Could not find {self.object_type} with {keys_str}"
            )
        return value

    @as_result(StashException, NotFoundException)
    def query_one_kwargs(
        self,
        credentials: SyftVerifyKey,
        **kwargs: dict[str, Any],
    ) -> NewBaseStash.object_type:
        result = self.query_all_kwargs(credentials, **kwargs).unwrap()
        value = new_first_or_none(result)
        if value is None:
            raise NotFoundException
        return value

    @as_result(StashException)
    def find_all(
        self, credentials: SyftVerifyKey, **kwargs: dict[str, Any]
    ) -> list[NewBaseStash.object_type]:
        return self.query_all_kwargs(credentials=credentials, **kwargs).unwrap()

    @as_result(StashException, NotFoundException)
    def find_one(
        self, credentials: SyftVerifyKey, **kwargs: dict[str, Any]
    ) -> NewBaseStash.object_type:
        return self.query_one_kwargs(credentials=credentials, **kwargs).unwrap()

    @as_result(StashException, NotFoundException)
    def find_and_delete(
        self, credentials: SyftVerifyKey, **kwargs: dict[str, Any]
    ) -> Literal[True]:
        obj = self.query_one_kwargs(credentials=credentials, **kwargs).unwrap()
        qk = self.partition.store_query_key(obj)
        return self.delete(credentials=credentials, qk=qk).unwrap()

    @as_result(StashException, SyftException)
    def delete(
        self, credentials: SyftVerifyKey, qk: QueryKey, has_permission: bool = False
    ) -> Literal[True]:
        # TODO: (error) Check return response
        return self.partition.delete(
            credentials=credentials, qk=qk, has_permission=has_permission
        ).unwrap()

    @as_result(StashException, SyftException)
    def update(
        self,
        credentials: SyftVerifyKey,
        obj: NewBaseStash.object_type,
        has_permission: bool = False,
    ) -> NewBaseStash.object_type:
        # TODO: See what breaks:
        # this is for when we pass an somelike like a UserUpdate obj
        if isinstance(obj, PartialSyftObject):
            current = self.find_one(credentials, id=obj.id).unwrap()
            obj.apply(to=current)
            obj = current

        obj = self.check_type(obj, self.object_type).unwrap()
        qk = self.partition.store_query_key(obj)
        return self.partition.update(
            credentials=credentials, qk=qk, obj=obj, has_permission=has_permission
        ).unwrap()


@instrument
class NewBaseUIDStoreStash(NewBaseStash):
    @as_result(SyftException, StashException)
    def delete_by_uid(
        self, credentials: SyftVerifyKey, uid: UID, has_permission: bool = False
    ) -> UID:
        qk = UIDPartitionKey.with_obj(uid)
        super().delete(
            credentials=credentials, qk=qk, has_permission=has_permission
        ).unwrap()
        return uid

    @as_result(SyftException, StashException, NotFoundException)
    def get_by_uid(
        self, credentials: SyftVerifyKey, uid: UID
    ) -> NewBaseUIDStoreStash.object_type:
        # TODO: Could change to query_one, no?
        result = self.partition.get(credentials=credentials, uid=uid).unwrap()
        if result is None:
            raise NotFoundException(
                public_message=f"{self.object_type} with uid {uid} not found"
            )

        return result

    @as_result(SyftException, StashException)
    def set(  # type: ignore [override]
        self,
        credentials: SyftVerifyKey,
        obj: NewBaseUIDStoreStash.object_type,
        add_permissions: list[ActionObjectPermission] | None = None,
        add_storage_permission: bool = True,
        ignore_duplicates: bool = False,
    ) -> NewBaseUIDStoreStash.object_type:
        self.check_type(obj, self.object_type).unwrap()
        return (
            super()
            .set(
                credentials=credentials,
                obj=obj,
                ignore_duplicates=ignore_duplicates,
                add_permissions=add_permissions,
                add_storage_permission=add_storage_permission,
            )
            .unwrap(
                public_message=f"Failed to set {self.object_type} with uid {obj.id} not found"
            )
        )<|MERGE_RESOLUTION|>--- conflicted
+++ resolved
@@ -6,12 +6,9 @@
 import types
 import typing
 from typing import Any
-<<<<<<< HEAD
 from typing import get_origin
-=======
 from typing import Literal
 from typing import TypeVar
->>>>>>> 72f2580e
 
 # third party
 from pydantic import BaseModel
