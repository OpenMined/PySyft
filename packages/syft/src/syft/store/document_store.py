--- conflicted
+++ resolved
@@ -27,10 +27,6 @@
 
 # from result import Err
 # from result import Ok
-<<<<<<< HEAD
-from ..types.result import Err
-=======
->>>>>>> 23910624
 from ..types.result import Ok
 from ..types.result import as_result
 from ..types.syft_object import BaseDateTime
@@ -344,11 +340,7 @@
         self.settings = settings
         self.store_config = store_config
         self.has_admin_permissions = has_admin_permissions
-<<<<<<< HEAD
-        _ = self.init_store().unwrap(
-=======
         self.init_store().unwrap(
->>>>>>> 23910624
             public_message="Something went wrong initializing the store"
         )
         store_config.locking_config.lock_name = f"StorePartition-{settings.name}"
