--- conflicted
+++ resolved
@@ -32,12 +32,9 @@
 from ..types.syft_object import SyftBaseObject
 from ..types.syft_object import SyftObject
 from ..types.uid import UID
-<<<<<<< HEAD
-=======
 from ..util.telemetry import instrument
 from .document_store_errors import NotFoundException
 from .document_store_errors import StashException
->>>>>>> da7b32f9
 from .locks import LockingConfig
 from .locks import NoLockingConfig
 from .locks import SyftLock
@@ -674,9 +671,6 @@
         ]
 
 
-<<<<<<< HEAD
-class BaseStash:
-=======
 @serializable()
 class StoreConfig(SyftBaseObject):
     """Base Store configuration
@@ -703,7 +697,6 @@
 
 @instrument
 class NewBaseStash:
->>>>>>> da7b32f9
     object_type: type[SyftObject]
     settings: PartitionSettings
     partition: StorePartition
@@ -905,36 +898,6 @@
     @as_result(SyftException, StashException, NotFoundException)
     def get_by_uid(
         self, credentials: SyftVerifyKey, uid: UID
-<<<<<<< HEAD
-    ) -> Result[BaseStash.object_type | None, str]:
-        res = self.partition.get(credentials=credentials, uid=uid)
-
-        # NOTE Return Ok(None) when no results are found for backwards compatibility
-        if res.is_err():
-            return Ok(None)
-        return res
-
-
-class BaseUIDStoreStash(BaseStash):
-    pass
-
-
-@serializable()
-class StoreConfig(SyftBaseObject):
-    """Base Store configuration
-
-    Parameters:
-        store_type: Type
-            Document Store type
-        client_config: Optional[StoreClientConfig]
-            Backend-specific config
-        locking_config: LockingConfig
-            The config used for store locking. Available options:
-                * NoLockingConfig: no locking, ideal for single-thread stores.
-                * ThreadingLockingConfig: threading-based locking, ideal for same-process in-memory stores.
-            Defaults to NoLockingConfig.
-    """
-=======
     ) -> NewBaseUIDStoreStash.object_type:
         # TODO: Could change to query_one, no?
         result = self.partition.get(credentials=credentials, uid=uid).unwrap()
@@ -942,7 +905,6 @@
             raise NotFoundException(
                 public_message=f"{self.object_type} with uid {uid} not found"
             )
->>>>>>> da7b32f9
 
         return result
 
