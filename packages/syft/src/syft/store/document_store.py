# future
from __future__ import annotations

# stdlib
from collections.abc import Callable
import types
import typing
from typing import Any
from typing import Literal
from typing import TypeVar

# third party
from pydantic import BaseModel
from pydantic import Field
from typeguard import check_type

# relative
from ..serde.serializable import serializable
from ..server.credentials import SyftSigningKey
from ..server.credentials import SyftVerifyKey
from ..service.action.action_permissions import ActionObjectPermission
from ..service.action.action_permissions import StoragePermission
from ..service.context import AuthedServiceContext
from ..service.response import SyftSuccess
from ..types.base import SyftBaseModel
from ..types.errors import SyftException
from ..types.result import Ok
from ..types.result import as_result
from ..types.syft_object import BaseDateTime
from ..types.syft_object import PartialSyftObject
from ..types.syft_object import SYFT_OBJECT_VERSION_1
from ..types.syft_object import SyftBaseObject
from ..types.syft_object import SyftObject
from ..types.uid import UID
from ..util.telemetry import instrument
from .document_store_errors import NotFoundException
from .document_store_errors import StashException
from .locks import LockingConfig
from .locks import NoLockingConfig
from .locks import SyftLock


@serializable(canonical_name="BasePartitionSettings", version=1)
class BasePartitionSettings(SyftBaseModel):
    """Basic Partition Settings

    Attributes:
        name (str): Identifier to be used as a prefix by stores and for partitioning.
    """

    name: str


T = TypeVar("T")


def new_first_or_none(result: list[T]) -> T | None:
    if hasattr(result, "__len__") and len(result) > 0:
        return result[0]
    return None


# todo: remove
def first_or_none(result: Any) -> Ok:
    if hasattr(result, "__len__") and len(result) > 0:
        return Ok(result[0])
    return Ok(None)


def is_generic_alias(t: type) -> bool:
    return isinstance(t, types.GenericAlias | typing._GenericAlias)


class StoreClientConfig(BaseModel):
    """Base Client specific configuration"""

    pass


@serializable(canonical_name="PartitionKey", version=1)
class PartitionKey(BaseModel):
    key: str
    type_: type | object

    def __eq__(self, other: Any) -> bool:
        return (
            type(other) == type(self)
            and self.key == other.key
            and self.type_ == other.type_
        )

    def with_obj(self, obj: Any) -> QueryKey:
        return QueryKey.from_obj(partition_key=self, obj=obj)

    def extract_list(self, obj: Any) -> list:
        # not a list and matches the internal list type of the _GenericAlias
        if not isinstance(obj, list):
            if not isinstance(obj, typing.get_args(self.type_)):
                obj = getattr(obj, self.key)
                if isinstance(obj, types.FunctionType | types.MethodType):
                    obj = obj()

            if not isinstance(obj, list) and isinstance(
                obj, typing.get_args(self.type_)
            ):
                # still not a list but the right type
                obj = [obj]

        # is a list type so lets compare directly
        check_type(obj, self.type_)
        return obj

    @property
    def type_list(self) -> bool:
        return is_generic_alias(self.type_) and self.type_.__origin__ == list


@serializable(canonical_name="PartitionKeys", version=1)
class PartitionKeys(BaseModel):
    pks: PartitionKey | tuple[PartitionKey, ...] | list[PartitionKey]

    @property
    def all(self) -> tuple[PartitionKey, ...] | list[PartitionKey]:
        # make sure we always return a list even if there's a single value
        return self.pks if isinstance(self.pks, tuple | list) else [self.pks]

    def with_obj(self, obj: Any) -> QueryKeys:
        return QueryKeys.from_obj(partition_keys=self, obj=obj)

    def with_tuple(self, *args: Any) -> QueryKeys:
        return QueryKeys.from_tuple(partition_keys=self, args=args)

    def add(self, pk: PartitionKey) -> PartitionKeys:
        return PartitionKeys(pks=list(self.all) + [pk])

    @staticmethod
    def from_dict(cks_dict: dict[str, type]) -> PartitionKeys:
        pks = []
        for k, t in cks_dict.items():
            pks.append(PartitionKey(key=k, type_=t))
        return PartitionKeys(pks=pks)


@serializable(canonical_name="QueryKey", version=1)
class QueryKey(PartitionKey):
    value: Any = None

    def __eq__(self, other: Any) -> bool:
        return (
            type(other) == type(self)
            and self.key == other.key
            and self.type_ == other.type_
            and self.value == other.value
        )

    @property
    def partition_key(self) -> PartitionKey:
        return PartitionKey(key=self.key, type_=self.type_)

    @staticmethod
    def from_obj(partition_key: PartitionKey, obj: Any) -> QueryKey:
        pk_key = partition_key.key
        pk_type = partition_key.type_

        if partition_key.type_list:
            pk_value = partition_key.extract_list(obj)
        else:
            if isinstance(obj, pk_type):
                pk_value = obj
            else:
                pk_value = getattr(obj, pk_key)
                if isinstance(pk_value, types.FunctionType | types.MethodType):  # type: ignore[unreachable]
                    pk_value = pk_value()  # type: ignore[unreachable]

            if pk_value and not isinstance(pk_value, pk_type):
                raise Exception(
                    f"PartitionKey {pk_value} of type {type(pk_value)} must be {pk_type}."
                )
        return QueryKey(key=pk_key, type_=pk_type, value=pk_value)

    @property
    def as_dict(self) -> dict[str, Any]:
        return {self.key: self.value}

    @property
    def as_dict_mongo(self) -> dict[str, Any]:
        key = self.key
        if key == "id":
            key = "_id"
        if self.type_list:
            return {key: {"$in": self.value}}
        return {key: self.value}


@serializable(canonical_name="PartitionKeysWithUID", version=1)
class PartitionKeysWithUID(PartitionKeys):
    uid_pk: PartitionKey

    @property
    def all(self) -> tuple[PartitionKey, ...] | list[PartitionKey]:
        all_keys = list(self.pks) if isinstance(self.pks, tuple | list) else [self.pks]
        if self.uid_pk not in all_keys:
            all_keys.insert(0, self.uid_pk)
        return all_keys


@serializable(canonical_name="QueryKeys", version=1)
class QueryKeys(SyftBaseModel):
    qks: QueryKey | tuple[QueryKey, ...] | list[QueryKey]

    @property
    def all(self) -> tuple[QueryKey, ...] | list[QueryKey]:
        return self.qks if isinstance(self.qks, tuple | list) else [self.qks]

    @staticmethod
    def from_obj(partition_keys: PartitionKeys, obj: SyftObject) -> QueryKeys:
        qks = []
        for partition_key in partition_keys.all:
            pk_key = partition_key.key
            pk_type = partition_key.type_
            pk_value = getattr(obj, pk_key)
            if isinstance(pk_value, types.FunctionType | types.MethodType):
                pk_value = pk_value()
            if partition_key.type_list:
                pk_value = partition_key.extract_list(obj)
            else:
                if pk_value and not isinstance(pk_value, pk_type):
                    raise Exception(
                        f"PartitionKey {pk_value} of type {type(pk_value)} must be {pk_type}."
                    )
            qk = QueryKey(key=pk_key, type_=pk_type, value=pk_value)
            qks.append(qk)
        return QueryKeys(qks=qks)

    @staticmethod
    def from_tuple(partition_keys: PartitionKeys, args: tuple) -> QueryKeys:
        qks = []
        for partition_key, pk_value in zip(partition_keys.all, args):
            pk_key = partition_key.key
            pk_type = partition_key.type_
            if not isinstance(pk_value, pk_type):
                raise Exception(
                    f"PartitionKey {pk_value} of type {type(pk_value)} must be {pk_type}."
                )
            qk = QueryKey(key=pk_key, type_=pk_type, value=pk_value)
            qks.append(qk)
        return QueryKeys(qks=qks)

    @staticmethod
    def from_dict(qks_dict: dict[str, Any]) -> QueryKeys:
        qks = []
        for k, v in qks_dict.items():
            qks.append(QueryKey(key=k, type_=type(v), value=v))
        return QueryKeys(qks=qks)

    @property
    def as_dict(self) -> dict:
        qk_dict = {}
        for qk in self.all:
            qk_key = qk.key
            qk_value = qk.value
            qk_dict[qk_key] = qk_value
        return qk_dict

    @property
    def as_dict_mongo(self) -> dict:
        qk_dict = {}
        for qk in self.all:
            qk_key = qk.key
            qk_value = qk.value
            if qk_key == "id":
                qk_key = "_id"
            if qk.type_list:
                qk_dict[qk_key] = {"$in": qk_value}
            else:
                qk_dict[qk_key] = qk_value
        return qk_dict


UIDPartitionKey = PartitionKey(key="id", type_=UID)


@serializable(canonical_name="PartitionSettings", version=1)
class PartitionSettings(BasePartitionSettings):
    object_type: type
    store_key: PartitionKey = UIDPartitionKey

    @property
    def unique_keys(self) -> PartitionKeys:
        unique_keys = PartitionKeys.from_dict(self.object_type._syft_unique_keys_dict())
        return unique_keys.add(self.store_key)

    @property
    def searchable_keys(self) -> PartitionKeys:
        return PartitionKeys.from_dict(self.object_type._syft_searchable_keys_dict())


@serializable(
    attrs=["settings", "store_config", "unique_cks", "searchable_cks"],
    canonical_name="StorePartition",
    version=1,
)
class StorePartition:
    """Base StorePartition"""

    def __init__(
        self,
        server_uid: UID,
        root_verify_key: SyftVerifyKey | None,
        settings: PartitionSettings,
        store_config: StoreConfig,
        has_admin_permissions: Callable[[SyftVerifyKey], bool] | None = None,
    ) -> None:
        """Base store partition initialization

        Args:
            server_uid (UID): Unique identifier for the server instance.
            root_verify_key (SyftVerifyKey | None): Root signature verification key.
            settings (PartitionSettings): PySyft specific settings.
            store_config (StoreConfig): Backend specific configuration.
            has_admin_permissions (Callable[[SyftVerifyKey], bool] | None): Callback to check admin permissions.

        Raises:
            RuntimeError: If the store initialization fails.
        """
        if root_verify_key is None:
            root_verify_key = SyftSigningKey.generate().verify_key
        self.server_uid = server_uid
        self.root_verify_key = root_verify_key
        self.settings = settings
        self.store_config = store_config
        self.has_admin_permissions = has_admin_permissions
        self.init_store().unwrap(
            public_message="Something went wrong initializing the store"
        )
        store_config.locking_config.lock_name = f"StorePartition-{settings.name}"
        self.lock = SyftLock(store_config.locking_config)

    @as_result(SyftException)
    def init_store(self) -> bool:
        try:
            self.unique_cks = self.settings.unique_keys.all
            self.searchable_cks = self.settings.searchable_keys.all
        except BaseException as e:
            raise SyftException.from_exception(e)
        return True

    def matches_unique_cks(self, partition_key: PartitionKey) -> bool:
        return partition_key in self.unique_cks

    def matches_searchable_cks(self, partition_key: PartitionKey) -> bool:
        return partition_key in self.searchable_cks

    def store_query_key(self, obj: Any) -> QueryKey:
        return self.settings.store_key.with_obj(obj)

    def store_query_keys(self, objs: Any) -> QueryKeys:
        return QueryKeys(qks=[self.store_query_key(obj) for obj in objs])

<<<<<<< HEAD
    def _thread_safe_cbk(self, cbk: Callable, *args: Any, **kwargs: Any) -> Any | Err:
=======
    # Thread-safe methods
    @as_result(SyftException)
    def _thread_safe_cbk(self, cbk: Callable, *args: Any, **kwargs: Any) -> Any:
>>>>>>> 04d2d5f8
        locked = self.lock.acquire(blocking=True)
        if not locked:
            raise SyftException(
                public_message=f"Failed to acquire lock for the operation {self.lock.lock_name} ({self.lock._lock})"
            )

        try:
            result = cbk(*args, **kwargs).unwrap()
        except BaseException as e:
            raise SyftException.from_exception(e)
        finally:
            self.lock.release()

        return result

    @as_result(SyftException)
    def set(
        self,
        credentials: SyftVerifyKey,
        obj: SyftObject,
        add_permissions: list[ActionObjectPermission] | None = None,
        add_storage_permission: bool = True,
        ignore_duplicates: bool = False,
    ) -> SyftObject:
        if obj.created_date is None:
            obj.created_date = BaseDateTime.now()
        return self._thread_safe_cbk(
            self._set,
            credentials=credentials,
            obj=obj,
            add_permissions=add_permissions,
            add_storage_permission=add_storage_permission,
            ignore_duplicates=ignore_duplicates,
        ).unwrap()

    @as_result(SyftException)
    def get(
        self,
        credentials: SyftVerifyKey,
        uid: UID,
    ) -> SyftObject:
        return self._thread_safe_cbk(
            self._get,
            uid=uid,
            credentials=credentials,
        ).unwrap()

    @as_result(SyftException)
    def find_index_or_search_keys(
        self,
        credentials: SyftVerifyKey,
        index_qks: QueryKeys,
        search_qks: QueryKeys,
        order_by: PartitionKey | None = None,
    ) -> list[SyftObject]:
        return self._thread_safe_cbk(
            self._find_index_or_search_keys,
            credentials,
            index_qks=index_qks,
            search_qks=search_qks,
            order_by=order_by,
        ).unwrap()

    @as_result(SyftException)
    def remove_keys(
        self,
        unique_query_keys: QueryKeys,
        searchable_query_keys: QueryKeys,
    ) -> None:
        return self._thread_safe_cbk(
            self._remove_keys,
            unique_query_keys=unique_query_keys,
            searchable_query_keys=searchable_query_keys,
        ).unwrap()

    @as_result(SyftException)
    def update(
        self,
        credentials: SyftVerifyKey,
        qk: QueryKey,
        obj: SyftObject,
        has_permission: bool = False,
    ) -> SyftObject:
        return self._thread_safe_cbk(
            self._update,
            credentials=credentials,
            qk=qk,
            obj=obj,
            has_permission=has_permission,
        ).unwrap()

    @as_result(SyftException)
    def get_all_from_store(
        self,
        credentials: SyftVerifyKey,
        qks: QueryKeys,
        order_by: PartitionKey | None = None,
    ) -> list[SyftObject]:
        return self._thread_safe_cbk(
            self._get_all_from_store, credentials, qks, order_by
        ).unwrap()

    @as_result(SyftException)
    def delete(
        self, credentials: SyftVerifyKey, qk: QueryKey, has_permission: bool = False
    ) -> SyftSuccess:
        return self._thread_safe_cbk(
            self._delete, credentials, qk, has_permission=has_permission
        ).unwrap()

    @as_result(SyftException)
    def all(
        self,
        credentials: SyftVerifyKey,
        order_by: PartitionKey | None = None,
        has_permission: bool | None = False,
    ) -> list[NewBaseStash.object_type]:
        return self._thread_safe_cbk(
            self._all, credentials, order_by, has_permission
        ).unwrap()

    @as_result(SyftException)
    def migrate_data(
        self,
        to_klass: SyftObject,
        context: AuthedServiceContext,
        has_permission: bool | None = False,
    ) -> bool:
        return self._thread_safe_cbk(
            self._migrate_data, to_klass, context, has_permission
        ).unwrap()

<<<<<<< HEAD
=======
    # Potentially thread-unsafe methods.
    # CAUTION:
    #       * Don't use self.lock here.
    #       * Do not call the public thread-safe methods here(with locking).
    # These methods are called from the public thread-safe API, and will hang the process.
    @as_result(SyftException)
>>>>>>> 04d2d5f8
    def _set(
        self,
        credentials: SyftVerifyKey,
        obj: SyftObject,
        add_permissions: list[ActionObjectPermission] | None = None,
        add_storage_permission: bool = True,
        ignore_duplicates: bool = False,
    ) -> SyftObject:
        raise NotImplementedError

    @as_result(SyftException)
    def _update(
        self,
        credentials: SyftVerifyKey,
        qk: QueryKey,
        obj: SyftObject,
        has_permission: bool = False,
        overwrite: bool = False,
        allow_missing_keys: bool = False,
    ) -> SyftObject:
        raise NotImplementedError

    @as_result(SyftException)
    def _get_all_from_store(
        self,
        credentials: SyftVerifyKey,
        qks: QueryKeys,
        order_by: PartitionKey | None = None,
    ) -> list[SyftObject]:
        raise NotImplementedError

    @as_result(SyftException)
    def _delete(
        self, credentials: SyftVerifyKey, qk: QueryKey, has_permission: bool = False
    ) -> SyftSuccess:
        raise NotImplementedError

    @as_result(SyftException)
    def _all(
        self,
        credentials: SyftVerifyKey,
        order_by: PartitionKey | None = None,
        has_permission: bool | None = False,
    ) -> list[NewBaseStash.object_type]:
        raise NotImplementedError

    def add_permission(self, permission: ActionObjectPermission) -> None:
        raise NotImplementedError

    def add_permissions(self, permissions: list[ActionObjectPermission]) -> None:
        raise NotImplementedError

    def remove_permission(self, permission: ActionObjectPermission) -> None:
        raise NotImplementedError

    def has_permission(self, permission: ActionObjectPermission) -> bool:
        raise NotImplementedError

    @as_result(SyftException)
    def get_all_permissions(self) -> dict[UID, set[str]]:
        raise NotImplementedError

    def _get_permissions_for_uid(self, uid: UID) -> set[str]:
        raise NotImplementedError

    def add_storage_permission(self, permission: StoragePermission) -> None:
        raise NotImplementedError

    def add_storage_permissions(self, permissions: list[StoragePermission]) -> None:
        raise NotImplementedError

    def remove_storage_permission(self, permission: StoragePermission) -> None:
        raise NotImplementedError

    def has_storage_permission(self, permission: StoragePermission | UID) -> bool:
        raise NotImplementedError

    def _get_storage_permissions_for_uid(self, uid: UID) -> set[UID]:
        raise NotImplementedError

    @as_result(SyftException)
    def get_all_storage_permissions(self) -> dict[UID, set[UID]]:
        raise NotImplementedError

    @as_result(SyftException)
    def _migrate_data(
        self,
        to_klass: SyftObject,
        context: AuthedServiceContext,
        has_permission: bool,
    ) -> bool:
        raise NotImplementedError


@serializable(canonical_name="DocumentStore", version=1)
class DocumentStore:
    """Base Document Store"""

    partitions: dict[str, StorePartition]
    partition_type: type[StorePartition]

    def __init__(
        self,
        server_uid: UID,
        root_verify_key: SyftVerifyKey | None,
        store_config: StoreConfig,
    ) -> None:
        """Base document store initialization

        Args:
            server_uid (UID): Unique identifier for the server instance.
            root_verify_key (SyftVerifyKey | None): Root signature verification key.
            store_config (StoreConfig): Store specific configuration.

        Raises:
            Exception: If store config is not found
        """
        if store_config is None:
            raise Exception("must have store config")
        self.partitions = {}
        self.store_config = store_config
        self.server_uid = server_uid
        self.root_verify_key = root_verify_key

    def __has_admin_permissions(
        self, settings: PartitionSettings
    ) -> Callable[[SyftVerifyKey], bool]:
        # relative
        from ..service.user.user import User
        from ..service.user.user_roles import ServiceRole
        from ..service.user.user_stash import UserStash

        # leave out UserStash to avoid recursion
        # TODO: pass the callback from BaseStash instead of DocumentStore
        # so that this works with UserStash after the sqlite thread fix is merged
        if settings.object_type is User:
            return lambda credentials: False

        user_stash = UserStash(store=self)

        def has_admin_permissions(credentials: SyftVerifyKey) -> bool:
            res = user_stash.get_by_verify_key(
                credentials=credentials,
                verify_key=credentials,
            )

            return (
                res.is_ok()
                and (user := res.ok()) is not None
                and user.role in (ServiceRole.DATA_OWNER, ServiceRole.ADMIN)
            )

        return has_admin_permissions

    def partition(self, settings: PartitionSettings) -> StorePartition:
        if settings.name not in self.partitions:
            self.partitions[settings.name] = self.partition_type(
                server_uid=self.server_uid,
                root_verify_key=self.root_verify_key,
                settings=settings,
                store_config=self.store_config,
                has_admin_permissions=self.__has_admin_permissions(settings),
            )
        return self.partitions[settings.name]

    def get_partition_object_types(self) -> list[type]:
        return [
            partition.settings.object_type for partition in self.partitions.values()
        ]


@serializable()
class StoreConfig(SyftBaseObject):
    """Base Store configuration

    Parameters:
        store_type: Type
            Document Store type
        client_config: Optional[StoreClientConfig]
            Backend-specific config
        locking_config: LockingConfig
            The config used for store locking. Available options:
                * NoLockingConfig: no locking, ideal for single-thread stores.
                * ThreadingLockingConfig: threading-based locking, ideal for same-process in-memory stores.
            Defaults to NoLockingConfig.
    """

    __canonical_name__ = "StoreConfig"
    __version__ = SYFT_OBJECT_VERSION_1

    store_type: type[DocumentStore]
    client_config: StoreClientConfig | None = None
    locking_config: LockingConfig = Field(default_factory=NoLockingConfig)


@instrument
class NewBaseStash:
    object_type: type[SyftObject]
    settings: PartitionSettings
    partition: StorePartition

    def __init__(self, store: DocumentStore) -> None:
        self.store = store
        self.partition = store.partition(type(self).settings)

    @as_result(StashException)
    def check_type(self, obj: Any, type_: type) -> Any:
        if not isinstance(obj, type_):
            raise StashException(f"{type(obj)} does not match required type: {type_}")
        return obj

    @as_result(StashException)
    def get_all(
        self,
        credentials: SyftVerifyKey,
        order_by: PartitionKey | None = None,
        has_permission: bool = False,
    ) -> list[NewBaseStash.object_type]:
        return self.partition.all(credentials, order_by, has_permission).unwrap()

    def add_permissions(self, permissions: list[ActionObjectPermission]) -> None:
        self.partition.add_permissions(permissions)

    def add_permission(self, permission: ActionObjectPermission) -> None:
        self.partition.add_permission(permission)

    def remove_permission(self, permission: ActionObjectPermission) -> None:
        self.partition.remove_permission(permission)

    def has_permission(self, permission: ActionObjectPermission) -> bool:
        return self.partition.has_permission(permission=permission)

    def has_storage_permission(self, permission: StoragePermission) -> bool:
        return self.partition.has_storage_permission(permission=permission)

    def __len__(self) -> int:
        return len(self.partition)

    @as_result(StashException)
    def set(
        self,
        credentials: SyftVerifyKey,
        obj: NewBaseStash.object_type,
        add_permissions: list[ActionObjectPermission] | None = None,
        add_storage_permission: bool = True,
        ignore_duplicates: bool = False,
    ) -> NewBaseStash.object_type:
        return self.partition.set(
            credentials=credentials,
            obj=obj,
            ignore_duplicates=ignore_duplicates,
            add_permissions=add_permissions,
            add_storage_permission=add_storage_permission,
        ).unwrap()

    @as_result(StashException)
    def query_all(
        self,
        credentials: SyftVerifyKey,
        qks: QueryKey | QueryKeys,
        order_by: PartitionKey | None = None,
    ) -> list[NewBaseStash.object_type]:
        if isinstance(qks, QueryKey):
            qks = QueryKeys(qks=qks)

        unique_keys = []
        searchable_keys = []

        for qk in qks.all:
            pk = qk.partition_key
            if self.partition.matches_unique_cks(pk):
                unique_keys.append(qk)
            elif self.partition.matches_searchable_cks(pk):
                searchable_keys.append(qk)
            else:
                raise StashException(
                    f"{qk} not in {type(self.partition)} unique or searchable keys"
                )

        index_qks = QueryKeys(qks=unique_keys)
        search_qks = QueryKeys(qks=searchable_keys)

        return self.partition.find_index_or_search_keys(
            credentials=credentials,
            index_qks=index_qks,
            search_qks=search_qks,
            order_by=order_by,
        ).unwrap()

    @as_result(StashException)
    def query_all_kwargs(
        self,
        credentials: SyftVerifyKey,
        **kwargs: dict[str, Any],
    ) -> list[NewBaseStash.object_type]:
        order_by = kwargs.pop("order_by", None)
        qks = QueryKeys.from_dict(kwargs)
        # TODO: Check order_by type...
        return self.query_all(
            credentials=credentials, qks=qks, order_by=order_by
        ).unwrap()

    @as_result(StashException, NotFoundException)
    def query_one(
        self,
        credentials: SyftVerifyKey,
        qks: QueryKey | QueryKeys,
        order_by: PartitionKey | None = None,
    ) -> NewBaseStash.object_type:
        result = self.query_all(
            credentials=credentials, qks=qks, order_by=order_by
        ).unwrap()
        value = new_first_or_none(result)
        if value is None:
            keys = qks.all if isinstance(qks, QueryKeys) else [qks]
            keys_str = ", ".join(f"{x.key}: {x.value}" for x in keys)
            raise NotFoundException(
                public_message=f"Could not find {self.object_type} with {keys_str}"
            )
        return value

    @as_result(StashException, NotFoundException)
    def query_one_kwargs(
        self,
        credentials: SyftVerifyKey,
        **kwargs: dict[str, Any],
    ) -> NewBaseStash.object_type:
        result = self.query_all_kwargs(credentials, **kwargs).unwrap()
        value = new_first_or_none(result)
        if value is None:
            raise NotFoundException
        return value

    @as_result(StashException)
    def find_all(
        self, credentials: SyftVerifyKey, **kwargs: dict[str, Any]
    ) -> list[NewBaseStash.object_type]:
        return self.query_all_kwargs(credentials=credentials, **kwargs).unwrap()

    @as_result(StashException, NotFoundException)
    def find_one(
        self, credentials: SyftVerifyKey, **kwargs: dict[str, Any]
    ) -> NewBaseStash.object_type:
        return self.query_one_kwargs(credentials=credentials, **kwargs).unwrap()

    @as_result(StashException, NotFoundException)
    def find_and_delete(
        self, credentials: SyftVerifyKey, **kwargs: dict[str, Any]
    ) -> Literal[True]:
        obj = self.query_one_kwargs(credentials=credentials, **kwargs).unwrap()
        qk = self.partition.store_query_key(obj)
        return self.delete(credentials=credentials, qk=qk).unwrap()

    @as_result(StashException, SyftException)
    def delete(
        self, credentials: SyftVerifyKey, qk: QueryKey, has_permission: bool = False
    ) -> Literal[True]:
        # TODO: (error) Check return response
        return self.partition.delete(
            credentials=credentials, qk=qk, has_permission=has_permission
        ).unwrap()

    @as_result(StashException, SyftException)
    def update(
        self,
        credentials: SyftVerifyKey,
        obj: NewBaseStash.object_type,
        has_permission: bool = False,
    ) -> NewBaseStash.object_type:
        # TODO: See what breaks:
        # this is for when we pass an somelike like a UserUpdate obj
        if isinstance(obj, PartialSyftObject):
            current = self.find_one(credentials, id=obj.id).unwrap()
            obj.apply(to=current)
            obj = current

        obj = self.check_type(obj, self.object_type).unwrap()
        qk = self.partition.store_query_key(obj)
        return self.partition.update(
            credentials=credentials, qk=qk, obj=obj, has_permission=has_permission
        ).unwrap()


@instrument
class NewBaseUIDStoreStash(NewBaseStash):
    @as_result(SyftException, StashException)
    def delete_by_uid(
        self, credentials: SyftVerifyKey, uid: UID, has_permission: bool = False
    ) -> UID:
        qk = UIDPartitionKey.with_obj(uid)
        super().delete(
            credentials=credentials, qk=qk, has_permission=has_permission
        ).unwrap()
        return uid

    @as_result(SyftException, StashException, NotFoundException)
    def get_by_uid(
        self, credentials: SyftVerifyKey, uid: UID
<<<<<<< HEAD
    ) -> Result[BaseStash.object_type | None, str]:
        res = self.partition.get(credentials=credentials, uid=uid)

        # NOTE Return Ok(None) when no results are found for backwards compatibility
        if res.is_err():
            return Ok(None)
        return res


@instrument
class BaseUIDStoreStash(BaseStash):
    pass


@serializable()
class StoreConfig(SyftBaseObject):
    """Base Store configuration

    Attributes:
        store_type (type[DocumentStore]): Document Store type.
        client_config (StoreClientConfig | None): Backend-specific config.
        locking_config (LockingConfig): The config used for store locking.

    Parameters:
        store_type: Type
            Document Store type
        client_config: Optional[StoreClientConfig]
            Backend-specific config
        locking_config: LockingConfig
            The config used for store locking. Available options:
                * NoLockingConfig: no locking, ideal for single-thread stores.
                * ThreadingLockingConfig: threading-based locking, ideal for same-process in-memory stores.
            Defaults to NoLockingConfig.
    """
=======
    ) -> NewBaseUIDStoreStash.object_type:
        # TODO: Could change to query_one, no?
        result = self.partition.get(credentials=credentials, uid=uid).unwrap()
        if result is None:
            raise NotFoundException(
                public_message=f"{self.object_type} with uid {uid} not found"
            )
>>>>>>> 04d2d5f8

        return result

    @as_result(SyftException, StashException)
    def set(  # type: ignore [override]
        self,
        credentials: SyftVerifyKey,
        obj: NewBaseUIDStoreStash.object_type,
        add_permissions: list[ActionObjectPermission] | None = None,
        add_storage_permission: bool = True,
        ignore_duplicates: bool = False,
    ) -> NewBaseUIDStoreStash.object_type:
        self.check_type(obj, self.object_type).unwrap()
        return (
            super()
            .set(
                credentials=credentials,
                obj=obj,
                ignore_duplicates=ignore_duplicates,
                add_permissions=add_permissions,
                add_storage_permission=add_storage_permission,
            )
            .unwrap(
                public_message=f"Failed to set {self.object_type} with uid {obj.id} not found"
            )
        )<|MERGE_RESOLUTION|>--- conflicted
+++ resolved
@@ -357,13 +357,9 @@
     def store_query_keys(self, objs: Any) -> QueryKeys:
         return QueryKeys(qks=[self.store_query_key(obj) for obj in objs])
 
-<<<<<<< HEAD
-    def _thread_safe_cbk(self, cbk: Callable, *args: Any, **kwargs: Any) -> Any | Err:
-=======
     # Thread-safe methods
     @as_result(SyftException)
     def _thread_safe_cbk(self, cbk: Callable, *args: Any, **kwargs: Any) -> Any:
->>>>>>> 04d2d5f8
         locked = self.lock.acquire(blocking=True)
         if not locked:
             raise SyftException(
@@ -496,15 +492,12 @@
             self._migrate_data, to_klass, context, has_permission
         ).unwrap()
 
-<<<<<<< HEAD
-=======
     # Potentially thread-unsafe methods.
     # CAUTION:
     #       * Don't use self.lock here.
     #       * Do not call the public thread-safe methods here(with locking).
     # These methods are called from the public thread-safe API, and will hang the process.
     @as_result(SyftException)
->>>>>>> 04d2d5f8
     def _set(
         self,
         credentials: SyftVerifyKey,
@@ -679,6 +672,11 @@
 @serializable()
 class StoreConfig(SyftBaseObject):
     """Base Store configuration
+
+    Attributes:
+        store_type (type[DocumentStore]): Document Store type.
+        client_config (StoreClientConfig | None): Backend-specific config.
+        locking_config (LockingConfig): The config used for store locking.
 
     Parameters:
         store_type: Type
@@ -903,42 +901,6 @@
     @as_result(SyftException, StashException, NotFoundException)
     def get_by_uid(
         self, credentials: SyftVerifyKey, uid: UID
-<<<<<<< HEAD
-    ) -> Result[BaseStash.object_type | None, str]:
-        res = self.partition.get(credentials=credentials, uid=uid)
-
-        # NOTE Return Ok(None) when no results are found for backwards compatibility
-        if res.is_err():
-            return Ok(None)
-        return res
-
-
-@instrument
-class BaseUIDStoreStash(BaseStash):
-    pass
-
-
-@serializable()
-class StoreConfig(SyftBaseObject):
-    """Base Store configuration
-
-    Attributes:
-        store_type (type[DocumentStore]): Document Store type.
-        client_config (StoreClientConfig | None): Backend-specific config.
-        locking_config (LockingConfig): The config used for store locking.
-
-    Parameters:
-        store_type: Type
-            Document Store type
-        client_config: Optional[StoreClientConfig]
-            Backend-specific config
-        locking_config: LockingConfig
-            The config used for store locking. Available options:
-                * NoLockingConfig: no locking, ideal for single-thread stores.
-                * ThreadingLockingConfig: threading-based locking, ideal for same-process in-memory stores.
-            Defaults to NoLockingConfig.
-    """
-=======
     ) -> NewBaseUIDStoreStash.object_type:
         # TODO: Could change to query_one, no?
         result = self.partition.get(credentials=credentials, uid=uid).unwrap()
@@ -946,7 +908,6 @@
             raise NotFoundException(
                 public_message=f"{self.object_type} with uid {uid} not found"
             )
->>>>>>> 04d2d5f8
 
         return result
 
