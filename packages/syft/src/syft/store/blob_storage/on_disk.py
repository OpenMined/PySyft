# stdlib
from io import BytesIO
from pathlib import Path
from typing import Any

# third party
from typing_extensions import Self

# relative
from . import BlobDeposit
from . import BlobRetrieval
from . import BlobStorageClient
from . import BlobStorageClientConfig
from . import BlobStorageConfig
from . import BlobStorageConnection
from . import SyftObjectRetrieval
from ...serde.serializable import serializable
from ...service.response import SyftError
from ...service.response import SyftSuccess
from ...types.blob_storage import BlobStorageEntry
from ...types.blob_storage import CreateBlobStorageEntry
from ...types.blob_storage import SecureFilePathLocation
from ...types.syft_object import SYFT_OBJECT_VERSION_1


@serializable()
class OnDiskBlobDeposit(BlobDeposit):
    __canonical_name__ = "OnDiskBlobDeposit"
    __version__ = SYFT_OBJECT_VERSION_1

    def write(self, data: BytesIO) -> SyftSuccess | SyftError:
        # relative
        from ...service.service import from_api_or_context

<<<<<<< HEAD
        get_by_uid_method = from_api_or_context(
            func_or_path="blob_storage.get_by_uid",
            syft_node_location=self.syft_node_location,
=======
        write_to_disk_method = from_api_or_context(
            func_or_path="blob_storage.write_to_disk",
            syft_server_location=self.syft_server_location,
>>>>>>> a1cf1868
            syft_client_verify_key=self.syft_client_verify_key,
        )
        if get_by_uid_method is None:
            return SyftError(message="get_by_uid_method is None")

        obj = get_by_uid_method(uid=self.blob_storage_entry_id)
        if isinstance(obj, SyftError):
            return obj
        if obj is None:
            return SyftError(
                message=f"No blob storage entry exists for uid: {self.blob_storage_entry_id}, "
                "or you have no permissions to read it"
            )

        try:
            Path(obj.location.path).write_bytes(data.read())
            return SyftSuccess(message="File successfully saved.")
        except Exception as e:
            return SyftError(message=f"Failed to write object to disk: {e}")


class OnDiskBlobStorageConnection(BlobStorageConnection):
    _base_directory: Path

    def __init__(self, base_directory: Path) -> None:
        self._base_directory = base_directory

    def __enter__(self) -> Self:
        return self

    def __exit__(self, *exc: Any) -> None:
        pass

    def read(
        self, fp: SecureFilePathLocation, type_: type | None, **kwargs: Any
    ) -> BlobRetrieval:
        file_path = self._base_directory / fp.path
        return SyftObjectRetrieval(
            syft_object=file_path.read_bytes(),
            file_name=file_path.name,
            type_=type_,
        )

    def allocate(
        self, obj: CreateBlobStorageEntry
    ) -> SecureFilePathLocation | SyftError:
        try:
            return SecureFilePathLocation(
                path=str((self._base_directory / obj.file_name).absolute())
            )
        except Exception as e:
            return SyftError(message=f"Failed to allocate: {e}")

    def write(self, obj: BlobStorageEntry) -> BlobDeposit:
        return OnDiskBlobDeposit(blob_storage_entry_id=obj.id)

    def delete(self, fp: SecureFilePathLocation) -> SyftSuccess | SyftError:
        try:
            (self._base_directory / fp.path).unlink()
            return SyftSuccess(message="Successfully deleted file.")
        except FileNotFoundError as e:
            return SyftError(message=f"Failed to delete file: {e}")


@serializable(canonical_name="OnDiskBlobStorageClientConfig", version=1)
class OnDiskBlobStorageClientConfig(BlobStorageClientConfig):
    base_directory: Path


@serializable(canonical_name="OnDiskBlobStorageClient", version=1)
class OnDiskBlobStorageClient(BlobStorageClient):
    config: OnDiskBlobStorageClientConfig

    def __init__(self, **data: Any):
        super().__init__(**data)
        self.config.base_directory.mkdir(exist_ok=True)

    def connect(self) -> BlobStorageConnection:
        return OnDiskBlobStorageConnection(self.config.base_directory)


@serializable(canonical_name="OnDiskBlobStorageConfig", version=1)
class OnDiskBlobStorageConfig(BlobStorageConfig):
    client_type: type[BlobStorageClient] = OnDiskBlobStorageClient
    client_config: OnDiskBlobStorageClientConfig<|MERGE_RESOLUTION|>--- conflicted
+++ resolved
@@ -32,15 +32,9 @@
         # relative
         from ...service.service import from_api_or_context
 
-<<<<<<< HEAD
         get_by_uid_method = from_api_or_context(
             func_or_path="blob_storage.get_by_uid",
-            syft_node_location=self.syft_node_location,
-=======
-        write_to_disk_method = from_api_or_context(
-            func_or_path="blob_storage.write_to_disk",
             syft_server_location=self.syft_server_location,
->>>>>>> a1cf1868
             syft_client_verify_key=self.syft_client_verify_key,
         )
         if get_by_uid_method is None:
