# future
from __future__ import annotations

# stdlib
from collections import defaultdict
from copy import deepcopy
import logging
from pathlib import Path
import sqlite3
import tempfile
from typing import Any

# third party
from pydantic import Field
from pydantic import field_validator
from typing_extensions import Self

# relative
from ..serde.deserialize import _deserialize
from ..serde.serializable import serializable
from ..serde.serialize import _serialize
from ..types.errors import SyftException
from ..types.result import as_result
from ..types.uid import UID
from ..util.util import thread_ident
from .document_store import DocumentStore
from .document_store import PartitionSettings
from .document_store import StoreClientConfig
from .document_store import StoreConfig
from .kv_document_store import KeyValueBackingStore
from .kv_document_store import KeyValueStorePartition
from .locks import LockingConfig
from .locks import NoLockingConfig
from .locks import SyftLock

logger = logging.getLogger(__name__)

# here we can create a single connection per cache_key
# since pytest is concurrent processes, we need to isolate each connection
# by its filename and optionally the thread that its running in
# we keep track of each SQLiteBackingStore init in REF_COUNTS
# when it hits 0 we can close the connection and release the file descriptor
SQLITE_CONNECTION_POOL_DB: dict[str, sqlite3.Connection] = {}
SQLITE_CONNECTION_POOL_CUR: dict[str, sqlite3.Cursor] = {}
REF_COUNTS: dict[str, int] = defaultdict(int)


def cache_key(db_name: str) -> str:
    return f"{db_name}_{thread_ident()}"


def _repr_debug_(value: Any) -> str:
    if hasattr(value, "_repr_debug_"):
        return str(value._repr_debug_())
    return repr(value)


<<<<<<< HEAD
def raise_exception(table_name: str, e: Exception) -> None:
    if "disk I/O error" in str(e):
        message = f"Error usually related to concurrent writes. {e!s}"
        raise Exception(message)
=======
def special_exception_public_message(table_name: str, e: Exception) -> str:
    error_msg = (
        str(e)
        if not isinstance(e, SyftException)
        else e._private_message or e.public_message
    )
>>>>>>> 72f2580e

    if "disk I/O error" in error_msg:
        message = f"Error usually related to concurrent writes. {error_msg}"
        return message

    if "Cannot operate on a closed database" in error_msg:
        message = (
            "Error usually related to calling self.db.close()"
<<<<<<< HEAD
            + f"before last SQLiteBackingStore.__del__ gets called. {e!s}"
=======
            + f"before last SQLiteBackingStore.__del__ gets called. {error_msg}"
>>>>>>> 72f2580e
        )
        return message

    return error_msg


@serializable(
    attrs=["index_name", "settings", "store_config"],
    canonical_name="SQLiteBackingStore",
    version=1,
)
class SQLiteBackingStore(KeyValueBackingStore):
    """Core Store logic for the SQLite stores.

    Parameters:
        `index_name`: str
            Index name
        `settings`: PartitionSettings
            Syft specific settings
        `store_config`: SQLiteStoreConfig
            Connection Configuration
        `ddtype`: Type
            Class used as fallback on `get` errors
    """

    def __init__(
        self,
        index_name: str,
        settings: PartitionSettings,
        store_config: StoreConfig,
        ddtype: type | None = None,
    ) -> None:
        self.index_name = index_name
        self.settings = settings
        self.store_config = store_config
        self._ddtype = ddtype
        if self.store_config.client_config:
            self.file_path = self.store_config.client_config.file_path
        if store_config.client_config:
            self.db_filename = store_config.client_config.filename

        self.lock = SyftLock(NoLockingConfig())
        self.create_table()
        REF_COUNTS[cache_key(self.db_filename)] += 1

    @property
    def table_name(self) -> str:
        return f"{self.settings.name}_{self.index_name}"

    def _connect(self) -> None:
        # SQLite is not thread safe by default so we ensure that each connection
        # comes from a different thread. In cases of Uvicorn and other AWSGI servers
        # there will be many threads handling incoming requests so we need to ensure
        # that different connections are used in each thread. By using a dict for the
        # _db and _cur we can ensure they are never shared

        path = Path(self.file_path)
        if not path.exists():
            path.parent.mkdir(parents=True, exist_ok=True)

        if self.store_config.client_config:
            connection = sqlite3.connect(
                self.file_path,
                timeout=self.store_config.client_config.timeout,
                check_same_thread=False,  # do we need this if we use the lock?
                # check_same_thread=self.store_config.client_config.check_same_thread,
            )
            # Set journal mode to WAL.
            connection.execute("PRAGMA journal_mode = WAL")
            connection.execute("PRAGMA busy_timeout = 5000")
            connection.execute("PRAGMA temp_store = 2")
            connection.execute("PRAGMA synchronous = 1")
            SQLITE_CONNECTION_POOL_DB[cache_key(self.db_filename)] = connection

    def create_table(self) -> None:
        try:
            with self.lock:
                # TODO: add to backing_store an option for "if_exists_ok"
                self.cur.execute(
                    f"create table if not exists {self.table_name} (uid VARCHAR(32) NOT NULL PRIMARY KEY, "  # nosec
                    + "repr TEXT NOT NULL, value BLOB NOT NULL, "  # nosec
                    + "sqltime TIMESTAMP DEFAULT CURRENT_TIMESTAMP NOT NULL)"  # nosec
                )
                self.db.commit()
        except Exception as e:
            public_message = special_exception_public_message(self.table_name, e)
            raise SyftException.from_exception(e, public_message=public_message)

    @property
    def db(self) -> sqlite3.Connection:
        if cache_key(self.db_filename) not in SQLITE_CONNECTION_POOL_DB:
            self._connect()
        return SQLITE_CONNECTION_POOL_DB[cache_key(self.db_filename)]

    @property
    def cur(self) -> sqlite3.Cursor:
        if cache_key(self.db_filename) not in SQLITE_CONNECTION_POOL_CUR:
            SQLITE_CONNECTION_POOL_CUR[cache_key(self.db_filename)] = self.db.cursor()

        return SQLITE_CONNECTION_POOL_CUR[cache_key(self.db_filename)]

    def _close(self) -> None:
        self._commit()
        REF_COUNTS[cache_key(self.db_filename)] -= 1
        if REF_COUNTS[cache_key(self.db_filename)] <= 0:
            # once you close it seems like other object references can't re-use the
            # same connection

            self.db.close()
            db_key = cache_key(self.db_filename)
            if db_key in SQLITE_CONNECTION_POOL_CUR:
                # NOTE if we don't remove the cursor, the cursor cache_key can clash with a future thread id
                del SQLITE_CONNECTION_POOL_CUR[db_key]
            del SQLITE_CONNECTION_POOL_DB[cache_key(self.db_filename)]
        else:
            # don't close yet because another SQLiteBackingStore is probably still open
            pass

    def _commit(self) -> None:
        self.db.commit()

    @as_result(SyftException)
    def _execute(self, sql: str, *args: list[Any] | None) -> sqlite3.Cursor:
        with self.lock:
            cursor: sqlite3.Cursor | None = None
            # err = None
            try:
                cursor = self.cur.execute(sql, *args)
            except Exception as e:
                public_message = special_exception_public_message(self.table_name, e)
                raise SyftException.from_exception(e, public_message=public_message)

            # TODO: Which exception is safe to rollback on?
            # we should map out some more clear exceptions that can be returned
            # rather than halting the program like disk I/O error etc
            # self.db.rollback()  # Roll back all changes if an exception occurs.
            # err = Err(str(e))
            self.db.commit()  # Commit if everything went ok
            return cursor

    def _set(self, key: UID, value: Any) -> None:
        if self._exists(key):
            self._update(key, value)
        else:
            insert_sql = (
                f"insert into {self.table_name} (uid, repr, value) VALUES (?, ?, ?)"  # nosec
            )
            data = _serialize(value, to_bytes=True)
            self._execute(insert_sql, [str(key), _repr_debug_(value), data]).unwrap()

    def _update(self, key: UID, value: Any) -> None:
        insert_sql = (
            f"update {self.table_name} set uid = ?, repr = ?, value = ? where uid = ?"  # nosec
        )
        data = _serialize(value, to_bytes=True)
        self._execute(
            insert_sql, [str(key), _repr_debug_(value), data, str(key)]
        ).unwrap()

    def _get(self, key: UID) -> Any:
        select_sql = f"select * from {self.table_name} where uid = ? order by sqltime"  # nosec
        cursor = self._execute(select_sql, [str(key)]).unwrap(
            public_message=f"Query {select_sql} failed"
        )
        row = cursor.fetchone()
        if row is None or len(row) == 0:
            raise KeyError(f"{key} not in {type(self)}")
        data = row[2]
        return _deserialize(data, from_bytes=True)

    def _exists(self, key: UID) -> bool:
        select_sql = f"select uid from {self.table_name} where uid = ?"  # nosec

        res = self._execute(select_sql, [str(key)])
        if res.is_err():
            return False
        cursor = res.ok()

        row = cursor.fetchone()  # type: ignore
        if row is None:
            return False

        return bool(row)

    def _get_all(self) -> Any:
        select_sql = f"select * from {self.table_name} order by sqltime"  # nosec
        keys = []
        data = []

        res = self._execute(select_sql)
        if res.is_err():
            return {}
        cursor = res.ok()

        rows = cursor.fetchall()  # type: ignore
        if rows is None:
            return {}

        for row in rows:
            keys.append(UID(row[0]))
            data.append(_deserialize(row[2], from_bytes=True))
        return dict(zip(keys, data))

    def _get_all_keys(self) -> Any:
        select_sql = f"select uid from {self.table_name} order by sqltime"  # nosec

        res = self._execute(select_sql)
        if res.is_err():
            return []
        cursor = res.ok()

        rows = cursor.fetchall()  # type: ignore
        if rows is None:
            return []

        keys = [UID(row[0]) for row in rows]
        return keys

    def _delete(self, key: UID) -> None:
        select_sql = f"delete from {self.table_name} where uid = ?"  # nosec
        self._execute(select_sql, [str(key)]).unwrap()

    def _delete_all(self) -> None:
        select_sql = f"delete from {self.table_name}"  # nosec
        self._execute(select_sql).unwrap()

    def _len(self) -> int:
        select_sql = f"select count(uid) from {self.table_name}"  # nosec
        cursor = self._execute(select_sql).unwrap()
        cnt = cursor.fetchone()[0]
        return cnt

    def __setitem__(self, key: Any, value: Any) -> None:
        self._set(key, value)

    def __getitem__(self, key: Any) -> Self:
        try:
            return self._get(key)
        except KeyError as e:
            if self._ddtype is not None:
                return self._ddtype()
            raise e

    def __repr__(self) -> str:
        return repr(self._get_all())

    def __len__(self) -> int:
        return self._len()

    def __delitem__(self, key: str) -> None:
        self._delete(key)

    def clear(self) -> None:
        self._delete_all()

    def copy(self) -> Self:
        return deepcopy(self)

    def keys(self) -> Any:
        return self._get_all_keys()

    def values(self) -> Any:
        return self._get_all().values()

    def items(self) -> Any:
        return self._get_all().items()

    def pop(self, key: Any) -> Self:
        value = self._get(key)
        self._delete(key)
        return value

    def __contains__(self, key: Any) -> bool:
        return self._exists(key)

    def __iter__(self) -> Any:
        return iter(self.keys())

    def __del__(self) -> None:
        try:
            self._close()
        except Exception as e:
            logger.error("Could not close connection", exc_info=e)


@serializable(canonical_name="SQLiteStorePartition", version=1)
class SQLiteStorePartition(KeyValueStorePartition):
    """SQLite StorePartition

    Parameters:
        `settings`: PartitionSettings
            PySyft specific settings, used for indexing and partitioning
        `store_config`: SQLiteStoreConfig
            SQLite specific configuration
    """

    def close(self) -> None:
        self.lock.acquire()
        try:
            # I think we don't want these now, because of the REF_COUNT?
            # self.data._close()
            # self.unique_keys._close()
            # self.searchable_keys._close()
            pass
        except BaseException:
            pass
        self.lock.release()

    def commit(self) -> None:
        self.lock.acquire()
        try:
            self.data._commit()
            self.unique_keys._commit()
            self.searchable_keys._commit()
        except BaseException:
            pass
        self.lock.release()


# the base document store is already a dict but we can change it later
@serializable(canonical_name="SQLiteDocumentStore", version=1)
class SQLiteDocumentStore(DocumentStore):
    """SQLite Document Store

    Parameters:
        `store_config`: StoreConfig
            SQLite specific configuration, including connection details and client class type.
    """

    partition_type = SQLiteStorePartition


@serializable(canonical_name="SQLiteStoreClientConfig", version=1)
class SQLiteStoreClientConfig(StoreClientConfig):
    """SQLite connection config

    Parameters:
        `filename` : str
            Database name
        `path` : Path or str
            Database folder
        `check_same_thread`: bool
            If True (default), ProgrammingError will be raised if the database connection is used
            by a thread other than the one that created it. If False, the connection may be accessed
            in multiple threads; write operations may need to be serialized by the user to avoid
            data corruption.
        `timeout`: int
            How many seconds the connection should wait before raising an exception, if the database
            is locked by another connection. If another connection opens a transaction to modify the
            database, it will be locked until that transaction is committed. Default five seconds.
    """

    filename: str = "syftdb.sqlite"
    path: str | Path = Field(default_factory=tempfile.gettempdir)
    check_same_thread: bool = True
    timeout: int = 5

    # We need this in addition to Field(default_factory=...)
    # so users can still do SQLiteStoreClientConfig(path=None)
    @field_validator("path", mode="before")
    @classmethod
    def __default_path(cls, path: str | Path | None) -> str | Path:
        if path is None:
            return tempfile.gettempdir()
        return path

    @property
    def file_path(self) -> Path | None:
        return Path(self.path) / self.filename


@serializable()
class SQLiteStoreConfig(StoreConfig):
    __canonical_name__ = "SQLiteStoreConfig"
    """SQLite Store config, used by SQLiteStorePartition

    Parameters:
        `client_config`: SQLiteStoreClientConfig
            SQLite connection configuration
        `store_type`: DocumentStore
            Class interacting with QueueStash. Default: SQLiteDocumentStore
        `backing_store`: KeyValueBackingStore
            The Store core logic. Default: SQLiteBackingStore
        locking_config: LockingConfig
            The config used for store locking. Available options:
                * NoLockingConfig: no locking, ideal for single-thread stores.
                * ThreadingLockingConfig: threading-based locking, ideal for same-process in-memory stores.
            Defaults to NoLockingConfig.
    """

    client_config: SQLiteStoreClientConfig
    store_type: type[DocumentStore] = SQLiteDocumentStore
    backing_store: type[KeyValueBackingStore] = SQLiteBackingStore
    locking_config: LockingConfig = Field(default_factory=NoLockingConfig)<|MERGE_RESOLUTION|>--- conflicted
+++ resolved
@@ -55,19 +55,12 @@
     return repr(value)
 
 
-<<<<<<< HEAD
-def raise_exception(table_name: str, e: Exception) -> None:
-    if "disk I/O error" in str(e):
-        message = f"Error usually related to concurrent writes. {e!s}"
-        raise Exception(message)
-=======
 def special_exception_public_message(table_name: str, e: Exception) -> str:
     error_msg = (
         str(e)
         if not isinstance(e, SyftException)
         else e._private_message or e.public_message
     )
->>>>>>> 72f2580e
 
     if "disk I/O error" in error_msg:
         message = f"Error usually related to concurrent writes. {error_msg}"
@@ -76,11 +69,7 @@
     if "Cannot operate on a closed database" in error_msg:
         message = (
             "Error usually related to calling self.db.close()"
-<<<<<<< HEAD
-            + f"before last SQLiteBackingStore.__del__ gets called. {e!s}"
-=======
             + f"before last SQLiteBackingStore.__del__ gets called. {error_msg}"
->>>>>>> 72f2580e
         )
         return message
 
