--- conflicted
+++ resolved
@@ -206,11 +206,7 @@
             self._update(key, value)
         else:
             insert_sql = (
-<<<<<<< HEAD
-                f"insert into {self.table_name} (uid, repr, value) VALUES (?, ?, ?)"
-=======
                 f"insert into {self.table_name} (uid, repr, value) VALUES (?, ?, ?)"  # nosec
->>>>>>> 8f04d156
             )  # nosec
             data = _serialize(value, to_bytes=True)
             res = self._execute(insert_sql, [str(key), _repr_debug_(value), data])
@@ -219,11 +215,7 @@
 
     def _update(self, key: UID, value: Any) -> None:
         insert_sql = (
-<<<<<<< HEAD
-            f"update {self.table_name} set uid = ?, repr = ?, value = ? where uid = ?"
-=======
             f"update {self.table_name} set uid = ?, repr = ?, value = ? where uid = ?"  # nosec
->>>>>>> 8f04d156
         )  # nosec
         data = _serialize(value, to_bytes=True)
         res = self._execute(insert_sql, [str(key), _repr_debug_(value), data, str(key)])
