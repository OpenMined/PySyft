--- conflicted
+++ resolved
@@ -22,11 +22,8 @@
 from ..types.syft_object import SyftObjectVersioned
 from ..types.uid import UID
 
-<<<<<<< HEAD
 T = TypeVar("T", bound=SyftObject)
-=======
 logger = logging.getLogger(__name__)
->>>>>>> f56fe17a
 
 
 @serializable()
