# future
from __future__ import annotations

# stdlib
from collections import defaultdict
from enum import Enum
from typing import Any

# third party
from typing_extensions import Self

# relative
from ..serde.serializable import serializable
from ..server.credentials import SyftVerifyKey
from ..service.action.action_permissions import ActionObjectEXECUTE
from ..service.action.action_permissions import ActionObjectOWNER
from ..service.action.action_permissions import ActionObjectPermission
from ..service.action.action_permissions import ActionObjectREAD
from ..service.action.action_permissions import ActionObjectWRITE
from ..service.action.action_permissions import ActionPermission
from ..service.action.action_permissions import StoragePermission
from ..service.context import AuthedServiceContext
from ..service.response import SyftSuccess
from ..types.errors import SyftException
from ..types.result import as_result
from ..types.syft_object import SyftObject
from ..types.uid import UID
from .document_store import NewBaseStash
from .document_store import PartitionKey
from .document_store import PartitionKeys
from .document_store import QueryKey
from .document_store import QueryKeys
from .document_store import StorePartition


@serializable(canonical_name="UniqueKeyCheck", version=1)
class UniqueKeyCheck(Enum):
    EMPTY = 0
    MATCHES = 1
    ERROR = 2


class KeyValueBackingStore:
    """Key-Value store core logic."""

    def __setitem__(self, key: Any, value: Any) -> None:
        raise NotImplementedError

    def __getitem__(self, key: Any) -> Self:
        raise NotImplementedError

    def __repr__(self) -> str:
        raise NotImplementedError

    def __len__(self) -> int:
        raise NotImplementedError

    def __delitem__(self, key: str) -> None:
        raise NotImplementedError

    def clear(self) -> None:
        raise NotImplementedError

    def copy(self) -> Self:
        raise NotImplementedError

    def update(self, *args: Any, **kwargs: Any) -> None:
        raise NotImplementedError

    def keys(self) -> Any:
        raise NotImplementedError

    def values(self) -> Any:
        raise NotImplementedError

    def items(self) -> Any:
        raise NotImplementedError

    def pop(self, *args: Any) -> Self:
        raise NotImplementedError

    def __contains__(self, item: Any) -> bool:
        raise NotImplementedError

    def __iter__(self) -> Any:
        raise NotImplementedError


class KeyValueStorePartition(StorePartition):
    """Key-Value StorePartition

    Parameters:
        `settings`: PartitionSettings
            PySyft specific settings
        `store_config`: StoreConfig
            Backend specific configuration
    """

    @as_result(SyftException)
    def init_store(self) -> bool:
        super().init_store().unwrap()

        try:
            self.data = self.store_config.backing_store(
                "data", self.settings, self.store_config
            )
            self.unique_keys = self.store_config.backing_store(
                "unique_keys", self.settings, self.store_config
            )
            self.searchable_keys = self.store_config.backing_store(
                "searchable_keys", self.settings, self.store_config
            )

            # uid -> set['<uid>_permission']
            self.permissions: dict[UID, set[str]] = self.store_config.backing_store(
                "permissions", self.settings, self.store_config, ddtype=set
            )

            # uid -> set['<server_uid>']
            self.storage_permissions: dict[UID, set[UID]] = (
                self.store_config.backing_store(
                    "storage_permissions",
                    self.settings,
                    self.store_config,
                    ddtype=set,
                )
            )

            for partition_key in self.unique_cks:
                pk_key = partition_key.key
                if pk_key not in self.unique_keys:
                    self.unique_keys[pk_key] = {}

            for partition_key in self.searchable_cks:
                pk_key = partition_key.key
                if pk_key not in self.searchable_keys:
                    self.searchable_keys[pk_key] = defaultdict(list)
        except BaseException as e:
            raise SyftException.from_exception(e)

        return True

    def __len__(self) -> int:
        return len(self.data)

    @as_result(SyftException)
    def _get(
        self,
        uid: UID,
        credentials: SyftVerifyKey,
        has_permission: bool | None = False,
    ) -> SyftObject:
        # relative
        from ..service.action.action_store import ActionObjectREAD

        # if you get something you need READ permission
        read_permission = ActionObjectREAD(uid=uid, credentials=credentials)

        if self.has_permission(read_permission) or has_permission:
            syft_object = self.data[uid]
            return syft_object
        raise SyftException(public_message=f"Permission: {read_permission} denied")

    # Potentially thread-unsafe methods.
    # CAUTION:
    #       * Don't use self.lock here.
    #       * Do not call the public thread-safe methods here(with locking).
    # These methods are called from the public thread-safe API, and will hang the process.

    @as_result(SyftException)
    def _set(
        self,
        credentials: SyftVerifyKey,
        obj: SyftObject,
        add_permissions: list[ActionObjectPermission] | None = None,
        add_storage_permission: bool = True,
        ignore_duplicates: bool = False,
    ) -> SyftObject:
        store_query_key: QueryKey = self.settings.store_key.with_obj(obj)
        uid = store_query_key.value
        write_permission = ActionObjectWRITE(uid=uid, credentials=credentials)
        unique_query_keys: QueryKeys = self.settings.unique_keys.with_obj(obj)
        store_key_exists = store_query_key.value in self.data
        searchable_query_keys = self.settings.searchable_keys.with_obj(obj)

        ck_check = self._check_partition_keys_unique(
            unique_query_keys=unique_query_keys
        ).unwrap()
<<<<<<< HEAD
=======

        can_write = self.has_permission(write_permission)
>>>>>>> 23910624

        if not store_key_exists and ck_check == UniqueKeyCheck.EMPTY:
            # attempt to claim it for writing
            can_write = self.take_ownership(uid=uid, credentials=credentials).unwrap()
        elif not ignore_duplicates:
            keys = ", ".join(f"`{key.key}`" for key in unique_query_keys.all)
            raise SyftException(
                public_message=f"Duplication Key Error for {obj}.\n"
                f"The fields that should be unique are {keys}."
            )
        else:
            # we are not throwing an error, because we are ignoring duplicates
            # we are also not writing though
            return obj

        if not can_write:
            raise SyftException(public_message=f"Permission: {write_permission} denied")

        self._set_data_and_keys(
            store_query_key=store_query_key,
            unique_query_keys=unique_query_keys,
            searchable_query_keys=searchable_query_keys,
            obj=obj,
        )
        self.data[uid] = obj

        # Add default permissions
        if uid not in self.permissions:
            self.permissions[uid] = set()

        self.add_permission(ActionObjectREAD(uid=uid, credentials=credentials))

        if add_permissions is not None:
            self.add_permissions(add_permissions)

        if uid not in self.storage_permissions:
            self.storage_permissions[uid] = set()

        if add_storage_permission:
            self.add_storage_permission(
                StoragePermission(
                    uid=uid,
                    server_uid=self.server_uid,
                )
<<<<<<< HEAD
            return obj
        else:
            raise SyftException(public_message=f"Permission: {write_permission} denied")
=======
            )
        return obj
>>>>>>> 23910624

    @as_result(SyftException)
    def take_ownership(self, uid: UID, credentials: SyftVerifyKey) -> bool:
        if uid in self.permissions or uid in self.data:
            raise SyftException(public_message=f"UID: {uid} already owned.")

        # The first person using this UID can claim ownership
        self.add_permissions(
            [
                ActionObjectOWNER(uid=uid, credentials=credentials),
                ActionObjectWRITE(uid=uid, credentials=credentials),
                ActionObjectREAD(uid=uid, credentials=credentials),
                ActionObjectEXECUTE(uid=uid, credentials=credentials),
            ]
        )

        return True

    def add_permission(self, permission: ActionObjectPermission) -> None:
        permissions = self.permissions[permission.uid]
        permissions.add(permission.permission_string)
        self.permissions[permission.uid] = permissions

    def remove_permission(self, permission: ActionObjectPermission) -> None:
        permissions = self.permissions[permission.uid]
        permissions.remove(permission.permission_string)
        self.permissions[permission.uid] = permissions

    def add_permissions(self, permissions: list[ActionObjectPermission]) -> None:
        for permission in permissions:
            self.add_permission(permission)

    def has_permission(self, permission: ActionObjectPermission) -> bool:
        if not isinstance(permission.permission, ActionPermission):
            raise Exception(f"ObjectPermission type: {permission.permission} not valid")

        if (
            permission.credentials
            and self.root_verify_key.verify == permission.credentials.verify
        ):
            return True

        if (
            permission.credentials
            and self.has_admin_permissions is not None
            and self.has_admin_permissions(permission.credentials)
        ):
            return True

        if (
            permission.uid in self.permissions
            and permission.permission_string in self.permissions[permission.uid]
        ):
            return True

        # 🟡 TODO 14: add ALL_READ, ALL_EXECUTE etc
        # third party
        if permission.permission == ActionPermission.OWNER:
            pass
        elif (
            permission.permission == ActionPermission.READ
            and ActionObjectPermission(
                permission.uid, ActionPermission.ALL_READ
            ).permission_string
            in self.permissions[permission.uid]
        ):
            return True
        elif permission.permission == ActionPermission.WRITE:
            pass
        elif permission.permission == ActionPermission.EXECUTE:
            pass

        return False

    @as_result(SyftException)
    def _get_permissions_for_uid(self, uid: UID) -> set[str]:
        if uid in self.permissions:
            return self.permissions[uid]
        raise SyftException(public_message=f"No permissions found for uid: {uid}")

    @as_result(SyftException)
    def get_all_permissions(self) -> dict[UID, set[str]]:
        return self.permissions

    def add_storage_permission(self, permission: StoragePermission) -> None:
        permissions = self.storage_permissions[permission.uid]
        permissions.add(permission.server_uid)
        self.storage_permissions[permission.uid] = permissions

    def add_storage_permissions(self, permissions: list[StoragePermission]) -> None:
        for permission in permissions:
            self.add_storage_permission(permission)

    def remove_storage_permission(self, permission: StoragePermission) -> None:
        permissions = self.storage_permissions[permission.uid]
        permissions.remove(permission.server_uid)
        self.storage_permissions[permission.uid] = permissions

    def has_storage_permission(self, permission: StoragePermission | UID) -> bool:
        if isinstance(permission, UID):
            permission = StoragePermission(uid=permission, server_uid=self.server_uid)

        if permission.uid in self.storage_permissions:
            return permission.server_uid in self.storage_permissions[permission.uid]
        return False

    @as_result(SyftException)
    def _get_storage_permissions_for_uid(self, uid: UID) -> set[UID]:
        if uid in self.storage_permissions:
            return self.storage_permissions[uid]
        raise SyftException(
            public_message=f"No storage permissions found for uid: {uid}"
        )

    @as_result(SyftException)
    def get_all_storage_permissions(self) -> dict[UID, set[UID]]:
        return self.storage_permissions

    @as_result(SyftException)
    def _all(
        self,
        credentials: SyftVerifyKey,
        order_by: PartitionKey | None = None,
        has_permission: bool | None = False,
    ) -> list[NewBaseStash.object_type]:  # type: ignore
        # this checks permissions
        res = [self._get(uid, credentials, has_permission) for uid in self.data.keys()]
        result = [x.ok() for x in res if x.is_ok()]
        if order_by is not None:
            result = sorted(result, key=lambda x: getattr(x, order_by.key, ""))
        return result

    @as_result(SyftException)
    def _remove_keys(
        self,
        store_key: QueryKey,
        unique_query_keys: QueryKeys,
        searchable_query_keys: QueryKeys,
    ) -> None:
        uqks = unique_query_keys.all
        for qk in uqks:
            pk_key, pk_value = qk.key, qk.value
            ck_col = self.unique_keys[pk_key]
            ck_col.pop(store_key.value, None)
            self.unique_keys[pk_key] = ck_col

        sqks = searchable_query_keys.all
        for qk in sqks:
            pk_key, pk_value = qk.key, qk.value
            ck_col = self.searchable_keys[pk_key]
            if isinstance(pk_value, list):
                for pk_value_item in pk_value:
                    pk_value_str = str(pk_value_item)
                    if pk_value_str in ck_col and (
                        store_key.value in ck_col[pk_value_str]
                    ):
                        ck_col[pk_value_str].remove(store_key.value)
            else:
                if pk_value in ck_col and (store_key.value in ck_col[pk_value]):
                    ck_col[pk_value].remove(store_key.value)
            self.searchable_keys[pk_key] = ck_col

    @as_result(SyftException)
    def _find_index_or_search_keys(
        self,
        credentials: SyftVerifyKey,
        index_qks: QueryKeys,
        search_qks: QueryKeys,
        order_by: PartitionKey | None = None,
    ) -> list[SyftObject]:
        ids: set | None = None
        errors = []
        # third party
        if len(index_qks.all) > 0:
            index_results = self._get_keys_index(qks=index_qks)
            if index_results.is_ok():
                if ids is None:
                    ids = index_results.ok() if index_results.ok() else {}
                ids = ids.intersection(index_results.ok())
            else:
                errors.append(index_results.err())

        search_results = None
        if len(search_qks.all) > 0:
            search_results = self._find_keys_search(qks=search_qks)

            if search_results.is_ok():
                if ids is None:
                    ids = search_results.ok() if search_results.ok() else {}
                ids = ids.intersection(search_results.ok())
            else:
                errors.append(search_results.err())

        if len(errors) > 0:
            raise SyftException(public_message=" ".join(errors))

        if ids is None:
            return []

        qks: QueryKeys = self.store_query_keys(ids)
        return self._get_all_from_store(
            credentials=credentials, qks=qks, order_by=order_by
        ).unwrap()

    @as_result(SyftException)
    def _update(
        self,
        credentials: SyftVerifyKey,
        qk: QueryKey,
        obj: SyftObject,
        has_permission: bool = False,
        overwrite: bool = False,
        allow_missing_keys: bool = False,
    ) -> SyftObject:
        try:
            if qk.value not in self.data:
                raise SyftException(
                    public_message=f"No {type(obj)} exists for query key: {qk}"
                )

            if has_permission or self.has_permission(
                ActionObjectWRITE(uid=qk.value, credentials=credentials)
            ):
                _original_obj = self.data[qk.value]
                _original_unique_keys = self.settings.unique_keys.with_obj(
                    _original_obj
                )
                if allow_missing_keys:
                    searchable_keys = PartitionKeys(
                        pks=[
                            x
                            for x in self.settings.searchable_keys.all
                            if hasattr(_original_obj, x.key)
                        ]
                    )
                    _original_searchable_keys = searchable_keys.with_obj(_original_obj)

                else:
                    _original_searchable_keys = self.settings.searchable_keys.with_obj(
                        _original_obj
                    )

                store_query_key = self.settings.store_key.with_obj(_original_obj)

                # remove old keys
                self._remove_keys(
                    store_key=store_query_key,
                    unique_query_keys=_original_unique_keys,
                    searchable_query_keys=_original_searchable_keys,
                )

                # update the object with new data
                if overwrite:
                    # Overwrite existing object and their values
                    _original_obj = obj
                else:
                    for key, value in obj.to_dict(exclude_empty=True).items():
                        if key == "id":
                            # protected field
                            continue
                        setattr(_original_obj, key, value)

                # update data and keys
                self._set_data_and_keys(
                    store_query_key=store_query_key,
                    unique_query_keys=self.settings.unique_keys.with_obj(_original_obj),
                    searchable_query_keys=self.settings.searchable_keys.with_obj(
                        _original_obj
                    ),
                    # has been updated
                    obj=_original_obj,
                )

                # 🟡 TODO 28: Add locking in this transaction

                return _original_obj
            else:
                raise SyftException(
                    public_message=f"Failed to update obj {obj}, you have no permission"
                )

        except Exception as e:
            raise SyftException.from_exception(e)

    @as_result(SyftException)
    def _get_all_from_store(
        self,
        credentials: SyftVerifyKey,
        qks: QueryKeys,
        order_by: PartitionKey | None = None,
    ) -> list[SyftObject]:
        matches = []
        for qk in qks.all:
            if qk.value in self.data:
                if self.has_permission(
                    ActionObjectREAD(uid=qk.value, credentials=credentials)
                ):
                    matches.append(self.data[qk.value])
        if order_by is not None:
            matches = sorted(matches, key=lambda x: getattr(x, order_by.key, ""))
        return matches

    def create(self, obj: SyftObject) -> SyftObject:
        pass

    @as_result(SyftException)
    def _delete(
        self, credentials: SyftVerifyKey, qk: QueryKey, has_permission: bool = False
    ) -> SyftSuccess:
        try:
            if has_permission or self.has_permission(
                ActionObjectWRITE(uid=qk.value, credentials=credentials)
            ):
                _obj = self.data.pop(qk.value)
                self.permissions.pop(qk.value)
                self.storage_permissions.pop(qk.value)
                self._delete_unique_keys_for(_obj)
                self._delete_search_keys_for(_obj)
                return SyftSuccess(message="Deleted")
            else:
                raise SyftException(
                    public_message=f"Failed to delete with query key {qk}, you have no permission"
                )
        except Exception as e:
            raise SyftException(
                public_message=f"Failed to delete with query key {qk} with error: {e}"
            )

    @as_result(SyftException)
    def _delete_unique_keys_for(self, obj: SyftObject) -> SyftSuccess:
        for _unique_ck in self.unique_cks:
            qk = _unique_ck.with_obj(obj)
            unique_keys = self.unique_keys[qk.key]
            unique_keys.pop(qk.value, None)
            self.unique_keys[qk.key] = unique_keys
        return SyftSuccess(message="Deleted")

    @as_result(SyftException)
    def _delete_search_keys_for(self, obj: SyftObject) -> SyftSuccess:
        for _search_ck in self.searchable_cks:
            qk: QueryKey = _search_ck.with_obj(obj)
            search_keys: defaultdict = self.searchable_keys[qk.key]
            if isinstance(qk.value, list):
                for qk_value in qk.value:
                    search_keys.pop(qk_value, None)
            else:
                search_keys.pop(qk.value, None)
            self.searchable_keys[qk.key] = search_keys
        return SyftSuccess(message="Deleted")

    @as_result(SyftException)
    def _get_keys_index(self, qks: QueryKeys) -> set[Any]:
        try:
            # match AND
            subsets: list = []
            for qk in qks.all:
                subset: set = set()
                pk_key, pk_value = qk.key, qk.value
                if pk_key not in self.unique_keys:
                    raise SyftException(
                        public_message=f"Failed to query index with {qk}"
                    )
                ck_col = self.unique_keys[pk_key]
                if pk_value not in ck_col.keys():
                    # must be at least one in all query keys
                    continue
                store_value = ck_col[pk_value]
                subsets.append({store_value})

            if len(subsets) == 0:
                return set()
            # AND
            subset = subsets.pop()
            for s in subsets:
                subset = subset.intersection(s)

            return subset
        except Exception as e:
            raise SyftException(public_message=f"Failed to query with {qks}. {e}")

    @as_result(SyftException)
    def _find_keys_search(self, qks: QueryKeys) -> set[QueryKey]:
        try:
            # match AND
            subsets = []
            for qk in qks.all:
                subset: set = set()
                pk_key, pk_value = qk.key, qk.value
                if pk_key not in self.searchable_keys:
                    raise SyftException(public_message=f"Failed to search with {qk}")
                ck_col = self.searchable_keys[pk_key]
                if qk.type_list:
                    # 🟡 TODO: change this hacky way to do on to many relationships
                    # this is when you search a QueryKey which is a list of items
                    # at the moment its mostly just a List[UID]
                    # match OR against all keys for this col
                    # the values of the list will be turned into strings in a single key
                    matches = set()
                    for item in pk_value:
                        for col_key in ck_col.keys():
                            if str(item) in col_key:
                                store_values = ck_col[col_key]
                                for value in store_values:
                                    matches.add(value)
                    if len(matches):
                        subsets.append(matches)
                else:
                    # this is the normal path
                    if pk_value not in ck_col.keys():
                        # must be at least one in all query keys
                        subsets.append(set())
                        continue
                    store_values = ck_col[pk_value]
                    subsets.append(set(store_values))

            if len(subsets) == 0:
                return set()
            # AND
            subset = subsets.pop()
            for s in subsets:
                subset = subset.intersection(s)
            return subset
        except Exception as e:
            raise SyftException(public_message=f"Failed to query with {qks}. {e}")

    @as_result(SyftException)
    def _check_partition_keys_unique(
        self, unique_query_keys: QueryKeys
    ) -> UniqueKeyCheck:
        # dont check the store key
        qks = [
            x
            for x in unique_query_keys.all
            if x.partition_key != self.settings.store_key
        ]
        matches = []
        for qk in qks:
            pk_key, pk_value = qk.key, qk.value
            if pk_key not in self.unique_keys:
                raise SyftException(
                    public_message=f"pk_key: {pk_key} not in unique_keys: {self.unique_keys.keys()}"
                )
            ck_col = self.unique_keys[pk_key]
            if pk_value in ck_col:
                matches.append(pk_key)

        if len(matches) == 0:
            return UniqueKeyCheck.EMPTY
        elif len(matches) == len(qks):
            return UniqueKeyCheck.MATCHES

        return UniqueKeyCheck.ERROR

    def _set_data_and_keys(
        self,
        store_query_key: QueryKey,
        unique_query_keys: QueryKeys,
        searchable_query_keys: QueryKeys,
        obj: SyftObject,
    ) -> None:
        uqks = unique_query_keys.all

        for qk in uqks:
            pk_key, pk_value = qk.key, qk.value
            ck_col = self.unique_keys[pk_key]
            ck_col[pk_value] = store_query_key.value
            self.unique_keys[pk_key] = ck_col

        self.unique_keys[store_query_key.key][store_query_key.value] = (
            store_query_key.value
        )

        sqks = searchable_query_keys.all
        for qk in sqks:
            pk_key, pk_value = qk.key, qk.value
            ck_col = self.searchable_keys[pk_key]
            if qk.type_list:
                # coerce the list of objects to strings for a single key
                pk_value = " ".join([str(obj) for obj in pk_value])

            # check if key is present, then add to existing key
            if pk_value in ck_col:
                ck_col[pk_value].append(store_query_key.value)
            else:
                # else create the key with a list
                ck_col[pk_value] = [store_query_key.value]

            self.searchable_keys[pk_key] = ck_col

        self.data[store_query_key.value] = obj

    @as_result(SyftException)
    def _migrate_data(
        self, to_klass: SyftObject, context: AuthedServiceContext, has_permission: bool
    ) -> bool:
        credentials = context.credentials
        has_permission = (credentials == self.root_verify_key) or has_permission
        if has_permission:
            for key, value in self.data.items():
                try:
                    migrated_value = value.migrate_to(to_klass.__version__, context)
                except Exception:
                    raise SyftException(
                        public_message=f"Failed to migrate data to {to_klass} for qk {to_klass.__version__}: {key}"
                    )
                qk = self.settings.store_key.with_obj(key)
                self._update(
                    credentials,
                    qk=qk,
                    obj=migrated_value,
                    has_permission=has_permission,
                    overwrite=True,
                    allow_missing_keys=True,
                ).unwrap()

            return True

        raise SyftException(
            public_message="You don't have permissions to migrate data."
        )<|MERGE_RESOLUTION|>--- conflicted
+++ resolved
@@ -186,11 +186,8 @@
         ck_check = self._check_partition_keys_unique(
             unique_query_keys=unique_query_keys
         ).unwrap()
-<<<<<<< HEAD
-=======
 
         can_write = self.has_permission(write_permission)
->>>>>>> 23910624
 
         if not store_key_exists and ck_check == UniqueKeyCheck.EMPTY:
             # attempt to claim it for writing
@@ -235,14 +232,8 @@
                     uid=uid,
                     server_uid=self.server_uid,
                 )
-<<<<<<< HEAD
-            return obj
-        else:
-            raise SyftException(public_message=f"Permission: {write_permission} denied")
-=======
             )
         return obj
->>>>>>> 23910624
 
     @as_result(SyftException)
     def take_ownership(self, uid: UID, credentials: SyftVerifyKey) -> bool:
