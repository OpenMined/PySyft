# stdlib
from collections.abc import Callable
from typing import Any
from typing import Set  # noqa: UP035

# third party
from pydantic import Field
from pymongo import ASCENDING
from pymongo.collection import Collection as MongoCollection
from typing_extensions import Self

# relative
from ..serde.deserialize import _deserialize
from ..serde.serializable import serializable
from ..serde.serialize import _serialize
from ..server.credentials import SyftVerifyKey
from ..service.action.action_permissions import ActionObjectEXECUTE
from ..service.action.action_permissions import ActionObjectOWNER
from ..service.action.action_permissions import ActionObjectPermission
from ..service.action.action_permissions import ActionObjectREAD
from ..service.action.action_permissions import ActionObjectWRITE
from ..service.action.action_permissions import ActionPermission
from ..service.action.action_permissions import StoragePermission
from ..service.context import AuthedServiceContext
from ..service.response import SyftSuccess
from ..types.errors import SyftException
from ..types.result import as_result
from ..types.syft_object import SYFT_OBJECT_VERSION_1
from ..types.syft_object import StorableObjectType
from ..types.syft_object import SyftBaseObject
from ..types.syft_object import SyftObject
from ..types.transforms import TransformContext
from ..types.transforms import transform
from ..types.transforms import transform_method
from ..types.uid import UID
from .document_store import DocumentStore
from .document_store import PartitionKey
from .document_store import PartitionSettings
from .document_store import QueryKey
from .document_store import QueryKeys
from .document_store import StoreConfig
from .document_store import StorePartition
from .document_store_errors import NotFoundException
from .kv_document_store import KeyValueBackingStore
from .locks import LockingConfig
from .locks import NoLockingConfig
from .mongo_client import MongoClient
from .mongo_client import MongoStoreClientConfig


@serializable()
class MongoDict(SyftBaseObject):
    __canonical_name__ = "MongoDict"
    __version__ = SYFT_OBJECT_VERSION_1

    keys: list[Any]
    values: list[Any]

    @property
    def dict(self) -> dict[Any, Any]:
        return dict(zip(self.keys, self.values))

    @classmethod
    def from_dict(cls, input: dict) -> Self:
        return cls(keys=list(input.keys()), values=list(input.values()))

    def __repr__(self) -> str:
        return self.dict.__repr__()


class MongoBsonObject(StorableObjectType, dict):
    pass


def _repr_debug_(value: Any) -> str:
    if hasattr(value, "_repr_debug_"):
        return value._repr_debug_()
    return repr(value)


def to_mongo(context: TransformContext) -> TransformContext:
    output = {}
    if context.obj:
        unique_keys_dict = context.obj._syft_unique_keys_dict()
        search_keys_dict = context.obj._syft_searchable_keys_dict()
        all_dict = unique_keys_dict
        all_dict.update(search_keys_dict)
        for k in all_dict:
            value = getattr(context.obj, k, "")
            # if the value is a method, store its value
            if callable(value):
                output[k] = value()
            else:
                output[k] = value

        output["__canonical_name__"] = context.obj.__canonical_name__
        output["__version__"] = context.obj.__version__
        output["__blob__"] = _serialize(context.obj, to_bytes=True)
        output["__arepr__"] = _repr_debug_(context.obj)  # a comes first in alphabet

    if context.output and "id" in context.output:
        output["_id"] = context.output["id"]

    context.output = output

    return context


@transform(SyftObject, MongoBsonObject)
def syft_obj_to_mongo() -> list[Callable]:
    return [to_mongo]


@transform_method(MongoBsonObject, SyftObject)
def from_mongo(
    storage_obj: dict, context: TransformContext | None = None
) -> SyftObject:
    return _deserialize(storage_obj["__blob__"], from_bytes=True)


@serializable(attrs=["storage_type"], canonical_name="MongoStorePartition", version=1)
class MongoStorePartition(StorePartition):
    """Mongo StorePartition.

    Attributes:
        storage_type (type[StorableObjectType]): The storage type for objects in the partition.

    Args:
        settings (PartitionSettings): PySyft specific settings, used for partitioning and indexing.
        store_config (MongoStoreConfig): Mongo specific configuration.
    """

    storage_type: type[StorableObjectType] = MongoBsonObject

    @as_result(SyftException)
    def init_store(self) -> bool:
        super().init_store().unwrap()
        client = MongoClient(config=self.store_config.client_config)
        self._collection = client.with_collection(
            collection_settings=self.settings, store_config=self.store_config
        ).unwrap()
        self._permissions = client.with_collection_permissions(
            collection_settings=self.settings, store_config=self.store_config
        ).unwrap()
        self._storage_permissions = client.with_collection_storage_permissions(
            collection_settings=self.settings, store_config=self.store_config
        ).unwrap()
        return self._create_update_index().unwrap()

    # Potentially thread-unsafe methods.
    #
    # CAUTION:
    #       * Don't use self.lock here.
    #       * Do not call the public thread-safe methods here(with locking).
    # These methods are called from the public thread-safe API, and will hang the process.

<<<<<<< HEAD
    def _create_update_index(self) -> Result[Ok, Err]:
        """Create or update mongo database indexes."""
        collection_status = self.collection
        if collection_status.is_err():
            return collection_status
        collection: MongoCollection = collection_status.ok()
=======
    @as_result(SyftException)
    def _create_update_index(self) -> bool:
        """Create or update mongo database indexes"""
        collection: MongoCollection = self.collection.unwrap()
>>>>>>> 04d2d5f8

        def check_index_keys(
            current_keys: list[tuple[str, int]], new_index_keys: list[tuple[str, int]]
        ) -> bool:
            current_keys.sort()
            new_index_keys.sort()
            return current_keys == new_index_keys

        syft_obj = self.settings.object_type

        unique_attrs = getattr(syft_obj, "__attr_unique__", [])
        object_name = syft_obj.__canonical_name__

        new_index_keys = [(attr, ASCENDING) for attr in unique_attrs]

        try:
            current_indexes = collection.index_information()
        except BaseException as e:
            raise SyftException.from_exception(e)
        index_name = f"{object_name}_index_name"

        current_index_keys = current_indexes.get(index_name, None)

        if current_index_keys is not None:
            keys_same = check_index_keys(current_index_keys["key"], new_index_keys)
            if keys_same:
                return True

            # Drop current index, since incompatible with current object
            try:
                collection.drop_index(index_or_name=index_name)
            except Exception:
                raise SyftException(
                    public_message=(
                        f"Failed to drop index for object: {object_name}"
                        f" with index keys: {current_index_keys}"
                    )
                )

        # If no new indexes, then skip index creation
        if len(new_index_keys) == 0:
            return True

        try:
            collection.create_index(new_index_keys, unique=True, name=index_name)
        except Exception:
            raise SyftException(
                public_message=f"Failed to create index for {object_name} with index keys: {new_index_keys}"
            )

        return True

    @property
    @as_result(SyftException)
    def collection(self) -> MongoCollection:
        if not hasattr(self, "_collection"):
            self.init_store().unwrap()
        return self._collection

    @property
    @as_result(SyftException)
    def permissions(self) -> MongoCollection:
        if not hasattr(self, "_permissions"):
            self.init_store().unwrap()
        return self._permissions

    @property
    @as_result(SyftException)
    def storage_permissions(self) -> MongoCollection:
        if not hasattr(self, "_storage_permissions"):
            self.init_store().unwrap()
        return self._storage_permissions

    @as_result(SyftException)
    def set(self, *args: Any, **kwargs: Any) -> SyftObject:
        return self._set(*args, **kwargs).unwrap()

    @as_result(SyftException)
    def _set(
        self,
        credentials: SyftVerifyKey,
        obj: SyftObject,
        add_permissions: list[ActionObjectPermission] | None = None,
        add_storage_permission: bool = True,
        ignore_duplicates: bool = False,
    ) -> SyftObject:
        # TODO: Refactor this function since now it's doing both set and
        # update at the same time
        write_permission = ActionObjectWRITE(uid=obj.id, credentials=credentials)
        can_write: bool = self.has_permission(write_permission)

        store_query_key: QueryKey = self.settings.store_key.with_obj(obj)
        collection: MongoCollection = self.collection.unwrap()

        store_key_exists = (
            collection.find_one(store_query_key.as_dict_mongo) is not None
        )
        if (not store_key_exists) and (not self.item_keys_exist(obj, collection)):
            # attempt to claim ownership for writing
            can_write = self.take_ownership(
                uid=obj.id, credentials=credentials
            ).unwrap()
        elif not ignore_duplicates:
            unique_query_keys: QueryKeys = self.settings.unique_keys.with_obj(obj)
            keys = ", ".join(f"`{key.key}`" for key in unique_query_keys.all)
            raise SyftException(
                public_message=f"Duplication Key Error for {obj}.\nThe fields that should be unique are {keys}."
            )
        else:
            # we are not throwing an error, because we are ignoring duplicates
            # we are also not writing though
            return obj

        if not can_write:
            raise SyftException(
                public_message=f"No permission to write object with id {obj.id}"
            )

        storage_obj = obj.to(self.storage_type)

        collection.insert_one(storage_obj)

        # adding permissions
        read_permission = ActionObjectPermission(
            uid=obj.id,
            credentials=credentials,
            permission=ActionPermission.READ,
        )
        self.add_permission(read_permission)

        if add_permissions is not None:
            self.add_permissions(add_permissions)

        if add_storage_permission:
            self.add_storage_permission(
                StoragePermission(
                    uid=obj.id,
                    server_uid=self.server_uid,
                )
            )

        return obj

    def item_keys_exist(self, obj: SyftObject, collection: MongoCollection) -> bool:
        qks: QueryKeys = self.settings.unique_keys.with_obj(obj)
        query = {"$or": [{k: v} for k, v in qks.as_dict_mongo.items()]}
        res = collection.find_one(query)
        return res is not None

    @as_result(SyftException)
    def _update(
        self,
        credentials: SyftVerifyKey,
        qk: QueryKey,
        obj: SyftObject,
        has_permission: bool = False,
        overwrite: bool = False,
        allow_missing_keys: bool = False,
    ) -> SyftObject:
        collection: MongoCollection = self.collection.unwrap()

        # TODO: optimize the update. The ID should not be overwritten,
        # but the qk doesn't necessarily have to include the `id` field either.

        prev_obj = self._get_all_from_store(credentials, QueryKeys(qks=[qk])).unwrap()
        if len(prev_obj) == 0:
            raise SyftException(
                public_message=f"Failed to update missing values for query key: {qk} for type {type(obj)}"
            )

        prev_obj = prev_obj[0]
        if has_permission or self.has_permission(
            ActionObjectWRITE(uid=prev_obj.id, credentials=credentials)
        ):
            for key, value in obj.to_dict(exclude_empty=True).items():
                # we don't want to overwrite Mongo's "id_" or Syft's "id" on update
                if key == "id":
                    # protected field
                    continue

                # Overwrite the value if the key is already present
                setattr(prev_obj, key, value)

            # Create the Mongo object
            storage_obj = prev_obj.to(self.storage_type)

            try:
                collection.update_one(
                    filter=qk.as_dict_mongo, update={"$set": storage_obj}
                )
            except Exception:
                raise SyftException(f"Failed to update obj: {obj} with qk: {qk}")

            return prev_obj
        else:
            raise SyftException(f"Failed to update obj {obj}, you have no permission")

    @as_result(SyftException)
    def _find_index_or_search_keys(
        self,
        credentials: SyftVerifyKey,
        index_qks: QueryKeys,
        search_qks: QueryKeys,
        order_by: PartitionKey | None = None,
    ) -> list[SyftObject]:
        # TODO: pass index as hint to find method
        qks = QueryKeys(qks=(list(index_qks.all) + list(search_qks.all)))
        return self._get_all_from_store(
            credentials=credentials, qks=qks, order_by=order_by
        ).unwrap()

    @property
    def data(self) -> dict:
        values: list = self._all(credentials=None, has_permission=True).unwrap()
        return {v.id: v for v in values}

    @as_result(SyftException)
    def _get(
        self,
        uid: UID,
        credentials: SyftVerifyKey,
        has_permission: bool | None = False,
    ) -> SyftObject:
        qks = QueryKeys.from_dict({"id": uid})
        res = self._get_all_from_store(
            credentials, qks, order_by=None, has_permission=has_permission
        ).unwrap()
        if len(res) == 0:
            raise NotFoundException
        else:
            return res[0]

    @as_result(SyftException)
    def _get_all_from_store(
        self,
        credentials: SyftVerifyKey,
        qks: QueryKeys,
        order_by: PartitionKey | None = None,
        has_permission: bool | None = False,
    ) -> list[SyftObject]:
        collection = self.collection.unwrap()

        if order_by is not None:
            storage_objs = collection.find(filter=qks.as_dict_mongo).sort(order_by.key)
        else:
            _default_key = "_id"
            storage_objs = collection.find(filter=qks.as_dict_mongo).sort(_default_key)

        syft_objs = []
        for storage_obj in storage_objs:
            obj = self.storage_type(storage_obj)
            transform_context = TransformContext(output={}, obj=obj)

            syft_obj = obj.to(self.settings.object_type, transform_context)
            if has_permission or self.has_permission(
                ActionObjectREAD(uid=syft_obj.id, credentials=credentials)
            ):
                syft_objs.append(syft_obj)

        return syft_objs

    @as_result(SyftException)
    def _delete(
        self, credentials: SyftVerifyKey, qk: QueryKey, has_permission: bool = False
    ) -> SyftSuccess:
        if not (
            has_permission
            or self.has_permission(
                ActionObjectWRITE(uid=qk.value, credentials=credentials)
            )
        ):
            raise SyftException(
                public_message=f"You don't have permission to delete object with qk: {qk}"
            )

        collection = self.collection.unwrap()
        collection_permissions: MongoCollection = self.permissions.unwrap()

        qks = QueryKeys(qks=qk)
        # delete the object
        result = collection.delete_one(filter=qks.as_dict_mongo)
        # delete the object's permission
        result_permission = collection_permissions.delete_one(filter=qks.as_dict_mongo)
        if result.deleted_count == 1 and result_permission.deleted_count == 1:
            return SyftSuccess(message="Object and its permission are deleted")
        elif result.deleted_count == 0:
            raise SyftException(public_message=f"Failed to delete object with qk: {qk}")
        else:
            raise SyftException(
                public_message=f"Object with qk: {qk} was deleted, but failed to delete its corresponding permission"
            )

    def has_permission(self, permission: ActionObjectPermission) -> bool:
        """Check if the permission is inside the permission collection."""
        collection_permissions_status = self.permissions
        if collection_permissions_status.is_err():
            return False
        collection_permissions: MongoCollection = collection_permissions_status.ok()

        permissions: dict | None = collection_permissions.find_one(
            {"_id": permission.uid}
        )

        if permissions is None:
            return False

        if (
            permission.credentials
            and self.root_verify_key.verify == permission.credentials.verify
        ):
            return True

        if (
            permission.credentials
            and self.has_admin_permissions is not None
            and self.has_admin_permissions(permission.credentials)
        ):
            return True

        if permission.permission_string in permissions["permissions"]:
            return True

        # check ALL_READ permission
        if (
            permission.permission == ActionPermission.READ
            and ActionObjectPermission(
                permission.uid, ActionPermission.ALL_READ
            ).permission_string
            in permissions["permissions"]
        ):
            return True

        return False

    @as_result(SyftException)
    def _get_permissions_for_uid(self, uid: UID) -> Set[str]:  # noqa: UP006
        collection_permissions = self.permissions.unwrap()
        permissions: dict | None = collection_permissions.find_one({"_id": uid})
        if permissions is None:
            raise SyftException(
                public_message=f"Permissions for object with UID {uid} not found!"
            )
        return set(permissions["permissions"])

    @as_result(SyftException)
    def get_all_permissions(self) -> dict[UID, Set[str]]:  # noqa: UP006
        # Returns a dictionary of all permissions {object_uid: {*permissions}}
        collection_permissions: MongoCollection = self.permissions.unwrap()
        permissions = collection_permissions.find({})
        permissions_dict = {}
        for permission in permissions:
            permissions_dict[permission["_id"]] = permission["permissions"]
        return permissions_dict

    def add_permission(self, permission: ActionObjectPermission) -> None:
        collection_permissions = self.permissions.unwrap()

        # find the permissions for the given permission.uid
        # e.g. permissions = {"_id": "7b88fdef6bff42a8991d294c3d66f757",
        #                      "permissions": set(["permission_str_1", "permission_str_2"]}}
        permissions: dict | None = collection_permissions.find_one(
            {"_id": permission.uid}
        )
        if permissions is None:
            # Permission doesn't exist, add a new one
            collection_permissions.insert_one(
                {
                    "_id": permission.uid,
                    "permissions": {permission.permission_string},
                }
            )
        else:
            # update the permissions with the new permission string
            permission_strings: set = permissions["permissions"]
            permission_strings.add(permission.permission_string)
            collection_permissions.update_one(
                {"_id": permission.uid}, {"$set": {"permissions": permission_strings}}
            )

    def add_permissions(self, permissions: list[ActionObjectPermission]) -> None:
        for permission in permissions:
            self.add_permission(permission)

    def remove_permission(self, permission: ActionObjectPermission) -> None:
        collection_permissions = self.permissions.unwrap()
        permissions: dict | None = collection_permissions.find_one(
            {"_id": permission.uid}
        )
        if permissions is None:
            raise SyftException(
                public_message=f"permission with UID {permission.uid} not found!"
            )
        permissions_strings: set = permissions["permissions"]
        if permission.permission_string in permissions_strings:
            permissions_strings.remove(permission.permission_string)
            if len(permissions_strings) > 0:
                collection_permissions.update_one(
                    {"_id": permission.uid},
                    {"$set": {"permissions": permissions_strings}},
                )
            else:
                collection_permissions.delete_one({"_id": permission.uid})
        else:
            raise SyftException(
                public_message=f"the permission {permission.permission_string} does not exist!"
            )

    def add_storage_permission(self, storage_permission: StoragePermission) -> None:
        storage_permissions_collection: MongoCollection = (
            self.storage_permissions.unwrap()
        )
        storage_permissions: dict | None = storage_permissions_collection.find_one(
            {"_id": storage_permission.uid}
        )
        if storage_permissions is None:
            # Permission doesn't exist, add a new one
            storage_permissions_collection.insert_one(
                {
                    "_id": storage_permission.uid,
                    "server_uids": {storage_permission.server_uid},
                }
            )
        else:
            # update the permissions with the new permission string
            server_uids: set = storage_permissions["server_uids"]
            server_uids.add(storage_permission.server_uid)
            storage_permissions_collection.update_one(
                {"_id": storage_permission.uid},
                {"$set": {"server_uids": server_uids}},
            )

    def add_storage_permissions(self, permissions: list[StoragePermission]) -> None:
        for permission in permissions:
            self.add_storage_permission(permission)

    def has_storage_permission(self, permission: StoragePermission) -> bool:  # type: ignore
<<<<<<< HEAD
        """Check if the storage_permission is inside the storage_permission collection."""
        storage_permissions_or_err = self.storage_permissions
        if storage_permissions_or_err.is_err():
            return storage_permissions_or_err
=======
        """Check if the storage_permission is inside the storage_permission collection"""
>>>>>>> 04d2d5f8
        storage_permissions_collection: MongoCollection = (
            self.storage_permissions.unwrap()
        )
        storage_permissions: dict | None = storage_permissions_collection.find_one(
            {"_id": permission.uid}
        )
        if storage_permissions is None or "server_uids" not in storage_permissions:
            return False
        return permission.server_uid in storage_permissions["server_uids"]

    def remove_storage_permission(self, storage_permission: StoragePermission) -> None:
        storage_permissions_collection = self.storage_permissions.unwrap()
        storage_permissions: dict | None = storage_permissions_collection.find_one(
            {"_id": storage_permission.uid}
        )
        if storage_permissions is None:
            raise SyftException(
                public_message=f"storage permission with UID {storage_permission.uid} not found!"
            )
        server_uids: set = storage_permissions["server_uids"]
        if storage_permission.server_uid in server_uids:
            server_uids.remove(storage_permission.server_uid)
            storage_permissions_collection.update_one(
                {"_id": storage_permission.uid},
                {"$set": {"server_uids": server_uids}},
            )
        else:
            raise SyftException(
                public_message=(
                    f"the server_uid {storage_permission.server_uid} does not exist in the storage permission!"
                )
            )

    def _get_storage_permissions_for_uid(self, uid: UID) -> Set[UID]:  # noqa: UP006
        storage_permissions_collection: MongoCollection = (
            self.storage_permissions.unwrap()
        )
        storage_permissions: dict | None = storage_permissions_collection.find_one(
            {"_id": uid}
        )
        if storage_permissions is None:
            raise SyftException(
                public_message=f"Storage permissions for object with UID {uid} not found!"
            )
        return set(storage_permissions["server_uids"])

    @as_result(SyftException)
    def get_all_storage_permissions(
        self,
    ) -> dict[UID, Set[UID]]:  # noqa: UP006
        # Returns a dictionary of all storage permissions {object_uid: {*server_uids}}
        storage_permissions_collection: MongoCollection = (
            self.storage_permissions.unwrap()
        )
        storage_permissions = storage_permissions_collection.find({})
        storage_permissions_dict = {}
        for storage_permission in storage_permissions:
            storage_permissions_dict[storage_permission["_id"]] = storage_permission[
                "server_uids"
            ]
        return storage_permissions_dict

    @as_result(SyftException)
    def take_ownership(self, uid: UID, credentials: SyftVerifyKey) -> bool:
        collection_permissions: MongoCollection = self.permissions.unwrap()
        collection: MongoCollection = self.collection.unwrap()
        data: list[UID] | None = collection.find_one({"_id": uid})
        permissions: list[UID] | None = collection_permissions.find_one({"_id": uid})

        if permissions is not None or data is not None:
            raise SyftException(public_message=f"UID: {uid} already owned.")

        # first person using this UID can claim ownership
        self.add_permissions(
            [
                ActionObjectOWNER(uid=uid, credentials=credentials),
                ActionObjectWRITE(uid=uid, credentials=credentials),
                ActionObjectREAD(uid=uid, credentials=credentials),
                ActionObjectEXECUTE(uid=uid, credentials=credentials),
            ]
        )

        return True

    @as_result(SyftException)
    def _all(
        self,
        credentials: SyftVerifyKey,
        order_by: PartitionKey | None = None,
        has_permission: bool | None = False,
    ) -> list[SyftObject]:
        qks = QueryKeys(qks=())
        return self._get_all_from_store(
            credentials=credentials,
            qks=qks,
            order_by=order_by,
            has_permission=has_permission,
        ).unwrap()

    def __len__(self) -> int:
        collection_status = self.collection
        if collection_status.is_err():
            return 0
        collection: MongoCollection = collection_status.ok()
        return collection.count_documents(filter={})

    @as_result(SyftException)
    def _migrate_data(
        self, to_klass: SyftObject, context: AuthedServiceContext, has_permission: bool
    ) -> bool:
        credentials = context.credentials
        has_permission = (credentials == self.root_verify_key) or has_permission
        collection: MongoCollection = self.collection.unwrap()

        if has_permission:
            storage_objs = collection.find({})
            for storage_obj in storage_objs:
                obj = self.storage_type(storage_obj)
                transform_context = TransformContext(output={}, obj=obj)
                value = obj.to(self.settings.object_type, transform_context)
                key = obj.get("_id")
                try:
                    migrated_value = value.migrate_to(to_klass.__version__, context)
                except Exception:
                    raise SyftException(
                        public_message=f"Failed to migrate data to {to_klass} for qk: {key}"
                    )
                qk = self.settings.store_key.with_obj(key)
                self._update(
                    credentials,
                    qk=qk,
                    obj=migrated_value,
                    has_permission=has_permission,
                ).unwrap()
            return True
        raise SyftException(
            public_message="You don't have permissions to migrate data."
        )


@serializable(canonical_name="MongoDocumentStore", version=1)
class MongoDocumentStore(DocumentStore):
    """Mongo Document Store."""

    partition_type = MongoStorePartition


@serializable(
    attrs=["index_name", "settings", "store_config"],
    canonical_name="MongoBackingStore",
    version=1,
)
class MongoBackingStore(KeyValueBackingStore):
    """
    Core logic for the MongoDB key-value store.

    Args:
        index_name (str): Index name (can be either 'data' or 'permissions').
        settings (PartitionSettings): Syft specific settings.
        store_config (StoreConfig): Connection configuration.
        ddtype (type | None): Optional and should be None. Used to make a consistent interface with SQLiteBackingStore.
    """

    def __init__(
        self,
        index_name: str,
        settings: PartitionSettings,
        store_config: StoreConfig,
        ddtype: type | None = None,
    ) -> None:
        self.index_name = index_name
        self.settings = settings
        self.store_config = store_config
        self.client: MongoClient
        self.ddtype = ddtype
        self.init_client()

    @as_result(SyftException)
    def init_client(self) -> None:
        self.client = MongoClient(config=self.store_config.client_config)
        self._collection: MongoCollection = self.client.with_collection(
            collection_settings=self.settings,
            store_config=self.store_config,
            collection_name=f"{self.settings.name}_{self.index_name}",
        ).unwrap()

    @property
    @as_result(SyftException)
    def collection(self) -> MongoCollection:
        if not hasattr(self, "_collection"):
            self.init_client().unwrap()
        return self._collection

    def _exist(self, key: UID) -> bool:
        collection: MongoCollection = self.collection.unwrap()
        result: dict | None = collection.find_one({"_id": key})
        if result is not None:
            return True
        return False

    def _set(self, key: UID, value: Any) -> None:
        if self._exist(key):
            self._update(key, value)
        else:
            collection: MongoCollection = self.collection.unwrap()
            try:
                bson_data = {
                    "_id": key,
                    f"{key}": _serialize(value, to_bytes=True),
                    "_repr_debug_": _repr_debug_(value),
                }
                collection.insert_one(bson_data)
            except Exception:
                raise SyftException(public_message="Cannot insert data.")

    def _update(self, key: UID, value: Any) -> None:
        collection: MongoCollection = self.collection.unwrap()
        try:
            collection.update_one(
                {"_id": key},
                {
                    "$set": {
                        f"{key}": _serialize(value, to_bytes=True),
                        "_repr_debug_": _repr_debug_(value),
                    }
                },
            )
        except Exception as e:
            raise SyftException(
                public_message=f"Failed to update obj: {key} with value: {value}. Error: {e}"
            )

    def __setitem__(self, key: Any, value: Any) -> None:
        self._set(key, value)

    def _get(self, key: UID) -> Any:
        collection: MongoCollection = self.collection.unwrap()
        result: dict | None = collection.find_one({"_id": key})
        if result is not None:
            return _deserialize(result[f"{key}"], from_bytes=True)
        else:
            raise KeyError(f"{key} does not exist")

    def __getitem__(self, key: Any) -> Self:
        try:
            return self._get(key)
        except KeyError as e:
            if self.ddtype is not None:
                return self.ddtype()
            raise e

    def _len(self) -> int:
        collection: MongoCollection = self.collection.unwrap()
        return collection.count_documents(filter={})

    def __len__(self) -> int:
        return self._len()

    def _delete(self, key: UID) -> SyftSuccess:
        collection: MongoCollection = self.collection.unwrap()
        result = collection.delete_one({"_id": key})
        if result.deleted_count != 1:
            raise SyftException(public_message=f"{key} does not exist")
        return SyftSuccess(message="Deleted")

    def __delitem__(self, key: str) -> None:
        self._delete(key)

    def _delete_all(self) -> None:
        collection: MongoCollection = self.collection.unwrap()
        collection.delete_many({})

    def clear(self) -> None:
        self._delete_all()

    def _get_all(self) -> Any:
        collection_status = self.collection
        if collection_status.is_err():
            return collection_status
        collection: MongoCollection = collection_status.ok()
        result = collection.find()
        keys, values = [], []
        for row in result:
            keys.append(row["_id"])
            values.append(_deserialize(row[f"{row['_id']}"], from_bytes=True))
        return dict(zip(keys, values))

    def keys(self) -> Any:
        return self._get_all().keys()

    def values(self) -> Any:
        return self._get_all().values()

    def items(self) -> Any:
        return self._get_all().items()

    def pop(self, key: Any) -> Self:
        value = self._get(key)
        self._delete(key)
        return value

    def __contains__(self, key: Any) -> bool:
        return self._exist(key)

    def __iter__(self) -> Any:
        return iter(self.keys())

    def __repr__(self) -> str:
        return repr(self._get_all())

    def copy(self) -> Self:
        # 🟡 TODO
        raise NotImplementedError

    def update(self, *args: Any, **kwargs: Any) -> None:
        """
        Inserts the specified items to the dictionary.
        """
        # 🟡 TODO
        raise NotImplementedError

    def __del__(self) -> None:
        """
        Close the mongo client connection:
            - Cleanup client resources and disconnect from MongoDB
            - End all server sessions created by this client
            - Close all sockets in the connection pools and stop the monitor threads
        """
        self.client.close()


@serializable()
class MongoStoreConfig(StoreConfig):
    __canonical_name__ = "MongoStoreConfig"
    """Mongo Store configuration.

    Args:
        client_config (MongoStoreClientConfig): Mongo connection details: hostname, port, user, password etc.
        store_type (Type[DocumentStore]): The type of the DocumentStore. Default: MongoDocumentStore.
        db_name (str): Database name.
        locking_config (LockingConfig): The config used for store locking. Available options:
            * NoLockingConfig: no locking, ideal for single-thread stores.
            * ThreadingLockingConfig: threading-based locking, ideal for same-process in-memory stores.
            Defaults to NoLockingConfig.
    """

    client_config: MongoStoreClientConfig
    store_type: type[DocumentStore] = MongoDocumentStore
    db_name: str = "app"
    backing_store: type[KeyValueBackingStore] = MongoBackingStore
    # TODO: should use a distributed lock, with RedisLockingConfig
    locking_config: LockingConfig = Field(default_factory=NoLockingConfig)<|MERGE_RESOLUTION|>--- conflicted
+++ resolved
@@ -154,19 +154,10 @@
     #       * Do not call the public thread-safe methods here(with locking).
     # These methods are called from the public thread-safe API, and will hang the process.
 
-<<<<<<< HEAD
-    def _create_update_index(self) -> Result[Ok, Err]:
-        """Create or update mongo database indexes."""
-        collection_status = self.collection
-        if collection_status.is_err():
-            return collection_status
-        collection: MongoCollection = collection_status.ok()
-=======
     @as_result(SyftException)
     def _create_update_index(self) -> bool:
         """Create or update mongo database indexes"""
         collection: MongoCollection = self.collection.unwrap()
->>>>>>> 04d2d5f8
 
         def check_index_keys(
             current_keys: list[tuple[str, int]], new_index_keys: list[tuple[str, int]]
@@ -603,14 +594,7 @@
             self.add_storage_permission(permission)
 
     def has_storage_permission(self, permission: StoragePermission) -> bool:  # type: ignore
-<<<<<<< HEAD
-        """Check if the storage_permission is inside the storage_permission collection."""
-        storage_permissions_or_err = self.storage_permissions
-        if storage_permissions_or_err.is_err():
-            return storage_permissions_or_err
-=======
         """Check if the storage_permission is inside the storage_permission collection"""
->>>>>>> 04d2d5f8
         storage_permissions_collection: MongoCollection = (
             self.storage_permissions.unwrap()
         )
