--- conflicted
+++ resolved
@@ -43,83 +43,7 @@
         if not user_key:
             _user_key = SigningKey.generate()
         else:
-<<<<<<< HEAD
-            metadata = self.conn._get_metadata()  # type: ignore
-            if not user_key:
-                _user_key = SigningKey.generate()
-            else:
-                _user_key = user_key
-
-        (
-            spec_location,
-            name,
-            client_id,
-        ) = self.client_type.deserialize_client_metadata_from_node(metadata=metadata)
-
-        # Create a new Solo Route using the selected connection type
-        route = SoloRoute(destination=spec_location, connection=self.conn)
-
-        location_args = self.__route_client_location(
-            client_type=self.client_type, location=spec_location
-        )
-
-        self.proxy_address: Optional[Address] = None
-
-        # Create a new client using the selected client type
-        super().__init__(
-            network=location_args[NetworkClient],
-            domain=location_args[DomainClient],
-            device=location_args[DeviceClient],
-            vm=location_args[VirtualMachineClient],
-            name=name,
-            routes=[route],
-            signing_key=_user_key,
-        )
-
-        self.groups = GroupRequestAPI(send=self.__perform_grid_request)
-        self.users = UserRequestAPI(send=self.__perform_grid_request)
-        self.roles = RoleRequestAPI(send=self.__perform_grid_request)
-        self.workers = WorkerRequestAPI(
-            send=self.__perform_grid_request, domain_client=self
-        )
-        self.association_requests = AssociationRequestAPI(
-            send=self.__perform_grid_request
-        )
-        self.datasets = DatasetRequestAPI(
-            send=self.__perform_grid_request, conn=self.conn, client=self
-        )
-
-    def load(
-        self, obj_ptr: Type[Pointer], address: Address, pointable: bool = False
-    ) -> None:
-        content = {
-            RequestAPIFields.ADDRESS: serialize(address)  # type: ignore
-            .SerializeToString()
-            .decode(PyGridClientEnums.ENCODING),
-            RequestAPIFields.UID: str(obj_ptr.id_at_location.value),
-            RequestAPIFields.POINTABLE: pointable,
-        }
-        self.__perform_grid_request(grid_msg=LoadObjectMessage, content=content)
-
-    def setup(self, *, domain_name: Optional[str], **kwargs: Any) -> Any:
-
-        if domain_name is None:
-            domain_name = names.get_full_name() + "'s Domain"
-            logging.info(
-                "No Domain Name provided... picking randomly as: " + domain_name
-            )
-
-        if "token" not in kwargs.keys():
-            kwargs["token"] = INSECURE_PYGRID_TOKEN
-            logging.info(
-                "No token provided... trying PyGrid Default (THIS IS NOT SAFE!!!): "
-                + kwargs["token"]
-            )
-
-        kwargs["domain_name"] = domain_name
-=======
             _user_key = user_key
->>>>>>> cdbd9a13
 
     # Check node client type based on metadata response
     client_type: Union[Type[DomainClient], Type[NetworkClient]]
