--- conflicted
+++ resolved
@@ -1326,44 +1326,13 @@
                     message=f"""Invalid parameter: `{key}`. Valid Parameters: {list(signature.parameters)}"""
                 )
             param = signature.parameters[key]
-<<<<<<< HEAD
-            t = (
-                index_syft_by_module_name(param.annotation)
-                if isinstance(param.annotation, str)
-                else param.annotation
-            )
-            # 🟡 TODO 21: make this work for weird string type situations
-            # happens when from __future__ import annotations in a class file
-
-            msg = None
-            try:
-                if t is not inspect.Parameter.empty:
-                    if isinstance(t, _GenericAlias) and type(None) in t.__args__:
-                        success = False
-                        for v in t.__args__:
-                            if issubclass(v, EmailStr):
-                                v = str
-                            try:
-                                check_type(value, v)  # raises Exception
-                                success = True
-                                break  # only need one to match
-                            except Exception:  # nosec
-                                pass
-                        if not success:
-                            raise TypeError()
-                    else:
-                        check_type(value, t)  # raises Exception
-            except TypeError:
-                _type_str = getattr(t, "__name__", str(t))
-                msg = f"`{key}` must be of type `{_type_str}` not `{type(value).__name__}`"
-=======
+
             if isinstance(param.annotation, str):
                 # 🟡 TODO 21: make this work for weird string type situations
                 # happens when from __future__ import annotations in a class file
                 t = index_syft_by_module_name(param.annotation)
             else:
                 t = param.annotation
->>>>>>> a4841a3b
 
             if t is not inspect.Parameter.empty:
                 try:
