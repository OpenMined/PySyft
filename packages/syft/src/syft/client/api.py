--- conflicted
+++ resolved
@@ -247,11 +247,7 @@
         return self.cached_deseralized_message
 
     @property
-<<<<<<< HEAD
     def is_valid(self) -> bool:
-=======
-    def is_valid(self) -> SyftSuccess | SyftError:
->>>>>>> 8622e419
         try:
             _ = self.credentials.verify_key.verify(
                 self.serialized_message, self.signature
