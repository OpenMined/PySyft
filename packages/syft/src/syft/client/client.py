--- conflicted
+++ resolved
@@ -340,29 +340,27 @@
     __canonical_name__ = "VeilidConnection"
     __version__ = SYFT_OBJECT_VERSION_1
 
-    vld_forward_proxy: Optional[GridURL]
-    vld_reverse_proxy: Optional[GridURL]
+    vld_forward_proxy: GridURL = GridURL.from_url(VEILID_SERVICE_URL)
+    vld_reverse_proxy: GridURL = GridURL.from_url(VEILID_SYFT_PROXY_URL)
     dht_key: str
     proxy_target_uid: Optional[UID]
     routes: Type[Routes] = Routes
     session_cache: Optional[Session]
 
-    @pydantic.validator("vld_forward_proxy", pre=True, always=True)
+    @field_validator("vld_forward_proxy", mode="before")
     def make_forward_proxy_url(cls, v: Union[GridURL, str]) -> GridURL:
-        if v is None:
-            forward_proxy_url = GridURL.from_url(VEILID_SERVICE_URL)
-        else:
-            forward_proxy_url = GridURL.from_url(v)
-        return forward_proxy_url
+        if isinstance(v, str):
+            return GridURL.from_url(v)
+        else:
+            return v
 
     # TODO: Remove this once when we remove reverse proxy in Veilid Connection
-    @pydantic.validator("vld_reverse_proxy", pre=True, always=True)
+    @field_validator("vld_reverse_proxy", mode="before")
     def make_reverse_proxy_url(cls, v: Union[GridURL, str]) -> GridURL:
-        if v is None:
-            reverse_proxy_url = GridURL.from_url(VEILID_SYFT_PROXY_URL)
-        else:
-            reverse_proxy_url = GridURL.from_url(v)
-        return reverse_proxy_url
+        if isinstance(v, str):
+            return GridURL.from_url(v)
+        else:
+            return v
 
     def with_proxy(self, proxy_target_uid: UID) -> Self:
         raise NotImplementedError("VeilidConnection does not support with_proxy")
@@ -874,15 +872,17 @@
             # relative
             from ..service.network.routes import connection_to_route
 
-<<<<<<< HEAD
             self_node_route = connection_to_route(self.connection)
             remote_node_route = connection_to_route(client.connection)
+            if client.metadata is None:
+                return SyftError(f"client {client}'s metadata is None!")
 
             result = self.api.services.network.exchange_credentials_with(
                 self_node_route=self_node_route,
                 remote_node_route=remote_node_route,
                 remote_node_verify_key=client.metadata.to(NodeMetadataV3).verify_key,
             )
+
         elif protocol == SyftProtocol.VEILID:
             # relative
             from ..service.network.routes import connection_to_route
@@ -894,17 +894,6 @@
             )
         else:
             raise ValueError(f"Protocol {protocol} not supported")
-=======
-        self_node_route = connection_to_route(self.connection)
-        remote_node_route = connection_to_route(client.connection)
-        if client.metadata is None:
-            return SyftError(f"client {client}'s metadata is None!")
-        result = self.api.services.network.exchange_credentials_with(
-            self_node_route=self_node_route,
-            remote_node_route=remote_node_route,
-            remote_node_verify_key=client.metadata.to(NodeMetadataV3).verify_key,
-        )
->>>>>>> ce4ac435
 
         return result
 
@@ -1230,8 +1219,7 @@
     vld_reverse_proxy: Optional[Union[str, GridURL]] = None,
     dht_key: Optional[str] = None,
     verbose: bool = True,
-<<<<<<< HEAD
-):
+) -> SyftClient:
     _client = connect(
         url=url,
         node=node,
@@ -1240,10 +1228,6 @@
         vld_reverse_proxy=vld_reverse_proxy,
         dht_key=dht_key,
     )
-=======
-) -> SyftClient:
-    _client = connect(url=url, node=node, port=port)
->>>>>>> ce4ac435
 
     if isinstance(_client, SyftError):
         return _client
