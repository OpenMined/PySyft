# future
from __future__ import annotations

# stdlib
from enum import Enum
import hashlib
import json
from typing import Any
from typing import Dict
from typing import Optional
from typing import TYPE_CHECKING
from typing import Type
from typing import Union
from typing import cast

# third party
import pydantic
import requests
from requests import Response
from requests import Session
from requests.adapters import HTTPAdapter
from requests.packages.urllib3.util.retry import Retry
from tqdm import tqdm
from typing_extensions import Self

# relative
from .. import __version__
from ..abstract_node import AbstractNode
from ..img.base64 import base64read
from ..node.credentials import SyftSigningKey
from ..node.credentials import SyftVerifyKey
from ..node.credentials import UserLoginCredentials
from ..serde.deserialize import _deserialize
from ..serde.serializable import serializable
from ..serde.serialize import _serialize
from ..service.context import NodeServiceContext
from ..service.dataset.dataset import CreateDataset
from ..service.metadata.node_metadata import NodeMetadata
from ..service.metadata.node_metadata import NodeMetadataJSON
from ..service.response import SyftError
from ..service.response import SyftSuccess
from ..service.user.user import UserCreate
from ..service.user.user import UserPrivateKey
from ..service.user.user_roles import ServiceRole
from ..service.user.user_service import UserService
from ..types.grid_url import GridURL
from ..types.syft_object import SYFT_OBJECT_VERSION_1
from ..types.uid import UID
from ..util.fonts import fonts_css
from ..util.logger import debug
from ..util.telemetry import instrument
from ..util.util import thread_ident
from ..util.util import verify_tls
from .api import APIModule
from .api import APIRegistry
from .api import SignedSyftAPICall
from .api import SyftAPI
from .api import SyftAPICall
from .connection import NodeConnection

# use to enable mitm proxy
# from syft.grid.connections.http_connection import HTTPConnection
# HTTPConnection.proxies = {"http": "http://127.0.0.1:8080"}

if TYPE_CHECKING:
    # relative
    from ..service.project.project import Project


def upgrade_tls(url: GridURL, response: Response) -> GridURL:
    try:
        if response.url.startswith("https://") and url.protocol == "http":
            # we got redirected to https
            https_url = GridURL.from_url(response.url).with_path("")
            debug(f"GridURL Upgraded to HTTPS. {https_url}")
            return https_url
    except Exception as e:
        print(f"Failed to upgrade to HTTPS. {e}")
    return url


API_PATH = "/api/v2"
DEFAULT_PYGRID_PORT = 80
DEFAULT_PYGRID_ADDRESS = f"http://localhost:{DEFAULT_PYGRID_PORT}"


class Routes(Enum):
    ROUTE_METADATA = f"{API_PATH}/metadata"
    ROUTE_API = f"{API_PATH}/api"
    ROUTE_LOGIN = f"{API_PATH}/login"
    ROUTE_REGISTER = f"{API_PATH}/register"
    ROUTE_API_CALL = f"{API_PATH}/api_call"


@serializable(attrs=["proxy_target_uid", "url"])
class HTTPConnection(NodeConnection):
    __canonical_name__ = "HTTPConnection"
    __version__ = SYFT_OBJECT_VERSION_1

    proxy_target_uid: Optional[UID]
    url: GridURL
    routes: Type[Routes] = Routes
    session_cache: Optional[Session]

    @pydantic.validator("url", pre=True, always=True)
    def make_url(cls, v: Union[GridURL, str]) -> GridURL:
        return GridURL.from_url(v).as_container_host()

    def with_proxy(self, proxy_target_uid: UID) -> Self:
        return HTTPConnection(url=self.url, proxy_target_uid=proxy_target_uid)

    def get_cache_key(self) -> str:
        return str(self.url)

    @property
    def api_url(self) -> GridURL:
        return self.url.with_path(self.routes.ROUTE_API_CALL.value)

    @property
    def session(self) -> Session:
        if self.session_cache is None:
            session = requests.Session()
            retry = Retry(total=3, backoff_factor=0.5)
            adapter = HTTPAdapter(max_retries=retry)
            session.mount("http://", adapter)
            session.mount("https://", adapter)
            self.session_cache = session
        return self.session_cache

    def _make_get(self, path: str, params: Optional[Dict] = None) -> bytes:
        url = self.url.with_path(path)
        response = self.session.get(
            str(url), verify=verify_tls(), proxies={}, params=params
        )
        if response.status_code != 200:
            raise requests.ConnectionError(
                f"Failed to fetch {url}. Response returned with code {response.status_code}"
            )

        # upgrade to tls if available
        self.url = upgrade_tls(self.url, response)

        return response.content

    def _make_post(
        self,
        path: str,
        json: Optional[Dict[str, Any]] = None,
        data: Optional[bytes] = None,
    ) -> bytes:
        url = self.url.with_path(path)
        response = self.session.post(
            str(url), verify=verify_tls(), json=json, proxies={}, data=data
        )
        if response.status_code != 200:
            raise requests.ConnectionError(
                f"Failed to fetch {url}. Response returned with code {response.status_code}"
            )

        # upgrade to tls if available
        self.url = upgrade_tls(self.url, response)

        return response.content

    def get_node_metadata(self, credentials: SyftSigningKey) -> NodeMetadataJSON:
        if self.proxy_target_uid:
            call = SyftAPICall(
                node_uid=self.proxy_target_uid,
                path="metadata",
                args=[],
                kwargs={},
                blocking=True,
            )
            signed_call = call.sign(credentials=credentials)
            response = self.make_call(signed_call)
            if isinstance(response, SyftError):
                return response
            return response.to(NodeMetadataJSON)
        else:
            response = self._make_get(self.routes.ROUTE_METADATA.value)
            metadata_json = json.loads(response)
            return NodeMetadataJSON(**metadata_json)

    def get_api(self, credentials: SyftSigningKey) -> SyftAPI:
        params = {"verify_key": str(credentials.verify_key)}
        content = self._make_get(self.routes.ROUTE_API.value, params=params)
        obj = _deserialize(content, from_bytes=True)
        obj.connection = self
        obj.signing_key = credentials
        if self.proxy_target_uid:
            obj.node_uid = self.proxy_target_uid
        return cast(SyftAPI, obj)

    def login(self, email: str, password: str) -> Optional[SyftSigningKey]:
        credentials = {"email": email, "password": password}
        response = self._make_post(self.routes.ROUTE_LOGIN.value, credentials)
        obj = _deserialize(response, from_bytes=True)
        if isinstance(obj, UserPrivateKey):
            return obj
        return None

    def register(self, new_user: UserCreate) -> SyftSigningKey:
        data = _serialize(new_user, to_bytes=True)
        response = self._make_post(self.routes.ROUTE_REGISTER.value, data=data)
        response = _deserialize(response, from_bytes=True)
        return response

    def make_call(self, signed_call: SignedSyftAPICall) -> Union[Any, SyftError]:
        msg_bytes: bytes = _serialize(obj=signed_call, to_bytes=True)
        response = requests.post(  # nosec
            url=str(self.api_url),
            data=msg_bytes,
        )

        if response.status_code != 200:
            raise requests.ConnectionError(
                f"Failed to fetch metadata. Response returned with code {response.status_code}"
            )

        result = _deserialize(response.content, from_bytes=True)
        return result

    def __repr__(self) -> str:
        return f"{type(self).__name__}: {self.url}"

    def __str__(self) -> str:
        return f"{type(self).__name__}: {self.url}"

    def __hash__(self) -> int:
        return hash(self.proxy_target_uid) + hash(self.url)


@serializable()
class PythonConnection(NodeConnection):
    __canonical_name__ = "PythonConnection"
    __version__ = SYFT_OBJECT_VERSION_1

    node: AbstractNode
    proxy_target_uid: Optional[UID]

    def with_proxy(self, proxy_target_uid: UID) -> Self:
        return PythonConnection(node=self.node, proxy_target_uid=proxy_target_uid)

    def get_node_metadata(self, credentials: SyftSigningKey) -> NodeMetadataJSON:
        if self.proxy_target_uid:
            call = SyftAPICall(
                node_uid=self.proxy_target_uid,
                path="metadata",
                args=[],
                kwargs={},
                blocking=True,
            )
            signed_call = call.sign(credentials=credentials)
            response = self.make_call(signed_call)
            if isinstance(response, SyftError):
                return response
            return response.to(NodeMetadataJSON)
        else:
            return self.node.metadata.to(NodeMetadataJSON)

    def get_api(self, credentials: SyftSigningKey) -> SyftAPI:
        # todo: its a bit odd to identify a user by its verify key maybe?
        obj = self.node.get_api(for_user=credentials.verify_key)
        obj.connection = self
        obj.signing_key = credentials
        if self.proxy_target_uid:
            obj.node_uid = self.proxy_target_uid
        return obj

    def get_cache_key(self) -> str:
        return str(self.node.id)

    def exchange_credentials(
        self, email: str, password: str
    ) -> Optional[UserPrivateKey]:
        context = self.node.get_unauthed_context(
            login_credentials=UserLoginCredentials(email=email, password=password)
        )
        method = self.node.get_method_with_context(
            UserService.exchange_credentials, context
        )
        result = method()
        return result

    def login(self, email: str, password: str) -> Optional[SyftSigningKey]:
        obj = self.exchange_credentials(email=email, password=password)
        if isinstance(obj, UserPrivateKey):
            return obj
        return None

    def register(self, new_user: UserCreate) -> Optional[SyftSigningKey]:
        service_context = NodeServiceContext(node=self.node)
        method = self.node.get_service_method(UserService.register)
        response = method(context=service_context, new_user=new_user)
        return response

    def make_call(self, signed_call: SignedSyftAPICall) -> Union[Any, SyftError]:
        return self.node.handle_api_call(signed_call)

    def __repr__(self) -> str:
        return f"{type(self).__name__}"

    def __str__(self) -> str:
        return f"{type(self).__name__}"


@instrument
@serializable()
class SyftClient:
    connection: NodeConnection
    metadata: Optional[NodeMetadataJSON]
    credentials: Optional[SyftSigningKey]
    __logged_in_user: str = ""
    __user_role: ServiceRole = ServiceRole.NONE

    def __init__(
        self,
        connection: NodeConnection,
        metadata: Optional[NodeMetadataJSON] = None,
        credentials: Optional[SyftSigningKey] = None,
        api: Optional[SyftAPI] = None,
    ) -> None:
        self.connection = connection
        self.metadata = metadata
        self.credentials: Optional[SyftSigningKey] = credentials
        self._api = api

        self.post_init()

    def post_init(self) -> None:
        if self.metadata is None:
            self._fetch_node_metadata(self.credentials)

    @property
    def authed(self) -> bool:
        return bool(self.credentials)

    @property
    def logged_in_user(self) -> Optional[str]:
        return self.__logged_in_user

    @property
    def user_role(self) -> ServiceRole:
        return self.__user_role

    @property
    def verify_key(self) -> SyftVerifyKey:
        if self.credentials is None:
            raise ValueError("SigningKey not set on client")
        return self.credentials.verify_key

    @staticmethod
    def from_url(url: Union[str, GridURL]) -> Self:
        return SyftClient(connection=HTTPConnection(GridURL.from_url(url)))

    @staticmethod
    def from_node(node: AbstractNode) -> Self:
        return SyftClient(connection=PythonConnection(node=node))

    @property
    def name(self) -> Optional[str]:
        return self.metadata.name if self.metadata else None

    @property
    def id(self) -> Optional[UID]:
        return UID.from_string(self.metadata.id) if self.metadata else None

    @property
    def icon(self) -> str:
        return "📡"

    @property
    def api(self) -> SyftAPI:
        # invalidate API
        if self._api is None or (self._api.signing_key != self.credentials):
            self._fetch_api(self.credentials)

        return self._api

    def guest(self) -> Self:
        return SyftClient(
            connection=self.connection,
            credentials=SyftSigningKey.generate(),
            metadata=self.metadata,
        )

    def upload_dataset(self, dataset: CreateDataset) -> Union[SyftSuccess, SyftError]:
        # relative
        from ..types.twin_object import TwinObject

        dataset._check_asset_must_contain_mock()

        for asset in tqdm(dataset.asset_list):
            print(f"Uploading: {asset.name}")
            try:
                twin = TwinObject(private_obj=asset.data, mock_obj=asset.mock)
            except Exception as e:
                return SyftError(message=f"Failed to create twin. {e}")
            response = self.api.services.action.set(twin)
            if isinstance(response, SyftError):
                print(f"Failed to upload asset\n: {asset}")
                return response
            asset.action_id = twin.id
            asset.node_uid = self.id
        valid = dataset.check()
        if valid.ok():
            return self.api.services.dataset.add(dataset=dataset)
        else:
            if len(valid.err()) > 0:
                return tuple(valid.err())
            return valid.err()

    def exchange_route(self, client: Self) -> Union[SyftSuccess, SyftError]:
        # relative
        from ..service.network.routes import connection_to_route

        self_node_route = connection_to_route(self.connection)
        remote_node_route = connection_to_route(client.connection)

        result = self.api.services.network.exchange_credentials_with(
            self_node_route=self_node_route,
            remote_node_route=remote_node_route,
            remote_node_verify_key=client.metadata.to(NodeMetadata).verify_key,
        )

        return result

    def apply_to_gateway(self, client: Self) -> None:
        return self.exchange_route(client)

    @property
    def data_subject_registry(self) -> Optional[APIModule]:
        if self.api is not None and self.api.has_service("data_subject"):
            return self.api.services.data_subject
        return None

    @property
    def users(self) -> Optional[APIModule]:
        if self.api is not None and self.api.has_service("user"):
            return self.api.services.user
        return None

    @property
    def settings(self) -> Optional[APIModule]:
        if self.api is not None and self.api.has_service("user"):
            return self.api.services.settings
        return None

    @property
    def code(self) -> Optional[APIModule]:
        if self.api is not None and self.api.has_service("code"):
            return self.api.services.code

    @property
    def requests(self) -> Optional[APIModule]:
        if self.api is not None and self.api.has_service("request"):
            return self.api.services.request
        return None

    @property
    def datasets(self) -> Optional[APIModule]:
        if self.api is not None and self.api.has_service("dataset"):
            return self.api.services.dataset
        return None

    @property
    def notifications(self) -> Optional[APIModule]:
<<<<<<< HEAD
        if self.api is not None and hasattr(self.api.services, "notifications"):
            return self.api.services.notifications
=======
        print(
            "WARNING: Notifications is currently is in a beta state, so use carefully!"
        )
        print("If possible try using client.requests/client.projects")
        if self.api is not None and self.api.has_service("messages"):
            return self.api.services.messages
>>>>>>> dc0a7410
        return None

    @property
    def domains(self) -> Optional[APIModule]:
        if self.api is not None and self.api.has_service("network"):
            return self.api.services.network.get_all_peers()
        return None

    @property
    def projects(self) -> Optional[APIModule]:
        if self.api.has_service("project"):
            return self.api.services.project
        return None

    def get_project(
        self,
        name: str = None,
        uid: UID = None,
    ) -> Optional[Project]:
        """Get project by name or UID"""

        if not self.api.has_service("project"):
            return None

        if name:
            return self.api.services.project.get_by_name(name)

        elif uid:
            return self.api.services.project.get_by_uid(uid)

        return self.api.services.project.get_all()

    def login(self, email: str, password: str, cache: bool = True) -> Self:
        user_private_key = self.connection.login(email=email, password=password)
        signing_key = None
        if user_private_key is not None:
            signing_key = user_private_key.signing_key
            self.__user_role = user_private_key.role
        if signing_key is not None:
            self.credentials = signing_key
            self.__logged_in_user = email
            # TODO: How to get the role of the user?
            # self.__user_role =
            self._fetch_api(self.credentials)
            if cache:
                SyftClientSessionCache.add_client(
                    email=email,
                    password=password,
                    connection=self.connection,
                    syft_client=self,
                )
                # Adding another cache storage
                # as this would be useful in retrieving unique clients
                # node uid and verify key are not individually unique
                # both the combination of node uid and verify key are unique
                # which could be used to identity a client uniquely of any given node
                # TODO: It would be better to have a single cache storage
                # combining both email, password and verify key and uid
                SyftClientSessionCache.add_client_by_uid_and_verify_key(
                    verify_key=signing_key.verify_key,
                    node_uid=self.id,
                    syft_client=self,
                )

        # relative
        from ..node.node import CODE_RELOADER

        CODE_RELOADER[thread_ident()] = self._reload_user_code

        return self

    def _reload_user_code(self):
        # relative
        from ..service.code.user_code import load_approved_policy_code

        user_code_items = self.code.get_all_for_user()
        load_approved_policy_code(user_code_items)

    def register(
        self,
        name: str,
        email: str,
        password: str,
        institution: Optional[str] = None,
        website: Optional[str] = None,
    ):
        try:
            new_user = UserCreate(
                name=name,
                email=email,
                password=password,
                password_verify=password,
                institution=institution,
                website=website,
                created_by=self.credentials,
            )
        except Exception as e:
            return SyftError(message=str(e))
        response = self.connection.register(new_user=new_user)
        if isinstance(response, tuple):
            response = response[0]
        return response

    @property
    def peer(self) -> Any:
        # relative
        from ..service.network.network_service import NodePeer

        return NodePeer.from_client(self)

    @property
    def route(self) -> Any:
        return self.connection.route

    def proxy_to(self, peer: Any) -> Self:
        connection = self.connection.with_proxy(peer.id)
        client = SyftClient(
            connection=connection,
            credentials=self.credentials,
        )
        return client

    def __getattr__(self, name):
        if (
            hasattr(self, "api")
            and hasattr(self.api, "lib")
            and hasattr(self.api.lib, name)
        ):
            return getattr(self.api.lib, name)
        else:
            raise AttributeError(
                f"{self.__class__.__name__} object has no attribute {name}."
            )

    def __hash__(self) -> int:
        return hash(self.id) + hash(self.connection)

    def __eq__(self, other: Any) -> bool:
        if not isinstance(other, SyftClient):
            return False
        return (
            self.metadata == other.metadata
            and self.connection == other.connection
            and self.credentials == other.credentials
        )

    def __repr__(self) -> str:
        proxy_target_uid = None
        if self.connection and self.connection.proxy_target_uid:
            proxy_target_uid = self.connection.proxy_target_uid
        client_type = type(self).__name__
        uid = self.id
        if proxy_target_uid:
            client_type = "ProxyClient"
            uid = proxy_target_uid
            return f"<{client_type} - <{uid}>: via {self.id} {self.connection}>"
        return f"<{client_type} - {self.name} <{uid}>: {self.connection}>"

    def _repr_html_(self) -> str:
        ds_commands = """
        <li><span class='syft-code-block'>client.datasets</span> - list requests</li>
        <li><span class='syft-code-block'>client.code</span> - list code</li>
        <li><span class='syft-code-block'>client.projects</span> - list projects</li>
        """
        do_commands = """
        <li><span class='syft-code-block'>node.projects</span> - list projects</li>
        <li><span class='syft-code-block'>node.requests</span> - list requests</li>
        <li><span class='syft-code-block'>node.users</span> - list users</li>
        """
        help_command = """
        <li>
            <span class='syft-code-block'>help(client.requests)</span>\
         or <span class='syft-code-block'>client.requests?</span> - display function signature
        </li>"""
        # TODO: how to select ds/do commands based on self.__user_role

        if (
            self.user_role is not None
            and self.user_role.value >= ServiceRole.DATA_OWNER.value
        ):
            commands = do_commands
        else:
            commands = ds_commands
        command_list = f"""
        <ul style='padding-left: 1em;'>
            {commands}
            {help_command}
        </ul>
        """

        small_grid_symbol_logo = base64read("small-grid-symbol-logo.png")

        return f"""
        <style>
            {fonts_css}

            .syft-container {{
                padding: 5px;
                font-family: 'Open Sans';
            }}
            .syft-alert-info {{
                color: #1F567A;
                background-color: #C2DEF0;
                border-radius: 4px;
                padding: 5px;
                padding: 13px 10px
            }}
            .syft-code-block {{
                background-color: #f7f7f7;
                border: 1px solid #cfcfcf;
                padding: 0px 2px;
            }}
            .syft-space {{
                margin-top: 1em;
            }}
        </style>
        <div class="syft-client syft-container">
            <img src="{small_grid_symbol_logo}" alt="Logo"
            style="width:48px;height:48px;padding:3px;">
            <h2>Welcome to {self.name}</h2>
            <div class="syft-space">
                <!-- <strong>Institution:</strong> TODO<br /> -->
                <!-- <strong>Owner:</strong> TODO<br /> -->
                <strong>URL:</strong> {getattr(self.connection, 'url', '')}<br />
                <!-- <strong>PyGrid Admin:</strong> TODO<br /> -->
            </div>
            <div class='syft-alert-info syft-space'>
                &#9432;&nbsp;
                This domain is run by the library PySyft to learn more about how it works visit
                <a href="https://github.com/OpenMined/PySyft">github.com/OpenMined/PySyft</a>.
            </div>
            <h4>Commands to Get Started</h4>
            {command_list}
        </div><br />
        """

    def _fetch_node_metadata(self, credentials: SyftSigningKey) -> None:
        metadata = self.connection.get_node_metadata(credentials=credentials)
        if isinstance(metadata, NodeMetadataJSON):
            metadata.check_version(__version__)
            self.metadata = metadata

    def _fetch_api(self, credentials: SyftSigningKey):
        _api: SyftAPI = self.connection.get_api(credentials=credentials)

        def refresh_callback():
            return self._fetch_api(self.credentials)

        _api.refresh_api_callback = refresh_callback
        APIRegistry.set_api_for(
            node_uid=self.id,
            user_verify_key=self.credentials.verify_key,
            api=_api,
        )
        self._api = _api


@instrument
def connect(
    url: Union[str, GridURL] = DEFAULT_PYGRID_ADDRESS,
    node: Optional[AbstractNode] = None,
    port: Optional[int] = None,
) -> SyftClient:
    if node:
        connection = PythonConnection(node=node)
    else:
        url = GridURL.from_url(url)
        if isinstance(port, (int, str)):
            url.set_port(int(port))
        connection = HTTPConnection(url=url)
    _client = SyftClient(connection=connection)
    return _client


@instrument
def login(
    url: Union[str, GridURL] = DEFAULT_PYGRID_ADDRESS,
    node: Optional[AbstractNode] = None,
    port: Optional[int] = None,
    email: Optional[str] = None,
    password: Optional[str] = None,
    cache: bool = True,
) -> SyftClient:
    _client = connect(url=url, node=node, port=port)
    connection = _client.connection

    login_credentials = None
    if email and password:
        login_credentials = UserLoginCredentials(email=email, password=password)

    if login_credentials is None:
        print(f"Logged into {_client.name} as GUEST")
        return _client.guest()

    if cache and login_credentials:
        _client_cache = SyftClientSessionCache.get_client(
            login_credentials.email,
            login_credentials.password,
            connection=connection,
        )
        if _client_cache:
            print(
                f"Using cached client for {_client.name} as <{login_credentials.email}>"
            )
            _client = _client_cache

    if not _client.authed and login_credentials:
        _client.login(
            email=login_credentials.email,
            password=login_credentials.password,
            cache=cache,
        )
        if _client.authed:
            print(f"Logged into {_client.name} as <{login_credentials.email}>")
        else:
            return SyftError(message=f"Failed to login as {login_credentials.email}")

    return _client


class SyftClientSessionCache:
    __credentials_store__: Dict = {}
    __cache_key_format__ = "{email}-{password}-{connection}"
    __client_cache__: Dict = {}

    @classmethod
    def _get_key(cls, email: str, password: str, connection: str) -> str:
        key = cls.__cache_key_format__.format(
            email=email, password=password, connection=connection
        )
        return hashlib.sha256(key.encode("utf-8")).hexdigest()

    @classmethod
    def add_client(
        cls,
        email: str,
        password: str,
        connection: NodeConnection,
        syft_client: SyftClient,
    ):
        hash_key = cls._get_key(email, password, connection.get_cache_key())
        cls.__credentials_store__[hash_key] = syft_client
        cls.__client_cache__[syft_client.id] = syft_client

    @classmethod
    def add_client_by_uid_and_verify_key(
        cls,
        verify_key: SyftVerifyKey,
        node_uid: UID,
        syft_client: SyftClient,
    ):
        hash_key = str(node_uid) + str(verify_key)
        cls.__client_cache__[hash_key] = syft_client

    @classmethod
    def get_client_by_uid_and_verify_key(
        cls, verify_key: SyftVerifyKey, node_uid: UID
    ) -> Optional[SyftClient]:
        hash_key = str(node_uid) + str(verify_key)
        return cls.__client_cache__.get(hash_key, None)

    @classmethod
    def get_client(
        cls, email: str, password: str, connection: NodeConnection
    ) -> Optional[SyftClient]:
        # we have some bugs here so lets disable until they are fixed.
        return None
        hash_key = cls._get_key(email, password, connection.get_cache_key())
        return cls.__credentials_store__.get(hash_key, None)

    @classmethod
    def get_client_for_node_uid(cls, node_uid: UID) -> Optional[SyftClient]:
        return cls.__client_cache__.get(node_uid, None)<|MERGE_RESOLUTION|>--- conflicted
+++ resolved
@@ -465,17 +465,12 @@
 
     @property
     def notifications(self) -> Optional[APIModule]:
-<<<<<<< HEAD
-        if self.api is not None and hasattr(self.api.services, "notifications"):
-            return self.api.services.notifications
-=======
         print(
             "WARNING: Notifications is currently is in a beta state, so use carefully!"
         )
         print("If possible try using client.requests/client.projects")
-        if self.api is not None and self.api.has_service("messages"):
-            return self.api.services.messages
->>>>>>> dc0a7410
+        if self.api is not None and self.api.has_service("notifications"):
+            return self.api.services.notifications
         return None
 
     @property
