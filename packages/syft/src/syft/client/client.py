--- conflicted
+++ resolved
@@ -893,17 +893,10 @@
                 email=email, password=password, password_verify=password, **kwargs
             ).unwrap()
 
-<<<<<<< HEAD
         user_private_key = self.connection.login(
             email=email, password=password
         ).unwrap()
 
-=======
-        user_private_key = self.connection.login(email=email, password=password)
-        if isinstance(user_private_key, SyftError):
-            raise SyftException(public_message=user_private_key.message)
-        
->>>>>>> 8622e419
         signing_key = None if user_private_key is None else user_private_key.signing_key
 
         client = self.__class__(
@@ -968,12 +961,8 @@
 
         user_code_items = self.code.get_all_for_user()
         load_approved_policy_code(user_code_items=user_code_items, context=None)
-<<<<<<< HEAD
 
     @as_result(SyftException)
-=======
-    
->>>>>>> 8622e419
     def register(
         self,
         name: str,
