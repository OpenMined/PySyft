--- conflicted
+++ resolved
@@ -1,20 +1,16 @@
-<<<<<<< HEAD
+# stdlib
 from typing import Optional
-from ..service.sync.diff_state import (
-    DiffState,
-    ResolveState,
-    display_diff_hierarchy,
-    hierarchy_is_same,
-    resolve_diff,
-)
-=======
+
 # third party
 from IPython.display import Markdown
 from IPython.display import display
->>>>>>> 0400edc7
 
 # relative
 from ..service.sync.diff_state import DiffState
+from ..service.sync.diff_state import ResolveState
+from ..service.sync.diff_state import display_diff_hierarchy
+from ..service.sync.diff_state import hierarchy_is_same
+from ..service.sync.diff_state import resolve_diff
 
 
 def compare_states(low_state, high_state) -> DiffState:
@@ -46,7 +42,7 @@
                 state_list.append(obj_to_sync)
             else:
                 print(
-                    f"Do you approve moving this object from the {source} side to the {destination} side (approve/deny): ",
+                    f"Do you approve moving this object from the {source} side to the {destination} side (approve/deny): ",  # noqa: E501
                     flush=True,
                 )
                 while True:
