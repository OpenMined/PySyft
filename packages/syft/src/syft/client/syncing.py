--- conflicted
+++ resolved
@@ -89,11 +89,7 @@
                     )
 
 
-<<<<<<< HEAD
-def resolve_single(obj_diff_batch: ObjectDiffBatch):
-=======
 def resolve_single(obj_diff_batch: ObjectDiffBatch) -> ResolveWidget:
->>>>>>> 55b216f4
     widget = ResolveWidget(obj_diff_batch)
     return widget
 
