--- conflicted
+++ resolved
@@ -19,19 +19,6 @@
 from .client.user_settings import settings  # noqa: F401
 from .external import OBLV  # noqa: F401
 from .external import enable_external_lib  # noqa: F401
-<<<<<<< HEAD
-from .registry import DomainRegistry  # noqa: F401
-from .registry import NetworkRegistry  # noqa: F401
-from .search import Search  # noqa: F401
-from .search import SearchResults  # noqa: F401
-from .telemetry import instrument  # noqa: F401
-from .user_settings import UserSettings  # noqa: F401
-from .user_settings import settings  # noqa: F401
-from .version_compare import make_requires
-from .core.node.new.jax import jax,jnp
-
-LATEST_STABLE_SYFT = "0.7"
-=======
 from .node.credentials import SyftSigningKey  # noqa: F401
 from .node.domain import Domain  # noqa: F401
 from .node.gateway import Gateway  # noqa: F401
@@ -71,7 +58,6 @@
 from .util.version_compare import make_requires
 
 LATEST_STABLE_SYFT = "0.8"
->>>>>>> d80af183
 requires = make_requires(LATEST_STABLE_SYFT, __version__)
 
 sys.path.append(str(Path(__file__)))
