"""
Welcome to the syft package! This package is the primary package for PySyft.
This package has two kinds of attributes: submodules and convenience functions.
Submodules are configured in the standard way, but the convenience
functions exist to allow for a convenient `import syft as sy` to then expose
the most-used functionalities directly on syft. Note that this way of importing
PySyft is the strict convention in this codebase. (Do no simply call
`import syft` and then directly use `syft.<method>`.)
The syft module is split into two distinct groups of functionality which we casually refer to
as syft "core" and syft "python". "core" functionality is functionality which is designed
to be universal across all Syft languages (javascript, kotlin, swift, etc.).
Syft "python" includes all functionality which by its very nature cannot be
truly polyglot. Syft "core" functionality includes the following modules:
* :py:mod:`syft.core.node` - APIs for interacting with remote machines you do not directly control.
* :py:mod:`syft.core.message` - APIs for serializing messages sent between Client and Node classes.
* :py:mod:`syft.core.pointer` - Client side API for referring to objects on a Node
* :py:mod:`syft.core.store` - Server side API for referring to object storage on a node (things pointers point to)
Syft "python" functionality includes the following modules:
* :py:mod:`syft.ast` - code generates external library common syntax tree using an allowlist list of methods
* :py:mod:`syft.typecheck` - automatically checks and enforces Python type hints and the exclusive use of kwargs.
* :py:mod:`syft.lib` - uses the ast library to dynamically create remote execution APIs for supported Python libs.
    IMPORTANT: syft.core should be very careful when importing functionality from outside of syft
    core!!! Since we plan to drop syft core down to a language (such as C++ or Rust)
    this can create future complications with lower level languages calling
    higher level ones.
To begin your education in Syft, continue to the :py:mod:`syft.core.node.vm.vm` module...
"""

# stdlib
from pathlib import Path
import sys
from typing import Any
from typing import Dict

# third party
from pkg_resources import DistributionNotFound  # noqa: F401
from pkg_resources import get_distribution  # noqa: F401

# syft absolute
from syft.core import common  # noqa: F401
from syft.core.common import event_loop  # noqa: F401
from syft.core.common.serde.deserialize import _deserialize as deserialize  # noqa: F401
from syft.core.common.serde.serialize import _serialize as serialize  # noqa: F401
from syft.core.node.common.service.repr_service import ReprMessage  # noqa: F401
from syft.core.node.device.device import Device  # noqa: F401
from syft.core.node.device.device import DeviceClient  # noqa: F401
from syft.core.node.domain.domain import Domain  # noqa: F401
from syft.core.node.domain.domain import DomainClient  # noqa: F401
from syft.core.node.network.network import Network  # noqa: F401
from syft.core.node.network.network import NetworkClient  # noqa: F401
from syft.core.node.vm.vm import VirtualMachine  # noqa: F401
from syft.core.node.vm.vm import VirtualMachineClient  # noqa: F401
from syft.core.plan.plan import Plan  # noqa: F401
from syft.core.plan.plan_builder import make_plan  # noqa: F401
<<<<<<< HEAD
from syft.core.tensor import functions as tensor_functions  # noqa: F401
from syft.core.tensor.autograd import functions as autograd_functions  # noqa: F401
from syft.core.tensor.tensor import Tensor  # noqa: F401
=======
from syft.experimental_flags import flags  # noqa: F401
>>>>>>> be534ad8
from syft.grid.client.client import login  # noqa: F401
from syft.grid.duet import bcolors  # noqa: F401
from syft.grid.duet import duet  # noqa: F401
from syft.grid.duet import join_duet  # noqa: F401
from syft.grid.duet import launch_duet  # noqa: F401
from syft.lib import lib_ast  # noqa: F401
from syft.lib import load  # noqa: F401
from syft.lib import load_lib  # noqa: F401
from syft.lib.torch.module import Module  # noqa: F401
from syft.lib.torch.module import SyModule  # noqa: F401
from syft.lib.torch.module import SySequential  # noqa: F401

# syft relative
from . import lib  # noqa: F401
from . import logger  # noqa: F401

if sys.version_info[:2] >= (3, 8):
    # TODO: Import directly (no need for conditional) when `python_requires = >= 3.8`
    # stdlib
    from importlib.metadata import PackageNotFoundError  # pragma: no cover
    from importlib.metadata import version
else:
    # third party
    from importlib_metadata import PackageNotFoundError  # pragma: no cover
    from importlib_metadata import version

try:
    # Change here if project is renamed and does not equal the package name
    dist_name = __name__
    __version__ = version(dist_name)
except PackageNotFoundError:  # pragma: no cover
    __version__ = "unknown"
finally:
    del version, PackageNotFoundError

sys.path.append(str(Path(__file__)))

logger.add(sink=sys.stderr, level="CRITICAL")

# TODO: remove this requirement in pytorch lightning
client_cache: Dict[str, Any] = {}<|MERGE_RESOLUTION|>--- conflicted
+++ resolved
@@ -52,13 +52,10 @@
 from syft.core.node.vm.vm import VirtualMachineClient  # noqa: F401
 from syft.core.plan.plan import Plan  # noqa: F401
 from syft.core.plan.plan_builder import make_plan  # noqa: F401
-<<<<<<< HEAD
 from syft.core.tensor import functions as tensor_functions  # noqa: F401
 from syft.core.tensor.autograd import functions as autograd_functions  # noqa: F401
 from syft.core.tensor.tensor import Tensor  # noqa: F401
-=======
 from syft.experimental_flags import flags  # noqa: F401
->>>>>>> be534ad8
 from syft.grid.client.client import login  # noqa: F401
 from syft.grid.duet import bcolors  # noqa: F401
 from syft.grid.duet import duet  # noqa: F401
