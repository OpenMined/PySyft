__version__ = "0.8.6-beta.1"

# stdlib
<<<<<<< HEAD
from getpass import getpass
=======
from collections.abc import Callable
>>>>>>> c3764ddf
import pathlib
from pathlib import Path
import random
import sys
from typing import Any
<<<<<<< HEAD
from typing import Callable
from typing import Optional
from typing import Union
=======
>>>>>>> c3764ddf

# relative
from . import gevent_patch  # noqa: F401
from .abstract_node import NodeSideType  # noqa: F401
from .abstract_node import NodeType  # noqa: F401
from .client.client import connect  # noqa: F401
from .client.client import login  # noqa: F401
from .client.client import login_as_guest  # noqa: F401
from .client.client import register  # noqa: F401
from .client.deploy import Orchestra as orchestra  # noqa: F401
from .client.domain_client import DomainClient  # noqa: F401
from .client.gateway_client import GatewayClient  # noqa: F401
from .client.registry import DomainRegistry  # noqa: F401
from .client.registry import EnclaveRegistry  # noqa: F401
from .client.registry import NetworkRegistry  # noqa: F401
from .client.search import Search  # noqa: F401
from .client.search import SearchResults  # noqa: F401
from .client.user_settings import UserSettings  # noqa: F401
from .client.user_settings import settings  # noqa: F401
from .custom_worker.config import DockerWorkerConfig  # noqa: F401
from .external import OBLV_ENABLED  # noqa: F401
from .external import enable_external_lib  # noqa: F401
from .node.credentials import SyftSigningKey  # noqa: F401
from .node.domain import Domain  # noqa: F401
from .node.enclave import Enclave  # noqa: F401
from .node.gateway import Gateway  # noqa: F401
from .node.server import serve_node  # noqa: F401
from .node.server import serve_node as bind_worker  # noqa: F401
from .node.worker import Worker  # noqa: F401
from .protocol.data_protocol import bump_protocol_version  # noqa: F401
from .protocol.data_protocol import check_or_stage_protocol  # noqa: F401
from .protocol.data_protocol import get_data_protocol  # noqa: F401
from .protocol.data_protocol import stage_protocol_changes  # noqa: F401
from .serde import NOTHING  # noqa: F401
from .serde.deserialize import _deserialize as deserialize  # noqa: F401
from .serde.serializable import serializable  # noqa: F401
from .serde.serialize import _serialize as serialize  # noqa: F401
from .service.action.action_data_empty import ActionDataEmpty  # noqa: F401
from .service.action.action_object import ActionObject  # noqa: F401
from .service.action.plan import Plan  # noqa: F401
from .service.action.plan import planify  # noqa: F401
from .service.code.user_code import UserCodeStatus  # noqa: F401; noqa: F401
from .service.code.user_code import syft_function  # noqa: F401; noqa: F401
from .service.code.user_code import syft_function_single_use  # noqa: F401; noqa: F401
from .service.data_subject import DataSubjectCreate as DataSubject  # noqa: F401
from .service.dataset.dataset import Contributor  # noqa: F401
from .service.dataset.dataset import CreateAsset as Asset  # noqa: F401
from .service.dataset.dataset import CreateDataset as Dataset  # noqa: F401
from .service.notification.notifications import NotificationStatus  # noqa: F401
from .service.policy.policy import CustomInputPolicy  # noqa: F401
from .service.policy.policy import CustomOutputPolicy  # noqa: F401
from .service.policy.policy import ExactMatch  # noqa: F401
from .service.policy.policy import SingleExecutionExactOutput  # noqa: F401
from .service.policy.policy import UserInputPolicy  # noqa: F401
from .service.policy.policy import UserOutputPolicy  # noqa: F401
from .service.project.project import ProjectSubmit as Project  # noqa: F401
from .service.request.request import SubmitRequest as Request  # noqa: F401
from .service.response import SyftError  # noqa: F401
from .service.response import SyftNotReady  # noqa: F401
from .service.response import SyftSuccess  # noqa: F401
from .service.user.roles import Roles as roles  # noqa: F401
from .service.user.user_service import UserService  # noqa: F401
from .stable_version import LATEST_STABLE_SYFT
from .types.twin_object import TwinObject  # noqa: F401
from .types.uid import UID  # noqa: F401
from .util import filterwarnings  # noqa: F401
from .util import jax_settings  # noqa: F401
from .util import logger  # noqa: F401
from .util import options  # noqa: F401
from .util.autoreload import disable_autoreload  # noqa: F401
from .util.autoreload import enable_autoreload  # noqa: F401
from .util.telemetry import instrument  # noqa: F401
from .util.util import autocache  # noqa: F401
from .util.util import get_root_data_path  # noqa: F401
from .util.version_compare import make_requires

requires = make_requires(LATEST_STABLE_SYFT, __version__)


# SYFT_PATH = path = os.path.abspath(a_module.__file__)
SYFT_PATH = pathlib.Path(__file__).parent.resolve()

sys.path.append(str(Path(__file__)))

logger.start()

try:
    # third party
    from IPython import get_ipython

    get_ipython()  # noqa: F821
    # TODO: add back later or auto detect
    # display(
    #     Markdown(
    #         "\nWarning: syft is imported in light mode by default. \
    #     \nTo switch to dark mode, please run `sy.options.color_theme = 'dark'`"
    #     )
    # )
except:  # noqa: E722
    pass  # nosec

# For server-side, to enable by environment variable
if OBLV_ENABLED:
    enable_external_lib("oblv")


def module_property(func: Any) -> Callable:
    """Decorator to turn module functions into properties.
    Function names must be prefixed with an underscore."""
    module = sys.modules[func.__module__]

    def base_getattr(name: str) -> None:
        raise AttributeError(f"module {module.__name__!r} has no attribute {name!r}")

    old_getattr = getattr(module, "__getattr__", base_getattr)

    def new_getattr(name: str) -> Any:
        if f"_{name}" == func.__name__:
            return func()
        else:
            return old_getattr(name)

    module.__getattr__ = new_getattr  # type: ignore
    return func


@module_property
def _gateways() -> NetworkRegistry:
    return NetworkRegistry()


@module_property
def _enclaves() -> EnclaveRegistry:
    return EnclaveRegistry()


@module_property
def _domains() -> DomainRegistry:
    return DomainRegistry()


@module_property
def _settings() -> UserSettings:
    return settings


def search(name: str) -> SearchResults:
    return Search(_domains()).search(name=name)


def launch(
    # node information and deployment
    name: Optional[str] = None,
    node_type: Optional[Union[str, NodeType]] = None,
    deploy_to: Optional[str] = None,
    node_side_type: Optional[str] = None,
    # worker related inputs
    port: Optional[Union[int, str]] = "auto",
    processes: int = 1,  # temporary work around for jax in subprocess
    local_db: bool = False,
    dev_mode: bool = False,
    cmd: bool = False,
    reset: bool = False,
    tail: bool = False,
    host: Optional[str] = "0.0.0.0",  # nosec
    tag: Optional[str] = "latest",
    verbose: bool = False,
    render: bool = False,
    enable_warnings: bool = False,
    n_consumers: int = 0,
    thread_workers: bool = False,
    create_producer: bool = False,
    queue_port: Optional[int] = None,
    in_memory_workers: bool = True,
    skip_signup: bool = False,
) -> DomainClient:
    node = orchestra.launch(
        name=name,
        node_type=node_type,
        deploy_to=deploy_to,
        node_side_type=node_side_type,
        port=port,
        processes=processes,
        local_db=local_db,
        dev_mode=dev_mode,
        cmd=cmd,
        reset=reset,
        tail=tail,
        host=host,
        tag=tag,
        verbose=verbose,
        render=render,
        enable_warnings=enable_warnings,
        n_consumers=n_consumers,
        thread_workers=thread_workers,
        create_producer=create_producer,
        queue_port=queue_port,
        in_memory_workers=in_memory_workers,
    )

    client = node.login(
        email="info@openmined.org",
        password="changethis",
        verbose=False,
        suppress_warnings=True,
    )

    # so that the user doesn't need to keep up with a node_handlne and client
    client.land = node.land

    if not skip_signup:
        name = input("Name:")
        email = input("Email:")
        password = getpass("Password:")

        client.me.set_name(name)
        client.me.set_email(email)
        client.me.set_password(password)

        # set default email notifier (note: each email account can only send 300 emails a day,
        # and it might go to people's junk folders.)
        emails_and_passwords = list()  # noqa: C408
        emails_and_passwords.append(
            ("syftforwarder@outlook.com", "Wh8fHys!Nrw7VyXLMj7r")
        )
        emails_and_passwords.append(
            ("andrewtrask1@outlook.com", "notasecurepassword123")
        )

        sender, sender_pwd = random.choice(emails_and_passwords)
        client.settings.enable_notifications(
            email_username=sender,
            email_password=sender_pwd,
            email_sender=sender,
            email_server="smtp-mail.outlook.com",
            email_port=587,
        )

    return client<|MERGE_RESOLUTION|>--- conflicted
+++ resolved
@@ -1,22 +1,13 @@
 __version__ = "0.8.6-beta.1"
 
 # stdlib
-<<<<<<< HEAD
+from collections.abc import Callable
 from getpass import getpass
-=======
-from collections.abc import Callable
->>>>>>> c3764ddf
 import pathlib
 from pathlib import Path
 import random
 import sys
 from typing import Any
-<<<<<<< HEAD
-from typing import Callable
-from typing import Optional
-from typing import Union
-=======
->>>>>>> c3764ddf
 
 # relative
 from . import gevent_patch  # noqa: F401
@@ -169,27 +160,27 @@
 
 def launch(
     # node information and deployment
-    name: Optional[str] = None,
-    node_type: Optional[Union[str, NodeType]] = None,
-    deploy_to: Optional[str] = None,
-    node_side_type: Optional[str] = None,
+    name: str | None = None,
+    node_type: str | NodeType | None = None,
+    deploy_to: str | None = None,
+    node_side_type: str | None = None,
     # worker related inputs
-    port: Optional[Union[int, str]] = "auto",
+    port: int | str | None = "auto",
     processes: int = 1,  # temporary work around for jax in subprocess
     local_db: bool = False,
     dev_mode: bool = False,
     cmd: bool = False,
     reset: bool = False,
     tail: bool = False,
-    host: Optional[str] = "0.0.0.0",  # nosec
-    tag: Optional[str] = "latest",
+    host: str | None = "0.0.0.0",  # nosec
+    tag: str | None = "latest",
     verbose: bool = False,
     render: bool = False,
     enable_warnings: bool = False,
     n_consumers: int = 0,
     thread_workers: bool = False,
     create_producer: bool = False,
-    queue_port: Optional[int] = None,
+    queue_port: int | None = None,
     in_memory_workers: bool = True,
     skip_signup: bool = False,
 ) -> DomainClient:
