--- conflicted
+++ resolved
@@ -49,18 +49,12 @@
 from .core.node.new.dataset import CreateDataset as Dataset  # noqa: F401
 from .core.node.new.deserialize import _deserialize as deserialize  # noqa: F401
 from .core.node.new.messages import MessageStatus  # noqa: F401
-<<<<<<< HEAD
-from .core.node.new.policy import CustomOutputPolicy  # noqa: F401
-from .core.node.new.policy import ExactMatch  # noqa: F401
-from .core.node.new.policy import SingleExecutionExactOutput  # noqa: F401
-=======
 from .core.node.new.policy import CustomInputPolicy  # noqa: F401
 from .core.node.new.policy import CustomOutputPolicy  # noqa: F401
 from .core.node.new.policy import ExactMatch  # noqa: F401
 from .core.node.new.policy import SingleExecutionExactOutput  # noqa: F401
 from .core.node.new.policy import UserInputPolicy  # noqa: F401
 from .core.node.new.policy import UserOutputPolicy  # noqa: F401
->>>>>>> b51bca39
 from .core.node.new.project import ProjectSubmit as Project  # noqa: F401
 from .core.node.new.request import SubmitRequest as Request  # noqa: F401
 from .core.node.new.response import SyftError  # noqa: F401
