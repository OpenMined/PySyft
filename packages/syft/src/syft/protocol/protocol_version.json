--- conflicted
+++ resolved
@@ -288,7 +288,7 @@
       "UserCode": {
         "5": {
           "version": 5,
-          "hash": "c2409f51bf920cce557d288c40b6964ec4df3d8c23e33c5d5668addc30368632",
+          "hash": "0601e3646ff120218c5c5627fb7704f90b65280de00e53808bf7ff6bb4e3de99",
           "action": "add"
         }
       },
@@ -417,7 +417,6 @@
           "action": "add"
         }
       },
-<<<<<<< HEAD
       "EnclaveInstance": {
         "1": {
           "version": 1,
@@ -460,7 +459,9 @@
         "1": {
           "version": 1,
           "hash": "04c9f5644857d68128263218cab8925549506c5f56f49525937b23ef707312a8",
-=======
+          "action": "add"
+        }
+      },
       "SyftWorker": {
         "3": {
           "version": 3,
@@ -472,7 +473,6 @@
         "2": {
           "version": 2,
           "hash": "3117e16cbe4dbc344ab90fbbd36ba90dfb518e66f0fb07644bbe7864dcdeb309",
->>>>>>> 4c97cb48
           "action": "add"
         }
       }
