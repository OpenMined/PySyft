--- conflicted
+++ resolved
@@ -209,7 +209,6 @@
           "action": "add"
         }
       },
-<<<<<<< HEAD
       "HTTPConnection": {
         "2": {
           "version": 2,
@@ -231,12 +230,13 @@
         "3": {
           "version": 3,
           "hash": "89ace8067c392b802fe23a99446a8ae464a9dad0b49d8b2c3871b631451acec4",
-=======
+          "action": "add"
+        }
+      },
       "HTMLObject": {
         "1": {
           "version": 1,
           "hash": "010d9aaca95f3fdfc8d1f97d01c1bd66483da774a59275b310c08d6912f7f863",
->>>>>>> 00818ac5
           "action": "add"
         }
       }
