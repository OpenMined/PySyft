--- conflicted
+++ resolved
@@ -221,7 +221,6 @@
           "action": "add"
         }
       },
-<<<<<<< HEAD
       "PolicyCondition": {
         "1": {
           "version": 1,
@@ -247,7 +246,9 @@
         "1": {
           "version": 1,
           "hash": "1e76d224e9cd6fc756b04cc3d182d35f7fbd5aab367ea9c868c87f8f7c082fbd",
-=======
+          "action": "add"
+        }
+      },
       "ProjectAssetTransfer": {
         "1": {
           "version": 1,
@@ -273,7 +274,6 @@
         "1": {
           "version": 1,
           "hash": "dba43d43031425fbb3f5534549bd9c4d162ec8fb0470a062a4ff6a3e67cf3114",
->>>>>>> d49feedd
           "action": "add"
         }
       }
