--- conflicted
+++ resolved
@@ -470,22 +470,10 @@
           "action": "add"
         }
       },
-<<<<<<< HEAD
-      "Dataset": {
-        "2": {
-          "version": 2,
-          "hash": "e9df341cf5128d9ce09fb137e6413745842818675c9dfbbf824e521cb0196dd0",
-          "action": "add"
-        },
-        "3": {
-          "version": 3,
-          "hash": "9a0c9a7dbd7180eafef272e5db1cec9a7933793d321b5b58a7fdb09e742dc173",
-=======
       "OutputHistory": {
         "1": {
           "version": 1,
           "hash": "9366db79d131f8c65e5a4ff12c90e2aa0c11e302debe06e46eeb93b26e2aaf61",
->>>>>>> 30a43552
           "action": "add"
         }
       },
@@ -496,22 +484,10 @@
           "action": "add"
         }
       },
-<<<<<<< HEAD
-      "CreateDataset": {
-        "2": {
-          "version": 2,
-          "hash": "3e4983b35c6513a64198cf5346aec23017192045aad562e85deb7e212be78784",
-          "action": "add"
-        },
-        "3": {
-          "version": 3,
-          "hash": "366135dd01adb59511e43278c8a6f8b8d746bd2edc80c71a114ddc1ef5bcf474",
-=======
       "OutputPolicyExecuteOnce": {
         "1": {
           "version": 1,
           "hash": "5589c00d127d9eb1f5ccf3a16def8219737784d57bb3bf9be5cb6d83325ef436",
->>>>>>> 30a43552
           "action": "add"
         }
       },
