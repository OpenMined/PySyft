{
  "1": {
    "release_name": "0.8.2.json"
  },
  "2": {
    "release_name": "0.8.3.json"
  },
  "3": {
    "release_name": "0.8.4.json"
  },
  "dev": {
    "object_versions": {
<<<<<<< HEAD
      "PartialSyftObject": {
        "1": {
          "version": 1,
          "hash": "008917584d8e1c09015cdbef02f59c0622f48e0618877c1b44425c8846befc13",
          "action": "add"
        }
      },
      "NodeMetadataUpdate": {
        "1": {
          "version": 1,
          "hash": "569d124c23590360bda240c19b53314ccc6204c5d1ab0d2898976a028e002191",
          "action": "add"
        }
      },
      "NodeMetadata": {
        "1": {
          "version": 1,
          "hash": "6bee018894dfdf697ea624740d0bf051750e0b0d8470ced59646f6d8812068ac",
          "action": "add"
        },
        "2": {
          "version": 2,
          "hash": "f856169fea72486cd436875ce4411ef935da11eb7c5af48121adfa00d4c0cdb6",
          "action": "add"
        },
        "3": {
          "version": 3,
          "hash": "3cc67abf394a805066a88aef0bea15bde609b9ecbe7ec15172eac5e7a0b7ef7c",
          "action": "add"
        }
      },
      "StoreConfig": {
        "1": {
          "version": 1,
          "hash": "17de8875cf590311ddb042140347ffc79d4a85028e504dad178ca4e1237ec861",
          "action": "add"
        }
      },
      "MongoDict": {
        "1": {
          "version": 1,
          "hash": "640734396edae801e1601fe7777710e67685e552acb0244ad8b4f689599baca9",
          "action": "add"
        }
      },
      "MongoStoreConfig": {
        "1": {
          "version": 1,
          "hash": "a6d48634dbfce836754b60ca1c35db30c86df795ffdbe87bb7758ba4f809f6c1",
          "action": "add"
        }
      },
      "LinkedObject": {
        "1": {
          "version": 1,
          "hash": "824567c6933c095d0e2f6995c8de3581c0fbd2e9e4ead35c8159f7964709c28e",
          "action": "add"
        }
      },
      "BaseConfig": {
        "1": {
          "version": 1,
          "hash": "4e5257080ce615aa4122b02bad8487e4c7d6d0f171ff77abbc9e8cd3e33df89a",
          "action": "add"
        }
      },
      "ServiceConfig": {
        "1": {
          "version": 1,
          "hash": "ca91f59bf045d949d82860f7d52655bfbede4cf6bdc5bae8f847f08a16f05d74",
          "action": "add"
        }
      },
      "LibConfig": {
        "1": {
          "version": 1,
          "hash": "c6ff229aea16874c5d9ae4d1f9e500d13f5cf984bbcee7abd16c5841707a2f78",
          "action": "add"
        }
      },
      "APIEndpoint": {
        "1": {
          "version": 1,
          "hash": "c0e83867b107113e6fed06364ba364c24b2f4af35b15a3869b176318d3be7989",
          "action": "add"
        }
      },
      "LibEndpoint": {
        "1": {
          "version": 1,
          "hash": "153eac6d8990774eebfffaa75a9895e7c4e1a0e09465d5da0baf4c3a3b03369d",
          "action": "add"
        }
      },
      "SignedSyftAPICall": {
        "1": {
          "version": 1,
          "hash": "c1e948c1a54b2a089144b29353426ce8633938a3263e69e7f3936dd5f284fa21",
          "action": "add"
        }
      },
      "SyftAPICall": {
        "1": {
          "version": 1,
          "hash": "014bd1d0933f6070888a313edba239170759de24eae49bf2374c1be4dbe2b4d7",
          "action": "add"
        }
      },
      "SyftAPIData": {
        "1": {
          "version": 1,
          "hash": "db101a75227e34750d7056785a1e87bb2e8ad6604f19c372d0cb6aa437243bf5",
          "action": "add"
        }
      },
      "SyftAPI": {
        "1": {
          "version": 1,
          "hash": "2bba1d9fcf677a58e35bf903de3da22ee4913af138aa3012af9c46b3609579cd",
          "action": "add"
        }
      },
      "User": {
        "2": {
          "version": 2,
          "hash": "ded970c92f202716ed33a2117cf541789f35fad66bd4b1db39da5026b1d7d0e7",
          "action": "add"
        }
      },
      "UserUpdate": {
        "2": {
          "version": 2,
          "hash": "32cba8fbd786c575f92e26c31384d282e68e3ebfe5c4b0a0e793820b1228d246",
          "action": "add"
        }
      },
      "UserCreate": {
        "2": {
          "version": 2,
          "hash": "07601f695b64051fabecdf7300f63711af4f514bf81752e3c2f03831599f8b1a",
          "action": "add"
        }
      },
      "UserSearch": {
        "1": {
          "version": 1,
          "hash": "69d1e10b81c8a4143cf70e4f911d8562732af2458ebbc455ca64542f11373dd1",
          "action": "add"
        }
      },
      "UserView": {
        "2": {
          "version": 2,
          "hash": "e410de583bb15bc5af57acef7be55ea5fc56b5b0fc169daa3869f4203c4d7473",
          "action": "add"
        }
      },
      "UserViewPage": {
        "1": {
          "version": 1,
          "hash": "16dac6209b19a934d286ef1efa874379e0040c324e71023c57d1bc6d2d367171",
          "action": "add"
        }
      },
      "UserPrivateKey": {
        "1": {
          "version": 1,
          "hash": "7cb196587887f0f3bffb298dd9f3b88509e9b2748792bf8dc03bdd0d6b98714a",
          "action": "add"
        }
      },
      "NodeSettingsUpdate": {
        "1": {
          "version": 1,
          "hash": "b6ddc66ff270a3c2c4760e31e1a55d72ed04ccae2d0115ebe2fba6f2bf9bd119",
          "action": "add"
        }
      },
      "NodeSettings": {
        "1": {
          "version": 1,
          "hash": "b662047bb278f4f5db77c102f94b733c3a929839271b3d6b82ea174a60e2aaf0",
          "action": "add"
        },
        "2": {
          "version": 2,
          "hash": "29a82afcb006a044b6ae04c6ea8a067d145d28b4210bb038ea9fa86ebde108c8",
          "action": "add"
        }
      },
      "HTTPConnection": {
        "1": {
          "version": 1,
          "hash": "5ee19eaf55ecbe7945ea45924c036ec0f500114a2f64176620961a8c2ec94cdb",
          "action": "add"
        }
      },
      "PythonConnection": {
        "1": {
          "version": 1,
          "hash": "011946fc9af0a6987f5c7bc9b0208b2fae9d65217531430bced7ba542788da1a",
          "action": "add"
        }
      },
      "DateTime": {
        "1": {
          "version": 1,
          "hash": "7e9d89309a10d2110a7ae4f97d8f25a7914853269e8fa0c531630790c1253f17",
          "action": "add"
        }
      },
      "ActionDataEmpty": {
        "1": {
          "version": 1,
          "hash": "89b5912fe5416f922051b8068be6071a03c87a4ab264959de524f1b86e95f028",
          "action": "add"
        }
      },
      "ObjectNotReady": {
        "1": {
          "version": 1,
          "hash": "88207988639b11eaca686b6e079616d9caecc3dbc2a8112258e0f39ee5c3e113",
          "action": "add"
        }
      },
      "ActionDataLink": {
        "1": {
          "version": 1,
          "hash": "10bf94e99637695f1ba283f0b10e70743a4ebcb9ee75aefb1a05e6d6e1d21a71",
          "action": "add"
        }
      },
      "Action": {
        "1": {
          "version": 1,
          "hash": "5cf71ee35097f17fbb1dd05096f875211d71cf07161205d7f6a9c11fd49d5272",
          "action": "add"
        },
        "2": {
          "version": 2,
          "hash": "125da21171e5bdac0b1547d804df98e1de6ed2942ea181c7f7883372fdf23620",
          "action": "add"
        }
      },
      "ActionObject": {
        "1": {
          "version": 1,
          "hash": "49079c4481865c54f198fbd3ef41f1babdf71d5878f14ec8556cdace6203b30f",
          "action": "add"
        },
        "2": {
          "version": 2,
          "hash": "7876ae48df101386df1e3edb075bae5f0b348f5bce516e1467ea6a3cddf9d4ec",
          "action": "add"
        },
        "3": {
          "version": 3,
          "hash": "0fe8c63c7ebf317c9b3791563eede28ce301dc0a2a1a98b13e657f34ed1e9edb",
          "action": "add"
        }
      },
      "AnyActionObject": {
        "1": {
          "version": 1,
          "hash": "0a181a8950a9e91e06217a2b9bece1bfbb06ba732da4a267ce05b20dd2945b0e",
          "action": "add"
        },
        "2": {
          "version": 2,
          "hash": "60e1e4be3fc1486cddd73ae3594af46d40943c48bbe6f81f42322258712120bd",
          "action": "add"
        },
        "3": {
          "version": 3,
          "hash": "0ac9122d40743966890247c7444c1033ba52bdbb0d2396daf8767adbe42faaad",
          "action": "add"
        }
      },
      "SyftImageRegistry": {
        "1": {
          "version": 1,
          "hash": "dc83910c91947e3d9eaa3e6f8592237448f0408668c7cca80450b5fcd54722e1",
          "action": "add"
        }
      },
      "SyftWorkerImage": {
        "1": {
          "version": 1,
          "hash": "2a9585b6a286e24f1a9f3f943d0128730cf853edc549184dc1809d19e1eec54b",
          "action": "add"
        }
      },
      "SyftWorker": {
        "1": {
          "version": 1,
          "hash": "0d5b367162f3ce55ab090cc1b49bd30e50d4eb144e8431eadc679bd0e743aa70",
          "action": "add"
        }
      },
      "WorkerPool": {
        "1": {
          "version": 1,
          "hash": "250699eb4c452fc427995353d5c5ad6245fb3e9fdac8814f8348784816a0733b",
          "action": "add"
        }
      },
      "BlobFile": {
        "1": {
          "version": 1,
          "hash": "47ed55183d619c6c624e35412360a41de42833e2c24223c1de1ad12a84fdafc2",
          "action": "add"
        },
        "3": {
          "version": 3,
          "hash": "8f1710c754bb3b39f546b97fd69c4826291398b247976bbc41fa873af431bca9",
          "action": "add"
        }
      },
      "BlobFileOBject": {
        "1": {
          "version": 1,
          "hash": "0fbf142f99e18fecc72e145f1d86c592dea1289c60eeef82fcf69c5c74b261fb",
          "action": "add"
        },
        "2": {
          "version": 2,
          "hash": "cf3789022517ea88c968672566e7e3ae1dbf35c9f8ac5f09fd1ff7ca79534444",
          "action": "add"
        }
      },
      "SecureFilePathLocation": {
        "1": {
          "version": 1,
          "hash": "7febc066e2ee5a3a4a891720afede3f5c155cacc0557662ac4d04bf67b964c6d",
          "action": "add"
        }
      },
      "SeaweedSecureFilePathLocation": {
        "1": {
          "version": 1,
          "hash": "5724a38b1a92b8a55da3d9cc34a720365a6d0c32683acda630fc44067173e201",
          "action": "add"
        },
        "2": {
          "version": 2,
          "hash": "5fd63fed2a4efba8c2b6c7a7b5e9b5939181781c331230896aa130b6fd558739",
          "action": "add"
        }
      },
      "AzureSecureFilePathLocation": {
        "1": {
          "version": 1,
          "hash": "1bb15f3f9d7082779f1c9f58de94011487924cb8a8c9c2ec18fd7c161c27fd0e",
          "action": "add"
        }
      },
      "BlobStorageEntry": {
        "1": {
          "version": 1,
          "hash": "9f1b027cce390ee6f71c7a81e7420bb71a477b29c6c62ba74e781a97bc5434e6",
          "action": "add"
        },
        "2": {
          "version": 2,
          "hash": "5472bdd5bdce6d0b561543a6bac70d47bf0c05c141a21450751460cc538d6b55",
          "action": "add"
        }
      },
      "BlobStorageMetadata": {
        "1": {
          "version": 1,
          "hash": "6888943be3f97186190dd26d7eefbdf29b15c6f2fa459e13608065ebcdb799e2",
          "action": "add"
        },
        "2": {
          "version": 2,
          "hash": "674f4c52a8444289d5ef389b919008860e2b0e7acbaafa774d58e492d5b6741a",
          "action": "add"
        }
      },
      "CreateBlobStorageEntry": {
        "1": {
          "version": 1,
          "hash": "61a373336e83645f1b6d78a320323d9ea4ee91b3d87b730cb0608fbfa0072262",
          "action": "add"
        }
      },
      "BlobRetrieval": {
        "1": {
          "version": 1,
          "hash": "a8d7e1d6483e7a9b5a130e837fa398862aa6cbb316cc5f4470450d835755fdd9",
          "action": "add"
        },
        "2": {
          "version": 2,
          "hash": "4c4fbdb6df5bb9fcbe914a9890bd1c1b6a1b3f382a04cbc8752a5a1b03130111",
          "action": "add"
        }
      },
      "SyftObjectRetrieval": {
        "2": {
          "version": 2,
          "hash": "d9d7a7e1b8843145c9687fd013c9223700285886073547734267e91ac53e0996",
          "action": "add"
        },
        "3": {
          "version": 3,
          "hash": "952958e9afae007bef3cb89aa15be95dddc4c310e3a8ce4191576f90ac6fcbc8",
          "action": "add"
        }
      },
      "BlobRetrievalByURL": {
        "3": {
          "version": 3,
          "hash": "0b664100ea08413ca4ef04665ca910c2cf9535539617ea4ba33687d05cdfe747",
          "action": "add"
        }
      },
      "BlobDeposit": {
        "1": {
          "version": 1,
          "hash": "c98e6da658a3be01ead4ea6ee6a4c10046879f0ce0f5fc5f946346671579b229",
          "action": "add"
        }
      },
      "WorkerSettings": {
        "1": {
          "version": 1,
          "hash": "0dcd95422ec8a7c74e45ee68a125084c08f898dc94a13d25fe5a5fd0e4fc5027",
          "action": "add"
        },
        "2": {
          "version": 2,
          "hash": "d623a8a0d6c83b26ba49686bd8be10eccb126f54626fef334a85396c3b8a8ed6",
          "action": "add"
        }
      },
      "QueueItem": {
=======
      "ActionObject": {
>>>>>>> c36622d4
        "1": {
          "version": 1,
          "hash": "632446f1415102490c93fafb56dd9eb29d79623bcc5e9f2e6e37c4f63c2c51c3",
          "action": "remove"
        },
        "2": {
          "version": 2,
          "hash": "577aa1f010b90194958a18ec38ee21db3718bd96d9e036501c6ddeefabedf432",
          "action": "remove"
        },
        "3": {
          "version": 3,
          "hash": "0fe8c63c7ebf317c9b3791563eede28ce301dc0a2a1a98b13e657f34ed1e9edb",
          "action": "add"
        }
      },
      "AnyActionObject": {
        "1": {
          "version": 1,
          "hash": "bcb31f847907edc9c95d2d120dc5427854604f40940e3f41cd0474a1820ac65e",
          "action": "remove"
        },
        "2": {
          "version": 2,
          "hash": "002d8be821140befebbc0503e6bc1ef8779094e24e46305e5da5af6eecb56b13",
          "action": "remove"
        },
        "3": {
          "version": 3,
          "hash": "0ac9122d40743966890247c7444c1033ba52bdbb0d2396daf8767adbe42faaad",
          "action": "add"
        }
      },
      "BlobFileOBject": {
        "1": {
          "version": 1,
          "hash": "8da2c80ced4f0414c671313c4b63d05846df1e397c763d99d803be86c29755bb",
          "action": "remove"
        },
        "2": {
          "version": 2,
          "hash": "cf3789022517ea88c968672566e7e3ae1dbf35c9f8ac5f09fd1ff7ca79534444",
          "action": "add"
        }
      },
      "JobInfo": {
        "1": {
          "version": 1,
          "hash": "cf26eeac3d9254dfa439917493b816341f8a379a77d182bbecba3b7ed2c1d00a",
          "action": "remove"
        },
        "2": {
          "version": 2,
          "hash": "5c1f7d5e6a991123a1907c1823be14a75458ba06af1fe5a1b77aaac7fa546c78",
          "action": "add"
        }
      },
      "ExecutionOutput": {
        "1": {
          "version": 1,
          "hash": "833addc66807a638939aac00a4be306c93bd8d80a8f4ce6fcdb16d98e87ceb8b",
          "action": "add"
        }
      },
      "OutputPolicyExecuteCount": {
        "1": {
          "version": 1,
          "hash": "6bb24b3b35e19564c43b838ca3f46ccdeadb6596511917f2d220681a378e439d",
          "action": "remove"
        },
        "2": {
          "version": 2,
          "hash": "ca0ba249f4f32379f5b83279a27df4a21eb23c531a86538c821a10ddf2c799ff",
          "action": "add"
        }
      },
      "OutputPolicyExecuteOnce": {
        "1": {
          "version": 1,
          "hash": "32a40fc9966b277528eebc61c01041f3a5447417731954abdaffbb14dabc76bb",
          "action": "remove"
        },
        "2": {
          "version": 2,
          "hash": "e6b0f23047037734c1cc448771bc2770f5bf6c8b8f80cf46939eb7ba66dd377e",
          "action": "add"
        }
      },
      "UserCodeStatusCollection": {
        "1": {
          "version": 1,
          "hash": "4afcdcebd4b0ba95a8ac65eda9fcaa88129b7c520e8e6b093c6ab5208641a617",
          "action": "add"
        }
      },
      "UserCode": {
        "1": {
          "version": 1,
          "hash": "e14c22686cdc7d1fb2b0d01c0aebdea37e62a61b051677c1d30234214f05cd42",
          "action": "remove"
        },
        "2": {
          "version": 2,
          "hash": "660e1abc15034f525e91ffdd820c2a2179bfddf83b7b9e3ce7823b2efc515c69",
          "action": "remove"
        },
        "3": {
          "version": 3,
          "hash": "90fcae0f556f375ba1e91d2e345f57241660695c6e2b84c8e311df89d09e6c66",
          "action": "remove"
        },
        "4": {
          "version": 4,
          "hash": "4acb1fa6856da943966b6a93eb7874000f785b29f12ecbed9025606f8fe51aa4",
          "action": "add"
        }
      },
      "UserCodeExecutionOutput": {
        "1": {
          "version": 1,
          "hash": "94c18d2dec05b39993c1a7a70bca2c991c95bd168005a93e578a810e57ef3164",
          "action": "add"
        }
      },
      "NumpyArrayObject": {
        "1": {
          "version": 1,
          "hash": "dcc7b44fa5ad22ae0bc576948f856c172dac1e9de2bc8e2a302e428f3309a278",
          "action": "remove"
        },
        "2": {
          "version": 2,
          "hash": "2c631121d9211006edab5620b214dea83e2398bee92244d822227ee316647e22",
          "action": "remove"
        },
        "3": {
          "version": 3,
          "hash": "b6c27c63285f55425942296a91bb16010fd359909fb82fcd52efa9e744e5f2a4",
          "action": "add"
        }
      },
      "NumpyScalarObject": {
        "1": {
          "version": 1,
          "hash": "5c1b6b6e8ba88bc79e76646d621489b889fe8f9b9fd59f117d594be18a409633",
          "action": "remove"
        },
        "2": {
          "version": 2,
          "hash": "0d5d81b9d45c140f6e07b43ed68d31e0ef060d6b4d0431c9b4795997bb35c69d",
          "action": "remove"
        },
        "3": {
          "version": 3,
          "hash": "028e645eea21425a049a56393218c2e89343edf09e9ff70d7fed6561c6508a43",
          "action": "add"
        }
      },
      "NumpyBoolObject": {
        "1": {
          "version": 1,
          "hash": "a5c822a6a3ca9eefd6a2b68f7fd0bc614fba7995f6bcc30bdc9dc882296b9b16",
          "action": "remove"
        },
        "2": {
          "version": 2,
          "hash": "24839ba1c88ed833a134124750d5f299abcdf318670315028ed87b254f4578b3",
          "action": "remove"
        },
        "3": {
          "version": 3,
          "hash": "e36b44d1829aff0e127bb1ba7b8e8f6853d6cf94cc86ef11c521019f1eec7e96",
          "action": "add"
        }
      },
      "PandasDataframeObject": {
        "1": {
          "version": 1,
          "hash": "35058924b3de2e0a604a92f91f4dd2e3cc0dac80c219d34f360e7cedd52f5f4c",
          "action": "remove"
        },
        "2": {
          "version": 2,
          "hash": "66729d4ba7a92210d45c5a5c24fbdb4c8e58138a515a7bdb71ac8f6e8b868544",
          "action": "remove"
        },
        "3": {
          "version": 3,
          "hash": "90fb7e7e5c7b03f37573012029c6979ccaaa44e720a48a7f829d83c6a41393e5",
          "action": "add"
        }
      },
      "PandasSeriesObject": {
        "1": {
          "version": 1,
          "hash": "2a0d8a55f1c27bd8fccd276cbe01bf272c40cab10417d7027273983fed423caa",
          "action": "remove"
        },
        "2": {
          "version": 2,
          "hash": "cb05a714f75b1140a943f56a3622fcc0477b3a1f504cd545a98510959ffe1528",
          "action": "remove"
        },
        "3": {
          "version": 3,
          "hash": "50d5d68c0b4d57f8ecf594ee9761a6b4a9cd726354a4c8e3ff28e4e0a2fe58a4",
          "action": "add"
        }
      },
      "UserCodeStatusChange": {
        "1": {
          "version": 1,
          "hash": "4f5b405cc2b3976ed8f7018df82e873435d9187dff15fa5a23bc85a738969f3f",
          "action": "remove"
        },
        "2": {
          "version": 2,
          "hash": "d83e0905ae882c824ba8fbbf455cd3881906bf8b2ebbfff07bcf471ef869cedc",
          "action": "remove"
        },
        "3": {
          "version": 3,
          "hash": "999ab977d4fe5a7b74ee2d90370599ce9caa1b38fd6e6c29bd543d379c4dae31",
          "action": "add"
        }
      },
      "SyncStateItem": {
        "1": {
          "version": 1,
          "hash": "7e1f22d0e24bb615b077d76feae7bed96a49a998358bd842aba18e8d69a22481",
          "action": "add"
        }
      },
      "SyncState": {
        "1": {
          "version": 1,
          "hash": "6da39adb0ecffb4ca7873c0d95ed31c8bf037610cde144662285b921de5d8f04",
          "action": "add"
        }
      },
      "StoreConfig": {
        "1": {
          "version": 1,
          "hash": "17de8875cf590311ddb042140347ffc79d4a85028e504dad178ca4e1237ec861",
          "action": "remove"
        },
        "2": {
          "version": 2,
          "hash": "517ca390f0a92e60b79ee7a70772a6b2c29f82ed9042266957f0ce0d61b636f1",
          "action": "add"
        }
      },
      "MongoStoreConfig": {
        "1": {
          "version": 1,
          "hash": "e52aa382e300b0b69aaa2d80aadb4e3a9a3c02b3c741b71d56f959c4d3891ce5",
          "action": "remove"
        },
        "2": {
          "version": 2,
          "hash": "9c47910aa82d955b11c62cbab5e23e83f90cfb6b82aa0b6d4aae7dffc9f2d846",
          "action": "add"
        }
      },
      "Action": {
        "1": {
          "version": 1,
          "hash": "5cf71ee35097f17fbb1dd05096f875211d71cf07161205d7f6a9c11fd49d5272",
          "action": "remove"
        },
        "2": {
          "version": 2,
          "hash": "a13b50c4d23bd6deb7896e394f2a20e6cef4c33c5e6f4ee30f19eaffab708f21",
          "action": "remove"
        },
        "3": {
          "version": 3,
          "hash": "0588c49fe6f38fbe2a6aefa1a2fe50ed79273f218ead40b3a8c4d2fd63a22d08",
          "action": "add"
        }
      },
      "DataSubjectCreate": {
        "1": {
          "version": 1,
          "hash": "5a94f9fcba75c50d78d71222f0235c5fd4d8003ae0db4d74bdbc4d56a99de3aa",
          "action": "remove"
        },
        "2": {
          "version": 2,
          "hash": "4eb3d7fb24d674ad23e3aec584e0332054768d61d62bba329488183816732f6e",
          "action": "add"
        }
      },
      "Dataset": {
        "1": {
          "version": 1,
          "hash": "99ca2fa3e46fd9810222d269fac6accb546f632e94d5d57529016ba5e55af5a8",
          "action": "remove"
        },
        "2": {
          "version": 2,
          "hash": "ef072e802af563bb5bb95e928ac50fa30ff6b07da2dccf16cf134d71f8744132",
          "action": "add"
        }
      },
      "CreateDataset": {
        "1": {
          "version": 1,
          "hash": "3b020d9b8928cbd7e91f41c749ab4c932e19520696a183f2c7cd1312ebb640d1",
          "action": "remove"
        },
        "2": {
          "version": 2,
          "hash": "4c3cbd2b10e43e750fea1bad5368c7de9e66e49840cd4dc84f80bbbf1e81f359",
          "action": "add"
        }
      },
      "DictStoreConfig": {
        "1": {
          "version": 1,
          "hash": "256e9c623ce0becd555ddd2a55a0c15514e162786b1549388cef98a92a9b18c9",
          "action": "remove"
        },
        "2": {
          "version": 2,
          "hash": "dc42f71c620250c74f798304cb0cdfd8c3df42ddc0e38b9663f084a451e4e0f6",
          "action": "add"
        }
      },
      "SQLiteStoreConfig": {
        "1": {
          "version": 1,
          "hash": "b656b26c14cf4e97aba702dd62a0927aec7f860c12eed512c2c688e1b7109aa5",
          "action": "remove"
        },
        "2": {
          "version": 2,
          "hash": "41c8ead76c6babfe8c1073ef705b1c5d4d96fba5735d9d8cb669073637f83f5f",
          "action": "add"
        }
      },
      "Plan": {
        "1": {
          "version": 1,
          "hash": "a0bba2b7792c9e08c453e9e256f0ac6e6185610726566bcd50b057ae83b42d9a",
          "action": "remove"
        },
        "2": {
          "version": 2,
          "hash": "6103055aebe436855987c18aeb63d6ec90e0ec6654f960eaa8212c0a6d2964aa",
          "action": "add"
        }
      },
      "NodeMetadata": {
        "1": {
          "version": 1,
          "hash": "6bee018894dfdf697ea624740d0bf051750e0b0d8470ced59646f6d8812068ac",
          "action": "remove"
        },
        "2": {
          "version": 2,
          "hash": "f856169fea72486cd436875ce4411ef935da11eb7c5af48121adfa00d4c0cdb6",
          "action": "remove"
        }
      },
      "NodeSettings": {
        "1": {
          "version": 1,
          "hash": "b662047bb278f4f5db77c102f94b733c3a929839271b3d6b82ea174a60e2aaf0",
          "action": "remove"
        }
      },
      "BlobFile": {
        "1": {
          "version": 1,
          "hash": "47ed55183d619c6c624e35412360a41de42833e2c24223c1de1ad12a84fdafc2",
          "action": "remove"
        }
      },
      "SeaweedSecureFilePathLocation": {
        "1": {
          "version": 1,
          "hash": "5724a38b1a92b8a55da3d9cc34a720365a6d0c32683acda630fc44067173e201",
          "action": "remove"
        }
      },
      "BlobStorageEntry": {
        "1": {
          "version": 1,
          "hash": "9f1b027cce390ee6f71c7a81e7420bb71a477b29c6c62ba74e781a97bc5434e6",
          "action": "remove"
        }
      },
      "BlobStorageMetadata": {
        "1": {
          "version": 1,
          "hash": "6888943be3f97186190dd26d7eefbdf29b15c6f2fa459e13608065ebcdb799e2",
          "action": "remove"
        }
      },
      "BlobRetrieval": {
        "1": {
          "version": 1,
          "hash": "a8d7e1d6483e7a9b5a130e837fa398862aa6cbb316cc5f4470450d835755fdd9",
          "action": "remove"
        }
      },
      "SyftObjectRetrieval": {
        "2": {
          "version": 2,
          "hash": "d9d7a7e1b8843145c9687fd013c9223700285886073547734267e91ac53e0996",
          "action": "remove"
        },
        "3": {
          "version": 3,
          "hash": "952958e9afae007bef3cb89aa15be95dddc4c310e3a8ce4191576f90ac6fcbc8",
          "action": "remove"
        },
        "4": {
          "version": 4,
          "hash": "939934f46b72eb2c903606bce8e7ac2e59b1707b73c65fa2b9de8eed6e35f9da",
          "action": "add"
        }
      },
      "WorkerSettings": {
        "1": {
          "version": 1,
          "hash": "0dcd95422ec8a7c74e45ee68a125084c08f898dc94a13d25fe5a5fd0e4fc5027",
          "action": "remove"
        }
      },
      "SubmitUserCode": {
        "2": {
          "version": 2,
          "hash": "9b29e060973a3de8d3564a2b7d2bb5c53745aa445bf257576994b613505d7194",
          "action": "remove"
        }
      },
      "SeaweedFSBlobDeposit": {
        "1": {
          "version": 1,
<<<<<<< HEAD
          "hash": "64e262af795bf79bf4d6325b4f95315b167ff10694f5c11e07102184998e38c5",
          "action": "add"
=======
          "hash": "382a9ac178deed2a9591e1ebbb39f265cbe67027fb93a420d473a4c26b7fda11",
          "action": "remove"
>>>>>>> c36622d4
        }
      },
      "QueueItem": {
        "1": {
          "version": 1,
          "hash": "5aa94681d9d0715d5b605f9625a54e114927271378cf2ea7245f85c488035e0b",
          "action": "remove"
        },
        "2": {
          "version": 2,
          "hash": "9503b878de4b5b7a1793580301353523b7d6219ebd27d38abe598061979b7570",
          "action": "remove"
        }
      },
      "ZMQClientConfig": {
        "1": {
          "version": 1,
          "hash": "e6054969b495791569caaf33239039beae3d116e1fe74e9575467c48b9007c45",
          "action": "remove"
        }
      },
      "ActionQueueItem": {
        "1": {
          "version": 1,
          "hash": "11a43caf9164eb2a5a21f4bcb0ca361d0a5d134bf3c60173f2c502d0d80219de",
          "action": "remove"
        }
      },
      "JobItem": {
        "1": {
          "version": 1,
          "hash": "7b8723861837b0b7e948b2cf9244159d232185f3407dd6bef108346f941ddf6e",
          "action": "remove"
        },
        "2": {
          "version": 2,
          "hash": "e99cf5a78c6dd3a0adc37af3472c7c21570a9e747985dff540a2b06d24de6446",
          "action": "remove"
        }
      },
      "SyftLog": {
        "1": {
          "version": 1,
          "hash": "bd3f62b8fe4b2718a6380c8f05a93c5c40169fc4ab174db291929298e588429e",
          "action": "remove"
        }
      },
      "SignedSyftAPICall": {
        "1": {
          "version": 1,
          "hash": "e66a116de2fa44ebdd0d4c2d7d5a047dedb555fd201a0f431cd8017d9d33a61d",
          "action": "remove"
        },
        "2": {
          "version": 2,
          "hash": "ecc6891b770f1f543d02c1eb0007443b0eb3553fd0b9347522b8aa4b22c4cdba",
          "action": "add"
        }
      },
      "UserUpdate": {
        "2": {
          "version": 2,
          "hash": "32cba8fbd786c575f92e26c31384d282e68e3ebfe5c4b0a0e793820b1228d246",
          "action": "remove"
        },
        "3": {
          "version": 3,
          "hash": "ca32926b95a88406796d2d7ea23eeeb15b7a632ec46f0cf300d3890a19ae78e3",
          "action": "add"
        }
      },
      "UserCreate": {
        "2": {
          "version": 2,
          "hash": "2540188c5aaea866914dccff459df6e0f4727108a503414bb1567ff6297d4646",
          "action": "remove"
        },
        "3": {
          "version": 3,
          "hash": "8d87bd936564628f5e7c08ab1dedc9b26e9cd8a53899ce1604c91fbd281ae0ab",
          "action": "add"
        }
      },
      "UserSearch": {
        "1": {
          "version": 1,
          "hash": "69d1e10b81c8a4143cf70e4f911d8562732af2458ebbc455ca64542f11373dd1",
          "action": "remove"
        },
        "2": {
          "version": 2,
          "hash": "79f95cd9b4dabca88773a54e7993a0f7c80f5fad1f1aa144d82bd13375173ea3",
          "action": "add"
        }
      },
      "NodeSettingsUpdate": {
        "1": {
          "version": 1,
          "hash": "b6ddc66ff270a3c2c4760e31e1a55d72ed04ccae2d0115ebe2fba6f2bf9bd119",
          "action": "remove"
        },
        "2": {
          "version": 2,
          "hash": "859a91c8229a59e03ed4c20d38de569f7670bdea4b0a8cf2d4bd702da37aeabe",
          "action": "add"
        }
      },
      "User": {
        "2": {
          "version": 2,
          "hash": "ded970c92f202716ed33a2117cf541789f35fad66bd4b1db39da5026b1d7d0e7",
          "action": "remove"
        },
        "3": {
          "version": 3,
          "hash": "4550a80d1e4682de38adb71f79f89b42bb42fa85b1383ece51bb737a30bd5522",
          "action": "add"
        }
      },
      "UserView": {
        "2": {
          "version": 2,
          "hash": "e410de583bb15bc5af57acef7be55ea5fc56b5b0fc169daa3869f4203c4d7473",
          "action": "remove"
        },
        "3": {
          "version": 3,
          "hash": "9849a2182fed2f54ecaf03bd9febf0efec6639b8e27e5b1501683aa846b5a2d3",
          "action": "add"
        }
      },
      "Notification": {
        "1": {
          "version": 1,
          "hash": "d13981f721fe2b3e2717640ee07dc716c596e4ecd442461665c3fdab0b85bf0e",
          "action": "remove"
        },
        "2": {
          "version": 2,
          "hash": "9032bac0e8ede1a3d118a0e31e0f1f05699d1efc88327fceb0917d40185a7930",
          "action": "add"
        }
      },
      "CreateNotification": {
        "1": {
          "version": 1,
          "hash": "b1f459de374fe674f873a4a5f3fb8a8aabe0d83faad84a933f0a77dd1141159a",
          "action": "remove"
        },
        "2": {
          "version": 2,
          "hash": "5098e1ab1cf7ffd8da4ba5bff36ebdb235d3983453185035d6796a7517f8272c",
          "action": "add"
        }
      },
      "NotificationPreferences": {
        "1": {
          "version": 1,
          "hash": "57e033e2ebac5414a057b80599a31f277027a4980e49d31770f96017c57e638f",
          "action": "add"
        }
      },
      "NotifierSettings": {
        "1": {
          "version": 1,
          "hash": "8753b4ee72d673958783879bc3726c51077bf6a1deca37bacac3f3475605e812",
          "action": "add"
        }
      }
    }
  }
}<|MERGE_RESOLUTION|>--- conflicted
+++ resolved
@@ -10,448 +10,7 @@
   },
   "dev": {
     "object_versions": {
-<<<<<<< HEAD
-      "PartialSyftObject": {
-        "1": {
-          "version": 1,
-          "hash": "008917584d8e1c09015cdbef02f59c0622f48e0618877c1b44425c8846befc13",
-          "action": "add"
-        }
-      },
-      "NodeMetadataUpdate": {
-        "1": {
-          "version": 1,
-          "hash": "569d124c23590360bda240c19b53314ccc6204c5d1ab0d2898976a028e002191",
-          "action": "add"
-        }
-      },
-      "NodeMetadata": {
-        "1": {
-          "version": 1,
-          "hash": "6bee018894dfdf697ea624740d0bf051750e0b0d8470ced59646f6d8812068ac",
-          "action": "add"
-        },
-        "2": {
-          "version": 2,
-          "hash": "f856169fea72486cd436875ce4411ef935da11eb7c5af48121adfa00d4c0cdb6",
-          "action": "add"
-        },
-        "3": {
-          "version": 3,
-          "hash": "3cc67abf394a805066a88aef0bea15bde609b9ecbe7ec15172eac5e7a0b7ef7c",
-          "action": "add"
-        }
-      },
-      "StoreConfig": {
-        "1": {
-          "version": 1,
-          "hash": "17de8875cf590311ddb042140347ffc79d4a85028e504dad178ca4e1237ec861",
-          "action": "add"
-        }
-      },
-      "MongoDict": {
-        "1": {
-          "version": 1,
-          "hash": "640734396edae801e1601fe7777710e67685e552acb0244ad8b4f689599baca9",
-          "action": "add"
-        }
-      },
-      "MongoStoreConfig": {
-        "1": {
-          "version": 1,
-          "hash": "a6d48634dbfce836754b60ca1c35db30c86df795ffdbe87bb7758ba4f809f6c1",
-          "action": "add"
-        }
-      },
-      "LinkedObject": {
-        "1": {
-          "version": 1,
-          "hash": "824567c6933c095d0e2f6995c8de3581c0fbd2e9e4ead35c8159f7964709c28e",
-          "action": "add"
-        }
-      },
-      "BaseConfig": {
-        "1": {
-          "version": 1,
-          "hash": "4e5257080ce615aa4122b02bad8487e4c7d6d0f171ff77abbc9e8cd3e33df89a",
-          "action": "add"
-        }
-      },
-      "ServiceConfig": {
-        "1": {
-          "version": 1,
-          "hash": "ca91f59bf045d949d82860f7d52655bfbede4cf6bdc5bae8f847f08a16f05d74",
-          "action": "add"
-        }
-      },
-      "LibConfig": {
-        "1": {
-          "version": 1,
-          "hash": "c6ff229aea16874c5d9ae4d1f9e500d13f5cf984bbcee7abd16c5841707a2f78",
-          "action": "add"
-        }
-      },
-      "APIEndpoint": {
-        "1": {
-          "version": 1,
-          "hash": "c0e83867b107113e6fed06364ba364c24b2f4af35b15a3869b176318d3be7989",
-          "action": "add"
-        }
-      },
-      "LibEndpoint": {
-        "1": {
-          "version": 1,
-          "hash": "153eac6d8990774eebfffaa75a9895e7c4e1a0e09465d5da0baf4c3a3b03369d",
-          "action": "add"
-        }
-      },
-      "SignedSyftAPICall": {
-        "1": {
-          "version": 1,
-          "hash": "c1e948c1a54b2a089144b29353426ce8633938a3263e69e7f3936dd5f284fa21",
-          "action": "add"
-        }
-      },
-      "SyftAPICall": {
-        "1": {
-          "version": 1,
-          "hash": "014bd1d0933f6070888a313edba239170759de24eae49bf2374c1be4dbe2b4d7",
-          "action": "add"
-        }
-      },
-      "SyftAPIData": {
-        "1": {
-          "version": 1,
-          "hash": "db101a75227e34750d7056785a1e87bb2e8ad6604f19c372d0cb6aa437243bf5",
-          "action": "add"
-        }
-      },
-      "SyftAPI": {
-        "1": {
-          "version": 1,
-          "hash": "2bba1d9fcf677a58e35bf903de3da22ee4913af138aa3012af9c46b3609579cd",
-          "action": "add"
-        }
-      },
-      "User": {
-        "2": {
-          "version": 2,
-          "hash": "ded970c92f202716ed33a2117cf541789f35fad66bd4b1db39da5026b1d7d0e7",
-          "action": "add"
-        }
-      },
-      "UserUpdate": {
-        "2": {
-          "version": 2,
-          "hash": "32cba8fbd786c575f92e26c31384d282e68e3ebfe5c4b0a0e793820b1228d246",
-          "action": "add"
-        }
-      },
-      "UserCreate": {
-        "2": {
-          "version": 2,
-          "hash": "07601f695b64051fabecdf7300f63711af4f514bf81752e3c2f03831599f8b1a",
-          "action": "add"
-        }
-      },
-      "UserSearch": {
-        "1": {
-          "version": 1,
-          "hash": "69d1e10b81c8a4143cf70e4f911d8562732af2458ebbc455ca64542f11373dd1",
-          "action": "add"
-        }
-      },
-      "UserView": {
-        "2": {
-          "version": 2,
-          "hash": "e410de583bb15bc5af57acef7be55ea5fc56b5b0fc169daa3869f4203c4d7473",
-          "action": "add"
-        }
-      },
-      "UserViewPage": {
-        "1": {
-          "version": 1,
-          "hash": "16dac6209b19a934d286ef1efa874379e0040c324e71023c57d1bc6d2d367171",
-          "action": "add"
-        }
-      },
-      "UserPrivateKey": {
-        "1": {
-          "version": 1,
-          "hash": "7cb196587887f0f3bffb298dd9f3b88509e9b2748792bf8dc03bdd0d6b98714a",
-          "action": "add"
-        }
-      },
-      "NodeSettingsUpdate": {
-        "1": {
-          "version": 1,
-          "hash": "b6ddc66ff270a3c2c4760e31e1a55d72ed04ccae2d0115ebe2fba6f2bf9bd119",
-          "action": "add"
-        }
-      },
-      "NodeSettings": {
-        "1": {
-          "version": 1,
-          "hash": "b662047bb278f4f5db77c102f94b733c3a929839271b3d6b82ea174a60e2aaf0",
-          "action": "add"
-        },
-        "2": {
-          "version": 2,
-          "hash": "29a82afcb006a044b6ae04c6ea8a067d145d28b4210bb038ea9fa86ebde108c8",
-          "action": "add"
-        }
-      },
-      "HTTPConnection": {
-        "1": {
-          "version": 1,
-          "hash": "5ee19eaf55ecbe7945ea45924c036ec0f500114a2f64176620961a8c2ec94cdb",
-          "action": "add"
-        }
-      },
-      "PythonConnection": {
-        "1": {
-          "version": 1,
-          "hash": "011946fc9af0a6987f5c7bc9b0208b2fae9d65217531430bced7ba542788da1a",
-          "action": "add"
-        }
-      },
-      "DateTime": {
-        "1": {
-          "version": 1,
-          "hash": "7e9d89309a10d2110a7ae4f97d8f25a7914853269e8fa0c531630790c1253f17",
-          "action": "add"
-        }
-      },
-      "ActionDataEmpty": {
-        "1": {
-          "version": 1,
-          "hash": "89b5912fe5416f922051b8068be6071a03c87a4ab264959de524f1b86e95f028",
-          "action": "add"
-        }
-      },
-      "ObjectNotReady": {
-        "1": {
-          "version": 1,
-          "hash": "88207988639b11eaca686b6e079616d9caecc3dbc2a8112258e0f39ee5c3e113",
-          "action": "add"
-        }
-      },
-      "ActionDataLink": {
-        "1": {
-          "version": 1,
-          "hash": "10bf94e99637695f1ba283f0b10e70743a4ebcb9ee75aefb1a05e6d6e1d21a71",
-          "action": "add"
-        }
-      },
-      "Action": {
-        "1": {
-          "version": 1,
-          "hash": "5cf71ee35097f17fbb1dd05096f875211d71cf07161205d7f6a9c11fd49d5272",
-          "action": "add"
-        },
-        "2": {
-          "version": 2,
-          "hash": "125da21171e5bdac0b1547d804df98e1de6ed2942ea181c7f7883372fdf23620",
-          "action": "add"
-        }
-      },
       "ActionObject": {
-        "1": {
-          "version": 1,
-          "hash": "49079c4481865c54f198fbd3ef41f1babdf71d5878f14ec8556cdace6203b30f",
-          "action": "add"
-        },
-        "2": {
-          "version": 2,
-          "hash": "7876ae48df101386df1e3edb075bae5f0b348f5bce516e1467ea6a3cddf9d4ec",
-          "action": "add"
-        },
-        "3": {
-          "version": 3,
-          "hash": "0fe8c63c7ebf317c9b3791563eede28ce301dc0a2a1a98b13e657f34ed1e9edb",
-          "action": "add"
-        }
-      },
-      "AnyActionObject": {
-        "1": {
-          "version": 1,
-          "hash": "0a181a8950a9e91e06217a2b9bece1bfbb06ba732da4a267ce05b20dd2945b0e",
-          "action": "add"
-        },
-        "2": {
-          "version": 2,
-          "hash": "60e1e4be3fc1486cddd73ae3594af46d40943c48bbe6f81f42322258712120bd",
-          "action": "add"
-        },
-        "3": {
-          "version": 3,
-          "hash": "0ac9122d40743966890247c7444c1033ba52bdbb0d2396daf8767adbe42faaad",
-          "action": "add"
-        }
-      },
-      "SyftImageRegistry": {
-        "1": {
-          "version": 1,
-          "hash": "dc83910c91947e3d9eaa3e6f8592237448f0408668c7cca80450b5fcd54722e1",
-          "action": "add"
-        }
-      },
-      "SyftWorkerImage": {
-        "1": {
-          "version": 1,
-          "hash": "2a9585b6a286e24f1a9f3f943d0128730cf853edc549184dc1809d19e1eec54b",
-          "action": "add"
-        }
-      },
-      "SyftWorker": {
-        "1": {
-          "version": 1,
-          "hash": "0d5b367162f3ce55ab090cc1b49bd30e50d4eb144e8431eadc679bd0e743aa70",
-          "action": "add"
-        }
-      },
-      "WorkerPool": {
-        "1": {
-          "version": 1,
-          "hash": "250699eb4c452fc427995353d5c5ad6245fb3e9fdac8814f8348784816a0733b",
-          "action": "add"
-        }
-      },
-      "BlobFile": {
-        "1": {
-          "version": 1,
-          "hash": "47ed55183d619c6c624e35412360a41de42833e2c24223c1de1ad12a84fdafc2",
-          "action": "add"
-        },
-        "3": {
-          "version": 3,
-          "hash": "8f1710c754bb3b39f546b97fd69c4826291398b247976bbc41fa873af431bca9",
-          "action": "add"
-        }
-      },
-      "BlobFileOBject": {
-        "1": {
-          "version": 1,
-          "hash": "0fbf142f99e18fecc72e145f1d86c592dea1289c60eeef82fcf69c5c74b261fb",
-          "action": "add"
-        },
-        "2": {
-          "version": 2,
-          "hash": "cf3789022517ea88c968672566e7e3ae1dbf35c9f8ac5f09fd1ff7ca79534444",
-          "action": "add"
-        }
-      },
-      "SecureFilePathLocation": {
-        "1": {
-          "version": 1,
-          "hash": "7febc066e2ee5a3a4a891720afede3f5c155cacc0557662ac4d04bf67b964c6d",
-          "action": "add"
-        }
-      },
-      "SeaweedSecureFilePathLocation": {
-        "1": {
-          "version": 1,
-          "hash": "5724a38b1a92b8a55da3d9cc34a720365a6d0c32683acda630fc44067173e201",
-          "action": "add"
-        },
-        "2": {
-          "version": 2,
-          "hash": "5fd63fed2a4efba8c2b6c7a7b5e9b5939181781c331230896aa130b6fd558739",
-          "action": "add"
-        }
-      },
-      "AzureSecureFilePathLocation": {
-        "1": {
-          "version": 1,
-          "hash": "1bb15f3f9d7082779f1c9f58de94011487924cb8a8c9c2ec18fd7c161c27fd0e",
-          "action": "add"
-        }
-      },
-      "BlobStorageEntry": {
-        "1": {
-          "version": 1,
-          "hash": "9f1b027cce390ee6f71c7a81e7420bb71a477b29c6c62ba74e781a97bc5434e6",
-          "action": "add"
-        },
-        "2": {
-          "version": 2,
-          "hash": "5472bdd5bdce6d0b561543a6bac70d47bf0c05c141a21450751460cc538d6b55",
-          "action": "add"
-        }
-      },
-      "BlobStorageMetadata": {
-        "1": {
-          "version": 1,
-          "hash": "6888943be3f97186190dd26d7eefbdf29b15c6f2fa459e13608065ebcdb799e2",
-          "action": "add"
-        },
-        "2": {
-          "version": 2,
-          "hash": "674f4c52a8444289d5ef389b919008860e2b0e7acbaafa774d58e492d5b6741a",
-          "action": "add"
-        }
-      },
-      "CreateBlobStorageEntry": {
-        "1": {
-          "version": 1,
-          "hash": "61a373336e83645f1b6d78a320323d9ea4ee91b3d87b730cb0608fbfa0072262",
-          "action": "add"
-        }
-      },
-      "BlobRetrieval": {
-        "1": {
-          "version": 1,
-          "hash": "a8d7e1d6483e7a9b5a130e837fa398862aa6cbb316cc5f4470450d835755fdd9",
-          "action": "add"
-        },
-        "2": {
-          "version": 2,
-          "hash": "4c4fbdb6df5bb9fcbe914a9890bd1c1b6a1b3f382a04cbc8752a5a1b03130111",
-          "action": "add"
-        }
-      },
-      "SyftObjectRetrieval": {
-        "2": {
-          "version": 2,
-          "hash": "d9d7a7e1b8843145c9687fd013c9223700285886073547734267e91ac53e0996",
-          "action": "add"
-        },
-        "3": {
-          "version": 3,
-          "hash": "952958e9afae007bef3cb89aa15be95dddc4c310e3a8ce4191576f90ac6fcbc8",
-          "action": "add"
-        }
-      },
-      "BlobRetrievalByURL": {
-        "3": {
-          "version": 3,
-          "hash": "0b664100ea08413ca4ef04665ca910c2cf9535539617ea4ba33687d05cdfe747",
-          "action": "add"
-        }
-      },
-      "BlobDeposit": {
-        "1": {
-          "version": 1,
-          "hash": "c98e6da658a3be01ead4ea6ee6a4c10046879f0ce0f5fc5f946346671579b229",
-          "action": "add"
-        }
-      },
-      "WorkerSettings": {
-        "1": {
-          "version": 1,
-          "hash": "0dcd95422ec8a7c74e45ee68a125084c08f898dc94a13d25fe5a5fd0e4fc5027",
-          "action": "add"
-        },
-        "2": {
-          "version": 2,
-          "hash": "d623a8a0d6c83b26ba49686bd8be10eccb126f54626fef334a85396c3b8a8ed6",
-          "action": "add"
-        }
-      },
-      "QueueItem": {
-=======
-      "ActionObject": {
->>>>>>> c36622d4
         "1": {
           "version": 1,
           "hash": "632446f1415102490c93fafb56dd9eb29d79623bcc5e9f2e6e37c4f63c2c51c3",
@@ -688,7 +247,7 @@
       "SyncState": {
         "1": {
           "version": 1,
-          "hash": "6da39adb0ecffb4ca7873c0d95ed31c8bf037610cde144662285b921de5d8f04",
+          "hash": "64e262af795bf79bf4d6325b4f95315b167ff10694f5c11e07102184998e38c5",
           "action": "add"
         }
       },
@@ -893,13 +452,8 @@
       "SeaweedFSBlobDeposit": {
         "1": {
           "version": 1,
-<<<<<<< HEAD
-          "hash": "64e262af795bf79bf4d6325b4f95315b167ff10694f5c11e07102184998e38c5",
-          "action": "add"
-=======
           "hash": "382a9ac178deed2a9591e1ebbb39f265cbe67027fb93a420d473a4c26b7fda11",
           "action": "remove"
->>>>>>> c36622d4
         }
       },
       "QueueItem": {
@@ -955,7 +509,7 @@
         },
         "2": {
           "version": 2,
-          "hash": "ecc6891b770f1f543d02c1eb0007443b0eb3553fd0b9347522b8aa4b22c4cdba",
+          "hash": "d1df30178a2f8948c5902803837096256f034fc021f2664f58bdd6bd42290706",
           "action": "add"
         }
       },
