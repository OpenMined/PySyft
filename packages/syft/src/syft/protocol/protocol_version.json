{
  "1": {
    "release_name": "0.8.2.json"
  },
  "2": {
    "release_name": "0.8.3.json"
  },
  "3": {
    "release_name": "0.8.4.json"
  },
  "4": {
    "release_name": "0.8.6.json"
  },
  "dev": {
    "object_versions": {
      "NodeMetadata": {
        "5": {
          "version": 5,
          "hash": "70197b4725dbdea0560ed8388e4d20b76808bee988f3630c5f916ee8f48761f8",
          "action": "add"
        }
      },
      "SyftAPI": {
        "3": {
          "version": 3,
          "hash": "b1b9d131a4f204ef2d56dc91bab3b945d5581080565232ede864f32015c0882a",
          "action": "add"
        }
      },
      "HTMLObject": {
        "1": {
          "version": 1,
          "hash": "010d9aaca95f3fdfc8d1f97d01c1bd66483da774a59275b310c08d6912f7f863",
          "action": "add"
        }
      },
      "NodeSettingsUpdate": {
        "2": {
          "version": 2,
          "hash": "e1dc9d2f30c4aae1f7359eb3fd44de5537788cd3c69be5f30c36fb019f07c261",
          "action": "remove"
        },
        "4": {
          "version": 4,
          "hash": "ec783a7cd097e2bc4273a519d11023c796aebb9e3710c1d8332c0e46966d4ae0",
          "action": "add"
        },
        "5": {
          "version": 5,
          "hash": "fd89638bb3d6dda9095905aab7ed2883f0b3dd5245900e8e141eec87921c2c9e",
          "action": "add"
        }
      },
      "NodeSettings": {
        "3": {
          "version": 3,
          "hash": "2d5f6e79f074f75b5cfc2357eac7cf635b8f083421009a513240b4dbbd5a0fc1",
          "action": "remove"
        },
        "5": {
          "version": 5,
          "hash": "cde18eb23fdffcfba47bc0e85efdbba1d59f1f5d6baa9c9690e1af14b35eb74e",
          "action": "add"
        },
        "6": {
          "version": 6,
          "hash": "986d201418035e59b12787dfaf60aa2af17817c1894ce42ab4b982ed73127403",
          "action": "add"
        }
      },
      "BlobRetrievalByURL": {
        "5": {
          "version": 5,
          "hash": "4934bf72bb10ac0a670c87ab735175088274e090819436563543473e64cf15e3",
          "action": "add"
        }
      },
      "EnclaveMetadata": {
        "2": {
          "version": 2,
          "hash": "6dcc26695abc6a9ecd9d7d1e6507a9f1a92cc5ccd10987e92419bf984245f9a1",
          "action": "remove"
        },
        "3": {
          "version": 3,
          "hash": "d2f23411927c68e2307a84d180ad053b3e4ba12d74aba64d34dac224c90e815d",
          "action": "add"
        }
      },
      "CustomEndpointActionObject": {
        "1": {
          "version": 1,
          "hash": "642facc6cafbaad4de030a33cd619bd68ac31a32b0db07ddc1c1d5d7f914503e",
          "action": "add"
        }
      },
      "JobItem": {
        "4": {
          "version": 4,
          "hash": "6a7cc7c2bb4dd234c1508b0af4d3b403cd3b7b427578a775bf80dc36891923ed",
          "action": "remove"
        },
        "6": {
          "version": 6,
          "hash": "865a2ed791b8abd20d76e9a6bfae7ae7dad51b5ebfd8ff728aab25af93fa5570",
          "action": "add"
        }
      },
      "ExecutionOutput": {
        "1": {
          "version": 1,
          "hash": "c2337099eba14767ead75fcc1b1fa265c1898461ede0b5e7758a0e8d11d1757d",
          "action": "remove"
        },
        "2": {
          "version": 2,
          "hash": "854fe9df5bcbb5c7e5b7c467bac423cd98c32f93d6876fea7b8eb6c08f6596da",
          "action": "add"
        }
      },
      "CreateCustomImageChange": {
        "3": {
          "version": 3,
          "hash": "e5f099940a7623f145f51f3e15b97a910a1d7fda1f67739420fed3035d1f2995",
          "action": "add"
        }
      },
      "TwinAPIContextView": {
        "1": {
          "version": 1,
          "hash": "7d368102d0b473009af3b8c46e0ea6d35893c5ebb172b373ad7d52553c12c9fa",
          "action": "add"
        }
      },
      "CustomAPIView": {
        "1": {
          "version": 1,
          "hash": "0b9afdd554f0b353c07256e2522342be1302b395d649f1cbabc555e5baecb150",
          "action": "add"
        }
      },
      "CustomApiEndpoint": {
        "1": {
          "version": 1,
          "hash": "13617f3dce60fa692421e0d9deda7ffd365ec02d4a062c18510b48457b6eba02",
          "action": "add"
        }
      },
      "PrivateAPIEndpoint": {
        "1": {
          "version": 1,
          "hash": "004ec19753263440e2896b4e35d7a6305322934512f473f37d54043af5726fe6",
          "action": "add"
        }
      },
      "PublicAPIEndpoint": {
        "1": {
          "version": 1,
          "hash": "5589b6bdd045ee9c45987dae78fd5a1124530a6c493e2328b304d9273b75177f",
          "action": "add"
        }
      },
      "UpdateTwinAPIEndpoint": {
        "1": {
          "version": 1,
          "hash": "6d8effd404f15d4378b1ff3382e0622b9e5a637d9db342d43cfec00fe29c649a",
          "action": "add"
        }
      },
      "CreateTwinAPIEndpoint": {
        "1": {
          "version": 1,
          "hash": "55e0a7b0ac428a6abb771ffcb925ee79cdd752a4b83058aa4b71fbef2a9fee63",
          "action": "add"
        }
      },
      "TwinAPIEndpoint": {
        "1": {
          "version": 1,
          "hash": "e538734d20be3b477e188eb91f66600c2e654bb32e34806ef24329e48238bf18",
          "action": "add"
        }
      },
      "SyftLog": {
        "3": {
          "version": 3,
          "hash": "8964d48238672e0e5d5db6b932cda4ee8eb77581949ab3f7a38a05b1efec13b7",
          "action": "remove"
        },
        "4": {
          "version": 4,
          "hash": "ad6ef18ccd87fced669f3824d27ab423aaf52574b0cd4f720687aeaba77524e5",
          "action": "add"
        }
      },
      "SyncState": {
        "1": {
          "version": 1,
          "hash": "a0616775ec8ef0629e2d91e0df9cc4237ea3674727eda1ce367f1897ee35767d",
          "action": "remove"
        },
        "2": {
          "version": 2,
          "hash": "925f1b8ccd4b9d542700a111f9c4bdd28bfa55978d805ddb2fb3c108cc940d19",
          "action": "add"
        },
        "3": {
          "version": 3,
          "hash": "1b5fd28919cb496f8073a64a57736d477ace1ed969962b1b049cecf766f2661c",
          "action": "add"
        }
      },
      "NodePeer": {
        "3": {
          "version": 3,
          "hash": "ec0e39fc77ddb542558519d6a1f7c55f41cc037b6312792333792a04feea57e6",
          "action": "add"
        }
      },
      "AssociationRequestChange": {
        "1": {
          "version": 1,
          "hash": "508550c43e9e3f30243813c23eb6eec20918923d7ba09498cddbcd7e8bfa4539",
          "action": "add"
        }
      },
      "APIEndpointQueueItem": {
        "1": {
          "version": 1,
          "hash": "d31b2edfb767401c810584baccd27e4f566181c3ef7706618a82eb25ae20ff6d",
          "action": "add"
        }
      },
      "NodeMetadataUpdate": {
        "2": {
          "version": 2,
          "hash": "520ae8ffc0c057ffa827cb7b267a19fb6b92e3cf3c0a3666ac34e271b6dd0aed",
          "action": "remove"
        }
      },
      "SyncStateItem": {
        "1": {
          "version": 1,
          "hash": "4dbfa0813f5a3f7be0b36249ff2d67e395ad7c9e138c5a122fc7342b8dcc4b92",
          "action": "remove"
        }
      },
      "VeilidConnection": {
        "1": {
          "version": 1,
          "hash": "c1796e7b01c9eae0dbf59cfd5c2c2f0e7eba593e0cea615717246572b27aae4b",
          "action": "remove"
        }
      },
      "CreateCustomWorkerPoolChange": {
        "3": {
          "version": 3,
          "hash": "e982f2ebcdc6fe23a65a014109e33ba7c487bb7ca5623723cf5ec7642f86828c",
          "action": "add"
        }
      },
      "NodePeerUpdate": {
        "1": {
          "version": 1,
          "hash": "9e7cd39f6a9f90e8c595452865525e0989df1688236acfd1a665ed047ba47de9",
          "action": "add"
        }
      },
      "JobInfo": {
        "2": {
          "version": 2,
          "hash": "89dbd4a810586b49498be1f5299b565a19871487e14a120433b0a4cf607b6dee",
          "action": "remove"
        }
      },
<<<<<<< HEAD
      "HTTPConnection": {
        "3": {
          "version": 3,
          "hash": "54b452bb4ab76691ac1e704b62e7bcec740850fea00805145259b37973ecd0f4",
=======
      "UserCode": {
        "4": {
          "version": 4,
          "hash": "0a7181cd5f76800b6566175ffa7276d0cf38c4ddc5110114430147dfc8bfdb2a",
          "action": "remove"
        },
        "5": {
          "version": 5,
          "hash": "128705a5fdf308055ef857b25c80966c928938a05ec03459dae9b36bd6122aa2",
          "action": "add"
        }
      },
      "SyncedUserCodeStatusChange": {
        "3": {
          "version": 3,
          "hash": "9b8ab2d513d84006bdd1329cd0bb636e7e62100a6227d8b772a5bf7c0c45b72f",
>>>>>>> e043645b
          "action": "add"
        }
      }
    }
  }
}<|MERGE_RESOLUTION|>--- conflicted
+++ resolved
@@ -273,12 +273,13 @@
           "action": "remove"
         }
       },
-<<<<<<< HEAD
       "HTTPConnection": {
         "3": {
           "version": 3,
           "hash": "54b452bb4ab76691ac1e704b62e7bcec740850fea00805145259b37973ecd0f4",
-=======
+          "action": "add"
+        }
+      },
       "UserCode": {
         "4": {
           "version": 4,
@@ -295,7 +296,6 @@
         "3": {
           "version": 3,
           "hash": "9b8ab2d513d84006bdd1329cd0bb636e7e62100a6227d8b772a5bf7c0c45b72f",
->>>>>>> e043645b
           "action": "add"
         }
       }
