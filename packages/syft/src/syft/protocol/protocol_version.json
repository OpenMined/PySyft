{
  "1": {
    "release_name": "0.8.7.json"
  },
  "dev": {
    "object_versions": {
      "EnclaveMetadata": {
        "1": {
          "version": 1,
          "hash": "8d2dfafa01ec909c080a790cf15a8fc78e00382d3bfe6207098ceb25a60b9c53",
          "action": "add"
        }
      },
      "EnclaveInstance": {
        "1": {
          "version": 1,
          "hash": "f923fd76e25b851901d44bc9f75a311ecacce00e789777de9e94833e61fe98e8",
          "action": "add"
        }
      },
      "RunOnEnclave": {
        "1": {
          "version": 1,
          "hash": "661ffff19beb43978bd2d264da9b510cbb33b6547db4f6739f0bdf678cbd0b9d",
          "action": "add"
        }
      },
      "UserCode": {
        "2": {
          "version": 2,
          "hash": "2a928e5a6104df764161e1dc72866a89f06a78b24eac7f3703fd21e9405a8d3d",
          "action": "add"
        }
      },
      "SubmitUserCode": {
        "2": {
          "version": 2,
          "hash": "7ff1f35fc81bc5240b8e1a6e2d265882877f999d947139b1fdac3e498d02aba9",
          "action": "add"
        }
      },
      "ModelPageView": {
        "1": {
          "version": 1,
          "hash": "806eaa772a78b833137cb1abc9d80c5e064bbcd21314a1c202ee756837a8121d",
          "action": "add"
        }
      },
      "ModelAsset": {
        "1": {
          "version": 1,
<<<<<<< HEAD
          "hash": "1a4a0529ab555bcf0a1fe8ba72e06d95fb450be976a8a1356b029d959972b482",
=======
          "hash": "65177fc501311e783c1bddc33962112ff985b8c7b947db2e5959c924c08d9ed1",
>>>>>>> b0952954
          "action": "add"
        }
      },
      "SubmitModelCode": {
        "1": {
          "version": 1,
<<<<<<< HEAD
          "hash": "65010067cb75123c2586e8b497fe49ce0ef6090ffca810571bb44e4ccdc4bcb3",
=======
          "hash": "074e079e777e2b38bd98893ecc2102ac97151f6d16c01a183dc2230e56fcd96b",
>>>>>>> b0952954
          "action": "add"
        }
      },
      "CreateModelAsset": {
        "1": {
          "version": 1,
          "hash": "180154b131e098338f7d85a40358eae077d899969f77b6cd177b67834a1d5464",
          "action": "add"
        }
      },
      "Model": {
        "1": {
          "version": 1,
          "hash": "551387bbd6ddf926b70b87d4b4f419df35e28e72978c98786ed94e0483f3818f",
          "action": "add"
        }
      },
      "CreateModel": {
        "1": {
          "version": 1,
          "hash": "1381a04badf88098978932edce67ef9a11e88a8271e7a3c3618eff18588028ec",
          "action": "add"
        }
      },
      "ModelRef": {
        "1": {
          "version": 1,
          "hash": "a723e56ca42b735eac9e6ca32aa4e4c423fcfd96578a0e66df3331a5c8969747",
          "action": "add"
        }
      },
      "AssociationRequestChange": {
        "2": {
          "version": 2,
          "hash": "5f73ea150e3b08c28b2d9e7e7d8b7a00eb73f69f80e9c7760589d44729300d4b",
          "action": "add"
        }
      },
      "ProjectRequestResponse": {
        "2": {
          "version": 2,
          "hash": "e26a7080b198c7f0d936c6a7fcfe776c706d381698812509984def628c3eb5fc",
          "action": "add"
        }
      },
      "ProjectRequest": {
        "2": {
          "version": 2,
          "hash": "477118d553747d2e201bcbe055798983c2e410c7dec589ddc635525a28e2f37d",
          "action": "add"
        }
      },
      "ProjectCode": {
        "1": {
          "version": 1,
          "hash": "7254fc3c1574c8148ccb258e995c2826c6f35e210406e2d4c55f4e17832c05fe",
          "action": "add"
        }
      },
      "SyftFile": {
        "1": {
          "version": 1,
          "hash": "016119165ba4868f03364e79192e7e8face085ff1998a1920423fd5822ca5443",
          "action": "add"
        }
      },
      "SyftFolder": {
        "1": {
          "version": 1,
          "hash": "26bb701dcf2012589b476ba83a67d4405baf12da9628ac490bcd23e343e60645",
          "action": "add"
        }
      },
      "Asset": {
        "3": {
          "version": 3,
          "hash": "743389ad01c6c875fd23b6a0adeacd55bcf2cb8fdf81d9005c4ea4f65794c9c1",
          "action": "add"
        }
      }
    }
  }
}<|MERGE_RESOLUTION|>--- conflicted
+++ resolved
@@ -49,22 +49,14 @@
       "ModelAsset": {
         "1": {
           "version": 1,
-<<<<<<< HEAD
           "hash": "1a4a0529ab555bcf0a1fe8ba72e06d95fb450be976a8a1356b029d959972b482",
-=======
-          "hash": "65177fc501311e783c1bddc33962112ff985b8c7b947db2e5959c924c08d9ed1",
->>>>>>> b0952954
           "action": "add"
         }
       },
       "SubmitModelCode": {
         "1": {
           "version": 1,
-<<<<<<< HEAD
           "hash": "65010067cb75123c2586e8b497fe49ce0ef6090ffca810571bb44e4ccdc4bcb3",
-=======
-          "hash": "074e079e777e2b38bd98893ecc2102ac97151f6d16c01a183dc2230e56fcd96b",
->>>>>>> b0952954
           "action": "add"
         }
       },
