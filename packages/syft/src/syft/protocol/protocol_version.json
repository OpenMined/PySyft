--- conflicted
+++ resolved
@@ -1,5 +1,4 @@
 {
-<<<<<<< HEAD
   "dev": {
     "object_versions": {
       "SyftObjectVersioned": {
@@ -299,28 +298,15 @@
         "3": {
           "version": 3,
           "hash": "335c7946f2e52d09c7b26f511120cd340717c74c5cca9107e84f839da993c55c",
-=======
-  "1": {
-    "release_name": "0.8.7.json"
-  },
-  "2": {
-    "release_name": "0.8.8.json"
-  },
-  "3": {
-    "release_name": "0.9.0.json"
-  },
-  "dev": {
-    "object_versions": {
-      "ServerSettingsUpdate": {
+          "action": "add"
+        },
         "4": {
           "version": 4,
           "hash": "8d7a41992c39c287fcb46383bed429ce75d3c9524ced8c86b88c26dd0232e2fe",
->>>>>>> 77a52eca
           "action": "add"
         }
       },
       "ServerSettings": {
-<<<<<<< HEAD
         "1": {
           "version": 1,
           "hash": "5a1e7470cbeaaae5b80ac9beecb743734f7e4e42d429a09ea8defa569a5ddff1",
@@ -335,6 +321,11 @@
           "version": 3,
           "hash": "997667e1cba22d151857aacc2caba6b1ca73c1648adbd03461dc74a0c0c372b3",
           "action": "add"
+        },
+        "4": {
+          "version": 4,
+          "hash": "cf6c1cb55d569af9823d8541ca038806bd350450a919345244ed4f432a099f34",
+          "action": "add"
         }
       },
       "HTTPConnection": {
@@ -1147,11 +1138,6 @@
         "1": {
           "version": 1,
           "hash": "ed05cb87aec832098fc464ac36cd6bceaab705463d0d2fa1b2d8e1ccc510018c",
-=======
-        "4": {
-          "version": 4,
-          "hash": "cf6c1cb55d569af9823d8541ca038806bd350450a919345244ed4f432a099f34",
->>>>>>> 77a52eca
           "action": "add"
         }
       }
