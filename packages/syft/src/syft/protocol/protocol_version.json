{
  "1": {
    "release_name": "0.8.2.json"
  },
  "2": {
    "release_name": "0.8.3.json"
  },
  "3": {
    "release_name": "0.8.4.json"
  },
  "4": {
    "release_name": "0.8.6.json"
  },
  "dev": {
    "object_versions": {
      "NodeMetadata": {
        "5": {
          "version": 5,
          "hash": "f3927d167073a4db369a07e3bbbf756075bbb29e9addec324b8cd2c3597b75a1",
          "action": "add"
        }
      },
      "SyftAPI": {
        "3": {
          "version": 3,
          "hash": "b1b9d131a4f204ef2d56dc91bab3b945d5581080565232ede864f32015c0882a",
          "action": "add"
        }
      },
      "SyftWorker": {
        "3": {
          "version": 3,
          "hash": "e124f56ddf4565df2be056553eecd15de7c80bd5f5fd0d06e8ff7815bb05563a",
          "action": "add"
        }
      },
      "HTMLObject": {
        "1": {
          "version": 1,
          "hash": "010d9aaca95f3fdfc8d1f97d01c1bd66483da774a59275b310c08d6912f7f863",
          "action": "add"
        }
      },
      "NodeSettingsUpdate": {
        "2": {
          "version": 2,
          "hash": "e1dc9d2f30c4aae1f7359eb3fd44de5537788cd3c69be5f30c36fb019f07c261",
          "action": "remove"
        },
        "4": {
          "version": 4,
          "hash": "ec783a7cd097e2bc4273a519d11023c796aebb9e3710c1d8332c0e46966d4ae0",
          "action": "add"
        },
        "5": {
          "version": 5,
          "hash": "fd89638bb3d6dda9095905aab7ed2883f0b3dd5245900e8e141eec87921c2c9e",
          "action": "add"
        }
      },
      "NodeSettings": {
        "5": {
          "version": 5,
          "hash": "cde18eb23fdffcfba47bc0e85efdbba1d59f1f5d6baa9c9690e1af14b35eb74e",
          "action": "add"
        },
        "6": {
          "version": 6,
          "hash": "986d201418035e59b12787dfaf60aa2af17817c1894ce42ab4b982ed73127403",
          "action": "add"
        }
      },
      "HTTPConnection": {
        "2": {
          "version": 2,
          "hash": "68409295f8916ceb22a8cf4abf89f5e4bcff0d75dc37e16ede37250ada28df59",
          "action": "remove"
        },
        "3": {
          "version": 3,
          "hash": "b61b30d10e2d25726c708ef34b69c7b730d41b16b315e7062f3d487e943143d5",
          "action": "add"
        }
      },
      "PythonConnection": {
        "2": {
          "version": 2,
          "hash": "eb479c671fc112b2acbedb88bc5624dfdc9592856c04c22c66410f6c863e1708",
          "action": "remove"
        },
        "3": {
          "version": 3,
          "hash": "1084c85a59c0436592530b5fe9afc2394088c8d16faef2b19fdb9fb83ff0f0e2",
          "action": "add"
        }
      },
      "ActionObject": {
        "4": {
          "version": 4,
          "hash": "a4dd2949af0f516d0f640d28e0fdfa026ba8d55bb29eaa7844c926e467606892",
          "action": "add"
        }
      },
      "AnyActionObject": {
        "4": {
          "version": 4,
          "hash": "809bd7ffab211133a9be87e058facecf870a79cb2d4027616f5244323de27091",
          "action": "add"
        }
      },
      "BlobFileOBject": {
        "3": {
          "version": 3,
          "hash": "27901fcd545ad0607dbfcbfa0141ee03b0f0f4bee8d23f2d661a4b22011bfd37",
          "action": "add"
        }
      },
      "BlobRetrievalByURL": {
        "5": {
          "version": 5,
          "hash": "4934bf72bb10ac0a670c87ab735175088274e090819436563543473e64cf15e3",
          "action": "add"
        }
      },
      "HTTPNodeRoute": {
        "2": {
          "version": 2,
          "hash": "2134ea812f7c6ea41522727ae087245c4b1195ffbad554db638070861cd9eb1c",
          "action": "remove"
        },
        "3": {
          "version": 3,
          "hash": "d26cb313e92b1fbe36995c8ed4103a9168ea6e589b2803ed9a91c23f14bf0c96",
          "action": "add"
        }
      },
      "PythonNodeRoute": {
        "2": {
          "version": 2,
          "hash": "3eca5767ae4a8fbe67744509e58c6d9fb78f38fa0a0f7fcf5960ab4250acc1f0",
          "action": "remove"
        },
        "3": {
          "version": 3,
          "hash": "1bc413ec7c1d498ec945878e21e00affd9bd6d53b564b1e10e52feb09f177d04",
          "action": "add"
        }
      },
      "EnclaveMetadata": {
        "2": {
          "version": 2,
          "hash": "6dcc26695abc6a9ecd9d7d1e6507a9f1a92cc5ccd10987e92419bf984245f9a1",
          "action": "remove"
        },
        "3": {
          "version": 3,
          "hash": "d2f23411927c68e2307a84d180ad053b3e4ba12d74aba64d34dac224c90e815d",
          "action": "add"
        }
      },
      "CustomEndpointActionObject": {
        "1": {
          "version": 1,
          "hash": "642facc6cafbaad4de030a33cd619bd68ac31a32b0db07ddc1c1d5d7f914503e",
          "action": "add"
        }
      },
      "Dataset": {
        "3": {
          "version": 3,
          "hash": "12a24de2ec144fe54eb873767131abed362827e08cd47a5c4d128acee2f2db91",
          "action": "add"
        }
      },
      "CreateDataset": {
        "3": {
          "version": 3,
          "hash": "c96a925ab43440b9c39ab5eb28d7fc4a4c8bf7934474b7c432dc7b12067c7766",
          "action": "add"
        }
      },
      "SyftLog": {
        "4": {
          "version": 4,
          "hash": "ad6ef18ccd87fced669f3824d27ab423aaf52574b0cd4f720687aeaba77524e5",
          "action": "add"
        }
      },
      "JobItem": {
        "6": {
          "version": 6,
          "hash": "865a2ed791b8abd20d76e9a6bfae7ae7dad51b5ebfd8ff728aab25af93fa5570",
          "action": "add"
        }
      },
      "ExecutionOutput": {
        "2": {
          "version": 2,
          "hash": "854fe9df5bcbb5c7e5b7c467bac423cd98c32f93d6876fea7b8eb6c08f6596da",
          "action": "add"
        }
      },
      "PolicyRule": {
        "1": {
          "version": 1,
          "hash": "31a982b94654ce27ad27a6622c6fa26dfe3f759a7824ac21d104390f10a5aa82",
          "action": "add"
        }
      },
      "CreatePolicyRule": {
        "1": {
          "version": 1,
          "hash": "9b82e36c63e10c5b7b76b3b8ec1da1d2dfdce39f2cce98603a418ec221621874",
          "action": "add"
        }
      },
      "CreatePolicyRuleConstant": {
        "1": {
          "version": 1,
          "hash": "9e821ddd383b6472f95dad2b56ebaefad225ff49c96b89b4ce35dc99c422ba76",
          "action": "add"
        }
      },
      "Matches": {
        "1": {
          "version": 1,
          "hash": "d1e875a6332a481458e83db364dfdf92bd34a87093d9762dfe8e136e5088bc4e",
          "action": "add"
        }
      },
      "PreFill": {
        "1": {
          "version": 1,
          "hash": "22c38b8ad68409493810362e6c48822d3e2919760f26eba2d1de3f2ad394e314",
          "action": "add"
        }
      },
      "UserOwned": {
        "1": {
          "version": 1,
          "hash": "b5cbb44d742fa51b9adf2a48bb56d9ff5ca82a25f8568a2505961bd906d9d084",
          "action": "add"
        }
      },
      "MixedInputPolicy": {
        "1": {
          "version": 1,
          "hash": "0e84e4c91e378717e1a4703574b07e3b1e6a3e5707401b4e0cc8d30088a506b9",
          "action": "add"
        }
      },
      "EmptyInputPolicy": {
        "2": {
          "version": 2,
          "hash": "3117e16cbe4dbc344ab90fbbd36ba90dfb518e66f0fb07644bbe7864dcdeb309",
          "action": "add"
        }
      },
      "UserCode": {
        "5": {
          "version": 5,
          "hash": "c2409f51bf920cce557d288c40b6964ec4df3d8c23e33c5d5668addc30368632",
          "action": "add"
        }
      },
      "SubmitUserCode": {
        "5": {
          "version": 5,
          "hash": "3135727b8f0ca7689d47c04e45a2bd6a7693f17c043f76fd2243135196c27232",
          "action": "add"
        }
      },
      "CodeHistory": {
        "3": {
          "version": 3,
          "hash": "1b9bd1d3d096abab5617c2ff597b4c80751f686d16482a2cff4efd8741b84d53",
          "action": "add"
        }
      },
      "StoreMetadata": {
        "1": {
          "version": 1,
<<<<<<< HEAD
          "hash": "fb6c4adb3e1111e6393e1d91fb965903943791bcfb9227452ab1fd2f98cdbeb0",
=======
          "hash": "4a0522eaf28414dd53adcb7d5edb81b4a5b5bbe2e805cb78aa91329c3d6c32a8",
>>>>>>> 4ba0b031
          "action": "add"
        }
      },
      "MigrationData": {
        "1": {
          "version": 1,
          "hash": "c5be6bb4f34b04f814e15468d5231e47540c5b7d2ea0f2770e6cd332f61173c7",
          "action": "add"
        }
      },
      "SeaweedFSBlobDeposit": {
        "3": {
          "version": 3,
          "hash": "05e61e6328b085b738e5d41c0781d87852d44d218894cb3008f5be46e337f6d8",
          "action": "remove"
        },
        "4": {
          "version": 4,
          "hash": "f475543ed5e0066ca09c0dfd8c903e276d4974519e9958473d8141f8d446c881",
          "action": "add"
        }
      },
      "NumpyArrayObject": {
        "4": {
          "version": 4,
          "hash": "19e2ff3da78038d2164f86d1f9b0d1facc6008483be60d2852458e90202bb96b",
          "action": "add"
        }
      },
      "NumpyScalarObject": {
        "4": {
          "version": 4,
          "hash": "5101d00dd92ac4391cae77629eb48aa25401cc8c5ebb28a8a969cd5eba35fb67",
          "action": "add"
        }
      },
      "NumpyBoolObject": {
        "4": {
          "version": 4,
          "hash": "764cd93792c4dfe27b8952fde853626592fe58e1a341b5350b23f38ce474583f",
          "action": "add"
        }
      },
      "PandasDataframeObject": {
        "4": {
          "version": 4,
          "hash": "b70f4bb32ba9f3f5ea89552649bf882d927cf9085fb573cc6d4841b32d653f84",
          "action": "add"
        }
      },
      "PandasSeriesObject": {
        "4": {
          "version": 4,
          "hash": "6b0eb1f4dd80b729b713953bacaf9c0ea436a4d4eeb2dc0efbd8bff654d91f86",
          "action": "add"
        }
      },
      "CreateCustomImageChange": {
        "3": {
          "version": 3,
          "hash": "e5f099940a7623f145f51f3e15b97a910a1d7fda1f67739420fed3035d1f2995",
          "action": "add"
        }
      },
<<<<<<< HEAD
      "UserCode": {
        "5": {
          "version": 5,
          "hash": "0601e3646ff120218c5c5627fb7704f90b65280de00e53808bf7ff6bb4e3de99",
=======
      "CreateCustomWorkerPoolChange": {
        "3": {
          "version": 3,
          "hash": "e982f2ebcdc6fe23a65a014109e33ba7c487bb7ca5623723cf5ec7642f86828c",
          "action": "add"
        }
      },
      "Request": {
        "3": {
          "version": 3,
          "hash": "ba9ebb04cc3e8b3ae3302fd42a67e47261a0a330bae5f189d8f4819cf2804711",
>>>>>>> 4ba0b031
          "action": "add"
        }
      },
      "SyncedUserCodeStatusChange": {
        "3": {
          "version": 3,
          "hash": "9b8ab2d513d84006bdd1329cd0bb636e7e62100a6227d8b772a5bf7c0c45b72f",
          "action": "add"
        }
      },
      "TwinAPIContextView": {
        "1": {
          "version": 1,
          "hash": "7d368102d0b473009af3b8c46e0ea6d35893c5ebb172b373ad7d52553c12c9fa",
          "action": "add"
        }
      },
      "CustomAPIView": {
        "1": {
          "version": 1,
          "hash": "0b9afdd554f0b353c07256e2522342be1302b395d649f1cbabc555e5baecb150",
          "action": "add"
        }
      },
      "CustomApiEndpoint": {
        "1": {
          "version": 1,
          "hash": "13617f3dce60fa692421e0d9deda7ffd365ec02d4a062c18510b48457b6eba02",
          "action": "add"
        }
      },
      "PrivateAPIEndpoint": {
        "1": {
          "version": 1,
          "hash": "004ec19753263440e2896b4e35d7a6305322934512f473f37d54043af5726fe6",
          "action": "add"
        }
      },
      "PublicAPIEndpoint": {
        "1": {
          "version": 1,
          "hash": "5589b6bdd045ee9c45987dae78fd5a1124530a6c493e2328b304d9273b75177f",
          "action": "add"
        }
      },
      "UpdateTwinAPIEndpoint": {
        "1": {
          "version": 1,
          "hash": "6d8effd404f15d4378b1ff3382e0622b9e5a637d9db342d43cfec00fe29c649a",
          "action": "add"
        }
      },
      "CreateTwinAPIEndpoint": {
        "1": {
          "version": 1,
<<<<<<< HEAD
          "hash": "0e84e4c91e378717e1a4703574b07e3b1e6a3e5707401b4e0cc8d30088a506b9",
          "action": "add"
        }
      },
      "Request": {
        "3": {
          "version": 3,
          "hash": "ba9ebb04cc3e8b3ae3302fd42a67e47261a0a330bae5f189d8f4819cf2804711",
          "action": "add"
        }
      },
      "SubmitUserCode": {
        "5": {
          "version": 5,
          "hash": "96f8b1e6e68c1a96e5c4aedbff71cb4006ea0641ea59e1dac92bcbe2767d9bce",
          "action": "add"
        }
      },
      "CodeHistory": {
        "3": {
          "version": 3,
          "hash": "1b9bd1d3d096abab5617c2ff597b4c80751f686d16482a2cff4efd8741b84d53",
=======
          "hash": "55e0a7b0ac428a6abb771ffcb925ee79cdd752a4b83058aa4b71fbef2a9fee63",
>>>>>>> 4ba0b031
          "action": "add"
        }
      },
      "TwinAPIEndpoint": {
        "1": {
          "version": 1,
          "hash": "e538734d20be3b477e188eb91f66600c2e654bb32e34806ef24329e48238bf18",
          "action": "add"
        }
      },
      "SyncState": {
        "1": {
          "version": 1,
          "hash": "a0616775ec8ef0629e2d91e0df9cc4237ea3674727eda1ce367f1897ee35767d",
          "action": "remove"
        },
        "2": {
          "version": 2,
          "hash": "925f1b8ccd4b9d542700a111f9c4bdd28bfa55978d805ddb2fb3c108cc940d19",
          "action": "add"
        },
<<<<<<< HEAD
        "4": {
          "version": 4,
          "hash": "f475543ed5e0066ca09c0dfd8c903e276d4974519e9958473d8141f8d446c881",
          "action": "add"
        }
      },
      "EnclaveInstance": {
        "1": {
          "version": 1,
          "hash": "4ccf585328e191d22e974fac0370618ad4c020eb768f9effd231ed8b37e22808",
          "action": "add"
        }
      },
      "RunOnEnclave": {
        "1": {
          "version": 1,
          "hash": "7f8d6c4e136b8ca8ecba3062367c2f82ae3e8cb9e04234f2e60524aa32f483b8",
          "action": "add"
        }
      },
      "ProjectRequestResponse": {
        "2": {
          "version": 2,
          "hash": "31c346849ab131d6eddb109054a19118c6937b20586fe54f5c7a0a50ecc017e4",
          "action": "remove"
        },
        "3": {
          "version": 3,
          "hash": "b3dfbfc5ef84cf299e0c55ff8a9d5b25db0fb22d13b20cbf658210c65103d40e",
          "action": "add"
        }
      },
      "ProjectRequest": {
        "2": {
          "version": 2,
          "hash": "4051700e64dd28f6a928fd3e4cbaf989abf0e2345b7c086f3aa8917e30c756b2",
          "action": "remove"
        },
        "3": {
          "version": 3,
          "hash": "d579da043a95e1a3048c213647c0203ef936ff49b249b9e85652a54969582d66",
          "action": "add"
        }
      },
      "ProjectCode": {
        "1": {
          "version": 1,
          "hash": "04c9f5644857d68128263218cab8925549506c5f56f49525937b23ef707312a8",
          "action": "add"
        }
      },
      "SyftWorker": {
=======
>>>>>>> 4ba0b031
        "3": {
          "version": 3,
          "hash": "1b5fd28919cb496f8073a64a57736d477ace1ed969962b1b049cecf766f2661c",
          "action": "add"
        }
      },
      "NodePeer": {
        "3": {
          "version": 3,
          "hash": "ec0e39fc77ddb542558519d6a1f7c55f41cc037b6312792333792a04feea57e6",
          "action": "add"
        }
      },
      "NodePeerUpdate": {
        "1": {
          "version": 1,
          "hash": "9e7cd39f6a9f90e8c595452865525e0989df1688236acfd1a665ed047ba47de9",
          "action": "add"
        }
      },
      "AssociationRequestChange": {
        "1": {
          "version": 1,
          "hash": "508550c43e9e3f30243813c23eb6eec20918923d7ba09498cddbcd7e8bfa4539",
          "action": "add"
        }
      },
      "APIEndpointQueueItem": {
        "1": {
          "version": 1,
          "hash": "d31b2edfb767401c810584baccd27e4f566181c3ef7706618a82eb25ae20ff6d",
          "action": "add"
        }
      },
      "NodeMetadataUpdate": {
        "2": {
          "version": 2,
          "hash": "520ae8ffc0c057ffa827cb7b267a19fb6b92e3cf3c0a3666ac34e271b6dd0aed",
          "action": "remove"
        }
      },
      "JobInfo": {
        "2": {
          "version": 2,
          "hash": "89dbd4a810586b49498be1f5299b565a19871487e14a120433b0a4cf607b6dee",
          "action": "remove"
        }
      },
      "SyncStateItem": {
        "1": {
          "version": 1,
          "hash": "4dbfa0813f5a3f7be0b36249ff2d67e395ad7c9e138c5a122fc7342b8dcc4b92",
          "action": "remove"
        }
      },
      "VeilidConnection": {
        "1": {
          "version": 1,
          "hash": "c1796e7b01c9eae0dbf59cfd5c2c2f0e7eba593e0cea615717246572b27aae4b",
          "action": "remove"
        }
      }
    }
  }
}<|MERGE_RESOLUTION|>--- conflicted
+++ resolved
@@ -259,178 +259,7 @@
       "UserCode": {
         "5": {
           "version": 5,
-          "hash": "c2409f51bf920cce557d288c40b6964ec4df3d8c23e33c5d5668addc30368632",
-          "action": "add"
-        }
-      },
-      "SubmitUserCode": {
-        "5": {
-          "version": 5,
-          "hash": "3135727b8f0ca7689d47c04e45a2bd6a7693f17c043f76fd2243135196c27232",
-          "action": "add"
-        }
-      },
-      "CodeHistory": {
-        "3": {
-          "version": 3,
-          "hash": "1b9bd1d3d096abab5617c2ff597b4c80751f686d16482a2cff4efd8741b84d53",
-          "action": "add"
-        }
-      },
-      "StoreMetadata": {
-        "1": {
-          "version": 1,
-<<<<<<< HEAD
-          "hash": "fb6c4adb3e1111e6393e1d91fb965903943791bcfb9227452ab1fd2f98cdbeb0",
-=======
-          "hash": "4a0522eaf28414dd53adcb7d5edb81b4a5b5bbe2e805cb78aa91329c3d6c32a8",
->>>>>>> 4ba0b031
-          "action": "add"
-        }
-      },
-      "MigrationData": {
-        "1": {
-          "version": 1,
-          "hash": "c5be6bb4f34b04f814e15468d5231e47540c5b7d2ea0f2770e6cd332f61173c7",
-          "action": "add"
-        }
-      },
-      "SeaweedFSBlobDeposit": {
-        "3": {
-          "version": 3,
-          "hash": "05e61e6328b085b738e5d41c0781d87852d44d218894cb3008f5be46e337f6d8",
-          "action": "remove"
-        },
-        "4": {
-          "version": 4,
-          "hash": "f475543ed5e0066ca09c0dfd8c903e276d4974519e9958473d8141f8d446c881",
-          "action": "add"
-        }
-      },
-      "NumpyArrayObject": {
-        "4": {
-          "version": 4,
-          "hash": "19e2ff3da78038d2164f86d1f9b0d1facc6008483be60d2852458e90202bb96b",
-          "action": "add"
-        }
-      },
-      "NumpyScalarObject": {
-        "4": {
-          "version": 4,
-          "hash": "5101d00dd92ac4391cae77629eb48aa25401cc8c5ebb28a8a969cd5eba35fb67",
-          "action": "add"
-        }
-      },
-      "NumpyBoolObject": {
-        "4": {
-          "version": 4,
-          "hash": "764cd93792c4dfe27b8952fde853626592fe58e1a341b5350b23f38ce474583f",
-          "action": "add"
-        }
-      },
-      "PandasDataframeObject": {
-        "4": {
-          "version": 4,
-          "hash": "b70f4bb32ba9f3f5ea89552649bf882d927cf9085fb573cc6d4841b32d653f84",
-          "action": "add"
-        }
-      },
-      "PandasSeriesObject": {
-        "4": {
-          "version": 4,
-          "hash": "6b0eb1f4dd80b729b713953bacaf9c0ea436a4d4eeb2dc0efbd8bff654d91f86",
-          "action": "add"
-        }
-      },
-      "CreateCustomImageChange": {
-        "3": {
-          "version": 3,
-          "hash": "e5f099940a7623f145f51f3e15b97a910a1d7fda1f67739420fed3035d1f2995",
-          "action": "add"
-        }
-      },
-<<<<<<< HEAD
-      "UserCode": {
-        "5": {
-          "version": 5,
           "hash": "0601e3646ff120218c5c5627fb7704f90b65280de00e53808bf7ff6bb4e3de99",
-=======
-      "CreateCustomWorkerPoolChange": {
-        "3": {
-          "version": 3,
-          "hash": "e982f2ebcdc6fe23a65a014109e33ba7c487bb7ca5623723cf5ec7642f86828c",
-          "action": "add"
-        }
-      },
-      "Request": {
-        "3": {
-          "version": 3,
-          "hash": "ba9ebb04cc3e8b3ae3302fd42a67e47261a0a330bae5f189d8f4819cf2804711",
->>>>>>> 4ba0b031
-          "action": "add"
-        }
-      },
-      "SyncedUserCodeStatusChange": {
-        "3": {
-          "version": 3,
-          "hash": "9b8ab2d513d84006bdd1329cd0bb636e7e62100a6227d8b772a5bf7c0c45b72f",
-          "action": "add"
-        }
-      },
-      "TwinAPIContextView": {
-        "1": {
-          "version": 1,
-          "hash": "7d368102d0b473009af3b8c46e0ea6d35893c5ebb172b373ad7d52553c12c9fa",
-          "action": "add"
-        }
-      },
-      "CustomAPIView": {
-        "1": {
-          "version": 1,
-          "hash": "0b9afdd554f0b353c07256e2522342be1302b395d649f1cbabc555e5baecb150",
-          "action": "add"
-        }
-      },
-      "CustomApiEndpoint": {
-        "1": {
-          "version": 1,
-          "hash": "13617f3dce60fa692421e0d9deda7ffd365ec02d4a062c18510b48457b6eba02",
-          "action": "add"
-        }
-      },
-      "PrivateAPIEndpoint": {
-        "1": {
-          "version": 1,
-          "hash": "004ec19753263440e2896b4e35d7a6305322934512f473f37d54043af5726fe6",
-          "action": "add"
-        }
-      },
-      "PublicAPIEndpoint": {
-        "1": {
-          "version": 1,
-          "hash": "5589b6bdd045ee9c45987dae78fd5a1124530a6c493e2328b304d9273b75177f",
-          "action": "add"
-        }
-      },
-      "UpdateTwinAPIEndpoint": {
-        "1": {
-          "version": 1,
-          "hash": "6d8effd404f15d4378b1ff3382e0622b9e5a637d9db342d43cfec00fe29c649a",
-          "action": "add"
-        }
-      },
-      "CreateTwinAPIEndpoint": {
-        "1": {
-          "version": 1,
-<<<<<<< HEAD
-          "hash": "0e84e4c91e378717e1a4703574b07e3b1e6a3e5707401b4e0cc8d30088a506b9",
-          "action": "add"
-        }
-      },
-      "Request": {
-        "3": {
-          "version": 3,
-          "hash": "ba9ebb04cc3e8b3ae3302fd42a67e47261a0a330bae5f189d8f4819cf2804711",
           "action": "add"
         }
       },
@@ -445,9 +274,144 @@
         "3": {
           "version": 3,
           "hash": "1b9bd1d3d096abab5617c2ff597b4c80751f686d16482a2cff4efd8741b84d53",
-=======
+          "action": "add"
+        }
+      },
+      "StoreMetadata": {
+        "1": {
+          "version": 1,
+          "hash": "4a0522eaf28414dd53adcb7d5edb81b4a5b5bbe2e805cb78aa91329c3d6c32a8",
+          "action": "add"
+        }
+      },
+      "MigrationData": {
+        "1": {
+          "version": 1,
+          "hash": "c5be6bb4f34b04f814e15468d5231e47540c5b7d2ea0f2770e6cd332f61173c7",
+          "action": "add"
+        }
+      },
+      "SeaweedFSBlobDeposit": {
+        "3": {
+          "version": 3,
+          "hash": "05e61e6328b085b738e5d41c0781d87852d44d218894cb3008f5be46e337f6d8",
+          "action": "remove"
+        },
+        "4": {
+          "version": 4,
+          "hash": "f475543ed5e0066ca09c0dfd8c903e276d4974519e9958473d8141f8d446c881",
+          "action": "add"
+        }
+      },
+      "NumpyArrayObject": {
+        "4": {
+          "version": 4,
+          "hash": "19e2ff3da78038d2164f86d1f9b0d1facc6008483be60d2852458e90202bb96b",
+          "action": "add"
+        }
+      },
+      "NumpyScalarObject": {
+        "4": {
+          "version": 4,
+          "hash": "5101d00dd92ac4391cae77629eb48aa25401cc8c5ebb28a8a969cd5eba35fb67",
+          "action": "add"
+        }
+      },
+      "NumpyBoolObject": {
+        "4": {
+          "version": 4,
+          "hash": "764cd93792c4dfe27b8952fde853626592fe58e1a341b5350b23f38ce474583f",
+          "action": "add"
+        }
+      },
+      "PandasDataframeObject": {
+        "4": {
+          "version": 4,
+          "hash": "b70f4bb32ba9f3f5ea89552649bf882d927cf9085fb573cc6d4841b32d653f84",
+          "action": "add"
+        }
+      },
+      "PandasSeriesObject": {
+        "4": {
+          "version": 4,
+          "hash": "6b0eb1f4dd80b729b713953bacaf9c0ea436a4d4eeb2dc0efbd8bff654d91f86",
+          "action": "add"
+        }
+      },
+      "CreateCustomImageChange": {
+        "3": {
+          "version": 3,
+          "hash": "e5f099940a7623f145f51f3e15b97a910a1d7fda1f67739420fed3035d1f2995",
+          "action": "add"
+        }
+      },
+      "CreateCustomWorkerPoolChange": {
+        "3": {
+          "version": 3,
+          "hash": "e982f2ebcdc6fe23a65a014109e33ba7c487bb7ca5623723cf5ec7642f86828c",
+          "action": "add"
+        }
+      },
+      "Request": {
+        "3": {
+          "version": 3,
+          "hash": "ba9ebb04cc3e8b3ae3302fd42a67e47261a0a330bae5f189d8f4819cf2804711",
+          "action": "add"
+        }
+      },
+      "SyncedUserCodeStatusChange": {
+        "3": {
+          "version": 3,
+          "hash": "9b8ab2d513d84006bdd1329cd0bb636e7e62100a6227d8b772a5bf7c0c45b72f",
+          "action": "add"
+        }
+      },
+      "TwinAPIContextView": {
+        "1": {
+          "version": 1,
+          "hash": "7d368102d0b473009af3b8c46e0ea6d35893c5ebb172b373ad7d52553c12c9fa",
+          "action": "add"
+        }
+      },
+      "CustomAPIView": {
+        "1": {
+          "version": 1,
+          "hash": "0b9afdd554f0b353c07256e2522342be1302b395d649f1cbabc555e5baecb150",
+          "action": "add"
+        }
+      },
+      "CustomApiEndpoint": {
+        "1": {
+          "version": 1,
+          "hash": "13617f3dce60fa692421e0d9deda7ffd365ec02d4a062c18510b48457b6eba02",
+          "action": "add"
+        }
+      },
+      "PrivateAPIEndpoint": {
+        "1": {
+          "version": 1,
+          "hash": "004ec19753263440e2896b4e35d7a6305322934512f473f37d54043af5726fe6",
+          "action": "add"
+        }
+      },
+      "PublicAPIEndpoint": {
+        "1": {
+          "version": 1,
+          "hash": "5589b6bdd045ee9c45987dae78fd5a1124530a6c493e2328b304d9273b75177f",
+          "action": "add"
+        }
+      },
+      "UpdateTwinAPIEndpoint": {
+        "1": {
+          "version": 1,
+          "hash": "6d8effd404f15d4378b1ff3382e0622b9e5a637d9db342d43cfec00fe29c649a",
+          "action": "add"
+        }
+      },
+      "CreateTwinAPIEndpoint": {
+        "1": {
+          "version": 1,
           "hash": "55e0a7b0ac428a6abb771ffcb925ee79cdd752a4b83058aa4b71fbef2a9fee63",
->>>>>>> 4ba0b031
           "action": "add"
         }
       },
@@ -469,11 +433,66 @@
           "hash": "925f1b8ccd4b9d542700a111f9c4bdd28bfa55978d805ddb2fb3c108cc940d19",
           "action": "add"
         },
-<<<<<<< HEAD
-        "4": {
-          "version": 4,
-          "hash": "f475543ed5e0066ca09c0dfd8c903e276d4974519e9958473d8141f8d446c881",
-          "action": "add"
+        "3": {
+          "version": 3,
+          "hash": "1b5fd28919cb496f8073a64a57736d477ace1ed969962b1b049cecf766f2661c",
+          "action": "add"
+        }
+      },
+      "NodePeer": {
+        "3": {
+          "version": 3,
+          "hash": "ec0e39fc77ddb542558519d6a1f7c55f41cc037b6312792333792a04feea57e6",
+          "action": "add"
+        }
+      },
+      "NodePeerUpdate": {
+        "1": {
+          "version": 1,
+          "hash": "9e7cd39f6a9f90e8c595452865525e0989df1688236acfd1a665ed047ba47de9",
+          "action": "add"
+        }
+      },
+      "AssociationRequestChange": {
+        "1": {
+          "version": 1,
+          "hash": "fb6c4adb3e1111e6393e1d91fb965903943791bcfb9227452ab1fd2f98cdbeb0",
+          "action": "add"
+        }
+      },
+      "APIEndpointQueueItem": {
+        "1": {
+          "version": 1,
+          "hash": "d31b2edfb767401c810584baccd27e4f566181c3ef7706618a82eb25ae20ff6d",
+          "action": "add"
+        }
+      },
+      "NodeMetadataUpdate": {
+        "2": {
+          "version": 2,
+          "hash": "520ae8ffc0c057ffa827cb7b267a19fb6b92e3cf3c0a3666ac34e271b6dd0aed",
+          "action": "remove"
+        }
+      },
+      "JobInfo": {
+        "2": {
+          "version": 2,
+          "hash": "89dbd4a810586b49498be1f5299b565a19871487e14a120433b0a4cf607b6dee",
+          "action": "remove"
+        }
+      },
+      "SyncStateItem": {
+        "1": {
+          "version": 1,
+          "hash": "4dbfa0813f5a3f7be0b36249ff2d67e395ad7c9e138c5a122fc7342b8dcc4b92",
+          "action": "remove"
+        }
+      },
+      "VeilidConnection": {
+        "1": {
+          "version": 1,
+          "hash": "c1796e7b01c9eae0dbf59cfd5c2c2f0e7eba593e0cea615717246572b27aae4b",
+          "action": "remove"
         }
       },
       "EnclaveInstance": {
@@ -519,71 +538,6 @@
           "version": 1,
           "hash": "04c9f5644857d68128263218cab8925549506c5f56f49525937b23ef707312a8",
           "action": "add"
-        }
-      },
-      "SyftWorker": {
-=======
->>>>>>> 4ba0b031
-        "3": {
-          "version": 3,
-          "hash": "1b5fd28919cb496f8073a64a57736d477ace1ed969962b1b049cecf766f2661c",
-          "action": "add"
-        }
-      },
-      "NodePeer": {
-        "3": {
-          "version": 3,
-          "hash": "ec0e39fc77ddb542558519d6a1f7c55f41cc037b6312792333792a04feea57e6",
-          "action": "add"
-        }
-      },
-      "NodePeerUpdate": {
-        "1": {
-          "version": 1,
-          "hash": "9e7cd39f6a9f90e8c595452865525e0989df1688236acfd1a665ed047ba47de9",
-          "action": "add"
-        }
-      },
-      "AssociationRequestChange": {
-        "1": {
-          "version": 1,
-          "hash": "508550c43e9e3f30243813c23eb6eec20918923d7ba09498cddbcd7e8bfa4539",
-          "action": "add"
-        }
-      },
-      "APIEndpointQueueItem": {
-        "1": {
-          "version": 1,
-          "hash": "d31b2edfb767401c810584baccd27e4f566181c3ef7706618a82eb25ae20ff6d",
-          "action": "add"
-        }
-      },
-      "NodeMetadataUpdate": {
-        "2": {
-          "version": 2,
-          "hash": "520ae8ffc0c057ffa827cb7b267a19fb6b92e3cf3c0a3666ac34e271b6dd0aed",
-          "action": "remove"
-        }
-      },
-      "JobInfo": {
-        "2": {
-          "version": 2,
-          "hash": "89dbd4a810586b49498be1f5299b565a19871487e14a120433b0a4cf607b6dee",
-          "action": "remove"
-        }
-      },
-      "SyncStateItem": {
-        "1": {
-          "version": 1,
-          "hash": "4dbfa0813f5a3f7be0b36249ff2d67e395ad7c9e138c5a122fc7342b8dcc4b92",
-          "action": "remove"
-        }
-      },
-      "VeilidConnection": {
-        "1": {
-          "version": 1,
-          "hash": "c1796e7b01c9eae0dbf59cfd5c2c2f0e7eba593e0cea615717246572b27aae4b",
-          "action": "remove"
         }
       }
     }
