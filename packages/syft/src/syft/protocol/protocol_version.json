--- conflicted
+++ resolved
@@ -59,7 +59,6 @@
         },
         "2": {
           "version": 2,
-<<<<<<< HEAD
           "hash": "ba3f9ce949732f772114050b38f021cbc3bfc9b2fe3ae662449db0ba1ed39c95",
           "action": "add"
         }
@@ -103,9 +102,6 @@
         "1": {
           "version": 1,
           "hash": "9a46ac6f25a8418c08052bdcec7699fa41254e933545e8c24cb3753ced32756d",
-=======
-          "hash": "925f1b8ccd4b9d542700a111f9c4bdd28bfa55978d805ddb2fb3c108cc940d19",
->>>>>>> 55b216f4
           "action": "add"
         }
       },
