--- conflicted
+++ resolved
@@ -8,13 +8,6 @@
   "3": {
     "release_name": "0.8.4.json"
   },
-<<<<<<< HEAD
-  "4": {
-    "release_name": "0.8.5.post1.json"
-  },
-  "dev": {
-    "object_versions": {
-=======
   "dev": {
     "object_versions": {
       "ActionObject": {
@@ -75,13 +68,10 @@
           "action": "add"
         }
       },
->>>>>>> 8c2c8196
       "ExecutionOutput": {
-        "1": {
-          "version": 1,
-          "hash": "c2337099eba14767ead75fcc1b1fa265c1898461ede0b5e7758a0e8d11d1757d",
-<<<<<<< HEAD
-=======
+        "2": {
+          "version": 2,
+          "hash": "854fe9df5bcbb5c7e5b7c467bac423cd98c32f93d6876fea7b8eb6c08f6596da",
           "action": "add"
         }
       },
@@ -89,21 +79,10 @@
         "1": {
           "version": 1,
           "hash": "6bb24b3b35e19564c43b838ca3f46ccdeadb6596511917f2d220681a378e439d",
->>>>>>> 8c2c8196
-          "action": "remove"
-        },
-        "2": {
-          "version": 2,
-<<<<<<< HEAD
-          "hash": "854fe9df5bcbb5c7e5b7c467bac423cd98c32f93d6876fea7b8eb6c08f6596da",
-          "action": "add"
-        }
-      },
-      "SyftLog": {
-        "3": {
-          "version": 3,
-          "hash": "8964d48238672e0e5d5db6b932cda4ee8eb77581949ab3f7a38a05b1efec13b7",
-=======
+          "action": "remove"
+        },
+        "2": {
+          "version": 2,
           "hash": "124e48961e0a2ffe9b8ce2aca7244e5c87d3a31debaedfc03c4edc721bb1a86c",
           "action": "add"
         }
@@ -141,14 +120,10 @@
         "3": {
           "version": 3,
           "hash": "90fcae0f556f375ba1e91d2e345f57241660695c6e2b84c8e311df89d09e6c66",
->>>>>>> 8c2c8196
           "action": "remove"
         },
         "4": {
           "version": 4,
-<<<<<<< HEAD
-          "hash": "ad6ef18ccd87fced669f3824d27ab423aaf52574b0cd4f720687aeaba77524e5",
-=======
           "hash": "0a7181cd5f76800b6566175ffa7276d0cf38c4ddc5110114430147dfc8bfdb2a",
           "action": "add"
         }
@@ -266,16 +241,13 @@
         "1": {
           "version": 1,
           "hash": "4dbfa0813f5a3f7be0b36249ff2d67e395ad7c9e138c5a122fc7342b8dcc4b92",
->>>>>>> 8c2c8196
           "action": "add"
         }
       },
       "SyncState": {
-        "1": {
-          "version": 1,
-          "hash": "a0616775ec8ef0629e2d91e0df9cc4237ea3674727eda1ce367f1897ee35767d",
-<<<<<<< HEAD
-=======
+        "2": {
+          "version": 2,
+          "hash": "f66e4e292442ead63521344e4cab7c8e3b3a381ac455b3c99fbe12f669c955fd",
           "action": "add"
         }
       },
@@ -673,9 +645,9 @@
           "hash": "d3ce45794da2e6c4b0cef63b98a553525af50c5d9db42d3d64caef3e7d22b4a9",
           "action": "remove"
         },
-        "3": {
-          "version": 3,
-          "hash": "8964d48238672e0e5d5db6b932cda4ee8eb77581949ab3f7a38a05b1efec13b7",
+        "4": {
+          "version": 4,
+          "hash": "ad6ef18ccd87fced669f3824d27ab423aaf52574b0cd4f720687aeaba77524e5",
           "action": "add"
         }
       },
@@ -1695,16 +1667,11 @@
         "1": {
           "version": 1,
           "hash": "39f85e475015e6f860ddcc5fea819423eba2db8f4b7d8e004c05a44d6f8444c6",
->>>>>>> 8c2c8196
-          "action": "remove"
-        },
-        "2": {
-          "version": 2,
-<<<<<<< HEAD
-          "hash": "f66e4e292442ead63521344e4cab7c8e3b3a381ac455b3c99fbe12f669c955fd",
-=======
+          "action": "remove"
+        },
+        "2": {
+          "version": 2,
           "hash": "6dcc26695abc6a9ecd9d7d1e6507a9f1a92cc5ccd10987e92419bf984245f9a1",
->>>>>>> 8c2c8196
           "action": "add"
         }
       }
