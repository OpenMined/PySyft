{
  "1": {
    "release_name": "0.8.2.json"
  },
  "2": {
    "release_name": "0.8.3.json"
  },
  "3": {
    "release_name": "0.8.4.json"
  },
  "4": {
    "release_name": "0.8.6.json"
  },
  "dev": {
    "object_versions": {
      "NodeMetadata": {
        "5": {
          "version": 5,
          "hash": "70197b4725dbdea0560ed8388e4d20b76808bee988f3630c5f916ee8f48761f8",
          "action": "add"
        }
      },
      "SyftAPI": {
        "3": {
          "version": 3,
          "hash": "b1b9d131a4f204ef2d56dc91bab3b945d5581080565232ede864f32015c0882a",
          "action": "add"
        }
      },
      "HTMLObject": {
        "1": {
          "version": 1,
          "hash": "010d9aaca95f3fdfc8d1f97d01c1bd66483da774a59275b310c08d6912f7f863",
          "action": "add"
        }
      },
      "NodeSettingsUpdate": {
        "2": {
          "version": 2,
          "hash": "e1dc9d2f30c4aae1f7359eb3fd44de5537788cd3c69be5f30c36fb019f07c261",
          "action": "remove"
        },
        "4": {
          "version": 4,
          "hash": "ec783a7cd097e2bc4273a519d11023c796aebb9e3710c1d8332c0e46966d4ae0",
          "action": "add"
        },
        "5": {
          "version": 5,
          "hash": "fd89638bb3d6dda9095905aab7ed2883f0b3dd5245900e8e141eec87921c2c9e",
          "action": "add"
        }
      },
      "NodeSettings": {
        "3": {
          "version": 3,
          "hash": "2d5f6e79f074f75b5cfc2357eac7cf635b8f083421009a513240b4dbbd5a0fc1",
          "action": "remove"
        },
        "5": {
          "version": 5,
          "hash": "cde18eb23fdffcfba47bc0e85efdbba1d59f1f5d6baa9c9690e1af14b35eb74e",
          "action": "add"
        },
        "6": {
          "version": 6,
          "hash": "986d201418035e59b12787dfaf60aa2af17817c1894ce42ab4b982ed73127403",
          "action": "add"
        }
      },
      "BlobRetrievalByURL": {
        "5": {
          "version": 5,
          "hash": "4934bf72bb10ac0a670c87ab735175088274e090819436563543473e64cf15e3",
          "action": "add"
        }
      },
      "EnclaveMetadata": {
        "2": {
          "version": 2,
          "hash": "6dcc26695abc6a9ecd9d7d1e6507a9f1a92cc5ccd10987e92419bf984245f9a1",
          "action": "remove"
        },
        "3": {
          "version": 3,
          "hash": "d2f23411927c68e2307a84d180ad053b3e4ba12d74aba64d34dac224c90e815d",
          "action": "add"
        }
      },
      "CustomEndpointActionObject": {
        "1": {
          "version": 1,
          "hash": "642facc6cafbaad4de030a33cd619bd68ac31a32b0db07ddc1c1d5d7f914503e",
          "action": "add"
        }
      },
      "JobItem": {
        "4": {
          "version": 4,
          "hash": "6a7cc7c2bb4dd234c1508b0af4d3b403cd3b7b427578a775bf80dc36891923ed",
          "action": "remove"
        },
        "6": {
          "version": 6,
          "hash": "865a2ed791b8abd20d76e9a6bfae7ae7dad51b5ebfd8ff728aab25af93fa5570",
          "action": "add"
        }
      },
      "ExecutionOutput": {
        "1": {
          "version": 1,
          "hash": "c2337099eba14767ead75fcc1b1fa265c1898461ede0b5e7758a0e8d11d1757d",
          "action": "remove"
        },
        "2": {
          "version": 2,
          "hash": "854fe9df5bcbb5c7e5b7c467bac423cd98c32f93d6876fea7b8eb6c08f6596da",
          "action": "add"
        }
      },
      "CreateCustomImageChange": {
        "3": {
          "version": 3,
          "hash": "e5f099940a7623f145f51f3e15b97a910a1d7fda1f67739420fed3035d1f2995",
          "action": "add"
        }
      },
      "TwinAPIContextView": {
        "1": {
          "version": 1,
          "hash": "7d368102d0b473009af3b8c46e0ea6d35893c5ebb172b373ad7d52553c12c9fa",
          "action": "add"
        }
      },
      "CustomAPIView": {
        "1": {
          "version": 1,
          "hash": "0b9afdd554f0b353c07256e2522342be1302b395d649f1cbabc555e5baecb150",
          "action": "add"
        }
      },
      "CustomApiEndpoint": {
        "1": {
          "version": 1,
          "hash": "13617f3dce60fa692421e0d9deda7ffd365ec02d4a062c18510b48457b6eba02",
          "action": "add"
        }
      },
      "PrivateAPIEndpoint": {
        "1": {
          "version": 1,
          "hash": "004ec19753263440e2896b4e35d7a6305322934512f473f37d54043af5726fe6",
          "action": "add"
        }
      },
      "PublicAPIEndpoint": {
        "1": {
          "version": 1,
          "hash": "5589b6bdd045ee9c45987dae78fd5a1124530a6c493e2328b304d9273b75177f",
          "action": "add"
        }
      },
      "UpdateTwinAPIEndpoint": {
        "1": {
          "version": 1,
          "hash": "6d8effd404f15d4378b1ff3382e0622b9e5a637d9db342d43cfec00fe29c649a",
          "action": "add"
        }
      },
      "CreateTwinAPIEndpoint": {
        "1": {
          "version": 1,
          "hash": "55e0a7b0ac428a6abb771ffcb925ee79cdd752a4b83058aa4b71fbef2a9fee63",
          "action": "add"
        }
      },
      "TwinAPIEndpoint": {
        "1": {
          "version": 1,
          "hash": "e538734d20be3b477e188eb91f66600c2e654bb32e34806ef24329e48238bf18",
          "action": "add"
        }
      },
      "SyftLog": {
        "3": {
          "version": 3,
          "hash": "8964d48238672e0e5d5db6b932cda4ee8eb77581949ab3f7a38a05b1efec13b7",
          "action": "remove"
        },
        "4": {
          "version": 4,
          "hash": "ad6ef18ccd87fced669f3824d27ab423aaf52574b0cd4f720687aeaba77524e5",
          "action": "add"
        }
      },
      "SyncState": {
        "1": {
          "version": 1,
          "hash": "a0616775ec8ef0629e2d91e0df9cc4237ea3674727eda1ce367f1897ee35767d",
          "action": "remove"
        },
        "2": {
          "version": 2,
          "hash": "925f1b8ccd4b9d542700a111f9c4bdd28bfa55978d805ddb2fb3c108cc940d19",
          "action": "add"
        },
        "3": {
          "version": 3,
          "hash": "1b5fd28919cb496f8073a64a57736d477ace1ed969962b1b049cecf766f2661c",
          "action": "add"
        }
      },
      "NodePeer": {
        "3": {
          "version": 3,
          "hash": "ec0e39fc77ddb542558519d6a1f7c55f41cc037b6312792333792a04feea57e6",
          "action": "add"
        }
      },
      "AssociationRequestChange": {
        "1": {
          "version": 1,
          "hash": "508550c43e9e3f30243813c23eb6eec20918923d7ba09498cddbcd7e8bfa4539",
          "action": "add"
        }
      },
      "APIEndpointQueueItem": {
        "1": {
          "version": 1,
          "hash": "d31b2edfb767401c810584baccd27e4f566181c3ef7706618a82eb25ae20ff6d",
          "action": "add"
        }
      },
      "NodeMetadataUpdate": {
        "2": {
          "version": 2,
          "hash": "520ae8ffc0c057ffa827cb7b267a19fb6b92e3cf3c0a3666ac34e271b6dd0aed",
          "action": "remove"
        }
      },
      "SyncStateItem": {
        "1": {
          "version": 1,
          "hash": "4dbfa0813f5a3f7be0b36249ff2d67e395ad7c9e138c5a122fc7342b8dcc4b92",
          "action": "remove"
        }
      },
      "VeilidConnection": {
        "1": {
          "version": 1,
          "hash": "c1796e7b01c9eae0dbf59cfd5c2c2f0e7eba593e0cea615717246572b27aae4b",
          "action": "remove"
        }
      },
      "CreateCustomWorkerPoolChange": {
        "3": {
          "version": 3,
          "hash": "e982f2ebcdc6fe23a65a014109e33ba7c487bb7ca5623723cf5ec7642f86828c",
          "action": "add"
        }
      },
      "NodePeerUpdate": {
        "1": {
          "version": 1,
          "hash": "9e7cd39f6a9f90e8c595452865525e0989df1688236acfd1a665ed047ba47de9",
          "action": "add"
        }
      },
      "JobInfo": {
        "2": {
          "version": 2,
          "hash": "89dbd4a810586b49498be1f5299b565a19871487e14a120433b0a4cf607b6dee",
          "action": "remove"
        }
      },
      "HTTPConnection": {
        "2": {
          "version": 2,
          "hash": "68409295f8916ceb22a8cf4abf89f5e4bcff0d75dc37e16ede37250ada28df59",
          "action": "remove"
        },
        "3": {
          "version": 3,
          "hash": "b61b30d10e2d25726c708ef34b69c7b730d41b16b315e7062f3d487e943143d5",
          "action": "add"
        }
      },
      "UserCode": {
        "4": {
          "version": 4,
          "hash": "0a7181cd5f76800b6566175ffa7276d0cf38c4ddc5110114430147dfc8bfdb2a",
          "action": "remove"
        },
        "5": {
          "version": 5,
          "hash": "128705a5fdf308055ef857b25c80966c928938a05ec03459dae9b36bd6122aa2",
          "action": "add"
        },
        "6": {
          "version": 6,
          "hash": "e7d19463aba1de81b3cb956e0e42a9b40a4916308cc80c1c3c8e5f17cb21f9b4",
          "action": "add"
        }
      },
      "SyncedUserCodeStatusChange": {
        "3": {
          "version": 3,
          "hash": "9b8ab2d513d84006bdd1329cd0bb636e7e62100a6227d8b772a5bf7c0c45b72f",
          "action": "add"
        }
      },
      "PolicyRule": {
        "1": {
          "version": 1,
          "hash": "31a982b94654ce27ad27a6622c6fa26dfe3f759a7824ac21d104390f10a5aa82",
          "action": "add"
        }
      },
      "CreatePolicyRule": {
        "1": {
          "version": 1,
          "hash": "9b82e36c63e10c5b7b76b3b8ec1da1d2dfdce39f2cce98603a418ec221621874",
          "action": "add"
        }
      },
      "CreatePolicyRuleConstant": {
        "1": {
          "version": 1,
          "hash": "9e821ddd383b6472f95dad2b56ebaefad225ff49c96b89b4ce35dc99c422ba76",
          "action": "add"
        }
      },
      "Matches": {
        "1": {
          "version": 1,
          "hash": "d1e875a6332a481458e83db364dfdf92bd34a87093d9762dfe8e136e5088bc4e",
          "action": "add"
        }
      },
      "PreFill": {
        "1": {
          "version": 1,
          "hash": "22c38b8ad68409493810362e6c48822d3e2919760f26eba2d1de3f2ad394e314",
          "action": "add"
        }
      },
      "UserOwned": {
        "1": {
          "version": 1,
          "hash": "b5cbb44d742fa51b9adf2a48bb56d9ff5ca82a25f8568a2505961bd906d9d084",
          "action": "add"
        }
      },
      "MixedInputPolicy": {
        "1": {
          "version": 1,
          "hash": "0e84e4c91e378717e1a4703574b07e3b1e6a3e5707401b4e0cc8d30088a506b9",
          "action": "add"
        }
      },
      "Request": {
        "3": {
          "version": 3,
          "hash": "ba9ebb04cc3e8b3ae3302fd42a67e47261a0a330bae5f189d8f4819cf2804711",
          "action": "add"
        }
      },
      "SubmitUserCode": {
        "5": {
          "version": 5,
          "hash": "4bea63bf596ef7fdb42c6c962a41fce4676906e376fbac09f5a4280a979a32ba",
          "action": "add"
        }
      },
      "CodeHistory": {
        "3": {
          "version": 3,
          "hash": "1b9bd1d3d096abab5617c2ff597b4c80751f686d16482a2cff4efd8741b84d53",
          "action": "add"
        }
      },
<<<<<<< HEAD
      "EnclaveInstance": {
        "1": {
          "version": 1,
          "hash": "4ccf585328e191d22e974fac0370618ad4c020eb768f9effd231ed8b37e22808",
          "action": "add"
        }
      },
      "RunOnEnclave": {
        "1": {
          "version": 1,
          "hash": "7f8d6c4e136b8ca8ecba3062367c2f82ae3e8cb9e04234f2e60524aa32f483b8",
=======
      "PythonConnection": {
        "2": {
          "version": 2,
          "hash": "eb479c671fc112b2acbedb88bc5624dfdc9592856c04c22c66410f6c863e1708",
          "action": "remove"
        },
        "3": {
          "version": 3,
          "hash": "1084c85a59c0436592530b5fe9afc2394088c8d16faef2b19fdb9fb83ff0f0e2",
          "action": "add"
        }
      },
      "HTTPNodeRoute": {
        "2": {
          "version": 2,
          "hash": "2134ea812f7c6ea41522727ae087245c4b1195ffbad554db638070861cd9eb1c",
          "action": "remove"
        },
        "3": {
          "version": 3,
          "hash": "d26cb313e92b1fbe36995c8ed4103a9168ea6e589b2803ed9a91c23f14bf0c96",
          "action": "add"
        }
      },
      "PythonNodeRoute": {
        "2": {
          "version": 2,
          "hash": "3eca5767ae4a8fbe67744509e58c6d9fb78f38fa0a0f7fcf5960ab4250acc1f0",
          "action": "remove"
        },
        "3": {
          "version": 3,
          "hash": "1bc413ec7c1d498ec945878e21e00affd9bd6d53b564b1e10e52feb09f177d04",
          "action": "add"
        }
      },
      "SeaweedFSBlobDeposit": {
        "3": {
          "version": 3,
          "hash": "05e61e6328b085b738e5d41c0781d87852d44d218894cb3008f5be46e337f6d8",
          "action": "remove"
        },
        "4": {
          "version": 4,
          "hash": "f475543ed5e0066ca09c0dfd8c903e276d4974519e9958473d8141f8d446c881",
>>>>>>> a92b06d5
          "action": "add"
        }
      }
    }
  }
}<|MERGE_RESOLUTION|>--- conflicted
+++ resolved
@@ -379,19 +379,6 @@
           "action": "add"
         }
       },
-<<<<<<< HEAD
-      "EnclaveInstance": {
-        "1": {
-          "version": 1,
-          "hash": "4ccf585328e191d22e974fac0370618ad4c020eb768f9effd231ed8b37e22808",
-          "action": "add"
-        }
-      },
-      "RunOnEnclave": {
-        "1": {
-          "version": 1,
-          "hash": "7f8d6c4e136b8ca8ecba3062367c2f82ae3e8cb9e04234f2e60524aa32f483b8",
-=======
       "PythonConnection": {
         "2": {
           "version": 2,
@@ -437,7 +424,20 @@
         "4": {
           "version": 4,
           "hash": "f475543ed5e0066ca09c0dfd8c903e276d4974519e9958473d8141f8d446c881",
->>>>>>> a92b06d5
+          "action": "add"
+        }
+      },
+      "EnclaveInstance": {
+        "1": {
+          "version": 1,
+          "hash": "4ccf585328e191d22e974fac0370618ad4c020eb768f9effd231ed8b37e22808",
+          "action": "add"
+        }
+      },
+      "RunOnEnclave": {
+        "1": {
+          "version": 1,
+          "hash": "7f8d6c4e136b8ca8ecba3062367c2f82ae3e8cb9e04234f2e60524aa32f483b8",
           "action": "add"
         }
       }
