{
  "1": {
    "release_name": "0.8.2.json"
  },
  "2": {
    "release_name": "0.8.3.json"
  },
  "3": {
    "release_name": "0.8.4.json"
  },
  "4": {
<<<<<<< HEAD
    "release_name": "0.8.5.post1.json"
  },
  "dev": {
    "object_versions": {
      "ExecutionOutput": {
        "1": {
          "version": 1,
          "hash": "c2337099eba14767ead75fcc1b1fa265c1898461ede0b5e7758a0e8d11d1757d",
          "action": "remove"
        },
        "2": {
          "version": 2,
          "hash": "854fe9df5bcbb5c7e5b7c467bac423cd98c32f93d6876fea7b8eb6c08f6596da",
          "action": "add"
        }
      },
      "SyftLog": {
        "3": {
          "version": 3,
          "hash": "8964d48238672e0e5d5db6b932cda4ee8eb77581949ab3f7a38a05b1efec13b7",
          "action": "remove"
        },
        "4": {
          "version": 4,
          "hash": "ad6ef18ccd87fced669f3824d27ab423aaf52574b0cd4f720687aeaba77524e5",
          "action": "add"
        }
      },
      "SyncState": {
        "1": {
          "version": 1,
          "hash": "a0616775ec8ef0629e2d91e0df9cc4237ea3674727eda1ce367f1897ee35767d",
          "action": "remove"
        },
        "2": {
          "version": 2,
          "hash": "f66e4e292442ead63521344e4cab7c8e3b3a381ac455b3c99fbe12f669c955fd",
=======
    "release_name": "0.8.5.json"
  },
  "dev": {
    "object_versions": {
      "SyncView": {
        "1": {
          "version": 1,
          "hash": "9c8ca45be1c58e1da88fbb2eaad19e71db1102418012b1cf029c766ce857980f",
>>>>>>> b114c98d
          "action": "add"
        }
      }
    }
  }
}<|MERGE_RESOLUTION|>--- conflicted
+++ resolved
@@ -9,45 +9,6 @@
     "release_name": "0.8.4.json"
   },
   "4": {
-<<<<<<< HEAD
-    "release_name": "0.8.5.post1.json"
-  },
-  "dev": {
-    "object_versions": {
-      "ExecutionOutput": {
-        "1": {
-          "version": 1,
-          "hash": "c2337099eba14767ead75fcc1b1fa265c1898461ede0b5e7758a0e8d11d1757d",
-          "action": "remove"
-        },
-        "2": {
-          "version": 2,
-          "hash": "854fe9df5bcbb5c7e5b7c467bac423cd98c32f93d6876fea7b8eb6c08f6596da",
-          "action": "add"
-        }
-      },
-      "SyftLog": {
-        "3": {
-          "version": 3,
-          "hash": "8964d48238672e0e5d5db6b932cda4ee8eb77581949ab3f7a38a05b1efec13b7",
-          "action": "remove"
-        },
-        "4": {
-          "version": 4,
-          "hash": "ad6ef18ccd87fced669f3824d27ab423aaf52574b0cd4f720687aeaba77524e5",
-          "action": "add"
-        }
-      },
-      "SyncState": {
-        "1": {
-          "version": 1,
-          "hash": "a0616775ec8ef0629e2d91e0df9cc4237ea3674727eda1ce367f1897ee35767d",
-          "action": "remove"
-        },
-        "2": {
-          "version": 2,
-          "hash": "f66e4e292442ead63521344e4cab7c8e3b3a381ac455b3c99fbe12f669c955fd",
-=======
     "release_name": "0.8.5.json"
   },
   "dev": {
@@ -56,7 +17,6 @@
         "1": {
           "version": 1,
           "hash": "9c8ca45be1c58e1da88fbb2eaad19e71db1102418012b1cf029c766ce857980f",
->>>>>>> b114c98d
           "action": "add"
         }
       }
