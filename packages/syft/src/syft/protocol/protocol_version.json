--- conflicted
+++ resolved
@@ -417,7 +417,6 @@
           "action": "add"
         }
       },
-<<<<<<< HEAD
       "SyftFile": {
         "1": {
           "version": 1,
@@ -464,7 +463,9 @@
         "1": {
           "version": 1,
           "hash": "a0568cfb0e82e99dd1d29e55d501e558584b5833dbd6600ed9cc9395f4f97b0a",
-=======
+          "action": "add"
+        }
+      },
       "SyftWorker": {
         "3": {
           "version": 3,
@@ -546,7 +547,6 @@
         "3": {
           "version": 3,
           "hash": "c96a925ab43440b9c39ab5eb28d7fc4a4c8bf7934474b7c432dc7b12067c7766",
->>>>>>> 8e1c7c08
           "action": "add"
         }
       }
