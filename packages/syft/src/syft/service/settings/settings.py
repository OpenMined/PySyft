# stdlib
<<<<<<< HEAD
from collections.abc import Callable
=======
from typing import Callable
>>>>>>> fd729713

# relative
from ...abstract_node import NodeSideType
from ...abstract_node import NodeType
from ...node.credentials import SyftVerifyKey
from ...serde.serializable import serializable
<<<<<<< HEAD
=======
from ...service.worker.utils import DEFAULT_WORKER_POOL_NAME
>>>>>>> fd729713
from ...types.syft_migration import migrate
from ...types.syft_object import PartialSyftObject
from ...types.syft_object import SYFT_OBJECT_VERSION_2
from ...types.syft_object import SYFT_OBJECT_VERSION_3
from ...types.syft_object import SYFT_OBJECT_VERSION_4
from ...types.syft_object import SyftObject
from ...types.transforms import drop
from ...types.transforms import make_set_default
from ...types.uid import UID


@serializable()
<<<<<<< HEAD
class NodeSettingsUpdateV2(PartialSyftObject):
=======
class NodeSettingsUpdateV1(PartialSyftObject):
>>>>>>> fd729713
    __canonical_name__ = "NodeSettingsUpdate"
    __version__ = SYFT_OBJECT_VERSION_2

    id: UID
    name: str
    organization: str
    description: str
    on_board: bool
    signup_enabled: bool
    admin_email: str


@serializable()
class NodeSettingsUpdate(PartialSyftObject):
    __canonical_name__ = "NodeSettingsUpdate"
    __version__ = SYFT_OBJECT_VERSION_3

    id: UID
    name: str
    organization: str
    description: str
    on_board: bool
    signup_enabled: bool
    admin_email: str
<<<<<<< HEAD
    association_request_auto_approval: bool


@serializable()
class NodeSettings(SyftObject):
    __canonical_name__ = "NodeSettings"
    __version__ = SYFT_OBJECT_VERSION_4
    __repr_attrs__ = [
        "name",
        "organization",
        "deployed_on",
        "signup_enabled",
        "admin_email",
    ]

    id: UID
    name: str = "Node"
    deployed_on: str
    organization: str = "OpenMined"
    verify_key: SyftVerifyKey
    on_board: bool = True
    description: str = "Text"
    node_type: NodeType = NodeType.DOMAIN
    signup_enabled: bool
    admin_email: str
    node_side_type: NodeSideType = NodeSideType.HIGH_SIDE
    show_warnings: bool
    association_request_auto_approval: bool
=======
    default_worker_pool: str
>>>>>>> fd729713


@serializable()
class NodeSettingsV2(SyftObject):
    __canonical_name__ = "NodeSettings"
    __version__ = SYFT_OBJECT_VERSION_3
    __repr_attrs__ = [
        "name",
        "organization",
        "deployed_on",
        "signup_enabled",
        "admin_email",
    ]

    id: UID
    name: str = "Node"
    deployed_on: str
    organization: str = "OpenMined"
    verify_key: SyftVerifyKey
    on_board: bool = True
    description: str = "Text"
    node_type: NodeType = NodeType.DOMAIN
    signup_enabled: bool
    admin_email: str
    node_side_type: NodeSideType = NodeSideType.HIGH_SIDE
    show_warnings: bool


<<<<<<< HEAD
@migrate(NodeSettingsV2, NodeSettings)
def upgrade_node_settings() -> list[Callable]:
    return [make_set_default("association_request_auto_approval", False)]


@migrate(NodeSettings, NodeSettingsV2)
def downgrade_node_settings() -> list[Callable]:
    return [drop(["association_request_auto_approval"])]


@migrate(NodeSettingsUpdateV2, NodeSettingsUpdate)
def upgrade_node_settings_update() -> list[Callable]:
    return []


@migrate(NodeSettings, NodeSettingsV2)
def downgrade_node_settings_update() -> list[Callable]:
    return [drop(["association_request_auto_approval"])]
=======
@serializable()
class NodeSettings(SyftObject):
    __canonical_name__ = "NodeSettings"
    __version__ = SYFT_OBJECT_VERSION_4
    __repr_attrs__ = [
        "name",
        "organization",
        "deployed_on",
        "signup_enabled",
        "admin_email",
    ]

    id: UID
    name: str = "Node"
    deployed_on: str
    organization: str = "OpenMined"
    verify_key: SyftVerifyKey
    on_board: bool = True
    description: str = "Text"
    node_type: NodeType = NodeType.DOMAIN
    signup_enabled: bool
    admin_email: str
    node_side_type: NodeSideType = NodeSideType.HIGH_SIDE
    show_warnings: bool
    default_worker_pool: str = DEFAULT_WORKER_POOL_NAME


@migrate(NodeSettingsV2, NodeSettings)
def upgrade_node_settings_v2_to_v4() -> list[Callable]:
    return [
        make_set_default("default_worker_pool", None),
    ]


@migrate(NodeSettings, NodeSettingsV2)
def downgrade_syftlog_v2_to_v1() -> list[Callable]:
    return [
        drop("default_worker_pool"),
    ]
>>>>>>> fd729713
<|MERGE_RESOLUTION|>--- conflicted
+++ resolved
@@ -1,19 +1,12 @@
 # stdlib
-<<<<<<< HEAD
-from collections.abc import Callable
-=======
 from typing import Callable
->>>>>>> fd729713
 
 # relative
 from ...abstract_node import NodeSideType
 from ...abstract_node import NodeType
 from ...node.credentials import SyftVerifyKey
 from ...serde.serializable import serializable
-<<<<<<< HEAD
-=======
 from ...service.worker.utils import DEFAULT_WORKER_POOL_NAME
->>>>>>> fd729713
 from ...types.syft_migration import migrate
 from ...types.syft_object import PartialSyftObject
 from ...types.syft_object import SYFT_OBJECT_VERSION_2
@@ -26,11 +19,7 @@
 
 
 @serializable()
-<<<<<<< HEAD
 class NodeSettingsUpdateV2(PartialSyftObject):
-=======
-class NodeSettingsUpdateV1(PartialSyftObject):
->>>>>>> fd729713
     __canonical_name__ = "NodeSettingsUpdate"
     __version__ = SYFT_OBJECT_VERSION_2
 
@@ -55,7 +44,6 @@
     on_board: bool
     signup_enabled: bool
     admin_email: str
-<<<<<<< HEAD
     association_request_auto_approval: bool
 
 
@@ -84,9 +72,7 @@
     node_side_type: NodeSideType = NodeSideType.HIGH_SIDE
     show_warnings: bool
     association_request_auto_approval: bool
-=======
-    default_worker_pool: str
->>>>>>> fd729713
+    default_worker_pool: str = DEFAULT_WORKER_POOL_NAME
 
 
 @serializable()
@@ -115,7 +101,6 @@
     show_warnings: bool
 
 
-<<<<<<< HEAD
 @migrate(NodeSettingsV2, NodeSettings)
 def upgrade_node_settings() -> list[Callable]:
     return [make_set_default("association_request_auto_approval", False)]
@@ -133,45 +118,4 @@
 
 @migrate(NodeSettings, NodeSettingsV2)
 def downgrade_node_settings_update() -> list[Callable]:
-    return [drop(["association_request_auto_approval"])]
-=======
-@serializable()
-class NodeSettings(SyftObject):
-    __canonical_name__ = "NodeSettings"
-    __version__ = SYFT_OBJECT_VERSION_4
-    __repr_attrs__ = [
-        "name",
-        "organization",
-        "deployed_on",
-        "signup_enabled",
-        "admin_email",
-    ]
-
-    id: UID
-    name: str = "Node"
-    deployed_on: str
-    organization: str = "OpenMined"
-    verify_key: SyftVerifyKey
-    on_board: bool = True
-    description: str = "Text"
-    node_type: NodeType = NodeType.DOMAIN
-    signup_enabled: bool
-    admin_email: str
-    node_side_type: NodeSideType = NodeSideType.HIGH_SIDE
-    show_warnings: bool
-    default_worker_pool: str = DEFAULT_WORKER_POOL_NAME
-
-
-@migrate(NodeSettingsV2, NodeSettings)
-def upgrade_node_settings_v2_to_v4() -> list[Callable]:
-    return [
-        make_set_default("default_worker_pool", None),
-    ]
-
-
-@migrate(NodeSettings, NodeSettingsV2)
-def downgrade_syftlog_v2_to_v1() -> list[Callable]:
-    return [
-        drop("default_worker_pool"),
-    ]
->>>>>>> fd729713
+    return [drop(["association_request_auto_approval"])]