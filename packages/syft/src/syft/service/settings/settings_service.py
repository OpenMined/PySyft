# stdlib
from string import Template
from typing import Any

# third party
from pydantic import ValidationError

# relative
from ...abstract_server import ServerSideType
from ...serde.serializable import serializable
from ...store.document_store import DocumentStore
from ...store.document_store_errors import NotFoundException
from ...store.document_store_errors import StashException
from ...store.sqlite_document_store import SQLiteStoreConfig
from ...types.errors import SyftException
from ...types.result import as_result
from ...types.syft_metaclass import Empty
from ...util.assets import load_png_base64
from ...util.experimental_flags import flags
from ...util.misc_objs import HTMLObject
from ...util.misc_objs import MarkdownDescription
from ...util.notebook_ui.styles import FONT_CSS
from ...util.schema import DO_COMMANDS
from ...util.schema import DS_COMMANDS
from ...util.schema import GUEST_COMMANDS
from ..context import AuthedServiceContext
from ..context import UnauthedServiceContext
from ..notifier.notifier_enums import EMAIL_TYPES
from ..response import SyftSuccess
from ..service import AbstractService
from ..service import service_method
from ..user.user_roles import ADMIN_ROLE_LEVEL
from ..user.user_roles import GUEST_ROLE_LEVEL
from ..user.user_roles import ServiceRole
from ..warnings import HighSideCRUDWarning
from .settings import ServerSettings
from .settings import ServerSettingsUpdate
from .settings_stash import SettingsStash

# for testing purpose
_NOTIFICATIONS_ENABLED_WIHOUT_CREDENTIALS_ERROR = (
    "Failed to enable notification. "
    "Email credentials are invalid or have not been set. "
    "Please use `enable_notifications` from `user_service` "
    "to set the correct email credentials."
)


@serializable(canonical_name="SettingsService", version=1)
class SettingsService(AbstractService):
    store: DocumentStore
    stash: SettingsStash

    def __init__(self, store: DocumentStore) -> None:
        self.store = store
        self.stash = SettingsStash(store=store)

    @service_method(path="settings.get", name="get")
    def get(self, context: UnauthedServiceContext) -> ServerSettings:
        """Get Settings"""
        all_settings = self.stash.get_all(
            context.server.signing_key.verify_key
        ).unwrap()

        if len(all_settings) == 0:
            raise NotFoundException(public_message="No settings found")

        return all_settings[0]

    @service_method(path="settings.set", name="set")
    def set(
        self, context: AuthedServiceContext, settings: ServerSettings
    ) -> ServerSettings:
        """Set a new the Server Settings"""
        return self.stash.set(context.credentials, settings).unwrap()

    @service_method(
        path="settings.update",
        name="update",
        autosplat=["settings"],
        unwrap_on_success=False,
        roles=ADMIN_ROLE_LEVEL,
    )
    def update(
        self, context: AuthedServiceContext, settings: ServerSettingsUpdate
    ) -> SyftSuccess:
        """
        Update the Server Settings using the provided values.

        Args:
            context (AuthedServiceContext): The authenticated service context.
            settings (ServerSettingsUpdate): The settings to update.

        Returns:
<<<<<<< HEAD
            Result[Ok, Err]: A result indicating the success or failure of the update operation.
=======
            SyftSuccess: Message indicating the success of the operation, with the
                update server settings as the value property.
>>>>>>> 04d2d5f8

        Example:
            >>> server_client.update(settings=ServerSettingsUpdate(signup_enabled=True))
            SyftSuccess: Settings updated successfully.
        """
        updated_settings = self._update(context, settings).unwrap()
        return SyftSuccess(
            message=(
                "Settings updated successfully. "
                + "You must call <client>.refresh() to sync your client with the changes."
            ),
            value=updated_settings,
        )

    @as_result(StashException, NotFoundException, ValidationError)
    def _update(
        self, context: AuthedServiceContext, settings: ServerSettingsUpdate
    ) -> ServerSettings:
        all_settings = self.stash.get_all(context.credentials).unwrap()
        if len(all_settings) > 0:
            new_settings = all_settings[0].model_copy(
                update=settings.to_dict(exclude_empty=True)
            )
            ServerSettings.model_validate(new_settings.to_dict())
            update_result = self.stash.update(
                context.credentials, settings=new_settings
            ).unwrap()

            # If notifications_enabled is present in the update, we need to update the notifier settings
            if settings.notifications_enabled is not Empty:  # type: ignore[comparison-overlap]
                notifier_settings_res = context.server.services.notifier.settings(
                    context
                )
                if (
                    not notifier_settings_res.is_ok()
                    or notifier_settings_res.ok() is None
                ):
                    raise SyftException(
                        public_message=(
                            "Notification has not been enabled. "
                            "Please use `enable_notifications` from `user_service`."
                        )
                    )

                context.server.services.notifier._set_notifier(
                    context, active=settings.notifications_enabled
                )

            return update_result
        else:
            raise NotFoundException(public_message="Server settings not found")

    @service_method(
        path="settings.set_server_side_type_dangerous",
        name="set_server_side_type_dangerous",
        roles=ADMIN_ROLE_LEVEL,
        unwrap_on_success=False,
    )
    def set_server_side_type_dangerous(
        self, context: AuthedServiceContext, server_side_type: str
    ) -> SyftSuccess:
        side_type_options = [e.value for e in ServerSideType]

        if server_side_type not in side_type_options:
            raise SyftException(
                public_message=f"Not a valid server_side_type, please use one of the options from: {side_type_options}"
            )

        current_settings = self.stash.get_all(context.credentials).unwrap()
        if len(current_settings) > 0:
            new_settings = current_settings[0]
            new_settings.server_side_type = server_side_type
            updated_settings = self.stash.update(
                context.credentials, new_settings
            ).unwrap()
            return SyftSuccess(
                message=(
                    "Settings updated successfully. "
                    + "You must call <client>.refresh() to sync your client with the changes."
                ),
                value=updated_settings,
            )
        else:
            # TODO: Turn this into a function?
            raise NotFoundException(public_message="Server settings not found")

    @service_method(
        path="settings.enable_notifications",
        name="enable_notifications",
        roles=ADMIN_ROLE_LEVEL,
    )
    def enable_notifications(
        self,
        context: AuthedServiceContext,
        email_username: str | None = None,
        email_password: str | None = None,
        email_sender: str | None = None,
        email_server: str | None = None,
        email_port: str | None = None,
    ) -> SyftSuccess:
        context.server.services.notifier.turn_on(
            context=context,
            email_username=email_username,
            email_password=email_password,
            email_sender=email_sender,
            email_server=email_server,
            email_port=email_port,
        ).unwrap()
        return SyftSuccess(message="Notifications enabled")

    @service_method(
        path="settings.disable_notifications",
        name="disable_notifications",
        roles=ADMIN_ROLE_LEVEL,
    )
    def disable_notifications(
        self,
        context: AuthedServiceContext,
    ) -> SyftSuccess:
        context.server.services.notifier.turn_off(context=context).unwrap()
        return SyftSuccess(message="Notifications disabled")

    @service_method(
        path="settings.allow_guest_signup",
        name="allow_guest_signup",
        warning=HighSideCRUDWarning(confirmation=True),
        unwrap_on_success=False,
    )
    def allow_guest_signup(
        self, context: AuthedServiceContext, enable: bool
    ) -> SyftSuccess:
        """Enable/Disable Registration for Data Scientist or Guest Users."""
        flags.CAN_REGISTER = enable

        settings = ServerSettingsUpdate(signup_enabled=enable)
        self._update(context=context, settings=settings).unwrap()
        message = "enabled" if enable else "disabled"
        return SyftSuccess(
            message=f"Registration feature successfully {message}", value=message
        )

    # NOTE: This service is disabled until we bring back Eager Execution
    # @service_method(
    #     path="settings.enable_eager_execution",
    #     name="enable_eager_execution",
    #     roles=ADMIN_ROLE_LEVEL,
    #     warning=HighSideCRUDWarning(confirmation=True),
    # )
    def enable_eager_execution(
        self, context: AuthedServiceContext, enable: bool
    ) -> SyftSuccess:
        """Enable/Disable eager execution."""
        settings = ServerSettingsUpdate(eager_execution_enabled=enable)
        self._update(context=context, settings=settings).unwrap()
        message = "enabled" if enable else "disabled"
        return SyftSuccess(message=f"Eager execution {message}", value=message)

    @service_method(path="settings.set_email_rate_limit", name="set_email_rate_limit")
    def set_email_rate_limit(
        self, context: AuthedServiceContext, email_type: EMAIL_TYPES, daily_limit: int
    ) -> SyftSuccess:
        return context.server.services.notifier.set_email_rate_limit(
            context, email_type, daily_limit
        )

    @service_method(
        path="settings.allow_association_request_auto_approval",
        name="allow_association_request_auto_approval",
        unwrap_on_success=False,
    )
    def allow_association_request_auto_approval(
        self, context: AuthedServiceContext, enable: bool
    ) -> SyftSuccess:
        new_settings = ServerSettingsUpdate(association_request_auto_approval=enable)
        self._update(context, settings=new_settings).unwrap()
        message = "enabled" if enable else "disabled"
        return SyftSuccess(
            message="Association request auto-approval successfully " + message
        )

    @service_method(
        path="settings.welcome_preview",
        name="welcome_preview",
    )
    def welcome_preview(
        self,
        context: AuthedServiceContext,
        markdown: str = "",
        html: str = "",
    ) -> MarkdownDescription | HTMLObject:
        if not markdown and not html or markdown and html:
            raise SyftException(
                public_message="Invalid markdown/html fields. You must set one of them."
            )

        welcome_msg = None
        if markdown:
            welcome_msg = MarkdownDescription(text=markdown)
        else:
            welcome_msg = HTMLObject(text=html)

        return welcome_msg

    @service_method(
        path="settings.welcome_customize",
        name="welcome_customize",
        unwrap_on_success=False,
    )
    def welcome_customize(
        self,
        context: AuthedServiceContext,
        markdown: str = "",
        html: str = "",
    ) -> SyftSuccess:
        if not markdown and not html or markdown and html:
            raise SyftException(
                public_message="Invalid markdown/html fields. You must set one of them."
            )

        welcome_msg = None
        if markdown:
            welcome_msg = MarkdownDescription(text=markdown)
        else:
            welcome_msg = HTMLObject(text=html)

        new_settings = ServerSettingsUpdate(welcome_markdown=welcome_msg)
        self._update(context=context, settings=new_settings).unwrap()

        return SyftSuccess(message="Welcome Markdown was successfully updated!")

    @service_method(
        path="settings.welcome_show",
        name="welcome_show",
        roles=GUEST_ROLE_LEVEL,
    )
    def welcome_show(
        self,
        context: AuthedServiceContext,
    ) -> HTMLObject | MarkdownDescription:
        all_settings = self.stash.get_all(
            context.server.signing_key.verify_key
        ).unwrap()
        role = context.server.services.user.get_role_for_credentials(
            context.credentials
        ).unwrap()

        # check if the settings list is empty
        if len(all_settings) == 0:
            raise NotFoundException(public_message="Server settings not found")
        settings = all_settings[0]

        if settings.welcome_markdown:
            str_tmp = Template(settings.welcome_markdown.text)
            welcome_msg_class = type(settings.welcome_markdown)
            server_side_type = (
                "Low Side"
                if context.server.metadata.server_side_type
                == ServerSideType.LOW_SIDE.value
                else "High Side"
            )
            commands = ""
            if (
                role.value == ServiceRole.NONE.value
                or role.value == ServiceRole.GUEST.value
            ):
                commands = GUEST_COMMANDS
            elif role is not None and role.value == ServiceRole.DATA_SCIENTIST.value:
                commands = DS_COMMANDS
            elif role is not None and role.value >= ServiceRole.DATA_OWNER.value:
                commands = DO_COMMANDS

            command_list = f"""
            <ul style='padding-left: 1em;'>
                {commands}
            </ul>
            """
            result = str_tmp.safe_substitute(
                FONT_CSS=FONT_CSS,
                server_symbol=load_png_base64("small-syft-symbol-logo.png"),
                datasite_name=context.server.name,
                description=context.server.metadata.description,
                # server_url='http://testing:8080',
                server_type=context.server.metadata.server_type.capitalize(),
                server_side_type=server_side_type,
                server_version=context.server.metadata.syft_version,
                command_list=command_list,
            )
            return welcome_msg_class(text=result)
        raise SyftException(public_message="There's no welcome message")

    @service_method(
        path="settings.get_server_config",
        name="get_server_config",
        roles=ADMIN_ROLE_LEVEL,
    )
    def get_server_config(
        self,
        context: AuthedServiceContext,
    ) -> dict[str, Any]:
        server = context.server

        return {
            "name": server.name,
            "server_type": server.server_type,
            # "deploy_to": server.deployment_type_enum,
            "server_side_type": server.server_side_type,
            # "port": server.port,
            "processes": server.processes,
            "local_db": isinstance(server.document_store_config, SQLiteStoreConfig),
            "dev_mode": server.dev_mode,
            "reset": True,  # we should be able to get all the objects from migration data
            "tail": False,
            # "host": server.host,
            "enable_warnings": server.enable_warnings,
            "n_consumers": server.queue_config.client_config.create_producer,
            "thread_workers": server.queue_config.thread_workers,
            "create_producer": server.queue_config.client_config.create_producer,
            "queue_port": server.queue_config.client_config.queue_port,
            "association_request_auto_approval": server.association_request_auto_approval,
            "background_tasks": True,
            "debug": True,  # we also want to debug
            "migrate": False,  # I think we dont want to migrate?
        }<|MERGE_RESOLUTION|>--- conflicted
+++ resolved
@@ -92,12 +92,8 @@
             settings (ServerSettingsUpdate): The settings to update.
 
         Returns:
-<<<<<<< HEAD
-            Result[Ok, Err]: A result indicating the success or failure of the update operation.
-=======
             SyftSuccess: Message indicating the success of the operation, with the
                 update server settings as the value property.
->>>>>>> 04d2d5f8
 
         Example:
             >>> server_client.update(settings=ServerSettingsUpdate(signup_enabled=True))
