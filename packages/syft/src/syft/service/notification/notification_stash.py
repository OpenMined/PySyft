--- conflicted
+++ resolved
@@ -6,109 +6,43 @@
 from ...serde.json_serde import serialize_json
 from ...serde.serializable import serializable
 from ...server.credentials import SyftVerifyKey
-<<<<<<< HEAD
 from ...store.db.stash import ObjectStash
-=======
-from ...store.document_store import NewBaseUIDStoreStash
->>>>>>> 755a4dbc
-from ...store.document_store import PartitionKey
-from ...store.document_store import QueryKeys
 from ...store.document_store_errors import NotFoundException
 from ...store.document_store_errors import StashException
 from ...store.linked_obj import LinkedObject
-from ...types.datetime import DateTime
 from ...types.result import as_result
 from ...types.uid import UID
-from ...util.telemetry import instrument
 from .notifications import Notification
 from .notifications import NotificationStatus
 
-FromUserVerifyKeyPartitionKey = PartitionKey(
-    key="from_user_verify_key", type_=SyftVerifyKey
-)
-ToUserVerifyKeyPartitionKey = PartitionKey(
-    key="to_user_verify_key", type_=SyftVerifyKey
-)
-StatusPartitionKey = PartitionKey(key="status", type_=NotificationStatus)
 
-OrderByCreatedAtTimeStampPartitionKey = PartitionKey(key="created_at", type_=DateTime)
-
-LinkedObjectPartitionKey = PartitionKey(key="linked_obj", type_=LinkedObject)
-
-
-@instrument
-<<<<<<< HEAD
 @serializable(canonical_name="NotificationSQLStash", version=1)
 class NotificationStash(ObjectStash[Notification]):
-    def get_all_inbox_for_verify_key(
-        self, credentials: SyftVerifyKey, verify_key: SyftVerifyKey
-    ) -> Result[list[Notification], str]:
-        return self.get_all_by_field(
-            credentials, field_name="verify_key", field_value=str(verify_key)
-        )
-=======
-@serializable(canonical_name="NotificationStash", version=1)
-class NotificationStash(NewBaseUIDStoreStash):
-    object_type = Notification
-    settings: PartitionSettings = PartitionSettings(
-        name=Notification.__canonical_name__,
-        object_type=Notification,
-    )
-
     @as_result(StashException)
     def get_all_inbox_for_verify_key(
         self, credentials: SyftVerifyKey, verify_key: SyftVerifyKey
     ) -> list[Notification]:
-        qks = QueryKeys(
-            qks=[
-                ToUserVerifyKeyPartitionKey.with_obj(verify_key),
-            ]
-        )
-        return self.get_all_for_verify_key(
-            credentials=credentials, verify_key=verify_key, qks=qks
+        return self.get_all_by_field(
+            credentials, field_name="verify_key", field_value=str(verify_key)
         ).unwrap()
->>>>>>> 755a4dbc
 
     @as_result(StashException)
     def get_all_sent_for_verify_key(
         self, credentials: SyftVerifyKey, verify_key: SyftVerifyKey
-<<<<<<< HEAD
-    ) -> Result[list[Notification], str]:
+    ) -> list[Notification]:
         return self.get_all_by_field(
             credentials,
             field_name="from_user_verify_key",
             field_value=str(verify_key),
-        )
-=======
-    ) -> list[Notification]:
-        qks = QueryKeys(
-            qks=[
-                FromUserVerifyKeyPartitionKey.with_obj(verify_key),
-            ]
-        )
-        return self.get_all_for_verify_key(
-            credentials, verify_key=verify_key, qks=qks
         ).unwrap()
->>>>>>> 755a4dbc
 
     @as_result(StashException)
     def get_all_for_verify_key(
-        self, credentials: SyftVerifyKey, verify_key: SyftVerifyKey, qks: QueryKeys
-<<<<<<< HEAD
-    ) -> Result[list[Notification], str]:
+        self, credentials: SyftVerifyKey, verify_key: SyftVerifyKey
+    ) -> list[Notification]:
         return self.get_all_by_field(
             credentials, field_name="verify_key", field_value=str(verify_key)
-        )
-=======
-    ) -> list[Notification]:
-        if isinstance(verify_key, str):
-            verify_key = SyftVerifyKey.from_string(verify_key)
-        return self.query_all(
-            credentials,
-            qks=qks,
-            order_by=OrderByCreatedAtTimeStampPartitionKey,
         ).unwrap()
->>>>>>> 755a4dbc
 
     @as_result(StashException)
     def get_all_by_verify_key_for_status(
@@ -116,52 +50,25 @@
         credentials: SyftVerifyKey,
         verify_key: SyftVerifyKey,
         status: NotificationStatus,
-<<<<<<< HEAD
-    ) -> Result[list[Notification], str]:
+    ) -> list[Notification]:
         return self.get_all_by_fields(
             credentials,
             fields={
                 "to_user_verify_key": str(verify_key),
                 "status": status.value,
             },
-        )
-=======
-    ) -> list[Notification]:
-        qks = QueryKeys(
-            qks=[
-                ToUserVerifyKeyPartitionKey.with_obj(verify_key),
-                StatusPartitionKey.with_obj(status),
-            ]
-        )
-        return self.query_all(
-            credentials,
-            qks=qks,
-            order_by=OrderByCreatedAtTimeStampPartitionKey,
         ).unwrap()
->>>>>>> 755a4dbc
 
     @as_result(StashException, NotFoundException)
     def get_notification_for_linked_obj(
         self,
         credentials: SyftVerifyKey,
         linked_obj: LinkedObject,
-<<<<<<< HEAD
-    ) -> Result[Notification, str]:
+    ) -> Notification:
         # TODO does this work?
         return self.get_one_by_fields(
             credentials, fields={"linked_obj": serialize_json(linked_obj)}
-        )
-=======
-    ) -> Notification:
-        qks = QueryKeys(
-            qks=[
-                LinkedObjectPartitionKey.with_obj(linked_obj),
-            ]
-        )
-        return self.query_one(credentials=credentials, qks=qks).unwrap(
-            public_message=f"Notifications for Linked Object {linked_obj} not found"
-        )
->>>>>>> 755a4dbc
+        ).unwrap()
 
     @as_result(StashException, NotFoundException)
     def update_notification_status(
