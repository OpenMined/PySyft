--- conflicted
+++ resolved
@@ -28,19 +28,10 @@
 
     @staticmethod
     def email_body(notification: "Notification", context: AuthedServiceContext) -> str:
-<<<<<<< HEAD
-        user_service = context.node.get_service("userservice")
-        admin_name = (
-            user_service.get_by_verify_key(user_service.admin_verify_key())
-            .unwrap()
-            .name
-        )
-=======
         user_service = context.server.get_service("userservice")
-        admin_name = user_service.get_by_verify_key(
-            user_service.admin_verify_key()
-        ).name
->>>>>>> fbc11879
+        admin_verify_key = user_service.admin_verify_key()
+        admin = user_service.get_by_verify_key(admin_verify_key)
+        admin_name = admin.name
 
         head = (
             f"""
