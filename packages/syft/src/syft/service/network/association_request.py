--- conflicted
+++ resolved
@@ -125,13 +125,8 @@
             context=service_ctx
         )
 
-<<<<<<< HEAD
-        if isinstance(self_node_peer, SyftError):
+        if isinstance(self_server_peer, SyftError):
             raise SyftException(public_message=self_node_peer)
-=======
-        if isinstance(self_server_peer, SyftError):
-            return Err(self_server_peer)
->>>>>>> fbc11879
 
         return SyftSuccess(
             message=f"Routes successfully added for peer: {self.remote_peer.name}"
