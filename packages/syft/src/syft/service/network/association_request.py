--- conflicted
+++ resolved
@@ -11,32 +11,33 @@
 from ...client.client import SyftClient
 from ...serde.serializable import serializable
 from ...types.syft_object import SYFT_OBJECT_VERSION_1
+from ...types.syft_object import SYFT_OBJECT_VERSION_2
 from ..context import ChangeContext
 from ..request.request import Change
 from ..response import SyftError
 from ..response import SyftSuccess
-<<<<<<< HEAD
-from .node_peer import NodePeer
-=======
 from .routes import ServerRoute
 from .server_peer import ServerPeer
->>>>>>> a1cf1868
+
+
+@serializable()
+class AssociationRequestChangeV1(Change):
+    __canonical_name__ = "AssociationRequestChange"
+    __version__ = SYFT_OBJECT_VERSION_1
+
+    self_server_route: ServerRoute
+    remote_peer: ServerPeer
+    challenge: bytes
 
 
 @serializable()
 class AssociationRequestChange(Change):
     __canonical_name__ = "AssociationRequestChange"
-    __version__ = SYFT_OBJECT_VERSION_1
+    __version__ = SYFT_OBJECT_VERSION_2
 
-<<<<<<< HEAD
-    remote_peer: NodePeer
-=======
-    self_server_route: ServerRoute
     remote_peer: ServerPeer
-    challenge: bytes
->>>>>>> a1cf1868
 
-    __repr_attrs__ = ["self_server_route", "remote_peer"]
+    __repr_attrs__ = ["remote_peer"]
 
     def _run(
         self, context: ChangeContext, apply: bool
@@ -120,18 +121,6 @@
         if result.is_err():
             return Err(SyftError(message=str(result.err())))
 
-<<<<<<< HEAD
-=======
-        # this way they can match up who we are with who they think we are
-        # Sending a signed messages for the peer to verify
-        self_server_peer = self.self_server_route.validate_with_context(
-            context=service_ctx
-        )
-
-        if isinstance(self_server_peer, SyftError):
-            return Err(self_server_peer)
-
->>>>>>> a1cf1868
         return Ok(
             SyftSuccess(
                 message=f"Routes successfully added for peer: {self.remote_peer.name}"
