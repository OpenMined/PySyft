--- conflicted
+++ resolved
@@ -170,8 +170,4 @@
     elif isinstance(connection, VeilidConnection):
         return connection.to(VeilidNodeRoute)
     else:
-<<<<<<< HEAD
-        raise ValueError(f"Connection {connection} is not supported.")
-=======
-        return connection.to(PythonNodeRoute)  # type: ignore[unreachable]
->>>>>>> ce4ac435
+        raise ValueError(f"Connection {connection} is not supported.")