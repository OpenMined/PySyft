--- conflicted
+++ resolved
@@ -1,10 +1,7 @@
 # stdlib
 from collections.abc import Callable
-<<<<<<< HEAD
+from enum import Enum
 from hashlib import sha256
-=======
-from enum import Enum
->>>>>>> a0840eb1
 import secrets
 from typing import Any
 
@@ -189,6 +186,10 @@
         )
         remote_node_peer = NodePeer.from_client(remote_client)
 
+        rathole_token = self._generate_token()
+        self_node_peer.rathole_token = rathole_token
+
+        # ask the remote client to add this node (represented by `self_node_peer`) as a peer
         # check locally if the remote node already exists as a peer
         existing_peer_result = self.stash.get_by_uid(
             context.node.verify_key, remote_node_peer.id
@@ -252,16 +253,9 @@
                 )
                 return SyftSuccess(message="\n".join(msg))
 
-<<<<<<< HEAD
-        rathole_token = self._generate_token()
-        self_node_peer.rathole_token = rathole_token
-
-        # ask the remote client to add this node (represented by `self_node_peer`) as a peer
-=======
         # If  peer does not exist, ask the remote client to add this node
         # (represented by `self_node_peer`) as a peer
         random_challenge = secrets.token_bytes(16)
->>>>>>> a0840eb1
         remote_res = remote_client.api.services.network.add_peer(
             peer=self_node_peer,
             challenge=random_challenge,
@@ -282,10 +276,7 @@
             remote_node_peer,
         )
         if result.is_err():
-<<<<<<< HEAD
-            return SyftError(
-                message=f"Failed to update remote node peer: {str(result.err())}"
-            )
+            return SyftError(message="Failed to update route information.")
 
         remote_url = GridURL(
             host_or_ip=remote_node_route.host_or_ip, port=remote_node_route.port
@@ -300,9 +291,6 @@
             rathole_token=self_node_peer.rathole_token,
             remote_addr=remote_addr,
         )
-=======
-            return SyftError(message="Failed to update route information.")
->>>>>>> a0840eb1
 
         return (
             SyftSuccess(message="Routes Exchanged")
