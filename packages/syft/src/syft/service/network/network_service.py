--- conflicted
+++ resolved
@@ -579,11 +579,7 @@
             called_by_peer (bool): The flag to indicate that it's called by a remote peer.
 
         Returns:
-<<<<<<< HEAD
-            SyftSuccess | SyftError: Success message or error message.
-=======
-            SyftSuccess
->>>>>>> 04d2d5f8
+            SyftSuccess : Success message or error message.
         """
         # verify if the peer is truly the one sending the request to add the route to itself
         if called_by_peer and peer_verify_key != context.credentials:
@@ -641,13 +637,10 @@
             route (ServerRoute): The route to be deleted.
 
         Returns:
-<<<<<<< HEAD
-            SyftSuccess | SyftError | SyftInfo: Success, error, or informational response.
-=======
-            SyftSuccess: If the route is successfully deleted.
-            SyftInfo: If there is only one route left for the peer and
-                the admin chose not to remove it
->>>>>>> 04d2d5f8
+            SyftSuccess | SyftInfo: Success or informational response.
+            - SyftSuccess: If the route is successfully deleted.
+            - SyftInfo: If there is only one route left for the peer and
+                  the admin chose not to remove it
         """
         # creates a client on the remote server based on the credentials
         # of the current server's client
@@ -684,13 +677,10 @@
             called_by_peer (bool): The flag to indicate that it's called by a remote peer.
 
         Returns:
-<<<<<<< HEAD
-            SyftSuccess | SyftError | SyftInfo: Success, error, or informational response.
-=======
-            SyftSuccess: If the route is successfully deleted.
-            SyftInfo: If there is only one route left for the peer and
+            SyftSuccess | SyftInfo: Success or informational response.
+            - SyftSuccess: If the route is successfully deleted.
+            - SyftInfo: If there is only one route left for the peer and
                 the admin chose not to remove it
->>>>>>> 04d2d5f8
         """
         if called_by_peer and peer_verify_key != context.credentials:
             # verify if the peer is truly the one sending the request to delete the route to itself
@@ -776,12 +766,8 @@
                 provided, it will be assigned the highest priority among all peers.
 
         Returns:
-<<<<<<< HEAD
-            SyftSuccess | SyftError: Success or error message.
-=======
             SyftSuccess: A success message if the route is verified,
                 otherwise an error message.
->>>>>>> 04d2d5f8
         """
         # creates a client on the remote server based on the credentials
         # of the current server's client
@@ -820,11 +806,7 @@
             called_by_peer (bool): The flag to indicate that it's called by a remote peer.
 
         Returns:
-<<<<<<< HEAD
-            SyftSuccess | SyftError: Successful or error response.
-=======
             SyftSuccess : Successful response
->>>>>>> 04d2d5f8
         """
         if called_by_peer and peer_verify_key != context.credentials:
             raise SyftException(
