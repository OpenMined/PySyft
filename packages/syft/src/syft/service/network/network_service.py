--- conflicted
+++ resolved
@@ -45,15 +45,12 @@
 from ..service import TYPE_TO_SERVICE
 from ..service import service_method
 from ..user.user_roles import GUEST_ROLE_LEVEL
-<<<<<<< HEAD
 from ..vpn.headscale_client import HeadscaleAuthToken
 from ..vpn.headscale_client import HeadscaleClient
 from ..vpn.tailscale_client import TailscaleClient
 from ..vpn.tailscale_client import TailscaleState
 from ..vpn.tailscale_client import TailscaleStatus
 from ..vpn.tailscale_client import get_vpn_client
-=======
->>>>>>> eeaf8d36
 
 VerifyKeyPartitionKey = PartitionKey(key="verify_key", type_=SyftVerifyKey)
 
@@ -290,11 +287,7 @@
         valid = self.check_type(peer, NodePeer)
         if valid.is_err():
             return SyftError(message=valid.err())
-<<<<<<< HEAD
         existing = self.get_by_uid(credentials=credentials, uid=peer.id)
-=======
-        existing = self.get_by_uid(credentials, peer.id)
->>>>>>> eeaf8d36
         if existing.is_ok() and existing.ok():
             existing = existing.ok()
             existing.update_routes(peer.node_routes)
@@ -358,11 +351,7 @@
             )
 
         # save the remote peer for later
-<<<<<<< HEAD
         result = self.stash.update_peer(context.node.verify_key, remote_peer)
-=======
-        result = self.stash.update_peer(context.credentials, remote_peer)
->>>>>>> eeaf8d36
         if result.is_err():
             return SyftError(message=str(result.err()))
 
@@ -438,11 +427,7 @@
                 )
             )
         peer.update_routes([route])
-<<<<<<< HEAD
         result = self.stash.update_peer(context.node.verify_key, peer)
-=======
-        result = self.stash.update_peer(context.credentials, peer)
->>>>>>> eeaf8d36
         if result.is_err():
             return SyftError(message=str(result.err()))
         return SyftSuccess(message="Network Route Verified")
