--- conflicted
+++ resolved
@@ -62,7 +62,6 @@
 from ..response import SyftError
 from ..response import SyftSuccess
 
-<<<<<<< HEAD
 # Use this for return type enums:
 # class MyEnum(Enum):
 #     MEMBER1 = ("Value1", True)
@@ -88,9 +87,7 @@
     INVALID = "invalid"
     NOT_APPROVED = "not_approved"
 
-=======
 DEFAULT_USER_POLICY_VERSION = 1
->>>>>>> fbc11879
 
 PolicyUserVerifyKeyPartitionKey = PartitionKey(
     key="user_verify_key", type_=SyftVerifyKey
@@ -612,15 +609,11 @@
     # relative
     from ...service.action.action_object import TwinMode
 
-<<<<<<< HEAD
     if TYPE_CHECKING:
         # relative
         from ..action.action_service import ActionService
 
-    action_service: ActionService = context.node.get_service("actionservice")
-=======
     action_service = context.server.get_service("actionservice")
->>>>>>> fbc11879
     code_inputs = {}
 
     # When we are retrieving the code from the database, we need to use the server's
@@ -630,27 +623,10 @@
     root_context = AuthedServiceContext(
         server=context.server, credentials=context.server.verify_key
     )
-<<<<<<< HEAD
-
-    if context.node.node_type != NodeType.DOMAIN:
+
+    if context.server.server_type == ServerType.DATASITE:
         raise SyftException(
-            public_message=f"Invalid Node Type for Code Submission:{context.node.node_type}"
-=======
-    if context.server.server_type == ServerType.DATASITE:
-        for var_name, arg_id in allowed_inputs.items():
-            kwarg_value = action_service._get(
-                context=root_context,
-                uid=arg_id,
-                twin_mode=TwinMode.NONE,
-                has_permission=True,
-            )
-            if kwarg_value.is_err():
-                return Err(kwarg_value.err())
-            code_inputs[var_name] = kwarg_value.ok()
-    else:
-        raise Exception(
-            f"Invalid Server Type for Code Submission:{context.server.server_type}"
->>>>>>> fbc11879
+            public_message=f"Invalid server type for code submission: {context.server.server_type}"
         )
 
     for var_name, arg_id in allowed_inputs.items():
@@ -669,32 +645,18 @@
     allowed_inputs: dict[ServerIdentity, Any],
     kwargs: dict[str, Any],
     context: AuthedServiceContext,
-<<<<<<< HEAD
-) -> dict[NodeIdentity, UID]:
-    if context.node.node_type != NodeType.DOMAIN:
+) -> dict[ServerIdentity, UID]:
+    if context.server.server_type != ServerType.DATASITE:
         raise SyftException(
-            public_message=f"Invalid Node Type for Code Submission:{context.node.node_type}"
-=======
-) -> dict[ServerIdentity, UID]:
-    if context.server.server_type == ServerType.DATASITE:
-        server_identity = ServerIdentity(
-            server_name=context.server.name,
-            server_id=context.server.id,
-            verify_key=context.server.signing_key.verify_key,
+            public_message=f"Invalid server type for code submission: context.server.server_type}"
         )
-        allowed_inputs = allowed_inputs.get(server_identity, {})
-    else:
-        raise Exception(
-            f"Invalid Server Type for Code Submission:{context.server.server_type}"
->>>>>>> fbc11879
-        )
-
-    node_identity = NodeIdentity(
-        node_name=context.node.name,
-        node_id=context.node.id,
-        verify_key=context.node.signing_key.verify_key,
+
+    server_identity = ServerIdentity(
+        server_name=context.server.name,
+        server_id=context.server.id,
+        verify_key=context.server.signing_key.verify_key,
     )
-    allowed_inputs = allowed_inputs.get(node_identity, {})
+    allowed_inputs = allowed_inputs.get(server_identity, {})
 
     filtered_kwargs = {}
     for key in allowed_inputs.keys():
@@ -822,55 +784,24 @@
     limit: int
 
     @property
-<<<<<<< HEAD
     def is_valid(self) -> bool:  # type: ignore
         return self.count().unwrap() < self.limit
 
     @as_result(SyftException)
     def count(self) -> int:
         api = APIRegistry._api_for(
-            self.syft_node_location, self.syft_client_verify_key
+            self.syft_server_location, self.syft_client_verify_key
         ).unwrap()
-=======
-    def count(self) -> SyftError | int:
-        api = APIRegistry.api_for(
-            self.syft_server_location, self.syft_client_verify_key
-        )
-        if api is None:
-            raise ValueError(
-                f"api is None. You must login to {self.syft_server_location}"
-            )
->>>>>>> fbc11879
         output_history = api.services.output.get_by_output_policy_id(self.id)
         return len(output_history)
 
-<<<<<<< HEAD
     @as_result(SyftException)
     def _is_valid(self, context: AuthedServiceContext) -> SyftSuccess:
-        output_service = context.node.get_service("outputservice")
+        output_service = context.server.get_service("outputservice")
         output_history = output_service.get_by_output_policy_id(
             context, self.id
         )  # raises
 
-=======
-    @property
-    def is_valid(self) -> SyftSuccess | SyftError:  # type: ignore
-        execution_count = self.count
-        is_valid = execution_count < self.limit
-        if is_valid:
-            return SyftSuccess(
-                message=f"Policy is still valid. count: {execution_count} < limit: {self.limit}"
-            )
-        return SyftError(
-            message=f"Policy is no longer valid. count: {execution_count} >= limit: {self.limit}"
-        )
-
-    def _is_valid(self, context: AuthedServiceContext) -> SyftSuccess | SyftError:
-        output_service = context.server.get_service("outputservice")
-        output_history = output_service.get_by_output_policy_id(context, self.id)
-        if isinstance(output_history, SyftError):
-            return output_history
->>>>>>> fbc11879
         execution_count = len(output_history)
 
         if execution_count >= self.limit:
@@ -1304,14 +1235,10 @@
     if len(init_args) and isinstance(list(init_args.keys())[0], ServerIdentity):
         unwrapped_init_kwargs = init_args
         if len(init_args) > 1:
-<<<<<<< HEAD
             raise SyftException(
-                public_message="You shoudn't have more than one Node Identity."
+                public_message="You shoudn't have more than one Server Identity."
             )
-=======
-            raise Exception("You shoudn't have more than one Server Identity.")
->>>>>>> fbc11879
-        # Otherwise, unwrapp it
+        # Otherwise, unwrap it
         init_args = init_args[list(init_args.keys())[0]]
 
     init_args = {k: v for k, v in init_args.items() if k != "id"}
