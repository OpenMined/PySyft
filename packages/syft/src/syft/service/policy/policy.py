--- conflicted
+++ resolved
@@ -70,11 +70,7 @@
     return value
 
 
-<<<<<<< HEAD
 def filter_only_uids(results: Any) -> Union[List[UID], Dict[str, UID]]:
-=======
-def filter_only_uids(results: Any) -> Union[list, dict]:
->>>>>>> 8b418b10
     if not hasattr(results, "__len__"):
         results = [results]
 
@@ -119,16 +115,11 @@
                 op_code += "\n"
         return op_code
 
-<<<<<<< HEAD
-    def is_valid(self, output_history: List) -> Union[SyftSuccess, SyftError]:
-=======
+    def is_valid(self, *args, **kwargs) -> Union[SyftSuccess, SyftError]:
+        return SyftSuccess(message="Policy is valid.")
+
     def public_state(self) -> Any:
         raise NotImplementedError
-
-    @property
-    def valid(self) -> Union[SyftSuccess, SyftError]:
->>>>>>> 8b418b10
-        return SyftSuccess(message="Policy is valid.")
 
 
 @serializable()
@@ -350,31 +341,20 @@
         context: NodeServiceContext,
         outputs: Any,
     ) -> Any:
-<<<<<<< HEAD
+        # output_uids: Union[Dict[str, Any], list] = filter_only_uids(outputs)
+        # if isinstance(output_uids, UID):
+        #     output_uids = [output_uids]
+        # history = OutputHistory(
+        #     output_time=DateTime.now(),
+        #     outputs=output_uids,
+        #     executing_user_verify_key=context.credentials,
+        # )
+        # self.output_history.append(history)
+
         return outputs
 
     def is_valid(self, output_history: List) -> Union[SyftSuccess, SyftError]:
         raise NotImplementedError()
-=======
-        output_uids: Union[Dict[str, Any], list] = filter_only_uids(outputs)
-        if isinstance(output_uids, UID):
-            output_uids = [output_uids]
-        history = OutputHistory(
-            output_time=DateTime.now(),
-            outputs=output_uids,
-            executing_user_verify_key=context.credentials,
-        )
-        self.output_history.append(history)
-        return outputs
-
-    @property
-    def outputs(self) -> List[str]:
-        return self.output_kwargs
-
-    @property
-    def last_output_ids(self) -> Optional[Union[List[UID], Dict[str, UID]]]:
-        return self.output_history[-1].outputs
->>>>>>> 8b418b10
 
 
 @serializable()
@@ -400,12 +380,9 @@
             message=f"Policy is no longer valid. count: {execution_count} >= limit: {self.limit}"
         )
 
-<<<<<<< HEAD
-=======
     def public_state(self) -> dict[str, int]:
         return {"limit": self.limit, "count": self.count}
 
->>>>>>> 8b418b10
 
 @serializable()
 class OutputPolicyExecuteOnce(OutputPolicyExecuteCount):
