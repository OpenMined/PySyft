--- conflicted
+++ resolved
@@ -1324,43 +1324,4 @@
     def link(self) -> SyftObject | None:
         if self.linked_obj:
             return self.linked_obj.resolve
-<<<<<<< HEAD
-        return None
-
-
-@migrate(UserCodeStatusChangeV2, UserCodeStatusChangeV1)
-def downgrade_usercodestatuschange_v2_to_v1() -> list[Callable]:
-    return [
-        drop("nested_solved"),
-    ]
-
-
-@migrate(UserCodeStatusChangeV1, UserCodeStatusChangeV2)
-def upgrade_usercodestatuschange_v1_to_v2() -> list[Callable]:
-    return [
-        make_set_default("nested_solved", True),
-    ]
-
-
-@migrate(UserCodeStatusChange, UserCodeStatusChangeV2)
-def downgrade_usercodestatuschange_v3_to_v2() -> list[Callable]:
-    return [
-        drop("linked_user_code"),
-    ]
-
-
-def user_code_from_code_status(context: TransformContext) -> TransformContext:
-    linked_obj: LinkedObject = context.output["linked_object"]  # type: ignore
-    code_status: UserCodeStatusCollection = linked_obj.resolve
-    context.output["linked_user_code"] = code_status.user_code_link  # type: ignore
-    return context
-
-
-@migrate(UserCodeStatusChangeV2, UserCodeStatusChange)
-def upgrade_usercodestatuschange_v2to_v3() -> list[Callable]:
-    return [
-        user_code_from_code_status,
-    ]
-=======
-        return None
->>>>>>> 22ec57c6
+        return None