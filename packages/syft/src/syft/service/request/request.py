--- conflicted
+++ resolved
@@ -295,7 +295,6 @@
                 requesting_user_verify_key=self.requesting_user_verify_key,
             )
 
-<<<<<<< HEAD
             self.status = RequestStatus.APPROVED
 
             new_request = api.services.request.submit(submit_request)
@@ -306,16 +305,6 @@
                 return new_request_result
             result = api.services.request.apply(self.id)
             return result
-=======
-        new_request = api.services.request.submit(submit_request)
-        if not new_request:
-            return new_request
-        new_request_result = api.services.request.apply(new_request.id)
-        if not new_request_result:
-            return new_request_result
-        result = api.services.request.apply(self.id)
-        return result
->>>>>>> 18af16ee
 
 
 @serializable()
