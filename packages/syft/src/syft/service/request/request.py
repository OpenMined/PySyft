# stdlib
from enum import Enum
import hashlib
import inspect
from typing import Any
from typing import Callable
from typing import Dict
from typing import List
from typing import Optional
from typing import Type
from typing import Union

# third party
from result import Err
from result import Ok
from result import Result
from typing_extensions import Self

# relative
from ...client.api import APIRegistry
from ...external import OBLV
from ...node.credentials import SyftVerifyKey
from ...serde.serializable import serializable
from ...serde.serialize import _serialize
from ...store.linked_obj import LinkedObject
from ...types.datetime import DateTime
from ...types.syft_object import SYFT_OBJECT_VERSION_1
from ...types.syft_object import SyftObject
from ...types.transforms import TransformContext
from ...types.transforms import add_node_uid_for_key
from ...types.transforms import generate_id
from ...types.transforms import transform
from ...types.uid import LineageID
from ...types.uid import UID
from ...util import options
from ...util.colors import SURFACE
from ...util.markdown import markdown_as_class_with_fields
from ...util.notebook_ui.notebook_addons import REQUEST_ICON
from ..action.action_object import ActionObject
from ..action.action_service import ActionService
from ..action.action_store import ActionObjectPermission
from ..action.action_store import ActionPermission
from ..code.user_code import UserCode
from ..code.user_code import UserCodeStatus
from ..context import AuthedServiceContext
from ..context import ChangeContext
from ..message.messages import Message
from ..response import SyftError
from ..response import SyftSuccess
from ..user.user import UserView


@serializable()
class RequestStatus(Enum):
    PENDING = 0
    REJECTED = 1
    APPROVED = 2


@serializable()
class Change(SyftObject):
    __canonical_name__ = "Change"
    __version__ = SYFT_OBJECT_VERSION_1

    linked_obj: Optional[LinkedObject]

    def is_type(self, type_: type) -> bool:
        return self.linked_obj and type_ == self.linked_obj.object_type


@serializable()
class ChangeStatus(SyftObject):
    __canonical_name__ = "ChangeStatus"
    __version__ = SYFT_OBJECT_VERSION_1

    id: Optional[UID]
    change_id: UID
    applied: bool = False

    @classmethod
    def from_change(cls, change: Change, applied: bool) -> Self:
        return cls(change_id=change.id, applied=applied)


@serializable()
class ActionStoreChange(Change):
    __canonical_name__ = "ActionStoreChange"
    __version__ = SYFT_OBJECT_VERSION_1

    linked_obj: LinkedObject
    apply_permission_type: ActionPermission

    __repr_attrs__ = ["linked_obj", "apply_permission_type"]

    def _run(
        self, context: ChangeContext, apply: bool
    ) -> Result[SyftSuccess, SyftError]:
        try:
            action_service = context.node.get_service(ActionService)
            action_store = action_service.store

            # can we ever have a lineage ID in the store?
            obj_uid = self.linked_obj.object_uid
            obj_uid = obj_uid.id if isinstance(obj_uid, LineageID) else obj_uid

            owner_permission = ActionObjectPermission(
                uid=obj_uid,
                credentials=context.approving_user_credentials,
                permission=self.apply_permission_type,
            )
            if action_store.has_permission(permission=owner_permission):
                requesting_permission = ActionObjectPermission(
                    uid=obj_uid,
                    credentials=context.requesting_user_credentials,
                    permission=self.apply_permission_type,
                )
                if apply:
                    action_store.add_permission(requesting_permission)
                else:
                    if action_store.has_permission(requesting_permission):
                        action_store.remove_permission(requesting_permission)
            else:
                return Err(
                    SyftError(
                        message=f"No permission for approving_user_credentials {context.approving_user_credentials}"
                    )
                )
            return Ok(SyftSuccess(message=f"{type(self)} Success"))
        except Exception as e:
            print(f"failed to apply {type(self)}")
            return Err(SyftError(message=str(e)))

    def apply(self, context: ChangeContext) -> Result[SyftSuccess, SyftError]:
        return self._run(context=context, apply=True)

    def undo(self, context: ChangeContext) -> Result[SyftSuccess, SyftError]:
        return self._run(context=context, apply=False)

    def __repr_syft_nested__(self):
        return f"Apply <b>{self.apply_permission_type}</b> to \
            <i>{self.linked_obj.object_type.__canonical_name__}:{self.linked_obj.object_uid.short()}</i>"


@serializable()
class Request(SyftObject):
    __canonical_name__ = "Request"
    __version__ = SYFT_OBJECT_VERSION_1

    requesting_user_verify_key: SyftVerifyKey
    requesting_user_name: str
    approving_user_verify_key: Optional[SyftVerifyKey]
    request_time: DateTime
    updated_at: Optional[DateTime]
    node_uid: UID
    request_hash: str
    changes: List[Change]
    history: List[ChangeStatus] = []

    __attr_searchable__ = [
        "requesting_user_verify_key",
        "approving_user_verify_key",
    ]
    __attr_unique__ = ["request_hash"]
    __repr_attrs__ = [
        "request_time",
        "updated_at",
        "status",
        "changes",
        "requesting_user_verify_key",
    ]

    def _repr_html_(self) -> Any:
        # add changes
        updated_at_line = ""
        if self.updated_at is not None:
            updated_at_line += (
                f"<p><strong>Created by: </strong>{self.requesting_user_name}</p>"
            )
        str_changes = []
        for change in self.changes:
            if change.id in self.current_change_state:
                str_change = (
                    change.__repr_syft_nested__()
                    if hasattr(change, "__repr_syft_nested__")
                    else type(change)
                )
                str_change = f"{str_change}. "
                str_changes.append(str_change)
        str_changes = "\n".join(str_changes)
        return f"""
            <style>
            .syft-request {{color: {SURFACE[options.color_theme]};}}
            </style>
            <div class='syft-request'>
                <h3>Request</h3>
                <p><strong>Id: </strong>{self.id}</p>
                <p><strong>Request time: </strong>{self.request_time}</p>
                {updated_at_line}
                <p><strong>Changes: </strong> {str_changes}</p>
                <p><strong>Status: </strong>{self.status}</p>
            </div>
            """

    def _coll_repr_(self):
        if self.status == RequestStatus.APPROVED:
            badge_color = "badge-green"
        elif self.status == RequestStatus.PENDING:
            badge_color = "badge-gray"
        else:
            badge_color = "badge-red"

        status_badge = {"value": self.status.name.capitalize(), "type": badge_color}
        return {
            "changes": " ".join([x.__repr_syft_nested__() for x in self.changes]),
            "request time": str(self.request_time),
            "status": status_badge,
            "requesting user": {
                "value": str(self.requesting_user_verify_key),
                "type": "clipboard",
            },
            "reviewed_at": str(self.updated_at),
        }

    @property
    def code(self) -> Any:
        if len(self.changes) == 1:
            if isinstance(self.changes[0], UserCodeStatusChange):
                return self.changes[0].link
        return SyftError(
            msg="This type of request does not have code associated with it."
        )

    @property
    def current_change_state(self) -> Dict[UID, bool]:
        change_applied_map = {}
        for change_status in self.history:
            # only store the last change
            change_applied_map[change_status.change_id] = change_status.applied

        return change_applied_map

    @property
    def icon(self):
        return REQUEST_ICON

    @property
    def status(self) -> RequestStatus:
        if len(self.history) == 0:
            return RequestStatus.PENDING

        all_changes_applied = all(self.current_change_state.values()) and (
            len(self.current_change_state) == len(self.changes)
        )

        request_status = (
            RequestStatus.APPROVED if all_changes_applied else RequestStatus.REJECTED
        )

        return request_status

    def approve(self):
        api = APIRegistry.api_for(
            self.node_uid,
            self.syft_client_verify_key,
        )
        return api.services.request.apply(self.id)

    def deny(self, reason: str):
        """Denies the particular request.

        Args:
            reason (str): Reason for which the request has been denied.
        """
        api = APIRegistry.api_for(
            self.node_uid,
            self.syft_client_verify_key,
        )
        return api.services.request.undo(uid=self.id, reason=reason)

    def approve_with_client(self, client):
        return client.api.services.request.apply(self.id)

    def apply(self, context: AuthedServiceContext) -> Result[SyftSuccess, SyftError]:
        change_context = ChangeContext.from_service(context)
        change_context.requesting_user_credentials = self.requesting_user_verify_key
        for change in self.changes:
            # by default change status is not applied
            change_status = ChangeStatus(change_id=change.id, applied=False)
            result = change.apply(context=change_context)
            if result.is_err():
                # add to history and save history to request
                self.history.append(change_status)
                self.save(context=context)
                return result

            # If no error, then change successfully applied.
            change_status.applied = True
            self.history.append(change_status)

        self.updated_at = DateTime.now()
        self.save(context=context)
        return Ok(SyftSuccess(message=f"Request {self.id} changes applied"))

    def undo(self, context: AuthedServiceContext) -> Result[SyftSuccess, SyftError]:
        change_context = ChangeContext.from_service(context)
        change_context.requesting_user_credentials = self.requesting_user_verify_key

        current_change_state = self.current_change_state
        for change in self.changes:
            # by default change status is not applied
            is_change_applied = current_change_state.get(change.id, False)
            change_status = ChangeStatus(
                change_id=change.id,
                applied=is_change_applied,
            )
            # undo here may be deny for certain Changes (UserCodeChange)
            result = change.undo(context=change_context)
            if result.is_err():
                # add to history and save history to request
                self.history.append(change_status)
                self.save(context=context)
                return result

            # If no error, then change successfully undoed.
            change_status.applied = False
            self.history.append(change_status)

        self.updated_at = DateTime.now()
        result = self.save(context=context)
        if isinstance(result, SyftError):
            return Err(result)
        # override object with latest changes.
        self = result
        return Ok(SyftSuccess(message=f"Request {self.id} changes undoed."))

    def save(self, context: AuthedServiceContext) -> Result[SyftSuccess, SyftError]:
        # relative
        from .request_service import RequestService

        save_method = context.node.get_service_method(RequestService.save)
        return save_method(context=context, request=self)

    def accept_by_depositing_result(self, result: Any, force: bool = False):
        # this code is extremely brittle because its a work around that relies on
        # the type of request being very specifically tied to code which needs approving
        change = self.changes[0]
        if not change.is_type(UserCode):
            raise Exception(
                f"accept_by_depositing_result can only be run on {UserCode} not "
                f"{change.linked_obj.object_type}"
            )
        if not type(change) == UserCodeStatusChange:
            raise Exception(
                f"accept_by_depositing_result can only be run on {UserCodeStatusChange} not "
                f"{type(change)}"
            )

        api = APIRegistry.api_for(self.node_uid, self.syft_client_verify_key)
        if not api:
            raise Exception(f"Login to {self.node_uid} first.")

        is_approved = change.approved

        permission_request = self.approve()
        if isinstance(permission_request, SyftError):
            return permission_request

        code = change.linked_obj.resolve
        state = code.output_policy

        # This weird order is due to the fact that state is None before calling approve
        # we could fix it in a future release
        if is_approved:
            if not force:
                return SyftError(
                    message="Already approved, if you want to force updating the result use force=True"
                )
            action_obj_id = state.output_history[0].outputs[0]
            action_object = ActionObject.from_obj(result, id=action_obj_id)
            result = api.services.action.save(action_object)
            if not result:
                return result
            return SyftSuccess(message="Request submitted for updating result.")
        else:
            action_object = ActionObject.from_obj(result)
            result = api.services.action.save(action_object)
            if not result:
                return result
            ctx = AuthedServiceContext(credentials=api.signing_key.verify_key)

            state.apply_output(context=ctx, outputs=action_object)
            policy_state_mutation = ObjectMutation(
                linked_obj=change.linked_obj,
                attr_name="output_policy",
                match_type=True,
                value=state,
            )

            action_object_link = LinkedObject.from_obj(
                action_object, node_uid=self.node_uid
            )
            permission_change = ActionStoreChange(
                linked_obj=action_object_link,
                apply_permission_type=ActionPermission.READ,
            )

            new_changes = [policy_state_mutation, permission_change]
            result = api.services.request.add_changes(uid=self.id, changes=new_changes)
            if isinstance(result, SyftError):
                return result
            self = result

            return self.approve()


@serializable()
class RequestInfo(SyftObject):
    # version
    __canonical_name__ = "RequestInfo"
    __version__ = SYFT_OBJECT_VERSION_1

    user: UserView
    request: Request
    message: Message


@serializable()
class RequestInfoFilter(SyftObject):
    # version
    __canonical_name__ = "RequestInfoFilter"
    __version__ = SYFT_OBJECT_VERSION_1

    name: Optional[str]


@serializable()
class SubmitRequest(SyftObject):
    __canonical_name__ = "SubmitRequest"
    __version__ = SYFT_OBJECT_VERSION_1

    changes: List[Change]
    requesting_user_verify_key: Optional[SyftVerifyKey]


def hash_changes(context: TransformContext) -> TransformContext:
    request_time = context.output["request_time"]
    key = context.output["requesting_user_verify_key"]
    changes = context.output["changes"]

    time_hash = hashlib.sha256(
        _serialize(request_time.utc_timestamp, to_bytes=True)
    ).digest()
    key_hash = hashlib.sha256(bytes(key.verify_key)).digest()
    changes_hash = hashlib.sha256(_serialize(changes, to_bytes=True)).digest()
    final_hash = hashlib.sha256((time_hash + key_hash + changes_hash)).hexdigest()

    context.output["request_hash"] = final_hash
    return context


def add_request_time(context: TransformContext) -> TransformContext:
    context.output["request_time"] = DateTime.now()
    return context


def check_requesting_user_verify_key(context: TransformContext) -> TransformContext:
    if context.obj.requesting_user_verify_key and context.node.is_root(
        context.credentials
    ):
        context.output[
            "requesting_user_verify_key"
        ] = context.obj.requesting_user_verify_key
    else:
        context.output["requesting_user_verify_key"] = context.credentials
    return context


def add_requesting_user_name(context: TransformContext) -> TransformContext:
    try:
        user_key = context.output["requesting_user_verify_key"]
        user_service = context.node.get_service("UserService")
        user = user_service.get_by_verify_key(user_key)
        context.output["requesting_user_name"] = user.name
    except Exception:
        context.output["requesting_user_name"] = "guest_user"
    return context


@transform(SubmitRequest, Request)
def submit_request_to_request() -> List[Callable]:
    return [
        generate_id,
        add_node_uid_for_key("node_uid"),
        add_request_time,
        check_requesting_user_verify_key,
        add_requesting_user_name,
        hash_changes,
    ]


@serializable()
class ObjectMutation(Change):
    __canonical_name__ = "ObjectMutation"
    __version__ = SYFT_OBJECT_VERSION_1

    linked_obj: Optional[LinkedObject]
    attr_name: str
    value: Optional[Any]
    match_type: bool
    previous_value: Optional[Any]

    __repr_attrs__ = ["linked_obj", "attr_name"]

    def mutate(self, obj: Any, value: Optional[Any]) -> Any:
        # check if attribute is a property setter first
        # this seems necessary for pydantic types
        attr = getattr(type(obj), self.attr_name, None)
        if inspect.isdatadescriptor(attr):
            self.previous_value = attr.fget(obj)
            attr.fset(obj, value)

        else:
            self.previous_value = getattr(obj, self.attr_name, None)
            setattr(obj, self.attr_name, value)
        return obj

    def __repr_syft_nested__(self):
        return f"Mutate <b>{self.attr_name}</b> to <b>{self.value}</b>"

    def _run(
        self, context: ChangeContext, apply: bool
    ) -> Result[SyftSuccess, SyftError]:
        try:
            obj = self.linked_obj.resolve_with_context(context)
            if obj.is_err():
                return SyftError(message=obj.err())
            obj = obj.ok()
            if apply:
                obj = self.mutate(obj, value=self.value)
                self.linked_obj.update_with_context(context, obj)
            else:
                # unset the set value
                obj = self.mutate(obj, value=self.previous_value)
                self.linked_obj.update_with_context(context, obj)

            return Ok(SyftSuccess(message=f"{type(self)} Success"))
        except Exception as e:
            print(f"failed to apply {type(self)}. {e}")
            return Err(SyftError(message=str(e)))

    def apply(self, context: ChangeContext) -> Result[SyftSuccess, SyftError]:
        return self._run(context=context, apply=True)

    def undo(self, context: ChangeContext) -> Result[SyftSuccess, SyftError]:
        return self._run(context=context, apply=False)


def type_for_field(object_type: type, attr_name: str) -> Optional[type]:
    field_type = None
    try:
        field_type = object_type.__dict__["__annotations__"][attr_name]
    except Exception:  # nosec
        try:
            field_type = object_type.__fields__.get(attr_name, None).type_
        except Exception:  # nosec
            pass
    return field_type


@serializable()
class EnumMutation(ObjectMutation):
    __canonical_name__ = "EnumMutation"
    __version__ = SYFT_OBJECT_VERSION_1

    enum_type: Type[Enum]
    value: Optional[Enum]
    match_type: bool = True

    __repr_attrs__ = ["linked_obj", "attr_name", "value"]

    @property
    def valid(self) -> Union[SyftSuccess, SyftError]:
        if self.match_type and not isinstance(self.value, self.enum_type):
            return SyftError(
                message=f"{type(self.value)} must be of type: {self.enum_type}"
            )
        return SyftSuccess(message=f"{type(self)} valid")

    @staticmethod
    def from_obj(
        linked_obj: LinkedObject, attr_name: str, value: Optional[Enum] = None
    ) -> Self:
        enum_type = type_for_field(linked_obj.object_type, attr_name)
        return EnumMutation(
            linked_obj=linked_obj,
            attr_name=attr_name,
            enum_type=enum_type,
            value=value,
            match_type=True,
        )

    def _run(
        self, context: ChangeContext, apply: bool
    ) -> Result[SyftSuccess, SyftError]:
        try:
            valid = self.valid
            if not valid:
                return Err(valid)
            obj = self.linked_obj.resolve_with_context(context)
            if obj.is_err():
                return SyftError(message=obj.err())
            obj = obj.ok()
            if apply:
                obj = self.mutate(obj)

                self.linked_obj.update_with_context(context, obj)
            else:
                raise NotImplementedError
            return Ok(SyftSuccess(message=f"{type(self)} Success"))
        except Exception as e:
            print(f"failed to apply {type(self)}. {e}")
            return Err(SyftError(message=e))

    def apply(self, context: ChangeContext) -> Result[SyftSuccess, SyftError]:
        return self._run(context=context, apply=True)

    def undo(self, context: ChangeContext) -> Result[SyftSuccess, SyftError]:
        return self._run(context=context, apply=False)

    def __repr_syft_nested__(self):
        return f"Mutate <b>{self.enum_type}</b> to <b>{self.value}</b>"

    @property
    def link(self) -> Optional[SyftObject]:
        if self.linked_obj:
            return self.linked_obj.resolve
        return None


@serializable()
class UserCodeStatusChange(Change):
    __canonical_name__ = "UserCodeStatusChange"
    __version__ = SYFT_OBJECT_VERSION_1

    value: UserCodeStatus
    linked_obj: LinkedObject
    match_type: bool = True
    __repr_attrs__ = [
        "link.service_func_name",
        "link.input_policy_type.__canonical_name__",
        "link.output_policy_type.__canonical_name__",
        "link.status.approved",
    ]

    def __repr_syft_nested__(self):
        return f"Request to change <b>{self.link.service_func_name}</b> to permission <b>RequestStatus.APPROVED</b>"

    def _repr_markdown_(self) -> str:
        link = self.link
        input_policy_type = (
            link.input_policy_type.__canonical_name__
            if link.input_policy_type is not None
            else None
        )
        output_policy_type = (
            link.output_policy_type.__canonical_name__
            if link.output_policy_type is not None
            else None
        )
        repr_dict = {
            "function": link.service_func_name,
            "input_policy_type": f"{input_policy_type}",
            "output_policy_type": f"{output_policy_type}",
            "approved": f"{link.status.approved}",
        }
        return markdown_as_class_with_fields(self, repr_dict)

    @property
    def approved(self) -> bool:
        return self.linked_obj.resolve.status.approved

    @property
    def valid(self) -> Union[SyftSuccess, SyftError]:
        if self.match_type and not isinstance(self.value, UserCodeStatus):
            return SyftError(
                message=f"{type(self.value)} must be of type: {UserCodeStatus}"
            )
        return SyftSuccess(message=f"{type(self)} valid")

<<<<<<< HEAD
    def mutate(self, obj: UserCode, context: ChangeContext) -> Any:
        res = obj.status.mutate(
            value=self.value,
            node_name=context.node.name,
            verify_key=context.node.verify_key,
        )
=======
    def mutate(self, obj: UserCode, context: ChangeContext, undo: bool) -> Any:
        if not undo:
            res = obj.status.mutate(
                value=self.value,
                node_name=context.node.name,
                verify_key=context.node.signing_key.verify_key,
            )
        else:
            res = obj.status.mutate(
                value=UserCodeStatus.DENIED,
                node_name=context.node.name,
                verify_key=context.node.signing_key.verify_key,
            )
>>>>>>> dc727e3e
        if res.is_ok():
            obj.status = res.ok()
            return Ok(obj)
        return res

    def _run(
        self, context: ChangeContext, apply: bool
    ) -> Result[SyftSuccess, SyftError]:
        try:
            valid = self.valid
            if not valid:
                return Err(valid)
            obj = self.linked_obj.resolve_with_context(context)
            if obj.is_err():
                return SyftError(message=obj.err())
            obj = obj.ok()
            if apply:
                res = self.mutate(obj, context, undo=False)

                if res.is_err():
                    return res
                res = res.ok()
                if OBLV:
                    # relative
                    from ...external.oblv.oblv_service import check_enclave_transfer

                    enclave_res = check_enclave_transfer(
                        user_code=res, value=self.value, context=context
                    )
                else:
                    enclave_res = Ok()

                if enclave_res.is_err():
                    return enclave_res
                self.linked_obj.update_with_context(context, res)
            else:
                res = self.mutate(obj, context, undo=True)
                if res.is_err():
                    return res

                res = res.ok()

                # TODO: Handle Enclave approval.
                self.linked_obj.update_with_context(context, res)
            return Ok(SyftSuccess(message=f"{type(self)} Success"))
        except Exception as e:
            print(f"failed to apply {type(self)}. {e}")
            return Err(SyftError(message=str(e)))

    def apply(self, context: ChangeContext) -> Result[SyftSuccess, SyftError]:
        return self._run(context=context, apply=True)

    def undo(self, context: ChangeContext) -> Result[SyftSuccess, SyftError]:
        return self._run(context=context, apply=False)

    @property
    def link(self) -> Optional[SyftObject]:
        if self.linked_obj:
            return self.linked_obj.resolve
        return None<|MERGE_RESOLUTION|>--- conflicted
+++ resolved
@@ -687,14 +687,6 @@
             )
         return SyftSuccess(message=f"{type(self)} valid")
 
-<<<<<<< HEAD
-    def mutate(self, obj: UserCode, context: ChangeContext) -> Any:
-        res = obj.status.mutate(
-            value=self.value,
-            node_name=context.node.name,
-            verify_key=context.node.verify_key,
-        )
-=======
     def mutate(self, obj: UserCode, context: ChangeContext, undo: bool) -> Any:
         if not undo:
             res = obj.status.mutate(
@@ -708,7 +700,6 @@
                 node_name=context.node.name,
                 verify_key=context.node.signing_key.verify_key,
             )
->>>>>>> dc727e3e
         if res.is_ok():
             obj.status = res.ok()
             return Ok(obj)
