--- conflicted
+++ resolved
@@ -1,91 +1,35 @@
-# stdlib
-
-# third party
-<<<<<<< HEAD
-from result import Result
-=======
->>>>>>> 755a4dbc
-
 # relative
 from ...serde.serializable import serializable
 from ...server.credentials import SyftVerifyKey
-<<<<<<< HEAD
 from ...store.db.stash import ObjectStash
-=======
-from ...store.document_store import NewBaseUIDStoreStash
->>>>>>> 755a4dbc
-from ...store.document_store import PartitionKey
-from ...store.document_store import PartitionSettings
-from ...types.datetime import DateTime
 from ...types.errors import SyftException
 from ...types.result import as_result
 from ...types.uid import UID
 from ...util.telemetry import instrument
 from .request import Request
 
-RequestingUserVerifyKeyPartitionKey = PartitionKey(
-    key="requesting_user_verify_key", type_=SyftVerifyKey
-)
-
-OrderByRequestTimeStampPartitionKey = PartitionKey(key="request_time", type_=DateTime)
-
 
 @instrument
-<<<<<<< HEAD
 @serializable(canonical_name="RequestStashSQL", version=1)
 class RequestStash(ObjectStash[Request]):
-=======
-@serializable(canonical_name="RequestStash", version=1)
-class RequestStash(NewBaseUIDStoreStash):
-    object_type = Request
->>>>>>> 755a4dbc
-    settings: PartitionSettings = PartitionSettings(
-        name=Request.__canonical_name__, object_type=Request
-    )
-
     @as_result(SyftException)
     def get_all_for_verify_key(
         self,
         credentials: SyftVerifyKey,
         verify_key: SyftVerifyKey,
-<<<<<<< HEAD
-    ) -> Result[list[Request], str]:
+    ) -> list[Request]:
         return self.get_all_by_field(
             credentials=credentials,
             field_name="requesting_user_verify_key",
             field_value=str(verify_key),
-        )
-=======
-    ) -> list[Request]:
-        if isinstance(verify_key, str):
-            verify_key = SyftVerifyKey.from_string(verify_key)
-        qks = QueryKeys(qks=[RequestingUserVerifyKeyPartitionKey.with_obj(verify_key)])
-        return self.query_all(
-            credentials=credentials,
-            qks=qks,
-            order_by=OrderByRequestTimeStampPartitionKey,
         ).unwrap()
->>>>>>> 755a4dbc
 
     @as_result(SyftException)
     def get_by_usercode_id(
         self, credentials: SyftVerifyKey, user_code_id: UID
-<<<<<<< HEAD
-    ) -> Result[list[Request], str]:
+    ) -> list[Request]:
         return self.get_all_by_field(
             credentials=credentials,
             field_name="code_id",
             field_value=str(user_code_id),
-        )
-=======
-    ) -> list[Request]:
-        all_requests = self.get_all(credentials=credentials).unwrap()
-        res = []
-        for r in all_requests:
-            try:
-                if r.code_id == user_code_id:
-                    res.append(r)
-            except SyftException:
-                pass
-        return res
->>>>>>> 755a4dbc
+        ).unwrap()