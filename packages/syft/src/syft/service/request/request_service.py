--- conflicted
+++ resolved
@@ -70,7 +70,6 @@
             if result.is_ok():
                 request = result.ok()
 
-<<<<<<< HEAD
                 # Apply Post Create Hooks to the request
                 for change in request.changes:
                     create_hook_res = change.post_create_hook(
@@ -81,10 +80,8 @@
 
                 # Creating Notification
                 link = LinkedObject.with_context(request, context=context)
-                admin_verify_key = context.node.get_service_method(
-=======
+
                 admin_verify_key = context.server.get_service_method(
->>>>>>> a1cf1868
                     UserService.admin_verify_key
                 )
 
