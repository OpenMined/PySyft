# stdlib
from copy import deepcopy
import traceback
from typing import Any
from typing import TYPE_CHECKING

# third party
from IPython.display import display
from typing_extensions import Self

# relative
from ..serde.serializable import serializable
from ..types.base import SyftBaseModel
from ..util.util import sanitize_html

if TYPE_CHECKING:
    # relative
    from .context import AuthedServiceContext


class SyftResponseMessage(SyftBaseModel):
    message: str
    _bool: bool = True
    require_api_update: bool = False
    client_warnings: list[str] = []

    def add_warnings_from_context(self, context: "AuthedServiceContext") -> None:
        self.client_warnings = deepcopy(context.client_warnings)

    def is_err(self) -> bool:
        return False

    def is_ok(self) -> bool:
        return True

    def __getattr__(self, name: str) -> Any:
        if name in [
            "_bool",
            # "_repr_html_",
            # "message",
            # 'require_api_update',
            # '__bool__',
            # '__eq__',
            # '__repr__',
            # '__str__',
            # '_repr_html_class_',
            # '_repr_html_',
            "_ipython_canary_method_should_not_exist_",
            "_ipython_display_",
            "__canonical_name__",
            "__version__",
        ] or name.startswith("_repr"):
            return super().__getattr__(name)
        display(self)
        raise AttributeError(
            f"You have tried accessing `{name}` on a {type(self).__name__} with message: {self.message}"
        )

    def __bool__(self) -> bool:
        return self._bool

    def __eq__(self, other: Any) -> bool:
        if isinstance(other, SyftResponseMessage):
            return (
                self.message == other.message
                and self._bool == other._bool
                and self.require_api_update == other.require_api_update
            )
        return self._bool == other

    def __repr__(self) -> str:
        _class_name_ = type(self).__name__
        return f"{_class_name_}: {self.message}"

    def __str__(self) -> str:
        return self.__repr__()

    @property
    def _repr_html_class_(self) -> str:
        return "alert-info"

    def _repr_html_(self) -> str:
        return (
            f'<div class="{self._repr_html_class_}">'
            f"<strong>{type(self).__name__}</strong>: "
            f'<pre class="{self._repr_html_class_}">'
            f"{sanitize_html(self.message)}</pre></div><br/>"
        )


@serializable(canonical_name="SyftError", version=1)
class SyftError(SyftResponseMessage):
    _bool: bool = False
    tb: str | None = None

    @property
    def _repr_html_class_(self) -> str:
        return "alert-danger"

    def __bool__(self) -> bool:
        return False

    def is_err(self) -> bool:
        return True

    def is_ok(self) -> bool:
        return False

    @classmethod
    def from_public_exception(
        cls,
        exc: Exception,
    ) -> Self:
        return cls(message=exc.public_message)

    @classmethod
    def from_exception(
        cls,
        context: "AuthedServiceContext",
        exc: Exception,
        include_traceback: bool = False,
    ) -> Self:
        # traceback may contain private information
        # relative
        from ..types.errors import SyftException as NewSyftException

        tb = None

        if include_traceback:
            if isinstance(exc, NewSyftException):
                error_msg = exc.get_message(context)
                tb = exc.get_tb(context)
            else:
                # other exceptions
                lines = traceback.format_exception(exc)
                tb = "".join(lines)
                error_msg = lines[-1]
                print(f"Error: {tb}")
        else:
            if isinstance(exc, NewSyftException):
                error_msg = exc.get_message(context)
            else:
                # by default only type
                error_msg = f"Something unexpected happened server side {type(exc)}"
            print(f"Error: {exc}")
            print(traceback.format_exc())
        return cls(message=error_msg, tb=tb)


@serializable(canonical_name="SyftSuccess", version=1)
class SyftSuccess(SyftResponseMessage):
    value: Any | None = None

    def is_err(self) -> bool:
        return False

    def is_ok(self) -> bool:
        return True

    @property
    def _repr_html_class_(self) -> str:
        return "alert-success"

    def unwrap_value(self) -> Any:
        return self.value


@serializable(canonical_name="SyftNotReady", version=1)
class SyftNotReady(SyftError):
    _bool: bool = False

    @property
    def _repr_html_class_(self) -> str:
        return "alert-info"


@serializable(canonical_name="SyftWarning", version=1)
class SyftWarning(SyftResponseMessage):
    @property
    def _repr_html_class_(self) -> str:
        return "alert-warning"


@serializable(canonical_name="SyftInfo", version=1)
class SyftInfo(SyftResponseMessage):
    _bool: bool = False

    @property
    def _repr_html_class_(self) -> str:
<<<<<<< HEAD
        return "alert-info"


@serializable(canonical_name="SyftException", version=1)
class SyftException(Exception):
    traceback: bool = False
    traceback_limit: int = 10

    @property
    def _repr_html_class_(self) -> str:
        return "alert-danger"

    def _repr_html_(self) -> str:
        return (
            f'<div class="{self._repr_html_class_}" style="padding:5px;">'
            + f"<strong>{type(self).__name__}</strong>: {sanitize_html(self.args)}</div><br />"
        )

    @staticmethod
    def format_traceback(etype: Any, evalue: Any, tb: Any, tb_offset: Any) -> str:
        line = "---------------------------------------------------------------------------\n"
        template = ""
        template += line
        template += f"{type(evalue).__name__}\n"
        template += line
        template += f"Exception: {evalue}\n"

        if evalue.traceback:
            template += line
            template += "Traceback:\n"
            tb_lines = "".join(traceback.format_tb(tb, evalue.traceback_limit)) + "\n"
            template += tb_lines
            template += line

        return template


def syft_exception_handler(
    shell: Any, etype: Any, evalue: Any, tb: Any, tb_offset: Any = None
) -> None:
    template = evalue.format_traceback(
        etype=etype, evalue=evalue, tb=tb, tb_offset=tb_offset
    )
    sys.stderr.write(template)


try:
    # third party
    from IPython import get_ipython

    get_ipython().set_custom_exc((SyftException,), syft_exception_handler)
except Exception:
    pass  # nosec


@serializable(canonical_name="SyftAttributeError", version=1)
class SyftAttributeError(AttributeError, SyftException):
    pass
=======
        return "alert-info"
>>>>>>> 72f2580e
<|MERGE_RESOLUTION|>--- conflicted
+++ resolved
@@ -187,65 +187,4 @@
 
     @property
     def _repr_html_class_(self) -> str:
-<<<<<<< HEAD
-        return "alert-info"
-
-
-@serializable(canonical_name="SyftException", version=1)
-class SyftException(Exception):
-    traceback: bool = False
-    traceback_limit: int = 10
-
-    @property
-    def _repr_html_class_(self) -> str:
-        return "alert-danger"
-
-    def _repr_html_(self) -> str:
-        return (
-            f'<div class="{self._repr_html_class_}" style="padding:5px;">'
-            + f"<strong>{type(self).__name__}</strong>: {sanitize_html(self.args)}</div><br />"
-        )
-
-    @staticmethod
-    def format_traceback(etype: Any, evalue: Any, tb: Any, tb_offset: Any) -> str:
-        line = "---------------------------------------------------------------------------\n"
-        template = ""
-        template += line
-        template += f"{type(evalue).__name__}\n"
-        template += line
-        template += f"Exception: {evalue}\n"
-
-        if evalue.traceback:
-            template += line
-            template += "Traceback:\n"
-            tb_lines = "".join(traceback.format_tb(tb, evalue.traceback_limit)) + "\n"
-            template += tb_lines
-            template += line
-
-        return template
-
-
-def syft_exception_handler(
-    shell: Any, etype: Any, evalue: Any, tb: Any, tb_offset: Any = None
-) -> None:
-    template = evalue.format_traceback(
-        etype=etype, evalue=evalue, tb=tb, tb_offset=tb_offset
-    )
-    sys.stderr.write(template)
-
-
-try:
-    # third party
-    from IPython import get_ipython
-
-    get_ipython().set_custom_exc((SyftException,), syft_exception_handler)
-except Exception:
-    pass  # nosec
-
-
-@serializable(canonical_name="SyftAttributeError", version=1)
-class SyftAttributeError(AttributeError, SyftException):
-    pass
-=======
-        return "alert-info"
->>>>>>> 72f2580e
+        return "alert-info"