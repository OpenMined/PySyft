# stdlib
import sys
import traceback
from typing import Any

# third party
from IPython.display import display
from result import Err

# relative
from ..serde.serializable import serializable
from ..types.base import SyftBaseModel
from ..util.util import sanitize_html


class SyftResponseMessage(SyftBaseModel):
    message: str
    _bool: bool = True
    require_api_update: bool = False

    def __getattr__(self, name: str) -> Any:
        if name in [
            "_bool",
            # "_repr_html_",
            # "message",
            # 'require_api_update',
            # '__bool__',
            # '__eq__',
            # '__repr__',
            # '__str__',
            # '_repr_html_class_',
            # '_repr_html_',
            "_ipython_canary_method_should_not_exist_",
            "_ipython_display_",
        ] or name.startswith("_repr"):
            return super().__getattr__(name)
        display(self)
        raise Exception(
            f"You have tried accessing `{name}` on a {type(self).__name__} with message: {self.message}"
        )

    def __bool__(self) -> bool:
        return self._bool

    def __eq__(self, other: Any) -> bool:
        if isinstance(other, SyftResponseMessage):
            return (
                self.message == other.message
                and self._bool == other._bool
                and self.require_api_update == other.require_api_update
            )
        return self._bool == other

    def __repr__(self) -> str:
        _class_name_ = type(self).__name__
        return f"{_class_name_}: {self.message}"

    def __str__(self) -> str:
        return self.__repr__()

    @property
    def _repr_html_class_(self) -> str:
        return "alert-info"

    def _repr_html_(self) -> str:
        msg = self.message.replace('\n', '</br>')
        return (
            f'<div class="{self._repr_html_class_}" style="padding:5px;">'
<<<<<<< HEAD
            + f"<strong>{type(self).__name__}</strong>: {msg}</div><br/>"
=======
            f"<strong>{type(self).__name__}</strong>: "
            f'<pre class="{self._repr_html_class_}" style="display:inline; font-family:inherit;">'
            f"{sanitize_html(self.message)}</pre></div><br/>"
>>>>>>> 1a811e5e
        )


@serializable()
class SyftError(SyftResponseMessage):
    _bool: bool = False

    @property
    def _repr_html_class_(self) -> str:
        return "alert-danger"

    def to_result(self) -> Err:
        return Err(value=self.message)

    def __bool__(self) -> bool:
        return False


@serializable()
class SyftSuccess(SyftResponseMessage):
    @property
    def _repr_html_class_(self) -> str:
        return "alert-success"


@serializable()
class SyftNotReady(SyftResponseMessage):
    _bool: bool = False

    @property
    def _repr_html_class_(self) -> str:
        return "alert-info"


@serializable()
class SyftWarning(SyftResponseMessage):
    @property
    def _repr_html_class_(self) -> str:
        return "alert-warning"


@serializable()
class SyftInfo(SyftResponseMessage):
    _bool: bool = False

    @property
    def _repr_html_class_(self) -> str:
        return "alert-info"


@serializable()
class SyftException(Exception):
    traceback: bool = False
    traceback_limit: int = 10

    @property
    def _repr_html_class_(self) -> str:
        return "alert-danger"

    def _repr_html_(self) -> str:
        return (
            f'<div class="{self._repr_html_class_}" style="padding:5px;">'
            + f"<strong>{type(self).__name__}</strong>: {sanitize_html(self.args)}</div><br />"
        )

    @staticmethod
    def format_traceback(etype: Any, evalue: Any, tb: Any, tb_offset: Any) -> str:
        line = "---------------------------------------------------------------------------\n"
        template = ""
        template += line
        template += f"{type(evalue).__name__}\n"
        template += line
        template += f"Exception: {evalue}\n"

        if evalue.traceback:
            template += line
            template += "Traceback:\n"
            tb_lines = "".join(traceback.format_tb(tb, evalue.traceback_limit)) + "\n"
            template += tb_lines
            template += line

        return template


def syft_exception_handler(
    shell: Any, etype: Any, evalue: Any, tb: Any, tb_offset: Any = None
) -> None:
    template = evalue.format_traceback(
        etype=etype, evalue=evalue, tb=tb, tb_offset=tb_offset
    )
    sys.stderr.write(template)


try:
    # third party
    from IPython import get_ipython

    get_ipython().set_custom_exc((SyftException,), syft_exception_handler)  # noqa: F821
except Exception:
    pass  # nosec


@serializable()
class SyftAttributeError(AttributeError, SyftException):
    pass<|MERGE_RESOLUTION|>--- conflicted
+++ resolved
@@ -63,16 +63,11 @@
         return "alert-info"
 
     def _repr_html_(self) -> str:
-        msg = self.message.replace('\n', '</br>')
         return (
             f'<div class="{self._repr_html_class_}" style="padding:5px;">'
-<<<<<<< HEAD
-            + f"<strong>{type(self).__name__}</strong>: {msg}</div><br/>"
-=======
             f"<strong>{type(self).__name__}</strong>: "
             f'<pre class="{self._repr_html_class_}" style="display:inline; font-family:inherit;">'
             f"{sanitize_html(self.message)}</pre></div><br/>"
->>>>>>> 1a811e5e
         )
 
 
