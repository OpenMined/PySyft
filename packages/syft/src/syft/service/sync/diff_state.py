"""
How to check differences between two objects:
    * by default merge every attr
    * check if there is a custom implementation of the check function
    * check if there are exceptions we do not want to merge
    * check if there are some restrictions on the attr set
"""

# stdlib
import html
import textwrap
from typing import Any
from typing import ClassVar

# third party
from pydantic import model_validator
from rich import box
from rich.console import Console
from rich.console import Group
from rich.markdown import Markdown
from rich.padding import Padding
from rich.panel import Panel
from typing_extensions import Self

# relative
from ...types.syft_object import SYFT_OBJECT_VERSION_2
from ...types.syft_object import SyftObject
from ...types.syncable_object import SyncableSyftObject
from ...types.uid import LineageID
from ...types.uid import UID
from ...util import options
from ...util.colors import SURFACE
from ...util.fonts import ITABLES_CSS
from ...util.fonts import fonts_css
from ..action.action_object import ActionObject
from ..action.action_permissions import ActionObjectPermission
from ..action.action_permissions import StoragePermission
from ..code.user_code import UserCode
from ..code.user_code import UserCodeStatusCollection
from ..job.job_stash import Job
from ..log.log import SyftLog
from ..output.output_service import ExecutionOutput
from ..request.request import Request
from ..response import SyftError
from .sync_state import SyncState

sketchy_tab = "‎ " * 4


class AttrDiff(SyftObject):
    # version
    __canonical_name__ = "AttrDiff"
    __version__ = SYFT_OBJECT_VERSION_2
    attr_name: str
    low_attr: Any = None
    high_attr: Any = None

    def _repr_html_(self) -> str:
        return f"""{self.attr_name}:
    Low Side value: {self.low_attr}
    High Side value: {self.high_attr}
    """

    def __repr_side__(self, side: str) -> str:
        if side == "low":
            return recursive_attr_repr(self.low_attr)
        else:
            return recursive_attr_repr(self.high_attr)

    def _coll_repr_(self) -> dict[str, Any]:
        return {
            "attr name": self.attr_name,
            "low attr": html.escape(f"{self.low_attr}"),
            "high attr": html.escape(str(self.high_attr)),
        }


class ListDiff(AttrDiff):
    # version
    __canonical_name__ = "ListDiff"
    __version__ = SYFT_OBJECT_VERSION_2
    diff_ids: list[int] = []
    new_low_ids: list[int] = []
    new_high_ids: list[int] = []

    @property
    def is_empty(self) -> bool:
        return (
            len(self.diff_ids) == 0
            and len(self.new_low_ids) == 0
            and len(self.new_high_ids) == 0
        )

    @classmethod
    def from_lists(cls, attr_name: str, low_list: list, high_list: list) -> "ListDiff":
        diff_ids = []
        new_low_ids = []
        new_high_ids = []
        if len(low_list) != len(high_list):
            if len(low_list) > len(high_list):
                common_length = len(high_list)
                new_low_ids = list(range(common_length, len(low_list)))
            else:
                common_length = len(low_list)
                new_high_ids = list(range(common_length, len(high_list)))
        else:
            common_length = len(low_list)

        for i in range(common_length):
            # if hasattr(low_list[i], 'syft_eq'):
            #     if not low_list[i].syft_eq(high_list[i]):
            #         diff_ids.append(i)
            if low_list[i] != high_list[i]:
                diff_ids.append(i)

        change_diff = ListDiff(
            attr_name=attr_name,
            low_attr=low_list,
            high_attr=high_list,
            diff_ids=diff_ids,
            new_low_ids=new_low_ids,
            new_high_ids=new_high_ids,
        )
        return change_diff


def recursive_attr_repr(value_attr: list | dict | bytes, num_tabs: int = 0) -> str:
    new_num_tabs = num_tabs + 1

    if isinstance(value_attr, list):
        list_repr = "[\n"
        for elem in value_attr:
            list_repr += recursive_attr_repr(elem, num_tabs=num_tabs + 1) + "\n"
        list_repr += "]"
        return list_repr

    elif isinstance(value_attr, dict):
        dict_repr = "{\n"
        for key, elem in value_attr.items():
            dict_repr += f"{sketchy_tab * new_num_tabs}{key}: {str(elem)}\n"
        dict_repr += "}"
        return dict_repr

    elif isinstance(value_attr, bytes):
        value_attr = repr(value_attr)  # type: ignore
        if len(value_attr) > 50:
            value_attr = value_attr[:50] + "..."  # type: ignore
    return f"{sketchy_tab*num_tabs}{str(value_attr)}"


class ObjectDiff(SyftObject):  # StateTuple (compare 2 objects)
    # version
    __canonical_name__ = "ObjectDiff"
<<<<<<< HEAD
    __version__ = SYFT_OBJECT_VERSION_1
    low_obj: Optional[SyncableSyftObject] = None
    high_obj: Optional[SyncableSyftObject] = None
    low_node_uid: UID
    high_node_uid: UID
    low_permissions: List[str] = []
    high_permissions: List[str] = []
    low_storage_permissions: Set[UID] = set()
    high_storage_permissions: Set[UID] = set()

    obj_type: Type
    diff_list: List[AttrDiff] = []
=======
    __version__ = SYFT_OBJECT_VERSION_2
    low_obj: SyftObject | None = None
    high_obj: SyftObject | None = None
    low_permissions: list[ActionObjectPermission] = []
    high_permissions: list[ActionObjectPermission] = []

    new_low_permissions: list[ActionObjectPermission] = []
    new_high_permissions: list[ActionObjectPermission] = []
    obj_type: type
    diff_list: list[AttrDiff] = []
>>>>>>> a15e8c33

    __repr_attrs__ = [
        "low_state",
        "high_state",
    ]

    def is_mock(self, side: str) -> bool:
        # An object is a mock object if it exists on both sides,
        # and has no storage permissions on `side`
        # NOTE both sides must have the objects, else it is a new object.
        # New+mock objects do not appear naturally, but if they do we
        # want them to show up.
        if side == "low":
            obj = self.low_obj
            other_obj = self.high_obj
            permissions = self.low_storage_permissions
            node_uid = self.low_node_uid
        elif side == "high":
            obj = self.high_obj
            other_obj = self.low_obj
            permissions = self.high_storage_permissions
            node_uid = self.high_node_uid
        else:
            raise ValueError("Invalid side")

        if obj is None or other_obj is None:
            return False

        return node_uid not in permissions

    @classmethod
    def from_objects(
        cls,
<<<<<<< HEAD
        low_obj: Optional[SyncableSyftObject],
        high_obj: Optional[SyncableSyftObject],
        low_permissions: Set[str],
        high_permissions: Set[str],
        low_storage_permissions: Set[UID],
        high_storage_permissions: Set[UID],
        low_node_uid: UID,
        high_node_uid: UID,
=======
        low_obj: SyftObject | None,
        high_obj: SyftObject | None,
        low_permissions: list[ActionObjectPermission],
        high_permissions: list[ActionObjectPermission],
>>>>>>> a15e8c33
    ) -> "ObjectDiff":
        if low_obj is None and high_obj is None:
            raise ValueError("Both low and high objects are None")
        obj_type = type(low_obj if low_obj is not None else high_obj)

        res = cls(
            low_obj=low_obj,
            high_obj=high_obj,
            obj_type=obj_type,
            low_node_uid=low_node_uid,
            high_node_uid=high_node_uid,
            low_permissions=low_permissions,
            high_permissions=high_permissions,
            low_storage_permissions=low_storage_permissions,
            high_storage_permissions=high_storage_permissions,
        )

        if (
            low_obj is None
            or high_obj is None
            or res.is_mock("low")
            or res.is_mock("high")
        ):
            diff_list = []
        else:
            diff_list = low_obj.syft_get_diffs(high_obj)

        res.diff_list = diff_list
        return res

    def __hash__(self) -> int:
        return hash(self.id) + hash(self.low_obj) + hash(self.high_obj)

    @property
    def status(self) -> str:
        if self.low_obj is None or self.high_obj is None:
            return "NEW"
        if len(self.diff_list) == 0:
            return "SAME"
        return "DIFF"

    @property
    def object_id(self) -> UID:
        uid: UID | LineageID = (
            self.low_obj.id if self.low_obj is not None else self.high_obj.id  # type: ignore
        )
        if isinstance(uid, LineageID):
            return uid.id
        return uid

    @property
    def non_empty_object(self) -> SyftObject | None:
        return self.low_obj or self.high_obj

    @property
    def object_type(self) -> str:
        return self.obj_type.__name__

    @property
    def high_state(self) -> str:
        return self.state_str("high")

    @property
    def low_state(self) -> str:
        return self.state_str("low")

    @property
    def object_uid(self) -> UID:
        return self.low_obj.id if self.low_obj is not None else self.high_obj.id  # type: ignore

    def diff_attributes_str(self, side: str) -> str:
        obj = self.low_obj if side == "low" else self.high_obj

        if obj is None:
            return ""

        repr_attrs = getattr(obj, "__repr_attrs__", [])
        if self.status == "SAME":
            repr_attrs = repr_attrs[:3]

        if self.status in {"SAME", "NEW"}:
            attrs_str = ""
            for attr in repr_attrs:
                value = getattr(obj, attr)
                attrs_str += f"{attr}: {recursive_attr_repr(value)}\n"
            return attrs_str

        elif self.status == "DIFF":
            attrs_str = ""
            for diff in self.diff_list:
                attrs_str += f"{diff.attr_name}: {diff.__repr_side__(side)}\n"
            return attrs_str
        else:
            raise ValueError("")

    def diff_side_str(self, side: str) -> str:
        obj = self.low_obj if side == "low" else self.high_obj
        if obj is None:
            return ""
        res = f"{self.obj_type.__name__.upper()} #{obj.id}:\n"
        res += self.diff_attributes_str(side)
        return res

    def state_str(self, side: str) -> str:
        other_obj: SyftObject | None = None
        if side == "high":
            obj = self.high_obj
            other_obj = self.low_obj
        else:
            obj = self.low_obj
            other_obj = self.high_obj

        if obj is None:
            return "-"
        if self.status == "SAME":
            return f"SAME\n{self.obj_type.__name__}"

        if isinstance(obj, ActionObject):
            return obj.__repr__()

        if other_obj is None:  # type: ignore[unreachable]
            attrs_str = ""
            attrs = getattr(obj, "__repr_attrs__", [])
            for attr in attrs:
                value = getattr(obj, attr)
                attrs_str += f"{sketchy_tab}{attr} = {recursive_attr_repr(value)}\n"
            attrs_str = attrs_str[:-1]
            return f"NEW\n\nclass {self.object_type}:\n{attrs_str}"

        attr_text = f"DIFF\nclass {self.object_type}:\n"
        for diff in self.diff_list:
            # TODO
            attr_text += (
                f"{sketchy_tab}{diff.attr_name}={diff.__repr_side__(side)}," + "\n"
            )
        if len(self.diff_list) > 0:
            attr_text = attr_text[:-2]

        return attr_text

    def get_obj(self) -> SyftObject | None:
        if self.status == "NEW":
            return self.low_obj if self.low_obj is not None else self.high_obj
        else:
            raise ValueError("ERROR")

    def _coll_repr_(self) -> dict[str, Any]:
        low_state = f"{self.status}\n{self.diff_side_str('low')}"
        high_state = f"{self.status}\n{self.diff_side_str('high')}"
        return {
            "low_state": html.escape(low_state),
            "high_state": html.escape(high_state),
        }

    def _repr_html_(self) -> str:
        if self.low_obj is None and self.high_obj is None:
            return SyftError(message="Something broke")

        base_str = f"""
        <style>
        {fonts_css}
        .syft-dataset {{color: {SURFACE[options.color_theme]};}}
        .syft-dataset h3,
        .syft-dataset p
            {{font-family: 'Open Sans';}}
            {ITABLES_CSS}
        </style>
        <div class='syft-diff'>
        """

        obj_repr: str
        attr_text: str
        if self.low_obj is None:
            if hasattr(self.high_obj, "_repr_html_"):
                obj_repr = self.high_obj._repr_html_()  # type: ignore
            elif hasattr(self.high_obj, "_inner_repr"):
                obj_repr = self.high_obj._inner_repr()  # type: ignore
            else:
                obj_repr = self.__repr__()
            attr_text = (
                f"""
    <h3>{self.object_type} ObjectDiff (New {self.object_type}  on the High Side):</h3>
    """
                + obj_repr
            )

        elif self.high_obj is None:
            if hasattr(self.low_obj, "_repr_html_"):
                obj_repr = self.low_obj._repr_html_()  # type: ignore
            elif hasattr(self.low_obj, "_inner_repr"):
                obj_repr = self.low_obj._inner_repr()  # type: ignore
            else:
                obj_repr = self.__repr__()
            attr_text = (
                f"""
    <h3>{self.object_type} ObjectDiff (New {self.object_type}  on the High Side):</h3>
    """
                + obj_repr
            )

        elif self.status == "SAME":
            obj_repr = "No changes between low side and high side"
        else:
            obj_repr = ""
            for diff in self.diff_list:
                obj_repr += diff.__repr__() + "<br>"

            obj_repr = obj_repr.replace("\n", "<br>")
            # print("New lines", res)

        attr_text = f"<h3>{self.object_type} ObjectDiff:</h3>\n{obj_repr}"
        return base_str + attr_text


def _wrap_text(text: str, width: int, indent: int = 4) -> str:
    """Wrap text, preserving existing line breaks"""
    return "\n".join(
        [
            "\n".join(
                textwrap.wrap(
                    line,
                    width,
                    break_long_words=False,
                    replace_whitespace=False,
                    subsequent_indent=" " * indent,
                )
            )
            for line in text.splitlines()
            if line.strip() != ""
        ]
    )


class ObjectDiffBatch(SyftObject):
    __canonical_name__ = "DiffHierarchy"
    __version__ = SYFT_OBJECT_VERSION_2
    LINE_LENGTH: ClassVar[int] = 100
    INDENT: ClassVar[int] = 4
    ORDER: ClassVar[dict] = {"low": 0, "high": 1}

    # Diffs are ordered in depth-first order,
<<<<<<< HEAD
    # the first diff is the root of the hierarchy
    diffs: List[ObjectDiff]
    hierarchy_levels: List[int]
    dependencies: Dict[UID, List[UID]] = {}
    dependents: Dict[UID, List[UID]] = {}
=======
    # so the first diff is the root of the hierarchy
    diffs: list[ObjectDiff]
    hierarchy_levels: list[int]
    dependencies: dict[UID, list[UID]] = {}
    dependents: dict[UID, list[UID]] = {}
>>>>>>> a15e8c33

    @property
    def visual_hierarchy(self) -> tuple[type, dict]:
        # Returns
        root_obj: Request | UserCodeStatusCollection | ExecutionOutput | Any = (
            self.root.low_obj if self.root.low_obj is not None else self.root.high_obj
        )
        if isinstance(root_obj, Request):
            return Request, {
                Request: [UserCode],
                UserCode: [UserCode],
            }
        if isinstance(root_obj, UserCodeStatusCollection):
            return UserCode, {
                UserCode: [UserCodeStatusCollection],
            }
        if isinstance(root_obj, ExecutionOutput):
            return UserCode, {
                UserCode: [Job],
                Job: [ExecutionOutput, SyftLog, Job],
                ExecutionOutput: [ActionObject],
            }
        raise ValueError(f"Unknown root type: {self.root.obj_type}")

    @model_validator(mode="after")
    def make_dependents(self) -> Self:
        dependents: dict = {}
        for parent, children in self.dependencies.items():
            for child in children:
                dependents[child] = dependents.get(child, []) + [parent]
        self.dependents = dependents
        return self

    @property
    def root(self) -> ObjectDiff:
        return self.diffs[0]

    def __len__(self) -> int:
        return len(self.diffs)

    def __repr__(self) -> str:
        return f"""{self.hierarchy_str('low')}

{self.hierarchy_str('high')}
"""

    def _repr_markdown_(self, wrap_as_python: bool = True, indent: int = 0) -> str:
        return ""  # Turns off the _repr_markdown_ of SyftObject

    def _get_visual_hierarchy(self, node: ObjectDiff) -> dict[ObjectDiff, dict]:
        _, child_types_map = self.visual_hierarchy
        child_types = child_types_map.get(node.obj_type, [])
        dep_ids = self.dependencies.get(node.object_id, []) + self.dependents.get(
            node.object_id, []
        )

        result = {}
        for child_type in child_types:
            children = [
                n
                for n in self.diffs
                if n.object_id in dep_ids
                and isinstance(n.low_obj or n.high_obj, child_type)
            ]
            for child in children:
                result[child] = self._get_visual_hierarchy(child)

        return result

    def get_visual_hierarchy(self) -> "ObjectDiffBatch":
        visual_root_type = self.visual_hierarchy[0]
        # First diff with a visual root type is the visual root
        # because diffs are in depth-first order
        visual_root = [
            diff
            for diff in self.diffs
            if isinstance(diff.low_obj or diff.high_obj, visual_root_type)
        ][0]
        return {visual_root: self._get_visual_hierarchy(visual_root)}  # type: ignore

    def _get_obj_str(self, diff_obj: ObjectDiff, level: int, side: str) -> str:
        obj = diff_obj.low_obj if side == "low" else diff_obj.high_obj
        if obj is None:
            return ""
        indent = " " * level * self.INDENT
        obj_str = diff_obj.diff_side_str(side)
        obj_str = _wrap_text(obj_str, width=self.LINE_LENGTH - len(indent))

        line_prefix = indent + f"―――― {diff_obj.status} "
        line = "―" * (self.LINE_LENGTH - len(line_prefix))
        return f"""{line_prefix}{line}

{textwrap.indent(obj_str, indent)}

"""

    def hierarchy_str(self, side: str) -> str:
        def _hierarchy_str_recursive(tree: dict, level: int) -> str:
            result = ""
            for node, children in tree.items():
                result += self._get_obj_str(node, level, side)
                result += _hierarchy_str_recursive(children, level + 1)
            return result

        visual_hierarchy = self.get_visual_hierarchy()
        res = _hierarchy_str_recursive(visual_hierarchy, 0)
        if res == "":
            res = f"No {side} side changes."
        return f"""{side.upper()} SIDE STATE:

{res}"""


class NodeDiff(SyftObject):
    __canonical_name__ = "NodeDiff"
    __version__ = SYFT_OBJECT_VERSION_2

<<<<<<< HEAD
    low_node_uid: UID
    high_node_uid: UID
    obj_uid_to_diff: Dict[UID, ObjectDiff] = {}
    dependencies: Dict[UID, List[UID]] = {}
=======
    obj_uid_to_diff: dict[UID, ObjectDiff] = {}
    dependencies: dict[UID, list[UID]] = {}
>>>>>>> a15e8c33

    @classmethod
    def from_sync_state(
        cls: type["NodeDiff"], low_state: SyncState, high_state: SyncState
    ) -> "NodeDiff":
        obj_uid_to_diff = {}
        for obj_id in set(low_state.objects.keys()) | set(high_state.objects.keys()):
            low_obj = low_state.objects.get(obj_id, None)
<<<<<<< HEAD
            low_permissions = low_state.permissions.get(obj_id, set())
            low_storage_permissions = low_state.storage_permissions.get(obj_id, set())
            high_obj = high_state.objects.get(obj_id, None)
            high_permissions = high_state.permissions.get(obj_id, set())
            high_storage_permissions = high_state.storage_permissions.get(obj_id, set())
=======
            low_permissions: list = low_state.permissions.get(obj_id, [])
            high_obj = high_state.objects.get(obj_id, None)
            high_permissions: list = high_state.permissions.get(obj_id, [])
>>>>>>> a15e8c33
            diff = ObjectDiff.from_objects(
                low_obj=low_obj,
                high_obj=high_obj,
                low_permissions=low_permissions,
                high_permissions=high_permissions,
                low_storage_permissions=low_storage_permissions,
                high_storage_permissions=high_storage_permissions,
                low_node_uid=low_state.node_uid,
                high_node_uid=high_state.node_uid,
            )
            obj_uid_to_diff[diff.object_id] = diff

        node_diff = cls(
            low_node_uid=low_state.node_uid,
            high_node_uid=high_state.node_uid,
            obj_uid_to_diff=obj_uid_to_diff,
        )

        node_diff._init_dependencies(low_state, high_state)
        return node_diff

    def _init_dependencies(self, low_state: SyncState, high_state: SyncState) -> None:
        all_parents = set(low_state.dependencies.keys()) | set(
            high_state.dependencies.keys()
        )
        for parent in all_parents:
            low_deps = low_state.dependencies.get(parent, [])
            high_deps = high_state.dependencies.get(parent, [])
            self.dependencies[parent] = list(set(low_deps) | set(high_deps))

    @property
    def diffs(self) -> list[ObjectDiff]:
        diffs_depthfirst = [
            diff for hierarchy in self.hierarchies for diff in hierarchy.diffs
        ]
        # deduplicate
        diffs = []
        ids = set()
        for diff in diffs_depthfirst:
            if diff.object_id not in ids:
                diffs.append(diff)
                ids.add(diff.object_id)
        return diffs

    def _repr_html_(self) -> Any:
        return self.diffs._repr_html_()

    def _sort_hierarchies(
        self, hierarchies: list[ObjectDiffBatch]
    ) -> list[ObjectDiffBatch]:
        without_usercode = []
        grouped_by_usercode: dict[UID, list[ObjectDiffBatch]] = {}
        for hierarchy in hierarchies:
            has_usercode = False
            for diff in hierarchy.diffs:
                obj = diff.low_obj if diff.low_obj is not None else diff.high_obj
                if isinstance(obj, UserCode):
                    usercode_id = obj.id
                    if usercode_id not in grouped_by_usercode:
                        grouped_by_usercode[usercode_id] = []
                    grouped_by_usercode[usercode_id].append(hierarchy)
                    has_usercode = True
                    break
            if not has_usercode:
                without_usercode.append(hierarchy)

        # Order of hierarchies, by root object type
        hierarchy_order = [UserCodeStatusCollection, Request, ExecutionOutput]
        # Sort group by hierarchy_order, then by root object id
        for hierarchy_group in grouped_by_usercode.values():
            hierarchy_group.sort(
                key=lambda x: (
                    hierarchy_order.index(x.root.obj_type),
                    x.root.object_id,
                )
            )

        # sorted = sorted groups + without_usercode
        sorted_hierarchies = []
        for grp in grouped_by_usercode.values():
            sorted_hierarchies.extend(grp)
        sorted_hierarchies.extend(without_usercode)
        return sorted_hierarchies

    @property
    def hierarchies(self) -> list[ObjectDiffBatch]:
        # Returns a list of hierarchies, where each hierarchy is a list of tuples (ObjectDiff, level),
        # in depth-first order.

        # Each hierarchy only contains one root, at the first position
        # Example: [(Diff1, 0), (Diff2, 1), (Diff3, 2), (Diff4, 1)]
        # Diff1
        # -- Diff2
        # ---- Diff3
        # -- Diff4

        def _build_hierarchy_helper(
            uid: UID, level: int = 0, visited: set | None = None
        ) -> list:
            visited = visited if visited is not None else set()

            if uid in visited:
                return []

            result = [(uid, level)]
            visited.add(uid)
            if uid in self.dependencies:
                deps = self.dependencies[uid]
                for dep_uid in self.dependencies[uid]:
                    if dep_uid not in visited:
                        # NOTE we pass visited + deps to recursive calls, to have
                        # all objects at the highest level in the hierarchy
                        # Example:
                        # ExecutionOutput
                        # -- Job
                        # ---- Result
                        # -- Result
                        # We want to omit Job.Result, because it's already in ExecutionOutput.Result
                        result.extend(
                            _build_hierarchy_helper(
                                uid=dep_uid,
                                level=level + 1,
                                visited=visited | set(deps) - {dep_uid},
                            )
                        )
            return result

        hierarchies = []
        all_ids = set(self.obj_uid_to_diff.keys())
        child_ids = {child for deps in self.dependencies.values() for child in deps}
        # Root ids are object ids with no parents
        root_ids = list(all_ids - child_ids)

        for root_uid in root_ids:
            uid_hierarchy = _build_hierarchy_helper(root_uid)
            diffs = [self.obj_uid_to_diff[uid] for uid, _ in uid_hierarchy]
            levels = [level for _, level in uid_hierarchy]

            batch_uids = {uid for uid, _ in uid_hierarchy}
            dependencies = {
                uid: [d for d in self.dependencies.get(uid, []) if d in batch_uids]
                for uid in batch_uids
            }

            batch = ObjectDiffBatch(
                diffs=diffs,
                hierarchy_levels=levels,
                dependencies=dependencies,
            )
            hierarchies.append(batch)

        hierarchies_sorted = self._sort_hierarchies(hierarchies)
        return hierarchies_sorted

    def objs_to_sync(self) -> list[SyftObject]:
        objs: list[SyftObject] = []
        for diff in self.diffs:
            if diff.status == "NEW":
                objs.append(diff.get_obj())
        return objs


class SyncDecision(SyftObject):
    __canonical_name__ = "SyncDecision"
    __version__ = SYFT_OBJECT_VERSION_1

    diff: ObjectDiff
    decision: Optional[str]
    new_permissions_lowside: List[ActionObjectPermission]
    new_storage_permissions_lowside: List[StoragePermission]
    new_storage_permissions_highside: List[StoragePermission]
    mockify: bool


class ResolvedSyncState(SyftObject):
    __canonical_name__ = "SyncUpdate"
    __version__ = SYFT_OBJECT_VERSION_2

<<<<<<< HEAD
    node_uid: UID
    create_objs: List[SyncableSyftObject] = []
    update_objs: List[SyncableSyftObject] = []
    delete_objs: List[SyftObject] = []
    new_permissions: List[ActionObjectPermission] = []
    new_storage_permissions: List[StoragePermission] = []
=======
    create_objs: list[SyftObject] = []
    update_objs: list[SyftObject] = []
    delete_objs: list[SyftObject] = []
    new_permissions: list[ActionObjectPermission] = []
>>>>>>> a15e8c33
    alias: str

    def add_sync_decision(self, sync_decision: SyncDecision) -> None:
        diff = sync_decision.diff

        if diff.status == "SAME":
            return

        my_obj: SyftObject = diff.low_obj if self.alias == "low" else diff.high_obj
        other_obj: SyftObject = diff.low_obj if self.alias == "high" else diff.high_obj

        if other_obj is not None and sync_decision.mockify:
            other_obj = other_obj.create_shareable_sync_copy(mock=True)

        if sync_decision.decision != self.alias:  # chose for the other
            if diff.status == "DIFF":
                # keep IDs comparison here, otherwise it will break with actionobjects
                if other_obj.id not in [x.id for x in self.update_objs]:  # type: ignore
                    self.update_objs.append(other_obj)

            elif diff.status == "NEW":
                if my_obj is None:
                    # keep IDs comparison here, otherwise it will break with actionobjects
                    if other_obj.id not in [x.id for x in self.create_objs]:  # type: ignore
                        self.create_objs.append(other_obj)

                elif other_obj is None:
                    # keep IDs comparison here, otherwise it will break with actionobjects
                    if my_obj.id not in [x.id for x in self.delete_objs]:
                        self.delete_objs.append(my_obj)

        if self.alias == "low":
            self.new_permissions.extend(sync_decision.new_permissions_lowside)
            self.new_storage_permissions.extend(
                sync_decision.new_storage_permissions_lowside
            )
        elif self.alias == "high":
            self.new_storage_permissions.extend(
                sync_decision.new_storage_permissions_highside
            )
        else:
            raise ValueError("Invalid alias")

    def __repr__(self) -> str:
        return (
            f"ResolvedSyncState(\n"
            f"  create_objs={self.create_objs},\n"
            f"  update_objs={self.update_objs},\n"
            f"  delete_objs={self.delete_objs}\n"
            f"  new_permissions={self.new_permissions}\n"
            f")"
        )


def display_diff_object(obj_state: str | None) -> Panel:
    if obj_state is None:
        return Panel(Markdown("None"), box=box.ROUNDED, expand=False)
    return Panel(
        Markdown(f"```python\n{obj_state}\n```", code_theme="default"),
        box=box.ROUNDED,
        expand=False,
    )


def display_diff_hierarchy(diff_hierarchy: list[tuple[ObjectDiff, int]]) -> None:
    console = Console()

    for diff, level in diff_hierarchy:
        title = f"{diff.obj_type.__name__}({diff.object_id}) - State: {diff.status}"

        low_side_panel = display_diff_object(diff.low_state if diff.low_obj else None)
        low_side_panel.title = "Low side"
        low_side_panel.title_align = "left"
        high_side_panel = display_diff_object(
            diff.high_state if diff.high_obj is not None else None
        )
        high_side_panel.title = "High side"
        high_side_panel.title_align = "left"

        grouped_panels = Group(low_side_panel, high_side_panel)

        diff_panel = Panel(
            grouped_panels,
            title=title,
            title_align="left",
            box=box.ROUNDED,
            expand=False,
            padding=(1, 2),
        )

        if level > 0:
            diff_panel = Padding(diff_panel, (0, 0, 0, 5 * level))

        console.print(diff_panel)<|MERGE_RESOLUTION|>--- conflicted
+++ resolved
@@ -151,31 +151,18 @@
 class ObjectDiff(SyftObject):  # StateTuple (compare 2 objects)
     # version
     __canonical_name__ = "ObjectDiff"
-<<<<<<< HEAD
-    __version__ = SYFT_OBJECT_VERSION_1
-    low_obj: Optional[SyncableSyftObject] = None
-    high_obj: Optional[SyncableSyftObject] = None
+    __version__ = SYFT_OBJECT_VERSION_2
+    low_obj: SyncableSyftObject | None = None
+    high_obj: SyncableSyftObject | None = None
     low_node_uid: UID
     high_node_uid: UID
-    low_permissions: List[str] = []
-    high_permissions: List[str] = []
-    low_storage_permissions: Set[UID] = set()
-    high_storage_permissions: Set[UID] = set()
-
-    obj_type: Type
-    diff_list: List[AttrDiff] = []
-=======
-    __version__ = SYFT_OBJECT_VERSION_2
-    low_obj: SyftObject | None = None
-    high_obj: SyftObject | None = None
-    low_permissions: list[ActionObjectPermission] = []
-    high_permissions: list[ActionObjectPermission] = []
-
-    new_low_permissions: list[ActionObjectPermission] = []
-    new_high_permissions: list[ActionObjectPermission] = []
+    low_permissions: list[str] = []
+    high_permissions: list[str] = []
+    low_storage_permissions: set[UID] = set()
+    high_storage_permissions: set[UID] = set()
+
     obj_type: type
     diff_list: list[AttrDiff] = []
->>>>>>> a15e8c33
 
     __repr_attrs__ = [
         "low_state",
@@ -209,21 +196,14 @@
     @classmethod
     def from_objects(
         cls,
-<<<<<<< HEAD
-        low_obj: Optional[SyncableSyftObject],
-        high_obj: Optional[SyncableSyftObject],
-        low_permissions: Set[str],
-        high_permissions: Set[str],
-        low_storage_permissions: Set[UID],
-        high_storage_permissions: Set[UID],
+        low_obj: SyncableSyftObject | None,
+        high_obj: SyncableSyftObject | None,
+        low_permissions: set[str],
+        high_permissions: set[str],
+        low_storage_permissions: set[UID],
+        high_storage_permissions: set[UID],
         low_node_uid: UID,
         high_node_uid: UID,
-=======
-        low_obj: SyftObject | None,
-        high_obj: SyftObject | None,
-        low_permissions: list[ActionObjectPermission],
-        high_permissions: list[ActionObjectPermission],
->>>>>>> a15e8c33
     ) -> "ObjectDiff":
         if low_obj is None and high_obj is None:
             raise ValueError("Both low and high objects are None")
@@ -465,19 +445,11 @@
     ORDER: ClassVar[dict] = {"low": 0, "high": 1}
 
     # Diffs are ordered in depth-first order,
-<<<<<<< HEAD
     # the first diff is the root of the hierarchy
-    diffs: List[ObjectDiff]
-    hierarchy_levels: List[int]
-    dependencies: Dict[UID, List[UID]] = {}
-    dependents: Dict[UID, List[UID]] = {}
-=======
-    # so the first diff is the root of the hierarchy
     diffs: list[ObjectDiff]
     hierarchy_levels: list[int]
     dependencies: dict[UID, list[UID]] = {}
     dependents: dict[UID, list[UID]] = {}
->>>>>>> a15e8c33
 
     @property
     def visual_hierarchy(self) -> tuple[type, dict]:
@@ -595,15 +567,10 @@
     __canonical_name__ = "NodeDiff"
     __version__ = SYFT_OBJECT_VERSION_2
 
-<<<<<<< HEAD
     low_node_uid: UID
     high_node_uid: UID
-    obj_uid_to_diff: Dict[UID, ObjectDiff] = {}
-    dependencies: Dict[UID, List[UID]] = {}
-=======
     obj_uid_to_diff: dict[UID, ObjectDiff] = {}
     dependencies: dict[UID, list[UID]] = {}
->>>>>>> a15e8c33
 
     @classmethod
     def from_sync_state(
@@ -612,17 +579,11 @@
         obj_uid_to_diff = {}
         for obj_id in set(low_state.objects.keys()) | set(high_state.objects.keys()):
             low_obj = low_state.objects.get(obj_id, None)
-<<<<<<< HEAD
             low_permissions = low_state.permissions.get(obj_id, set())
             low_storage_permissions = low_state.storage_permissions.get(obj_id, set())
             high_obj = high_state.objects.get(obj_id, None)
             high_permissions = high_state.permissions.get(obj_id, set())
             high_storage_permissions = high_state.storage_permissions.get(obj_id, set())
-=======
-            low_permissions: list = low_state.permissions.get(obj_id, [])
-            high_obj = high_state.objects.get(obj_id, None)
-            high_permissions: list = high_state.permissions.get(obj_id, [])
->>>>>>> a15e8c33
             diff = ObjectDiff.from_objects(
                 low_obj=low_obj,
                 high_obj=high_obj,
@@ -787,13 +748,13 @@
 
 class SyncDecision(SyftObject):
     __canonical_name__ = "SyncDecision"
-    __version__ = SYFT_OBJECT_VERSION_1
+    __version__ = SYFT_OBJECT_VERSION_2
 
     diff: ObjectDiff
-    decision: Optional[str]
-    new_permissions_lowside: List[ActionObjectPermission]
-    new_storage_permissions_lowside: List[StoragePermission]
-    new_storage_permissions_highside: List[StoragePermission]
+    decision: str | None
+    new_permissions_lowside: list[ActionObjectPermission]
+    new_storage_permissions_lowside: list[StoragePermission]
+    new_storage_permissions_highside: list[StoragePermission]
     mockify: bool
 
 
@@ -801,19 +762,12 @@
     __canonical_name__ = "SyncUpdate"
     __version__ = SYFT_OBJECT_VERSION_2
 
-<<<<<<< HEAD
     node_uid: UID
-    create_objs: List[SyncableSyftObject] = []
-    update_objs: List[SyncableSyftObject] = []
-    delete_objs: List[SyftObject] = []
-    new_permissions: List[ActionObjectPermission] = []
-    new_storage_permissions: List[StoragePermission] = []
-=======
-    create_objs: list[SyftObject] = []
-    update_objs: list[SyftObject] = []
+    create_objs: list[SyncableSyftObject] = []
+    update_objs: list[SyncableSyftObject] = []
     delete_objs: list[SyftObject] = []
     new_permissions: list[ActionObjectPermission] = []
->>>>>>> a15e8c33
+    new_storage_permissions: list[StoragePermission] = []
     alias: str
 
     def add_sync_decision(self, sync_decision: SyncDecision) -> None:
@@ -822,8 +776,8 @@
         if diff.status == "SAME":
             return
 
-        my_obj: SyftObject = diff.low_obj if self.alias == "low" else diff.high_obj
-        other_obj: SyftObject = diff.low_obj if self.alias == "high" else diff.high_obj
+        my_obj = diff.low_obj if self.alias == "low" else diff.high_obj
+        other_obj = diff.low_obj if self.alias == "high" else diff.high_obj
 
         if other_obj is not None and sync_decision.mockify:
             other_obj = other_obj.create_shareable_sync_copy(mock=True)
