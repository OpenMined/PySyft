--- conflicted
+++ resolved
@@ -1124,15 +1124,9 @@
             return False
 
 
-<<<<<<< HEAD
-class NodeDiff(SyftObject):
-    __canonical_name__ = "NodeDiff"
-    __version__ = SYFT_OBJECT_VERSION_1
-=======
 class ServerDiff(SyftObject):
     __canonical_name__ = "ServerDiff"
     __version__ = SYFT_OBJECT_VERSION_2
->>>>>>> d0e0ea41
 
     low_server_uid: UID
     high_server_uid: UID
