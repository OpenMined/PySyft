--- conflicted
+++ resolved
@@ -998,34 +998,6 @@
 
         for root_id, batch_hash in previously_ignored_batches.items():
             for batch in batches:
-<<<<<<< HEAD
-                if batch.root_id != root_id:
-                    continue
-                if hash(batch) == batch_hash:
-                    batch.decision = SyncDecision.ignore
-                    continue
-
-                print(
-                    f"A batch with type {batch.root_type.__name__} "
-                    "was previously ignored but has changed.\n"
-                    "It will be available for review again."
-                )
-                # batch has changed, so unignore
-                batch.decision = None
-                # then we also set the dependent batches to unignore
-                # currently we dont do this recusively
-                required_dependencies = {
-                    d.object_id for d in batch.get_dependencies(include_roots=True)
-                }
-
-                other_batches = [b for b in batches if b is not batch]
-
-                for other_batch in other_batches:
-                    other_batch_root_id = {other_batch.root_id}
-                    # if there is overlap
-                    if len(required_dependencies & other_batch_root_id):
-                        other_batch.decision = None
-=======
                 if batch.root_id == root_id:
                     if hash(batch) == batch_hash:
                         batch.decision = SyncDecision.ignore
@@ -1043,13 +1015,26 @@
                             for d in batch.get_dependencies(include_roots=True)
                         }
 
-                        for other_batch in batches:
-                            if other_batch is not batch:
-                                other_batch_root_id = {other_batch.root_id}
-                                # if there is overlap
-                                if len(required_dependencies & other_batch_root_id):
-                                    other_batch.decision = None
->>>>>>> b114c98d
+                print(
+                    f"A batch with type {batch.root_type.__name__} "
+                    "was previously ignored but has changed.\n"
+                    "It will be available for review again."
+                )
+                # batch has changed, so unignore
+                batch.decision = None
+                # then we also set the dependent batches to unignore
+                # currently we dont do this recusively
+                required_dependencies = {
+                    d.object_id for d in batch.get_dependencies(include_roots=True)
+                }
+
+                other_batches = [b for b in batches if b is not batch]
+
+                for other_batch in other_batches:
+                    other_batch_root_id = {other_batch.root_id}
+                    # if there is overlap
+                    if len(required_dependencies & other_batch_root_id):
+                        other_batch.decision = None
 
     @staticmethod
     def dependencies_from_states(
