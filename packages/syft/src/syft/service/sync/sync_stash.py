# stdlib

# stdlib

# stdlib
import threading

# third party
from result import Ok
from result import Result

# relative
from ...serde.serializable import serializable
from ...store.document_store import BaseUIDStoreStash
from ...store.document_store import DocumentStore
from ...store.document_store import PartitionKey
from ...store.document_store import PartitionSettings
from ...types.datetime import DateTime
from ...util.telemetry import instrument
from ..context import AuthedServiceContext
from .sync_state import SyncState

OrderByDatePartitionKey = PartitionKey(key="created_at", type_=DateTime)


@instrument
@serializable(canonical_name="SyncStash", version=1)
class SyncStash(BaseUIDStoreStash):
    object_type = SyncState
    settings: PartitionSettings = PartitionSettings(
        name=SyncState.__canonical_name__,
        object_type=SyncState,
    )

    def __init__(self, store: DocumentStore):
        super().__init__(store)
        self.store = store
        self.settings = self.settings
        self._object_type = self.object_type
        self.last_state: SyncState | None = None

    def get_latest(
        self, context: AuthedServiceContext
    ) -> Result[SyncState | None, str]:
        # print("SyncStash.get_latest called")
        if self.last_state is not None:
            return Ok(self.last_state)
        all_states = self.get_all(
            credentials=context.server.verify_key,  # type: ignore
            order_by=OrderByDatePartitionKey,
        )

        if all_states.is_err():
            return all_states

        all_states = all_states.ok()
        if len(all_states) > 0:
            self.last_state = all_states[-1]
            return Ok(all_states[-1])
        return Ok(None)

    def set(  # type: ignore
        self,
        context: AuthedServiceContext,
        item: SyncState,
        **kwargs,
    ) -> Result[SyncState, str]:
        self.last_state = item

        # use threading
<<<<<<< HEAD
        # threading.Thread(
        #     target=super().set,
        #     args=(
        #         context,
        #         item,
        #     ),
        # ).start()
=======
        threading.Thread(
            target=super().set,
            args=(
                context,
                item,
            ),
            kwargs=kwargs,
        ).start()
>>>>>>> d17a6d47
        return Ok(item)<|MERGE_RESOLUTION|>--- conflicted
+++ resolved
@@ -68,15 +68,6 @@
         self.last_state = item
 
         # use threading
-<<<<<<< HEAD
-        # threading.Thread(
-        #     target=super().set,
-        #     args=(
-        #         context,
-        #         item,
-        #     ),
-        # ).start()
-=======
         threading.Thread(
             target=super().set,
             args=(
@@ -85,5 +76,4 @@
             ),
             kwargs=kwargs,
         ).start()
->>>>>>> d17a6d47
         return Ok(item)