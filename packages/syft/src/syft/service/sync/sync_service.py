# stdlib
from collections import defaultdict
import logging
from typing import Any

# relative
from ...client.api import ServerIdentity
from ...serde.serializable import serializable
from ...store.document_store import DocumentStore
from ...store.document_store import NewBaseStash
from ...store.linked_obj import LinkedObject
from ...types.datetime import DateTime
from ...types.errors import SyftException
from ...types.result import as_result
from ...types.syft_object import SyftObject
from ...types.syncable_object import SyncableSyftObject
from ...types.uid import UID
from ...util.telemetry import instrument
from ..action.action_object import ActionObject
from ..action.action_permissions import ActionObjectPermission
from ..action.action_permissions import ActionPermission
from ..action.action_permissions import StoragePermission
from ..api.api import TwinAPIEndpoint
from ..api.api_service import APIService
from ..code.user_code import UserCodeStatusCollection
from ..context import AuthedServiceContext
from ..job.job_stash import Job
from ..response import SyftError
from ..response import SyftSuccess
from ..service import AbstractService
from ..service import TYPE_TO_SERVICE
from ..service import service_method
from ..user.user_roles import ADMIN_ROLE_LEVEL
from .sync_stash import SyncStash
from .sync_state import SyncState

logger = logging.getLogger(__name__)


def get_store(context: AuthedServiceContext, item: SyncableSyftObject) -> Any:
    if isinstance(item, ActionObject):
        service = context.server.get_service("actionservice")  # type: ignore
        return service.store  # type: ignore
    service = context.server.get_service(TYPE_TO_SERVICE[type(item)])  # type: ignore
    return service.stash.partition


@instrument
@serializable()
class SyncService(AbstractService):
    store: DocumentStore
    stash: SyncStash

    def __init__(self, store: DocumentStore):
        self.store = store
        self.stash = SyncStash(store=store)

    def add_actionobject_read_permissions(
        self,
        context: AuthedServiceContext,
        action_object: ActionObject,
        new_permissions: list[ActionObjectPermission],
    ) -> None:
        store_to = context.server.get_service("actionservice").store  # type: ignore
        for permission in new_permissions:
            if permission.permission == ActionPermission.READ:
                store_to.add_permission(permission)

        blob_id = action_object.syft_blob_storage_entry_id
        if blob_id:
            store_to_blob = context.server.get_service(
                "blobstorageservice"
            ).stash.partition  # type: ignore
            for permission in new_permissions:
                if permission.permission == ActionPermission.READ:
                    permission_blob = ActionObjectPermission(
                        uid=blob_id,
                        permission=permission.permission,
                        credentials=permission.credentials,
                    )
                    store_to_blob.add_permission(permission_blob)

    def set_obj_ids(self, context: AuthedServiceContext, x: Any) -> None:
        if hasattr(x, "__dict__") and isinstance(x, SyftObject):
            for val in x.__dict__.values():
                if isinstance(val, list | tuple):
                    for v in val:
                        self.set_obj_ids(context, v)
                elif isinstance(val, dict):
                    for v in val.values():
                        self.set_obj_ids(context, v)
                else:
                    self.set_obj_ids(context, val)
            x.syft_server_location = context.server.id  # type: ignore
            x.syft_client_verify_key = context.credentials
            if hasattr(x, "server_uid"):
                x.server_uid = context.server.id  # type: ignore

    def transform_item(
        self,
        context: AuthedServiceContext,
        item: SyncableSyftObject,
    ) -> SyftObject:
        if isinstance(item, UserCodeStatusCollection):
            identity = ServerIdentity.from_server(context.server)
            res = {}
            for key in item.status_dict.keys():
                # todo, check if they are actually only two servers
                res[identity] = item.status_dict[key]
            item.status_dict = res

        self.set_obj_ids(context, item)
        return item

    def get_stash_for_item(
        self, context: AuthedServiceContext, item: SyftObject
<<<<<<< HEAD
    ) -> NewBaseStash:
        services = list(context.node.service_path_map.values())  # type: ignore
=======
    ) -> BaseStash:
        services = list(context.server.service_path_map.values())  # type: ignore
>>>>>>> fbc11879

        all_stashes = {}
        for serv in services:
            if (_stash := getattr(serv, "stash", None)) is not None:
                all_stashes[_stash.object_type] = _stash

        stash = all_stashes.get(type(item), None)
        return stash

    def add_permissions_for_item(
        self,
        context: AuthedServiceContext,
        item: SyftObject,
        new_permissions: list[ActionObjectPermission],
    ) -> None:
        if isinstance(item, ActionObject):
            raise ValueError("ActionObject permissions should be added separately")
        else:
            store = get_store(context, item)  # type: ignore
            for permission in new_permissions:
                if permission.permission == ActionPermission.READ:
                    store.add_permission(permission)

    def add_storage_permissions_for_item(
        self,
        context: AuthedServiceContext,
        item: SyftObject,
        new_permissions: list[StoragePermission],
    ) -> None:
        store = get_store(context, item)
        store.add_storage_permissions(new_permissions)

    @as_result(SyftException)
    def set_object(
        self, context: AuthedServiceContext, item: SyncableSyftObject
    ) -> SyftObject:
        stash = self.get_stash_for_item(context, item)
        creds = context.credentials

        exists = stash.get_by_uid(context.credentials, item.id).ok() is not None

        if isinstance(item, TwinAPIEndpoint):
            # we need the side effect of set function
            # to create an action object
            apiservice: APIService = context.server.get_service("apiservice")  # type: ignore

            res = apiservice.set(context=context, endpoint=item)
            # TODO: resultify
            if isinstance(res, SyftError):
                raise SyftException(public_message=res.message)
            else:
                return item

        if exists:
            res = stash.update(creds, item).unwrap()
        else:
            # Storage permissions are added separately
            res = stash.set(
                creds,
                item,
                add_storage_permission=False,
            ).unwrap()

        return res

    @service_method(
        path="sync.sync_items",
        name="sync_items",
        roles=ADMIN_ROLE_LEVEL,
        unwrap_on_success=False,
    )
    def sync_items(
        self,
        context: AuthedServiceContext,
        items: list[SyncableSyftObject],
        permissions: list[ActionObjectPermission],
        storage_permissions: list[StoragePermission],
        ignored_batches: dict[UID, int],
        unignored_batches: set[UID],
    ) -> SyftSuccess:
        permissions_dict = defaultdict(list)
        for permission in permissions:
            permissions_dict[permission.uid].append(permission)

        storage_permissions_dict = defaultdict(list)
        for storage_permission in storage_permissions:
            storage_permissions_dict[storage_permission.uid].append(storage_permission)

        for item in items:
            new_permissions = permissions_dict[item.id.id]
            new_storage_permissions = storage_permissions_dict[item.id.id]
            if isinstance(item, ActionObject):
                self.add_actionobject_read_permissions(context, item, new_permissions)
                self.add_storage_permissions_for_item(
                    context, item, new_storage_permissions
                )
            else:
                item = self.transform_item(context, item)  # type: ignore[unreachable]
                self.set_object(context, item).unwrap()

                self.add_permissions_for_item(context, item, new_permissions)
                self.add_storage_permissions_for_item(
                    context, item, new_storage_permissions
                )

        new_state = self.build_current_state(
            context,
            new_items=items,
            new_ignored_batches=ignored_batches,
            new_unignored_batches=unignored_batches,
        ).unwrap()

        self.stash.set(context.credentials, new_state).unwrap()

        message = f"Synced {len(items)} items"
        if len(ignored_batches) > 0:
            message += f", ignored {len(ignored_batches)} batches"
        if len(unignored_batches) > 0:
            message += f", unignored {len(unignored_batches)} batches"
        return SyftSuccess(message=message)

    @service_method(
        path="sync.get_permissions",
        name="get_permissions",
        roles=ADMIN_ROLE_LEVEL,
    )
    def get_permissions(
        self,
        context: AuthedServiceContext,
        items: list[SyncableSyftObject],
    ) -> tuple[dict[UID, set[str]], dict[UID, set[str]]]:
        permissions = {}
        storage_permissions = {}

        for item in items:
            store = get_store(context, item)
            if store is not None:
                # TODO fix error handling
                uid = item.id.id
                item_permissions = store._get_permissions_for_uid(uid)
                if not item_permissions.is_err():
                    permissions[uid] = item_permissions.ok()

                # TODO fix error handling for storage permissions
                item_storage_permissions = store._get_storage_permissions_for_uid(uid)
                if not item_storage_permissions.is_err():
                    storage_permissions[uid] = item_storage_permissions.ok()
        return permissions, storage_permissions

    @as_result(SyftException)
    def _get_all_items_for_jobs(
        self,
        context: AuthedServiceContext,
    ) -> tuple[list[SyncableSyftObject], dict[UID, str]]:
        """
        Returns all Jobs, along with their Logs, ExecutionOutputs and ActionObjects
        """
        items_for_jobs: list[SyncableSyftObject] = []
        errors = {}

        job_service = context.server.get_service("jobservice")
        jobs = job_service.get_all(context)

        for job in jobs:
            job_items_result = self._get_job_batch(context, job)
            if job_items_result.is_err():
                logger.info(
                    f"Job {job.id} could not be added to SyncState:"
                    f" {type(job_items_result.err())}: {str(job_items_result.err())}"
                )
                errors[job.id] = job_items_result.err()  # type: ignore
            else:
                items_for_jobs.extend(job_items_result.ok())  # type: ignore

        return (items_for_jobs, errors)

    @as_result(SyftException)
    def _get_job_batch(
        self, context: AuthedServiceContext, job: Job
    ) -> list[SyncableSyftObject]:
        job_batch = [job]

        log_service = context.server.get_service("logservice")
        log = log_service.get(context, job.log_id)
        job_batch.append(log)

        output_service = context.server.get_service("outputservice")
        output = output_service.get_by_job_id(context, job.id)

        if output is not None:
            job_batch.append(output)
            job_result_ids = set(output.output_id_list)
        else:
            job_result_ids = set()

        if isinstance(job.result, ActionObject):
            job_result_ids.add(job.result.id.id)

        action_service = context.server.get_service("actionservice")
        for result_id in job_result_ids:
            # TODO: unwrap
            action_object = action_service.get(context, result_id)
            job_batch.append(action_object)

        return job_batch

    @as_result(SyftException)
    def get_all_syncable_items(
        self, context: AuthedServiceContext
    ) -> tuple[list[SyncableSyftObject], dict[UID, str]]:
        all_items: list[SyncableSyftObject] = []

        # NOTE Jobs are handled separately
        services_to_sync = [
            "requestservice",
            "usercodeservice",
            "usercodestatusservice",
            "apiservice",
        ]

        for service_name in services_to_sync:
            service = context.server.get_service(service_name)
            items = service.get_all(context)
            all_items.extend(items)

        # Gather jobs, logs, outputs and action objects
        items_for_jobs, errors = self._get_all_items_for_jobs(context).unwrap()
        # items_for_jobs, errors = items_for_jobs
        all_items.extend(items_for_jobs)

        return (all_items, errors)

    @as_result(SyftException)
    def build_current_state(
        self,
        context: AuthedServiceContext,
        new_items: list[SyncableSyftObject] | None = None,
        new_ignored_batches: dict[UID, int] | None = None,
        new_unignored_batches: set[UID] | None = None,
    ) -> SyncState:
        new_items = new_items if new_items is not None else []
        new_ignored_batches = (
            new_ignored_batches if new_ignored_batches is not None else {}
        )
        unignored_batches: set[UID] = (
            new_unignored_batches if new_unignored_batches is not None else set()
        )
        objects, errors = self.get_all_syncable_items(context).unwrap()

        permissions, storage_permissions = self.get_permissions(context, objects)

        previous_state = self.stash.get_latest(context=context).unwrap()

        if previous_state is not None:
            previous_state_link = LinkedObject.from_obj(
                obj=previous_state,
                service_type=SyncService,
                server_uid=context.server.id,  # type: ignore
            )
            previous_ignored_batches = previous_state.ignored_batches
        else:
            previous_state_link = None
            previous_ignored_batches = {}

        ignored_batches = {
            **previous_ignored_batches,
            **new_ignored_batches,
        }

        ignored_batches = {
            k: v for k, v in ignored_batches.items() if k not in unignored_batches
        }

        object_sync_dates = (
            previous_state.object_sync_dates.copy() if previous_state else {}
        )
        for obj in new_items:
            object_sync_dates[obj.id.id] = DateTime.now()

        new_state = SyncState(
            server_uid=context.server.id,  # type: ignore
            server_name=context.server.name,  # type: ignore
            server_side_type=context.server.server_side_type,  # type: ignore
            previous_state_link=previous_state_link,
            permissions=permissions,
            storage_permissions=storage_permissions,
            ignored_batches=ignored_batches,
            object_sync_dates=object_sync_dates,
            errors=errors,
        )

        new_state.add_objects(objects, context)

        return new_state

    @service_method(
        path="sync._get_state",
        name="_get_state",
        roles=ADMIN_ROLE_LEVEL,
    )
    def _get_state(self, context: AuthedServiceContext) -> SyncState:
        return self.build_current_state(context).unwrap()<|MERGE_RESOLUTION|>--- conflicted
+++ resolved
@@ -114,13 +114,8 @@
 
     def get_stash_for_item(
         self, context: AuthedServiceContext, item: SyftObject
-<<<<<<< HEAD
     ) -> NewBaseStash:
-        services = list(context.node.service_path_map.values())  # type: ignore
-=======
-    ) -> BaseStash:
         services = list(context.server.service_path_map.values())  # type: ignore
->>>>>>> fbc11879
 
         all_stashes = {}
         for serv in services:
