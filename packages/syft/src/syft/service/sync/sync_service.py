--- conflicted
+++ resolved
@@ -382,20 +382,6 @@
         unignored_batches: set[UID] = (
             new_unignored_batches if new_unignored_batches is not None else set()
         )
-<<<<<<< HEAD
-
-        if not self._cached_all_syncable_items:
-            print("Getting all syncable items")
-            self._cached_all_syncable_items = self.get_all_syncable_items(context)
-        else:
-            print("Using cached syncable items")
-
-        objects_res = self._cached_all_syncable_items
-
-        if objects_res.is_err():
-            return objects_res
-=======
->>>>>>> 54d6dcf5
 
         if include_items:
             objects_res = self.get_all_syncable_items(context)
