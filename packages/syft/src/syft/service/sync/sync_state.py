--- conflicted
+++ resolved
@@ -115,8 +115,6 @@
 
 
 @serializable()
-<<<<<<< HEAD
-=======
 class SyncStateV2(SyftObject):
     __canonical_name__ = "SyncState"
     __version__ = SYFT_OBJECT_VERSION_2
@@ -135,7 +133,6 @@
 
 
 @serializable()
->>>>>>> d0e0ea41
 class SyncState(SyftObject):
     __canonical_name__ = "SyncState"
     __version__ = SYFT_OBJECT_VERSION_1
