--- conflicted
+++ resolved
@@ -3,10 +3,7 @@
 from typing import Any
 from typing import Optional
 
-<<<<<<< HEAD
-=======
 # third party
->>>>>>> 55b216f4
 from pydantic import Field
 
 # relative
@@ -47,40 +44,24 @@
     def main_object_description_str(self) -> str:
         if isinstance(self.object, UserCode):
             return self.object.service_func_name
-<<<<<<< HEAD
-        elif isinstance(self.object, Job):
-            return self.object.user_code_name
-        elif isinstance(self.object, Request):
-=======
         elif isinstance(self.object, Job):  # type: ignore
             return self.object.user_code_name
         elif isinstance(self.object, Request):  # type: ignore
->>>>>>> 55b216f4
             # TODO: handle other requests
             return f"Execute {self.object.code.service_func_name}"
         else:
             return ""
 
     @property
-<<<<<<< HEAD
-    def object_type_name(self) -> type:
-=======
     def object_type_name(self) -> str:
->>>>>>> 55b216f4
         return type(self.object).__name__
 
     def type_badge_class(self) -> str:
         if isinstance(self.object, UserCode):
             return "label-light-blue"
-<<<<<<< HEAD
-        elif isinstance(self.object, Job):
-            return "label-light-blue"
-        elif isinstance(self.object, Request):
-=======
         elif isinstance(self.object, Job):  # type: ignore
             return "label-light-blue"
         elif isinstance(self.object, Request):  # type: ignore
->>>>>>> 55b216f4
             # TODO: handle other requests
             return "label-light-purple"
         else:
@@ -89,11 +70,7 @@
     def get_status_str(self) -> str:
         if isinstance(self.object, UserCode):
             return ""
-<<<<<<< HEAD
-        elif isinstance(self.object, Job):
-=======
         elif isinstance(self.object, Job):  # type: ignore
->>>>>>> 55b216f4
             return f"Status: {self.object.status.value}"
         elif isinstance(self.object, Request):
             code = self.object.code
@@ -105,11 +82,7 @@
         else:
             return ""
 
-<<<<<<< HEAD
-    def summary_html(self):
-=======
     def summary_html(self) -> str:
->>>>>>> 55b216f4
         try:
             type_html = f'<div class="label {self.type_badge_class()}">{self.object_type_name.upper()}</div>'
             description_html = f"<span class='syncstate-description'>{self.main_object_description_str()}</span>"
@@ -132,10 +105,6 @@
         return summary_html
 
 
-<<<<<<< HEAD
-@serializable()
-=======
->>>>>>> 55b216f4
 class SyncStateRow(SyftObject):
     """A row in the SyncState table"""
 
@@ -194,11 +163,7 @@
         return f"{prefix}{type(self.object).__name__}"
 
 
-<<<<<<< HEAD
-def td_format(td_object):
-=======
 def td_format(td_object: timedelta) -> str:
->>>>>>> 55b216f4
     seconds = int(td_object.total_seconds())
     if seconds == 0:
         return "0 seconds"
