# stdlib

# third party
from result import Result

# relative
from ...serde.serializable import serializable
from ...server.credentials import SyftVerifyKey
from ...store.document_store import BaseUIDStoreStash
from ...store.document_store import PartitionKey
from ...store.document_store import PartitionSettings
from ...store.document_store import QueryKeys
from ...store.document_store import UIDPartitionKey
from ...types.uid import UID
from ..request.request import Request
from ..response import SyftError
from .project import Project

VerifyKeyPartitionKey = PartitionKey(key="user_verify_key", type_=SyftVerifyKey)
NamePartitionKey = PartitionKey(key="name", type_=str)


<<<<<<< HEAD
@serializable()
=======
@instrument
@serializable(canonical_name="ProjectStash", version=1)
>>>>>>> a97e1224
class ProjectStash(BaseUIDStoreStash):
    object_type = Project
    settings: PartitionSettings = PartitionSettings(
        name=Project.__canonical_name__, object_type=Project
    )

    def get_all_for_verify_key(
        self, credentials: SyftVerifyKey, verify_key: VerifyKeyPartitionKey
    ) -> Result[list[Request], SyftError]:
        if isinstance(verify_key, str):
            verify_key = SyftVerifyKey.from_string(verify_key)
        qks = QueryKeys(qks=[VerifyKeyPartitionKey.with_obj(verify_key)])
        return self.query_all(
            credentials=credentials,
            qks=qks,
        )

    def get_by_uid(
        self, credentials: SyftVerifyKey, uid: UID
    ) -> Result[Project | None, str]:
        qks = QueryKeys(qks=[UIDPartitionKey.with_obj(uid)])
        return self.query_one(credentials=credentials, qks=qks)

    def get_by_name(
        self, credentials: SyftVerifyKey, project_name: str
    ) -> Result[Project | None, str]:
        qks = QueryKeys(qks=[NamePartitionKey.with_obj(project_name)])
        return self.query_one(credentials=credentials, qks=qks)<|MERGE_RESOLUTION|>--- conflicted
+++ resolved
@@ -20,12 +20,7 @@
 NamePartitionKey = PartitionKey(key="name", type_=str)
 
 
-<<<<<<< HEAD
-@serializable()
-=======
-@instrument
 @serializable(canonical_name="ProjectStash", version=1)
->>>>>>> a97e1224
 class ProjectStash(BaseUIDStoreStash):
     object_type = Project
     settings: PartitionSettings = PartitionSettings(
