# future
from __future__ import annotations

# stdlib
from collections.abc import Callable
from collections.abc import Iterable
import copy
from enum import Enum
import hashlib
import textwrap
import time
from typing import Any
from typing import cast

# third party
from IPython.display import JSON
from IPython.display import display
import ipywidgets as widgets
from pydantic import Field
from pydantic import field_validator
from rich.progress import Progress
from typing_extensions import Self

# relative
from ...client.api import ServerIdentity
from ...client.client import SyftClient
from ...client.client import SyftClientSessionCache
from ...serde.serializable import serializable
from ...serde.serialize import _serialize
<<<<<<< HEAD
from ...service.attestation.utils import AttestationType
from ...service.attestation.utils import verify_attestation_report
from ...service.metadata.node_metadata import NodeMetadata
=======
from ...server.credentials import SyftSigningKey
from ...server.credentials import SyftVerifyKey
from ...service.metadata.server_metadata import ServerMetadata
>>>>>>> a1cf1868
from ...store.linked_obj import LinkedObject
from ...types.datetime import DateTime
from ...types.identity import Identity
from ...types.identity import UserIdentity
from ...types.syft_object import SYFT_OBJECT_VERSION_1
<<<<<<< HEAD
from ...types.syft_object import SYFT_OBJECT_VERSION_2
from ...types.syft_object import SYFT_OBJECT_VERSION_3
=======
>>>>>>> a1cf1868
from ...types.syft_object import SyftObject
from ...types.syft_object import short_qual_name
from ...types.transforms import TransformContext
from ...types.transforms import rename
from ...types.transforms import transform
from ...types.uid import UID
from ...util import options
from ...util.colors import SURFACE
from ...util.decorators import deprecated
from ...util.markdown import markdown_as_class_with_fields
from ...util.util import full_name_with_qualname
from ...util.util import human_friendly_join
from ..code.user_code import SubmitUserCode
<<<<<<< HEAD
from ..code.user_code import UserCodeStatus
from ..enclave.enclave import EnclaveInstance
from ..network.network_service import NodePeer
from ..network.routes import NodeRoute
=======
from ..network.network_service import ServerPeer
from ..network.routes import ServerRoute
>>>>>>> a1cf1868
from ..network.routes import connection_to_route
from ..request.request import Request
from ..request.request import RequestStatus
from ..response import SyftError
from ..response import SyftException
from ..response import SyftInfo
from ..response import SyftNotReady
from ..response import SyftSuccess
from ..user.user import UserView


@serializable(canonical_name="EventAlreadyAddedException", version=1)
class EventAlreadyAddedException(SyftException):
    pass


@transform(ServerMetadata, ServerIdentity)
def metadata_to_server_identity() -> list[Callable]:
    return [rename("id", "server_id"), rename("name", "server_name")]


@serializable()
class ProjectEvent(SyftObject):
    __canonical_name__ = "ProjectEvent"
    __version__ = SYFT_OBJECT_VERSION_1

    __hash_exclude_attrs__ = ["event_hash", "signature"]

    # 1. Creation attrs
    id: UID
    timestamp: DateTime = Field(default_factory=DateTime.now)
    allowed_sub_types: list | None = []
    # 2. Rebase attrs
    project_id: UID | None = None
    seq_no: int | None = None
    prev_event_uid: UID | None = None
    prev_event_hash: str | None = None
    event_hash: str | None = None
    # 3. Signature attrs
    creator_verify_key: SyftVerifyKey | None = None
    signature: bytes | None = None  # dont use in signing

    def __repr_syft_nested__(self) -> tuple[str, str]:
        return (
            short_qual_name(full_name_with_qualname(self)),
            f"{str(self.id)[:4]}...{str(self.id)[-3:]}",
        )

    def _pre_add_update(self, project: Project) -> None:
        pass

    def rebase(self, project: Project) -> Self:
        prev_event = project.events[-1] if project.events else None
        self.project_id = project.id

        if prev_event and prev_event.seq_no is not None:
            self.prev_event_uid = prev_event.id
            self.prev_event_hash = prev_event.event_hash
            self.seq_no = prev_event.seq_no + 1
        else:
            self.prev_event_uid = project.id
            self.prev_event_hash = project.start_hash
            self.seq_no = 1

        return self

    @property
    def valid(self) -> SyftSuccess | SyftError:
        if self.signature is None:
            return SyftError(message="Sign event first")
        try:
            # Recompute hash
            event_hash_bytes, current_hash = create_project_event_hash(self)
            if current_hash != self.event_hash:
                raise Exception(
                    f"Event hash {current_hash} does not match {self.event_hash}"
                )
            if self.creator_verify_key is None:
                return SyftError(message=f"{self}'s creator_verify_key is None")
            self.creator_verify_key.verify_key.verify(event_hash_bytes, self.signature)
            return SyftSuccess(message="Event signature is valid")
        except Exception as e:
            return SyftError(message=f"Failed to validate message. {e}")

    def valid_descendant(
        self, project: Project, prev_event: Self | None
    ) -> SyftSuccess | SyftError:
        valid = self.valid
        if not valid:
            return valid

        if prev_event:
            prev_event_id: UID | None = prev_event.id
            prev_event_hash = prev_event.event_hash
            prev_seq_no = prev_event.seq_no
        else:
            prev_event_id = project.id
            prev_event_hash = project.start_hash
            prev_seq_no = 0

        if self.prev_event_uid != prev_event_id:
            return SyftError(
                message=f"{self} prev_event_uid: {self.prev_event_uid} "
                "does not match {prev_event_id}"
            )

        if self.prev_event_hash != prev_event_hash:
            return SyftError(
                message=f"{self} prev_event_hash: {self.prev_event_hash} "
                "does not match {prev_event_hash}"
            )

        if (
            (prev_seq_no is not None)
            and (self.seq_no is not None)
            and (self.seq_no != prev_seq_no + 1)
        ):
            return SyftError(
                message=f"{self} seq_no: {self.seq_no} "
                "is not subsequent to {prev_seq_no}"
            )

        if self.project_id != project.id:
            return SyftError(
                message=f"{self} project_id: {self.project_id} "
                "does not match {project.id}"
            )

        if hasattr(self, "parent_event_id"):
            parent_event = project.event_id_hashmap[self.parent_event_id]
            if (
                parent_event.allowed_sub_types is not None
                and type(self) not in parent_event.allowed_sub_types
            ):
                return SyftError(
                    message=f"{self} is not a valid subevent" f"for {parent_event}"
                )
        return SyftSuccess(message=f"{self} is valid descendant of {prev_event}")

    def sign(self, signing_key: SyftSigningKey) -> None:
        if self.creator_verify_key != signing_key.verify_key:
            raise Exception(
                f"creator_verify_key has changed from: {self.creator_verify_key} to "
                f"{signing_key.verify_key}"
            )
        # Calculate Hash
        event_hash_bytes, event_hash = create_project_event_hash(self)
        self.event_hash = event_hash

        # Sign Hash
        signed_obj = signing_key.signing_key.sign(event_hash_bytes)
        self.signature = signed_obj._signature

    def publish(self, project: Project) -> SyftSuccess | SyftError:
        try:
            result = project.add_event(self)
            return result
        except EventAlreadyAddedException:  # nosec
            return SyftSuccess(message="Event already added")


class ProjectEventAddObject(ProjectEvent):
    __canonical_name__ = "ProjectEventAddObject"
    __version__ = SYFT_OBJECT_VERSION_1


class ProjectEventAddLink(ProjectEvent):
    __canonical_name__ = "ProjectEventAddLink"
    __version__ = SYFT_OBJECT_VERSION_1


# Project Sub Event are the events which tend to describe the main events
# For example, if a project event is created, then the project sub event will be the
# 1. ProjectThreadMessage
# 2. Emojis
# 3. Approval for request based events
# Mainly these events are used to describe the main events
# For example, we could make our messaging system to have only one level of thread messages
# it would also help us define the expected sub events for each event
# such that only allowed events could be the sub type of the main event
class ProjectSubEvent(ProjectEvent):
    __canonical_name__ = "ProjectSubEvent"
    __version__ = SYFT_OBJECT_VERSION_1

    parent_event_id: UID


@serializable()
class ProjectThreadMessage(ProjectSubEvent):
    __canonical_name__ = "ProjectThreadMessage"
    __version__ = SYFT_OBJECT_VERSION_1

    message: str


@serializable()
class ProjectMessage(ProjectEventAddObject):
    __canonical_name__ = "ProjectMessage"
    __version__ = SYFT_OBJECT_VERSION_1

    message: str
    allowed_sub_types: list[type] = [ProjectThreadMessage]

    def reply(self, message: str) -> ProjectMessage:
        return ProjectThreadMessage(message=message, parent_event_id=self.id)


@serializable()
class ProjectRequestResponse(ProjectSubEvent):
    __canonical_name__ = "ProjectRequestResponse"
<<<<<<< HEAD
    # TODO: Create Migration for ProjectRequestResponse before
    # merge
    __version__ = SYFT_OBJECT_VERSION_3
=======
    __version__ = SYFT_OBJECT_VERSION_1
>>>>>>> a1cf1868

    response: RequestStatus


@serializable()
class ProjectRequest(ProjectEventAddObject):
    __canonical_name__ = "ProjectRequest"
<<<<<<< HEAD
    __version__ = SYFT_OBJECT_VERSION_3
=======
    __version__ = SYFT_OBJECT_VERSION_1
>>>>>>> a1cf1868

    linked_request: LinkedObject
    allowed_sub_types: list[type] = [ProjectRequestResponse]
    # TODO: should all events have parent_event_id by default
    # then we differentiate them by allowed sub types.
    parent_event_id: UID

    @field_validator("linked_request", mode="before")
    @classmethod
    def _validate_linked_request(cls, v: Any) -> LinkedObject:
        if isinstance(v, Request):
            linked_request = LinkedObject.from_obj(v, server_uid=v.server_uid)
            return linked_request
        elif isinstance(v, LinkedObject):
            return v
        else:
            raise ValueError(
                f"linked_request should be either Request or LinkedObject, got {type(v)}"
            )

    @property
    def request(self) -> Request:
        return self.linked_request.resolve

    __repr_attrs__ = [
        "request.status",
        "request.changes[-1].code.service_func_name",
    ]

    def _repr_markdown_(self, wrap_as_python: bool = True, indent: int = 0) -> str:
        func_name = None
        if len(self.request.changes) > 0:
            func_name = self.request.changes[-1].code.service_func_name
        repr_dict = {
            "request.status": self.request.status,
            "request.changes[-1].code.service_func_name": func_name,
        }
        return markdown_as_class_with_fields(self, repr_dict)

    def approve(self) -> ProjectRequestResponse:
        result = self.request.approve()
        if isinstance(result, SyftError):
            return result
        return ProjectRequestResponse(response=True, parent_event_id=self.id)

    def accept_by_depositing_result(
        self, result: Any, force: bool = False
    ) -> SyftError | SyftSuccess:
        return self.request.accept_by_depositing_result(result=result, force=force)

    # TODO: To add deny requests, when deny functionality is added

    def status(self, project: Project) -> RequestStatus:
        """Returns the status of the request.

        Args:
            project (Project): Project object to check the status

        Returns:
            RequestStatus: Status of the request.

        During Request  status calculation, we do not allow multiple responses
        """
        responses: list[ProjectRequestResponse] = project.get_children(self)
        if len(responses) == 0:
            return RequestStatus.PENDING

        # Get the last response for the request
        # That is the final state of the request
        last_response = responses[-1]
        return last_response.response


@serializable()
class ProjectCode(ProjectEventAddObject):
    __canonical_name__ = "ProjectCode"
    __version__ = SYFT_OBJECT_VERSION_1

    code: SubmitUserCode
    allowed_sub_types: list[type] = [ProjectRequest]

    def aggregate_final_status(
        self, status_list: list[UserCodeStatus]
    ) -> UserCodeStatus:
        if UserCodeStatus.DENIED in status_list:
            return UserCodeStatus.DENIED
        elif UserCodeStatus.PENDING in status_list:
            return UserCodeStatus.PENDING
        else:
            return UserCodeStatus.APPROVED

    def get_code_status_for_node(
        self, node_uid: UID, project: Project
    ) -> UserCodeStatus:
        code_status = UserCodeStatus.PENDING
        request_events: list[ProjectRequest] = project.get_children(self)

        # We follow a very simple heuristic to calculate the status of the code
        # Get the last request submitted for this code on that node_uid
        # If the last response for the request is approved/denied,then the code status is approved/denied
        # if there is no response for the request, then the code status is pending
        # This is mainly until , we define all the request semantics in the CodeBase.
        code_status = UserCodeStatus.PENDING
        for request_event in request_events[::-1]:
            if request_event.linked_request.node_uid == node_uid:
                request_status = request_event.status(project)
                if request_status is RequestStatus.APPROVED:
                    code_status = UserCodeStatus.APPROVED
                    break
                elif request_status is RequestStatus.REJECTED:
                    code_status = UserCodeStatus.DENIED
                    break

        return code_status

    def status(self, project: Project, verbose: bool = False) -> UserCodeStatus:
        init_kwargs = self.code.input_policy_init_kwargs or {}
        input_owner_node_identities = init_kwargs.keys()
        if len(input_owner_node_identities) == 0:
            # TODO: add the ability to calculate status for empty input policies.
            raise NotImplementedError("This feature is not implemented yet")

        code_status = {}
        for node_identity in input_owner_node_identities:
            code_status[node_identity] = self.get_code_status_for_node(
                node_uid=node_identity.node_id, project=project
            )

        final_status = self.aggregate_final_status(list(code_status.values()))

        if verbose:
            for node_identity, status in code_status.items():
                print(f"{node_identity.__repr__()}: {status}")
            print(f"\nFinal Status: {final_status}")

        return final_status

    @property
    def is_enclave_code(self) -> bool:
        return bool(
            self.code.runtime_policy_init_kwargs
            and isinstance(
                self.code.runtime_policy_init_kwargs.get("provider"), EnclaveInstance
            )
        )

    def setup_enclave(self) -> SyftSuccess | SyftError:
        if not self.is_enclave_code:
            return SyftError(
                message="This method is only supported for codes with Enclave runtime provider."
            )
        runtime_policy_init_kwargs = self.code.runtime_policy_init_kwargs or {}
        provider = cast(EnclaveInstance, runtime_policy_init_kwargs.get("provider"))
        owner_node_id = provider.syft_node_location

        # TODO use node_uid, verify_key instead as there could be multiple logged-in users to the same client
        owner_client = SyftClientSessionCache.get_client_for_node_uid(owner_node_id)
        if not owner_client:
            raise SyftException(
                f"Can't access Syft client. You must login to {self.syft_node_location}"
            )
        return owner_client.api.services.enclave.request_enclave(
            user_code_id=self.code.id
        )

    def request_asset_transfer(self) -> SyftSuccess | SyftError:
        if not self.is_enclave_code:
            return SyftError(
                message="This method is only supported for codes with Enclave runtime provider."
            )
        clients = set()

        if not self.code.input_owner_node_uids:
            return SyftError(
                message="No input assets owners found. Please check the code input policy."
            )

        for node_id in self.code.input_owner_node_uids:
            client = SyftClientSessionCache.get_client_for_node_uid(node_id)
            if not client:
                raise SyftException(
                    f"Can't access Syft client. You must login to {node_id}"
                )
            clients.add(client)
        for client in clients:
            assets_transferred = client.api.services.enclave.request_assets_upload(
                user_code_id=self.code.id
            )
            if isinstance(assets_transferred, SyftError):
                raise SyftException(assets_transferred.message)
            print(assets_transferred.message)
        return SyftSuccess(message="All assets transferred to the Enclave successfully")

    def request_execution(self) -> Any:
        if not self.is_enclave_code:
            return SyftError(
                message="This method is only supported for codes with Enclave runtime provider."
            )
        clients = set()

        if not self.code.input_owner_node_uids:
            return SyftError(
                message="No input assets owners found. Please check the code input policy."
            )

        for node_id in self.code.input_owner_node_uids:
            client = SyftClientSessionCache.get_client_for_node_uid(node_id)
            if not client:
                raise SyftException(
                    f"Can't access Syft client. You must login to {node_id}"
                )
            clients.add(client)
        result_parts = []
        for client in clients:
            result = client.api.services.enclave.request_code_execution(
                user_code_id=self.code.id
            )
            if isinstance(result, SyftError):
                return SyftError(message=f"Enclave execution failure: {result.message}")
            result_parts.append(result)
        return result_parts[0]

    def get_result(self) -> Any:
        # Internally calling request_execution to get the result as it is idempotent
        return self.request_execution()

    def orchestrate_enclave_execution(self) -> Any:
        self.setup_enclave()
        self.request_asset_transfer()
        return self.request_execution()

    def view_attestation_report(
        self,
        attestation_type: AttestationType | str = AttestationType.CPU,
        return_report: bool = False,
    ) -> dict | None:
        if not self.is_enclave_code:
            return SyftError(
                message="This method is only supported for codes with Enclave runtime provider."
            )
        if isinstance(attestation_type, str):
            try:
                attestation_type = AttestationType(attestation_type)
            except ValueError:
                all_attestation_types = human_friendly_join(
                    [e.value for e in AttestationType]
                )
                return SyftError(
                    message=f"Invalid attestation type. Accepted values are {all_attestation_types}."
                )
        runtime_policy_init_kwargs = self.code.runtime_policy_init_kwargs or {}
        provider = cast(EnclaveInstance, runtime_policy_init_kwargs.get("provider"))
        print(
            f"Getting {attestation_type} attestation report from the Enclave {provider.name} at {provider.route}...",
            flush=True,
        )
        client = provider.get_guest_client()
        raw_jwt_report = (
            client.api.services.attestation.get_cpu_attestation(raw_token=True)
            if attestation_type == AttestationType.CPU
            else client.api.services.attestation.get_gpu_attestation(raw_token=True)
        )
        print(
            f"Got encrypted attestation report of {len(raw_jwt_report)} bytes. Verifying it...",
            flush=True,
        )
        report = verify_attestation_report(
            token=raw_jwt_report, attestation_type=attestation_type
        )
        if report.is_err():
            print(
                f"❌ Attestation report verification failed. {report.err()}", flush=True
            )

        output = widgets.Output()

        def display_report(_: widgets.Button) -> None:
            with output:
                output.clear_output()
                display(JSON(report.ok()))

        print("✅ Attestation report verified successfully.", flush=True)
        button = widgets.Button(description="View full report")
        button.on_click(display_report)
        display(button)
        display(output)
        return report.ok() if return_report else None


def poll_creation_wizard() -> tuple[str, list[str]]:
    w = textwrap.TextWrapper(initial_indent="\t", subsequent_indent="\t")

    welcome_msg = "Welcome to the Poll Creation Wizard 🧙‍♂️ 🪄!!!"

    description1 = """You've arrived here because you were interested in a creating poll.
A poll is a way to gather opinions or information from a group of people.
It typically involves asking a specific question and providing a set of answer choices for respondents to choose from"""

    description2 = """In a poll, the question is the inquiry being asked of the participants.
It should be a multiple-choice. The choices are the options that respondents
are given to select as their answer to the question.For example, a poll question might be
"Which is your favorite color?" with answer choices of red, blue, green, and yellow.
Participants can then select the answer that best represents their opinion or preference"""

    description3 = """Since you didn't pass in questions, choices into .create_poll() (or you did so incorrectly),
this wizard is going to guide you through the process of creating a poll"""

    description4 = """In this wizard, we're going to ask you for a question and list of choices
to create the poll. The Questions and choices are converted to strings"""

    print("\t" + "=" * 69)
    print(w.fill(welcome_msg))
    print("\t" + "=" * 69)
    print()
    print(w.fill(description1))
    print()
    print(w.fill(description2))
    print()
    print(w.fill(description3))
    print()
    print(w.fill(description4))
    print()

    print("\tDo you understand, and are you ready to proceed? (yes/no)")
    print()
    consent = str(input("\t"))
    print()

    if consent == "no":
        raise Exception("User cancelled poll creation wizard!")

    print("\tExcellent! Let's begin!")

    print()

    print("\t" + "-" * 69)
    print()

    print(w.fill("Question 1: Input a question to ask in the poll"))
    print()
    print(w.fill("Examples:"))
    print("\t - What is your favorite type of food?")
    print("\t - What day shall we meet?")
    print("\t - Do you believe that climate change is a serious problem?")
    print()
    print()
    question = input("\t")
    print()

    print("\t" + "-" * 69)
    print()
    print(
        w.fill(
            "Question 2: Enter the number of choices, you would like to have in the poll"
        )
    )
    print()
    while True:
        try:
            num_choices = int(input("\t"))
        except ValueError:
            print()
            print(
                w.fill("Number of choices, should be an integer.Kindly re-enter again.")
            )
            print()
            continue
        break

    print()
    print("\t" + "-" * 69)
    print()
    print(w.fill("Excellent! Let's  input each choice for the input"))
    print()
    choices = []
    for idx in range(num_choices):
        print(w.fill(f"Enter Choice {idx+1}"))
        print()
        choice = str(input("\t"))
        choices.append(choice)
        print()
    print("\t" + "=" * 69)

    print()

    print(
        w.fill("All done! You have successfully completed the Poll Creation Wizard! 🎩")
    )
    return (question, choices)


def poll_answer_wizard(poll: ProjectMultipleChoicePoll) -> int:
    w = textwrap.TextWrapper(initial_indent="\t", subsequent_indent="\t")

    welcome_msg = "Welcome to the Poll Answer Wizard 🧙‍♂️ 🪄!!!"

    description1 = """You've arrived here because you were interested in a answering a poll.
A poll is a way to gather opinions or information from a group of people.
It typically involves asking a specific question and providing a set of answer choices for respondents to choose from"""

    description2 = """In a poll, the question is the inquiry being asked of the participants.
It should be a multiple-choice. The choices are the options that respondents
are given to select as their answer to the question.For example, a poll question might be
"Which is your favorite color?" with answer choices of red, blue, green, and yellow.
Participants can then select the answer that best represents their opinion or preference"""

    description3 = """Since you didn't pass in the choices into .answer_poll() (or you did so incorrectly),
this wizard is going to guide you through the process of answering the poll."""

    print("\t" + "=" * 69)
    print(w.fill(welcome_msg))
    print("\t" + "=" * 69)
    print()
    print(w.fill(description1))
    print()
    print(w.fill(description2))
    print()
    print(w.fill(description3))
    print()

    print("\tDo you understand, and are you ready to proceed? (yes/no)")
    print()
    consent = str(input("\t"))
    print()

    if consent == "no":
        raise Exception("User cancelled poll answer wizard!")

    print("\tExcellent! Let's display the poll question")

    print()

    print("\t" + "-" * 69)
    print()

    print(w.fill(f"Question : {poll.question}"))
    print()
    for idx, choice_i in enumerate(poll.choices):
        print(w.fill(f"{idx+1}. {choice_i}"))
        print()

    print("\t" + "-" * 69)
    print()

    print(w.fill("Kindly enter your choice for the poll"))
    print()
    while True:
        try:
            choice: int = int(input("\t"))
            if choice < 1 or choice > len(poll.choices):
                raise ValueError()
        except ValueError:
            print()
            print(
                w.fill(
                    f"Poll Answer should be a natural number between 1 and {len(poll.choices)}"
                )
            )
            print()
            continue
        break

    print("\t" + "=" * 69)
    print()
    print(
        w.fill("All done! You have successfully completed the Poll Answer Wizard! 🎩")
    )
    print()

    return choice


@serializable()
class AnswerProjectPoll(ProjectSubEvent):
    __canonical_name__ = "AnswerProjectPoll"
    __version__ = SYFT_OBJECT_VERSION_1

    answer: int


@serializable()
class ProjectMultipleChoicePoll(ProjectEventAddObject):
    __canonical_name__ = "ProjectPoll"
    __version__ = SYFT_OBJECT_VERSION_1

    question: str
    choices: list[str]
    allowed_sub_types: list[type] = [AnswerProjectPoll]

    @field_validator("choices")
    @classmethod
    def choices_min_length(cls, v: list[str]) -> list[str]:
        if len(v) < 1:
            raise ValueError("choices must have at least one item")
        return v

    def answer(self, answer: int) -> ProjectMessage:
        return AnswerProjectPoll(answer=answer, parent_event_id=self.id)

    def status(
        self, project: Project, pretty_print: bool = True
    ) -> dict | SyftError | SyftInfo | None:
        """Returns the status of the poll

        Args:
            project (Project): Project object to check the status

        Returns:
            str: Status of the poll

        During Poll calculation, a user would have answered the poll many times
        The status of the poll would be calculated based on the latest answer of the user
        """
        poll_answers = project.get_children(self)
        if len(poll_answers) == 0:
            return SyftInfo(message="No one has answered this poll")

        respondents = {}
        for poll_answer in poll_answers[::-1]:
            if not isinstance(poll_answer, AnswerProjectPoll):
                return SyftError(  # type: ignore[unreachable]
                    message=f"Poll answer: {type(poll_answer)} is not of type AnswerProjectPoll"
                )
            creator_verify_key = poll_answer.creator_verify_key

            # Store only the latest response from the user
            identity = project.get_identity_from_key(creator_verify_key)
            if identity not in respondents:
                respondents[identity] = poll_answer.answer
        if pretty_print:
            for respondent, answer in respondents.items():
                print(f"{str(respondent.verify_key)[0:8]}: {answer}")
            print("\nChoices:\n")
            for idx, choice in enumerate(self.choices):
                print(f"{idx+1}: {choice}")
            return None
        else:
            return respondents


class ConsensusModel:
    pass


@serializable(canonical_name="DemocraticConsensusModel", version=1)
class DemocraticConsensusModel(ConsensusModel):
    threshold: float = 50

    def __eq__(self, value: object) -> bool:
        if not isinstance(value, DemocraticConsensusModel):
            return False
        return self.threshold == value.threshold

    def __hash__(self) -> int:
        return hash(self.threshold)


def add_code_request_to_project(
    project: ProjectSubmit | Project,
    code: SubmitUserCode,
    clients: list[SyftClient] | Any,
    reason: str | None = None,
) -> SyftError | SyftSuccess:
    # TODO: fix the mypy issue
    if not isinstance(code, SubmitUserCode):
        return SyftError(  # type: ignore[unreachable]
            message=f"Currently we are only support creating requests for SubmitUserCode: {type(code)}"
        )

    # Create a global ID for the Code to share among domain nodes
    code_id = UID()
    code.id = code_id

    # Add Project UID to the code
    code.project_id = project.id

    if not isinstance(clients, Iterable):
        clients = [clients]

    # TODO: can we remove clients in code submission?
    if not all(isinstance(client, SyftClient) for client in clients):
        return SyftError(message=f"Clients should be of type SyftClient: {clients}")

    if reason is None:
        reason = f"Code Request for Project: {project.name} has been submitted by {project.created_by}"

    # TODO: Think more about different ID in
    # the domain of project
    # Project Code Event ID vs User Code ID.
    code_event = ProjectCode(id=code_id, code=code)

    if isinstance(project, ProjectSubmit) and project.bootstrap_events is not None:
        project.bootstrap_events.append(code_event)
    else:
        result = project.add_event(code_event)
        if isinstance(result, SyftError):
            return result

    # TODO: Modify request to be created at server side.
    for client in clients:
        submitted_req = client.api.services.code.request_code_execution(
            code=code, reason=reason
        )
        # TODO: Do we need to rollback the request if one of the requests fails?
        if isinstance(submitted_req, SyftError):
            return submitted_req

    return SyftSuccess(
        message=f"Code request for '{code.func_name}' successfully added to '{project.name}' Project. "
        f"To see code requests by a client, run `[your_client].code`"
    )


@serializable()
class Project(SyftObject):
    __canonical_name__ = "Project"
    __version__ = SYFT_OBJECT_VERSION_1

    __repr_attrs__ = ["name", "description", "created_by"]
    __attr_unique__ = ["name"]

    # TODO: re-add users, members, leader_server_peer
    __hash_exclude_attrs__ = [
        "user_signing_key",
        "start_hash",
        "users",
        "members",
        "leader_server_peer",
        "event_id_hashmap",
    ]

    id: UID | None = None  # type: ignore[assignment]
    name: str
    description: str | None = None
    members: list[ServerIdentity]
    users: list[UserIdentity] = []
    username: str | None = None
    created_by: str
    start_hash: str | None = None
    # WARNING:  Do not add it to hash keys or print directly
    user_signing_key: SyftSigningKey | None = None

    # Project events
    events: list[ProjectEvent] = []
    event_id_hashmap: dict[UID, ProjectEvent] = {}

    # Project sync
    state_sync_leader: ServerIdentity
    leader_server_peer: ServerPeer | None = None

    # Unused
    consensus_model: ConsensusModel
    project_permissions: set[str]
    # store: Dict[UID, Dict[UID, SyftObject]] = {}
    # permissions: Dict[UID, Dict[UID, Set[str]]] = {}

    def _coll_repr_(self) -> dict:
        return {
            "name": self.name,
            "description": self.description,
            "created by": self.created_by,
            "pending requests": self.pending_requests,
        }

    def _repr_html_(self) -> Any:
        return (
            f"""
            <style>
            .syft-project {{color: {SURFACE[options.color_theme]};}}
            </style>
            """
            + "<div class='syft-project'>"
            + f"<h3>{self.name}</h3>"
            + f"<p>{self.description}</p>"
            + f"<p><strong>Created by: </strong>{self.username} ({self.created_by})</p>"
            + self.requests._repr_html_()
            + "<p>To see a list of projects, use command `&lt;your_client&gt;.projects`</p>"
            + "</div>"
        )

    def _broadcast_event(self, project_event: ProjectEvent) -> SyftSuccess | SyftError:
        leader_client = self.get_leader_client(self.user_signing_key)

        return leader_client.api.services.project.broadcast_event(project_event)

    def get_all_identities(self) -> list[Identity]:
        return [*self.members, *self.users]

    def key_in_project(self, verify_key: SyftVerifyKey) -> bool:
        project_verify_keys = [
            identity.verify_key for identity in self.get_all_identities()
        ]

        return verify_key in project_verify_keys

    def get_identity_from_key(
        self, verify_key: SyftVerifyKey
    ) -> list[ServerIdentity | UserIdentity]:
        identities: list[Identity] = self.get_all_identities()
        for identity in identities:
            if identity.verify_key == verify_key:
                return identity
        return SyftError(message=f"Member with verify key: {verify_key} not found")

    def get_leader_client(self, signing_key: SyftSigningKey) -> SyftClient:
        if self.leader_server_peer is None:
            raise Exception("Leader server peer is not set")

        if signing_key is None:
            raise Exception("Signing key is required to create leader client")

        verify_key = signing_key.verify_key

        leader_client = SyftClientSessionCache.get_client_by_uid_and_verify_key(
            verify_key=verify_key, server_uid=self.leader_server_peer.id
        )

        if leader_client is None:
            leader_client = self.leader_server_peer.client_with_key(signing_key)
            SyftClientSessionCache.add_client_by_uid_and_verify_key(
                verify_key=verify_key,
                server_uid=leader_client.id,
                syft_client=leader_client,
            )

        return leader_client

    def has_permission(self, verify_key: SyftVerifyKey) -> bool:
        # Currently the permission function, initially checks only if the
        # verify key is present in the project
        # Later when the project object evolves, we can add more permission checks

        return self.key_in_project(verify_key)

    def _append_event(
        self, event: ProjectEvent, credentials: SyftSigningKey
    ) -> SyftSuccess | SyftError:
        prev_event = self.events[-1] if self.events else None
        valid = event.valid_descendant(self, prev_event)
        if not valid:
            return valid

        result = self._broadcast_event(event)
        if isinstance(result, SyftError):
            return result
        if isinstance(result, SyftNotReady):
            # If the client if out of sync, sync project updates from leader
            self.sync()
            event = event.rebase(project=self)
            event.sign(credentials)
            # Retrying broadcasting the event to leader
            # recursively call _append_event as due to network latency the event could reach late
            # and other events would be being streamed to the leader
            # This scenario could lead to starvation of server trying to sync with the leader
            # This would be solved in our future leaderless approach
            return self._append_event(event=event, credentials=credentials)

        event_copy = copy.deepcopy(event)
        self.events.append(event_copy)
        self.event_id_hashmap[event.id] = event_copy
        return result

    @property
    def event_ids(self) -> Iterable[UID]:
        return self.event_id_hashmap.keys()

    def add_event(
        self,
        event: ProjectEvent,
        credentials: SyftSigningKey | SyftClient | None = None,
    ) -> SyftSuccess | SyftError:
        if event.id in self.event_ids:
            raise EventAlreadyAddedException(f"Event already added. {event}")

        if credentials is None:
            credentials = self.user_signing_key
        elif isinstance(credentials, SyftClient):
            credentials = credentials.credentials

        if not isinstance(credentials, SyftSigningKey):
            raise Exception(f"Adding an event requires a signing key. {credentials}")

        event.creator_verify_key = credentials.verify_key
        event._pre_add_update(self)
        event = event.rebase(self)
        event.sign(credentials)

        result = self._append_event(event, credentials=credentials)
        return result

    def validate_events(self, debug: bool = False) -> SyftSuccess | SyftError:
        current_hash = self.start_hash

        def valid_str(current_hash: int) -> str:
            return f"Project: {self.id} HEAD<{current_hash}> events are valid"

        if len(self.events) == 0:
            return SyftSuccess(message=valid_str(current_hash))

        last_event = None
        for event in self.events:
            result = event.valid_descendant(self, last_event)
            current_hash = event.event_hash

            if debug:
                icon = "✅" if result else "❌"
                prev_event = last_event if last_event is not None else self
                print(
                    f"{icon} {type(event).__name__}: {event.id} "
                    f"after {type(prev_event).__name__}: {prev_event.id}"
                )

            if not result:
                return result
            last_event = event
        return SyftSuccess(message=valid_str(current_hash))

    def get_children(self, event: ProjectEvent) -> list[ProjectEvent]:
        return self.get_events(parent_event_ids=event.id)

    def get_parent(self, parent_uid: UID) -> ProjectEvent | None:
        parent_event = None
        event_query = self.get_events(ids=parent_uid)
        if len(event_query) == 0:
            return parent_event
        elif len(event_query) == 1:
            return event_query[0]
        else:
            raise Exception(f"More than 1 result for {parent_uid}")

    # TODO: add a another view for the project objects
    # to be able to have a Directed Acyclic Graph view of the graph events
    # this would allow to query the sub events effectively
    def get_events(
        self,
        types: type | list[type] | None = None,
        parent_event_ids: UID | list[UID] | None = None,
        ids: UID | list[UID] | None = None,
    ) -> list[ProjectEvent]:
        if types is None:
            types = []
        if isinstance(types, type):
            types = [types]

        if parent_event_ids is None:
            parent_event_ids = []
        if isinstance(parent_event_ids, UID):
            parent_event_ids = [parent_event_ids]

        if ids is None:
            ids = []
        if isinstance(ids, UID):
            ids = [ids]

        results = []
        for event in self.events:
            type_check = False
            if len(types) == 0 or isinstance(event, tuple(types)):
                type_check = True

            parent_check = False
            if (
                len(parent_event_ids) == 0 and not hasattr(event, "parent_event_id")
            ) or (
                hasattr(event, "parent_event_id")
                and event.parent_event_id in parent_event_ids
            ):
                parent_check = True

            id_check = False
            if len(ids) == 0 or event.id in ids:
                id_check = True

            if type_check and parent_check and id_check:
                results.append(event)
        return results

    def create_code_request(
        self,
        obj: SubmitUserCode,
        clients: SyftClient | None = None,
        reason: str | None = None,
    ) -> SyftSuccess | SyftError:
        if clients is None:
            leader_client = self.get_leader_client(self.user_signing_key)
            res = add_code_request_to_project(
                project=self,
                code=obj,
                clients=[leader_client],
                reason=reason,
            )
            return res
        return add_code_request_to_project(
            project=self,
            code=obj,
            clients=clients,
            reason=reason,
        )

    def get_messages(self) -> list[ProjectMessage | ProjectThreadMessage]:
        return [
            event
            for event in self.events
            if isinstance(event, (ProjectMessage | ProjectThreadMessage))
        ]

    @property
    def messages(self) -> str:
        message_text = ""
        top_messages = self.get_events(types=ProjectMessage)
        for message in top_messages:
            message_text += (
                f"{str(message.creator_verify_key)[0:8]}: {message.message}\n"
            )
            children = self.get_children(message)
            for child in children:
                message_text += (
                    f"> {str(child.creator_verify_key)[0:8]}: {child.message}\n"
                )
        if message_text == "":
            message_text = "No messages"
        return message_text

    def get_last_seq_no(self) -> int:
        return len(self.events)

    def send_message(self, message: str) -> SyftSuccess | SyftError:
        message_event = ProjectMessage(message=message)
        result = self.add_event(message_event)
        if isinstance(result, SyftSuccess):
            return SyftSuccess(message="Message sent successfully")
        return result

    def reply_message(
        self,
        reply: str,
        message: UID | ProjectMessage | ProjectThreadMessage,
    ) -> SyftSuccess | SyftError:
        if isinstance(message, UID):
            if message not in self.event_ids:
                return SyftError(message=f"Message id: {message} not found")
            message = self.event_id_hashmap[message]

        reply_event: ProjectMessage | ProjectThreadMessage
        if isinstance(message, ProjectMessage):
            reply_event = message.reply(reply)
        elif isinstance(message, ProjectThreadMessage):  # type: ignore[unreachable]
            reply_event = ProjectThreadMessage(
                message=reply, parent_event_id=message.parent_event_id
            )
        else:
            return SyftError(
                message=f"You can only reply to a message: {type(message)}"
                "Kindly re-check the msg"
            )

        result = self.add_event(reply_event)
        if isinstance(result, SyftSuccess):
            return SyftSuccess(message="Reply sent successfully")
        return result

    def create_poll(
        self,
        question: str | None = None,
        choices: list[str] | None = None,
    ) -> SyftSuccess | SyftError:
        if (
            question is None
            or choices is None
            or not isinstance(question, str)
            or not isinstance(choices, list)
        ):
            question, choices = poll_creation_wizard()

        poll_event = ProjectMultipleChoicePoll(question=question, choices=choices)
        result = self.add_event(poll_event)
        if isinstance(result, SyftSuccess):
            return SyftSuccess(message="Poll created successfully")
        return result

    def answer_poll(
        self,
        poll: UID | ProjectMultipleChoicePoll,
        answer: int | None = None,
    ) -> SyftSuccess | SyftError:
        if isinstance(poll, UID):
            if poll not in self.event_ids:
                return SyftError(message=f"Poll id: {poll} not found")
            poll = self.event_id_hashmap[poll]

        if not isinstance(poll, ProjectMultipleChoicePoll):
            return SyftError(  # type: ignore[unreachable]
                message=f"You can only reply to a poll: {type(poll)}"
                "Kindly re-check the poll"
            )

        if not isinstance(answer, int) or answer <= 0 or answer > len(poll.choices):
            answer = poll_answer_wizard(poll)

        answer_event = poll.answer(answer)

        result = self.add_event(answer_event)
        if isinstance(result, SyftSuccess):
            return SyftSuccess(message="Poll answered successfully")
        return result

<<<<<<< HEAD
    def add_request(self, request: Request, code_id: UID) -> SyftSuccess | SyftError:
        linked_request = LinkedObject.from_obj(request, node_uid=request.node_uid)
        request_event = ProjectRequest(
            id=request.id, linked_request=linked_request, parent_event_id=code_id
        )
=======
    def add_request(
        self,
        request: Request,
    ) -> SyftSuccess | SyftError:
        linked_request = LinkedObject.from_obj(request, server_uid=request.server_uid)
        request_event = ProjectRequest(linked_request=linked_request)
>>>>>>> a1cf1868
        result = self.add_event(request_event)

        if isinstance(result, SyftSuccess):
            return SyftSuccess(message="Request created successfully")
        return result

    def add_request_response(
        self, request_id: UID, response: RequestStatus
    ) -> SyftSuccess | SyftError:
        response_event = ProjectRequestResponse(
            parent_event_id=request_id, response=response
        )
        result = self.add_event(response_event)

        if isinstance(result, SyftSuccess):
            return SyftSuccess(message="Response added successfully")
        return result

    # Since currently we do not have the notion of denying a request
    # Adding only approve request, which would later be used to approve or deny a request
    def approve_request(
        self,
        request: UID | ProjectRequest,
    ) -> SyftError | SyftSuccess:
        if isinstance(request, UID):
            if request not in self.event_ids:
                return SyftError(message=f"Request id: {request} not found")
            request = self.event_id_hashmap[request]

        request_event: ProjectRequestResponse
        if isinstance(request, ProjectRequest):
            request_event = request.approve()
            if isinstance(request_event, SyftError):
                return request_event
        else:
            return SyftError(  # type: ignore[unreachable]
                message=f"You can only approve a request: {type(request)}"
                "Kindly re-check the request"
            )
        result = self.add_event(request_event)
        if isinstance(result, SyftSuccess):
            return SyftSuccess(message="Request approved successfully")
        return result

    def sync(self, verbose: bool | None = True) -> SyftSuccess | SyftError:
        """Sync the latest project with the state sync leader"""

        leader_client = self.get_leader_client(self.user_signing_key)

        unsynced_events = leader_client.api.services.project.sync(
            project_id=self.id, seq_no=self.get_last_seq_no()
        )
        if isinstance(unsynced_events, SyftError):
            return unsynced_events

        # UI progress bar for syncing
        if verbose and unsynced_events:
            with Progress() as progress:
                curr_val = 0
                task1 = progress.add_task(
                    f"[bold white]Syncing... {curr_val}/{len(unsynced_events)}",
                    total=len(unsynced_events),
                )

                while not progress.finished:
                    event = unsynced_events[curr_val]
                    curr_val += 1
                    progress.tasks[
                        task1
                    ].description = (
                        f"[bold white]Syncing... {curr_val}/{len(unsynced_events)}"
                    )
                    progress.update(task1, advance=1)
                    self.events.append(event)
                    self.event_id_hashmap[event.id] = event
                    # for a fancy UI view , deliberately slowing the sync
                    if curr_val <= 7:
                        time.sleep(0.1)
        else:
            for event in unsynced_events:
                self.events.append(event)
                self.event_id_hashmap[event.id] = event

        return SyftSuccess(message="Synced project  with Leader")

    @property
    def requests(self) -> list[Request]:
        return [
            event.request
            for event in self.events
            if isinstance(event, ProjectRequest)
            and self.syft_node_location == event.linked_request.node_uid
        ]

    @property
    def code(self) -> list[ProjectCode]:
        return self.get_events(types=[ProjectCode])

    @property
    def pending_requests(self) -> int:
        return sum(
            [request.status == RequestStatus.PENDING for request in self.requests]
        )


@serializable(without=["bootstrap_events", "clients"])
class ProjectSubmit(SyftObject):
    __canonical_name__ = "ProjectSubmit"
    __version__ = SYFT_OBJECT_VERSION_1

    __hash_exclude_attrs__ = [
        "start_hash",
        "users",
        "members",
        "clients",
        "leader_server_route",
        "bootstrap_events",
    ]

    # stash rules
    __repr_attrs__ = ["name", "description", "created_by"]
    __attr_unique__ = ["name"]

    id: UID

    # Init args
    name: str
    description: str | None = None
    members: list[SyftClient] | list[ServerIdentity]

    # These will be automatically populated
    users: list[UserIdentity] = []
    created_by: str | None = None
    username: str | None = None
    clients: list[SyftClient] = []  # List of member clients
    start_hash: str = ""

    # Project sync args
    leader_server_route: ServerRoute | None = None
    state_sync_leader: ServerIdentity | None = None
    bootstrap_events: list[ProjectEvent] | None = []

    # Unused at the moment
    project_permissions: set[str] = set()
    consensus_model: ConsensusModel = DemocraticConsensusModel()

    def __init__(self, *args: Any, **kwargs: Any):
        super().__init__(*args, **kwargs)

        # Preserve member SyftClients in a private variable clients
        # self.members will be List[ServerIdentity] on the server i.e. self.clients = []
        self.clients = self.get_syft_clients(self.members)

        # If ProjectSubmit is being re-created at server side
        if len(self.clients) == 0:
            return

        # Populate the created_by
        self.created_by = self.clients[0].logged_in_user

        # Extract information of logged in user from syft clients
        self.users = [UserIdentity.from_client(client) for client in self.clients]

        # Assign logged in user name as project creator
        if isinstance(self.clients[0].account, UserView):
            self.username = self.clients[0].account.name
        else:
            self.username = ""

        # Convert SyftClients to ServerIdentities
        self.members = list(map(self.to_server_identity, self.members))

    def _repr_html_(self) -> Any:
        return (
            f"""
            <style>
            .syft-project-create {{color: {SURFACE[options.color_theme]};}}
            </style>
            """
            + "<div class='syft-project-create'>"
            + f"<h3>{self.name}</h3>"
            + f"<p>{self.description}</p>"
            + f"<p><strong>Created by: </strong>{self.username} ({self.created_by})</p>"
            + "</div>"
        )

    @field_validator("members", mode="before")
    @classmethod
    def verify_members(
        cls, val: list[SyftClient] | list[ServerIdentity]
    ) -> list[SyftClient] | list[ServerIdentity]:
        # SyftClients must be logged in by the same emails
        clients = cls.get_syft_clients(val)
        if len(clients) > 0:
            emails = {client.logged_in_user for client in clients}
            if len(emails) > 1:
                raise ValueError(
                    f"All clients must be logged in from the same account. Found multiple: {emails}"
                )
        return val

    @staticmethod
    def get_syft_clients(
        vals: list[SyftClient] | list[ServerIdentity],
    ) -> list[SyftClient]:
        return [client for client in vals if isinstance(client, SyftClient)]

    @staticmethod
    def to_server_identity(val: SyftClient | ServerIdentity) -> ServerIdentity:
        if isinstance(val, ServerIdentity):
            return val
        elif isinstance(val, SyftClient) and val.metadata is not None:
            metadata = val.metadata.to(ServerMetadata)
            return metadata.to(ServerIdentity)
        else:
            raise SyftException(
                f"members must be SyftClient or ServerIdentity. Received: {type(val)}"
            )

    def create_code_request(
        self, obj: SubmitUserCode, clients: SyftClient, reason: str | None = None
    ) -> SyftError | SyftSuccess:
        return add_code_request_to_project(
            project=self,
            code=obj,
            clients=clients,
            reason=reason,
        )

    @deprecated(
        reason="Project.start has been renamed to Project.send", return_syfterror=True
    )
    def start(self, return_all_projects: bool = False) -> Project | list[Project]:
        return self.send(return_all_projects=return_all_projects)

    def send(self, return_all_projects: bool = False) -> Project | list[Project]:
        # Currently we are assuming that the first member is the leader
        # This would be changed in our future leaderless approach
        leader = self.clients[0]

        try:
            # TODO: should we move this before initializing the project
            # Check if all clients are reachable
            self._connection_checks(self.clients)

            # Check for DS role across all members
            self._pre_submit_checks(self.clients)

            # Create Leader Node Route
            self.leader_node_route = connection_to_route(leader.connection)

            # create project for each server
            projects_map = self._create_projects(self.clients)

            # bootstrap project with pending events on leader server's project
            self._bootstrap_events(projects_map[leader])

            if return_all_projects:
                return list(projects_map.values())

            return projects_map[leader]
        except SyftException as exp:
            return SyftError(message=str(exp))

    def _pre_submit_checks(self, clients: list[SyftClient]) -> bool:
        try:
            # Check if the user can create projects
            for client in clients:
                result = client.api.services.project.can_create_project()
                if isinstance(result, SyftError):
                    raise SyftException(result.message)
        except Exception:
            raise SyftException("Only Data Scientists can create projects")

        return True

<<<<<<< HEAD
    def _connection_checks(self, clients: list[SyftClient]) -> bool:
        # Check if all clients are reachable
        conn_res = check_route_reachability(clients)
        if isinstance(conn_res, SyftError):
            # TODO:  add a convienient way to connect clients
            raise SyftException(conn_res.message)
        return True
=======
    def _exchange_routes(self, leader: SyftClient, followers: list[SyftClient]) -> None:
        # Since we are implementing a leader based system
        # To be able to optimize exchanging routes.
        # We require only the leader to exchange routes with all the members
        # Meaning if we could guarantee, that the leader server is able to reach the members
        # the project events could be broadcasted to all the members

        for follower in followers:
            result = leader.exchange_route(follower)
            if isinstance(result, SyftError):
                raise SyftException(result.message)

        self.leader_server_route = connection_to_route(leader.connection)
>>>>>>> a1cf1868

    def _create_projects(self, clients: list[SyftClient]) -> dict[SyftClient, Project]:
        projects: dict[SyftClient, Project] = {}

        for client in clients:
            result = client.api.services.project.create_project(project=self)
            if isinstance(result, SyftError):
                raise SyftException(result.message)
            projects[client] = result

        return projects

    def _bootstrap_events(self, leader_project: Project) -> None:
        if not self.bootstrap_events:
            return

        while len(self.bootstrap_events) > 0:
            event = self.bootstrap_events.pop(0)
            result = leader_project.add_event(event)
            if isinstance(result, SyftError):
                raise SyftException(result.message)


def add_members_as_owners(members: list[SyftVerifyKey]) -> set[str]:
    keys = set()
    for member in members:
        owner_key = f"OWNER_{member.verify_key}"
        keys.add(owner_key)
    return keys


def elect_leader(context: TransformContext) -> TransformContext:
    if context.output is not None:
        if len(context.output["members"]) == 0:
            raise ValueError("Project's require at least one member")
        context.output["state_sync_leader"] = context.output["members"][0]

    return context


def check_permissions(context: TransformContext) -> TransformContext:
    if context.output is None:
        return context

    if len(context.output["members"]) > 1:
        # more than 1 server
        pass
    # check at least one owner
    if len(context.output["project_permissions"]) == 0:
        project_permissions = context.output["project_permissions"]
        project_permissions = project_permissions.union(
            add_members_as_owners(context.output["members"])
        )
        context.output["project_permissions"] = project_permissions

    return context


def add_creator_name(context: TransformContext) -> TransformContext:
    if context.output is not None and context.obj is not None:
        context.output["username"] = context.obj.username
    return context


@transform(ProjectSubmit, Project)
def new_projectsubmit_to_project() -> list[Callable]:
    return [elect_leader, check_permissions, add_creator_name]


def hash_object(obj: Any) -> tuple[bytes, str]:
    """Hashes an object using sha256

    Args:
        obj (Any): Object to be hashed

    Returns:
        str: Hashed value of the object
    """
    hash_bytes = _serialize(obj, to_bytes=True, for_hashing=True)
    hash = hashlib.sha256(hash_bytes)
    return (hash.digest(), hash.hexdigest())


def create_project_hash(project: Project) -> tuple[bytes, str]:
    # Creating a custom hash for the project
    # as the recursive hash is yet to be revamped
    # for primitives python types

    # hashing is calculated based on the following attributes
    # attrs = ["name", "description", "created_by", "members", "users"]

    return hash_object(
        [
            project.name,
            project.description,
            project.created_by,
            [hash_object(member) for member in project.members],
            [hash_object(user) for user in project.users],
        ]
    )


def create_project_event_hash(project_event: ProjectEvent) -> tuple[bytes, str]:
    # Creating a custom hash for the project
    # as the recursive hash is yet to be revamped
    # for primitives python types.

    # hashing is calculated based on the following attributes,
    # attrs = ["id", "project_id", "seq no",
    # "prev_event_uid", "prev_event_hash", "creator_verify_key"]

    return hash_object(
        [
            project_event.id,
            project_event.project_id,
            project_event.seq_no,
            project_event.prev_event_uid,
            project_event.timestamp.utc_timestamp,
            project_event.prev_event_hash,
            hash_object(project_event.creator_verify_key)[1],
        ]
    )


class NetworkTopology(Enum):
    STAR = "STAR"
    MESH = "MESH"
    HYBRID = "HYBRID"


def check_route_reachability(
    clients: list[SyftClient], topology: NetworkTopology = NetworkTopology.MESH
) -> SyftSuccess | SyftError:
    if topology == NetworkTopology.STAR:
        return SyftError("STAR topology is not supported yet")
    elif topology == NetworkTopology.MESH:
        return check_mesh_topology(clients)
    else:
        return SyftError(message=f"Invalid topology: {topology}")


def check_mesh_topology(clients: list[SyftClient]) -> SyftSuccess | SyftError:
    for client in clients:
        for other_client in clients:
            if client == other_client:
                continue
            result = client.api.services.network.ping_peer(
                verify_key=other_client.root_verify_key
            )
            if isinstance(result, SyftError):
                return SyftError(
                    message=f"{client.name}-<{client.id}> - cannot reach"
                    + f"{other_client.name}-<{other_client.id} - {result.message}"
                )
    return SyftSuccess(message="All clients are reachable")<|MERGE_RESOLUTION|>--- conflicted
+++ resolved
@@ -27,25 +27,17 @@
 from ...client.client import SyftClientSessionCache
 from ...serde.serializable import serializable
 from ...serde.serialize import _serialize
-<<<<<<< HEAD
+from ...server.credentials import SyftSigningKey
+from ...server.credentials import SyftVerifyKey
 from ...service.attestation.utils import AttestationType
 from ...service.attestation.utils import verify_attestation_report
-from ...service.metadata.node_metadata import NodeMetadata
-=======
-from ...server.credentials import SyftSigningKey
-from ...server.credentials import SyftVerifyKey
 from ...service.metadata.server_metadata import ServerMetadata
->>>>>>> a1cf1868
 from ...store.linked_obj import LinkedObject
 from ...types.datetime import DateTime
 from ...types.identity import Identity
 from ...types.identity import UserIdentity
 from ...types.syft_object import SYFT_OBJECT_VERSION_1
-<<<<<<< HEAD
 from ...types.syft_object import SYFT_OBJECT_VERSION_2
-from ...types.syft_object import SYFT_OBJECT_VERSION_3
-=======
->>>>>>> a1cf1868
 from ...types.syft_object import SyftObject
 from ...types.syft_object import short_qual_name
 from ...types.transforms import TransformContext
@@ -59,15 +51,10 @@
 from ...util.util import full_name_with_qualname
 from ...util.util import human_friendly_join
 from ..code.user_code import SubmitUserCode
-<<<<<<< HEAD
 from ..code.user_code import UserCodeStatus
 from ..enclave.enclave import EnclaveInstance
-from ..network.network_service import NodePeer
-from ..network.routes import NodeRoute
-=======
 from ..network.network_service import ServerPeer
 from ..network.routes import ServerRoute
->>>>>>> a1cf1868
 from ..network.routes import connection_to_route
 from ..request.request import Request
 from ..request.request import RequestStatus
@@ -276,27 +263,34 @@
 
 
 @serializable()
+class ProjectRequestResponseV1(ProjectSubEvent):
+    __canonical_name__ = "ProjectRequestResponse"
+    __version__ = SYFT_OBJECT_VERSION_1
+
+    response: bool
+
+
+@serializable()
 class ProjectRequestResponse(ProjectSubEvent):
     __canonical_name__ = "ProjectRequestResponse"
-<<<<<<< HEAD
-    # TODO: Create Migration for ProjectRequestResponse before
-    # merge
-    __version__ = SYFT_OBJECT_VERSION_3
-=======
+    __version__ = SYFT_OBJECT_VERSION_2
+
+    response: RequestStatus
+
+
+@serializable()
+class ProjectRequestV1(ProjectEventAddObject):
+    __canonical_name__ = "ProjectRequest"
     __version__ = SYFT_OBJECT_VERSION_1
->>>>>>> a1cf1868
-
-    response: RequestStatus
+
+    linked_request: LinkedObject
+    allowed_sub_types: list[type] = [ProjectRequestResponse]
 
 
 @serializable()
 class ProjectRequest(ProjectEventAddObject):
     __canonical_name__ = "ProjectRequest"
-<<<<<<< HEAD
-    __version__ = SYFT_OBJECT_VERSION_3
-=======
-    __version__ = SYFT_OBJECT_VERSION_1
->>>>>>> a1cf1868
+    __version__ = SYFT_OBJECT_VERSION_2
 
     linked_request: LinkedObject
     allowed_sub_types: list[type] = [ProjectRequestResponse]
@@ -388,20 +382,20 @@
         else:
             return UserCodeStatus.APPROVED
 
-    def get_code_status_for_node(
-        self, node_uid: UID, project: Project
+    def get_code_status_for_server(
+        self, server_uid: UID, project: Project
     ) -> UserCodeStatus:
         code_status = UserCodeStatus.PENDING
         request_events: list[ProjectRequest] = project.get_children(self)
 
         # We follow a very simple heuristic to calculate the status of the code
-        # Get the last request submitted for this code on that node_uid
+        # Get the last request submitted for this code on that server_uid
         # If the last response for the request is approved/denied,then the code status is approved/denied
         # if there is no response for the request, then the code status is pending
         # This is mainly until , we define all the request semantics in the CodeBase.
         code_status = UserCodeStatus.PENDING
         for request_event in request_events[::-1]:
-            if request_event.linked_request.node_uid == node_uid:
+            if request_event.linked_request.server_uid == server_uid:
                 request_status = request_event.status(project)
                 if request_status is RequestStatus.APPROVED:
                     code_status = UserCodeStatus.APPROVED
@@ -414,22 +408,22 @@
 
     def status(self, project: Project, verbose: bool = False) -> UserCodeStatus:
         init_kwargs = self.code.input_policy_init_kwargs or {}
-        input_owner_node_identities = init_kwargs.keys()
-        if len(input_owner_node_identities) == 0:
+        input_owner_server_identities = init_kwargs.keys()
+        if len(input_owner_server_identities) == 0:
             # TODO: add the ability to calculate status for empty input policies.
             raise NotImplementedError("This feature is not implemented yet")
 
         code_status = {}
-        for node_identity in input_owner_node_identities:
-            code_status[node_identity] = self.get_code_status_for_node(
-                node_uid=node_identity.node_id, project=project
+        for server_identity in input_owner_server_identities:
+            code_status[server_identity] = self.get_code_status_for_server(
+                server_uid=server_identity.server_id, project=project
             )
 
         final_status = self.aggregate_final_status(list(code_status.values()))
 
         if verbose:
-            for node_identity, status in code_status.items():
-                print(f"{node_identity.__repr__()}: {status}")
+            for server_identity, status in code_status.items():
+                print(f"{server_identity.__repr__()}: {status}")
             print(f"\nFinal Status: {final_status}")
 
         return final_status
@@ -450,13 +444,13 @@
             )
         runtime_policy_init_kwargs = self.code.runtime_policy_init_kwargs or {}
         provider = cast(EnclaveInstance, runtime_policy_init_kwargs.get("provider"))
-        owner_node_id = provider.syft_node_location
-
-        # TODO use node_uid, verify_key instead as there could be multiple logged-in users to the same client
-        owner_client = SyftClientSessionCache.get_client_for_node_uid(owner_node_id)
+        owner_server_id = provider.syft_server_location
+
+        # TODO use server_uid, verify_key instead as there could be multiple logged-in users to the same client
+        owner_client = SyftClientSessionCache.get_client_for_server_uid(owner_server_id)
         if not owner_client:
             raise SyftException(
-                f"Can't access Syft client. You must login to {self.syft_node_location}"
+                f"Can't access Syft client. You must login to {self.syft_server_location}"
             )
         return owner_client.api.services.enclave.request_enclave(
             user_code_id=self.code.id
@@ -469,16 +463,16 @@
             )
         clients = set()
 
-        if not self.code.input_owner_node_uids:
+        if not self.code.input_owner_server_uids:
             return SyftError(
                 message="No input assets owners found. Please check the code input policy."
             )
 
-        for node_id in self.code.input_owner_node_uids:
-            client = SyftClientSessionCache.get_client_for_node_uid(node_id)
+        for server_id in self.code.input_owner_server_uids:
+            client = SyftClientSessionCache.get_client_for_server_uid(server_id)
             if not client:
                 raise SyftException(
-                    f"Can't access Syft client. You must login to {node_id}"
+                    f"Can't access Syft client. You must login to {server_id}"
                 )
             clients.add(client)
         for client in clients:
@@ -497,16 +491,16 @@
             )
         clients = set()
 
-        if not self.code.input_owner_node_uids:
+        if not self.code.input_owner_server_uids:
             return SyftError(
                 message="No input assets owners found. Please check the code input policy."
             )
 
-        for node_id in self.code.input_owner_node_uids:
-            client = SyftClientSessionCache.get_client_for_node_uid(node_id)
+        for server_id in self.code.input_owner_server_uids:
+            client = SyftClientSessionCache.get_client_for_server_uid(server_id)
             if not client:
                 raise SyftException(
-                    f"Can't access Syft client. You must login to {node_id}"
+                    f"Can't access Syft client. You must login to {server_id}"
                 )
             clients.add(client)
         result_parts = []
@@ -866,7 +860,7 @@
             message=f"Currently we are only support creating requests for SubmitUserCode: {type(code)}"
         )
 
-    # Create a global ID for the Code to share among domain nodes
+    # Create a global ID for the Code to share among datasite servers
     code_id = UID()
     code.id = code_id
 
@@ -884,7 +878,7 @@
         reason = f"Code Request for Project: {project.name} has been submitted by {project.created_by}"
 
     # TODO: Think more about different ID in
-    # the domain of project
+    # the datasite of project
     # Project Code Event ID vs User Code ID.
     code_event = ProjectCode(id=code_id, code=code)
 
@@ -1303,20 +1297,11 @@
             return SyftSuccess(message="Poll answered successfully")
         return result
 
-<<<<<<< HEAD
     def add_request(self, request: Request, code_id: UID) -> SyftSuccess | SyftError:
-        linked_request = LinkedObject.from_obj(request, node_uid=request.node_uid)
+        linked_request = LinkedObject.from_obj(request, server_uid=request.server_uid)
         request_event = ProjectRequest(
             id=request.id, linked_request=linked_request, parent_event_id=code_id
         )
-=======
-    def add_request(
-        self,
-        request: Request,
-    ) -> SyftSuccess | SyftError:
-        linked_request = LinkedObject.from_obj(request, server_uid=request.server_uid)
-        request_event = ProjectRequest(linked_request=linked_request)
->>>>>>> a1cf1868
         result = self.add_event(request_event)
 
         if isinstance(result, SyftSuccess):
@@ -1408,7 +1393,7 @@
             event.request
             for event in self.events
             if isinstance(event, ProjectRequest)
-            and self.syft_node_location == event.linked_request.node_uid
+            and self.syft_server_location == event.linked_request.server_uid
         ]
 
     @property
@@ -1565,8 +1550,8 @@
             # Check for DS role across all members
             self._pre_submit_checks(self.clients)
 
-            # Create Leader Node Route
-            self.leader_node_route = connection_to_route(leader.connection)
+            # Create Leader Server Route
+            self.leader_server_route = connection_to_route(leader.connection)
 
             # create project for each server
             projects_map = self._create_projects(self.clients)
@@ -1593,7 +1578,6 @@
 
         return True
 
-<<<<<<< HEAD
     def _connection_checks(self, clients: list[SyftClient]) -> bool:
         # Check if all clients are reachable
         conn_res = check_route_reachability(clients)
@@ -1601,21 +1585,6 @@
             # TODO:  add a convienient way to connect clients
             raise SyftException(conn_res.message)
         return True
-=======
-    def _exchange_routes(self, leader: SyftClient, followers: list[SyftClient]) -> None:
-        # Since we are implementing a leader based system
-        # To be able to optimize exchanging routes.
-        # We require only the leader to exchange routes with all the members
-        # Meaning if we could guarantee, that the leader server is able to reach the members
-        # the project events could be broadcasted to all the members
-
-        for follower in followers:
-            result = leader.exchange_route(follower)
-            if isinstance(result, SyftError):
-                raise SyftException(result.message)
-
-        self.leader_server_route = connection_to_route(leader.connection)
->>>>>>> a1cf1868
 
     def _create_projects(self, clients: list[SyftClient]) -> dict[SyftClient, Project]:
         projects: dict[SyftClient, Project] = {}
