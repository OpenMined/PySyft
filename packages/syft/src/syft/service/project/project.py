--- conflicted
+++ resolved
@@ -271,12 +271,8 @@
     @classmethod
     def _validate_linked_request(cls, v: Any) -> LinkedObject[Request]:
         if isinstance(v, Request):
-<<<<<<< HEAD
             linked_request = LinkedObject[Request].from_obj(v, server_uid=v.server_uid)
-=======
-            linked_request = LinkedObject.from_obj(v, server_uid=v.server_uid)
             linked_request.syft_server_location = v.syft_server_location
->>>>>>> f56fe17a
             return linked_request
         elif isinstance(v, LinkedObject):
             return v
@@ -1031,15 +1027,10 @@
     def add_request(
         self,
         request: Request,
-<<<<<<< HEAD
-    ) -> SyftSuccess | SyftError:
+    ) -> SyftSuccess:
         linked_request = LinkedObject[Request].from_obj(
             request, server_uid=request.server_uid
         )
-=======
-    ) -> SyftSuccess:
-        linked_request = LinkedObject.from_obj(request, server_uid=request.server_uid)
->>>>>>> f56fe17a
         request_event = ProjectRequest(linked_request=linked_request)
         self.add_event(request_event)
         return SyftSuccess(message="Request created successfully")
