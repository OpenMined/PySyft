# stdlib

# stdlib

# relative
from ...serde.serializable import serializable
from ...store.document_store import DocumentStore
from ...store.document_store_errors import NotFoundException
from ...store.document_store_errors import StashException
from ...store.linked_obj import LinkedObject
from ...types.errors import SyftException
from ...types.result import as_result
from ...types.uid import UID
from ..context import AuthedServiceContext
from ..notification.notifications import CreateNotification
from ..response import SyftError
from ..response import SyftSuccess
from ..service import AbstractService
from ..service import SERVICE_TO_TYPES
from ..service import TYPE_TO_SERVICE
from ..service import service_method
from ..user.user_roles import DATA_SCIENTIST_ROLE_LEVEL
from ..user.user_roles import GUEST_ROLE_LEVEL
from ..user.user_roles import ServiceRole
from .project import Project
from .project import ProjectEvent
from .project import ProjectRequest
from .project import ProjectSubmit
from .project import create_project_hash
from .project_stash import ProjectStash


@serializable(canonical_name="ProjectService", version=1)
class ProjectService(AbstractService):
    store: DocumentStore
    stash: ProjectStash

    def __init__(self, store: DocumentStore) -> None:
        self.store = store
        self.stash = ProjectStash(store=store)

    @as_result(SyftException)
    def validate_project_leader(
        self, context: AuthedServiceContext, project: Project
    ) -> None:
        if project.state_sync_leader.verify_key != context.server.verify_key:
            error_msg = "Only the project leader can do this operation"
            raise SyftException(public_message=error_msg)

    @as_result(SyftException)
    def validate_user_permission_for_project(
        self, context: AuthedServiceContext, project: Project
    ) -> None:
        if not project.has_permission(context.credentials):
            error_msg = "User does not have permission to sync events"
            raise SyftException(public_message=error_msg)

    @as_result(StashException)
    def project_exists(
        self, context: AuthedServiceContext, project: ProjectSubmit
    ) -> bool:
        credentials = context.server.verify_key
        try:
            self.stash.get_by_uid(credentials=credentials, uid=project.id).unwrap()
            return True
        except NotFoundException:
            return False

    @as_result(SyftException)
    def validate_project_event_seq(
        self, project_event: ProjectEvent, project: Project
    ) -> None:
        if project_event.seq_no is None:
            raise SyftException(public_message=f"{project_event}.seq_no is None")
        if project_event.seq_no <= len(project.events) and len(project.events) > 0:
            # TODO: We need a way to handle alert returns...
            # e.g. here used to be:
            # SyftNotReady(message="Project out of sync event")
            raise SyftException(public_message="Project events are out of sync")
        if project_event.seq_no > len(project.events) + 1:
            raise SyftException(public_message="Project events are out of order")

    def is_project_leader(
        self, context: AuthedServiceContext, project: Project
    ) -> bool:
        return context.credentials == project.state_sync_leader.verify_key

    @service_method(
        path="project.can_create_project",
        name="can_create_project",
        roles=DATA_SCIENTIST_ROLE_LEVEL,
    )
    def can_create_project(self, context: AuthedServiceContext) -> bool:
        role = context.server.services.user.get_role_for_credentials(
            credentials=context.credentials
        ).unwrap()

        if role >= ServiceRole.DATA_SCIENTIST:
            return True

        raise SyftException(
            public_message="You do not have permission to create projects. Contact your admin."
        )

    @service_method(
        path="project.create_project",
        name="create_project",
        roles=DATA_SCIENTIST_ROLE_LEVEL,
        unwrap_on_success=False,
    )
    def create_project(
        self, context: AuthedServiceContext, project: ProjectSubmit
    ) -> SyftSuccess:
        """Start a Project"""
        self.can_create_project(context)

        project_exists = self.project_exists(context, project).unwrap()
        if project_exists:
            raise SyftException(public_message=f"Project {project.id} already exists")

        _project: Project = project.to(Project, context=context)

        # Updating the leader server route of the project object
        # In case the current server, is the leader, they would input their server route
        # For the followers, they would check if the leader is their server peer
        # using the leader's verify_key
        # If the follower do not have the leader as its peer in its routes
        # They would raise as error
        leader_server = _project.state_sync_leader

        # If the current server is a follower
        # For followers the leader server route is retrieved from its peer
        if leader_server.verify_key != context.server.verify_key:
            # FIX: networkservice stash to new BaseStash
            peer_id = context.server.id.short() if context.server.id else ""
            leader_server_peer = (
                context.server.services.network.stash.get_by_verify_key(
                    credentials=context.server.verify_key,
                    verify_key=leader_server.verify_key,
                ).unwrap(
                    public_message=(
                        f"Leader Server(id={leader_server.id.short()}) is not a "
                        f"peer of this Server(id={peer_id})"
                    )
                )
            )
        else:
            # for the leader server, as it does not have route information to itself
            # we rely on the data scientist to provide the route
            # the route is then validated by the leader
            if project.leader_server_route is not None:
                leader_server_peer = project.leader_server_route.validate_with_context(
                    context=context
                ).unwrap()
            else:
                raise SyftException(
                    public_message=f"project {project}'s leader_server_route is None"
                )

        _project.leader_server_peer = leader_server_peer
        # This should always be the last call before flushing to DB
        _project.start_hash = create_project_hash(_project)[1]

        stored_project: Project = self.stash.set(context.credentials, _project).unwrap()
        stored_project = self.add_signing_key_to_project(context, stored_project)

        return SyftSuccess(message="Project successfully created", value=stored_project)

    @service_method(
        path="project.add_event",
        name="add_event",
        roles=GUEST_ROLE_LEVEL,
        unwrap_on_success=False,
    )
    def add_event(
        self, context: AuthedServiceContext, project_event: ProjectEvent
    ) -> SyftSuccess:
        """Add events to a project"""
        # Event object should be received from the leader of the project
        if not isinstance(project_event, ProjectEvent):
            raise SyftException(
                public_message="project_event should be a ProjectEvent object"
            )

        project = self.stash.get_by_uid(
            context.server.verify_key, uid=project_event.project_id
        ).unwrap()

        # FIX: MERGE: Rename function below
        self.validate_project_leader(context, project).unwrap(
            public_message="Project Events should be passed to leader by broadcast endpoint"
        )

        if not self.is_project_leader(context, project):
            raise SyftException(
                public_message="Only the leader of the project can add events"
            )

        project.events.append(project_event)
        project.event_id_hashmap[project_event.id] = project_event

        # TODO: better name for the function should be check_and_notify or something?
        self.check_for_project_request(project, project_event, context)

        updated_project = self.stash.update(context.server.verify_key, project).unwrap()

        return SyftSuccess(
            message=f"Project event {project_event.id} added successfully",
            value=updated_project,
        )

    @service_method(
        path="project.broadcast_event",
        name="broadcast_event",
        roles=GUEST_ROLE_LEVEL,
        unwrap_on_success=False,
    )
    def broadcast_event(
        self, context: AuthedServiceContext, project_event: ProjectEvent
    ) -> SyftSuccess:
        """To add events to a projects"""
        # Only the leader of the project could add events to the projects
        # Any Event to be added to the project should be sent to the leader of the project
        # The leader broadcasts the event to all the members of the project

        project = self.stash.get_by_uid(
            context.server.verify_key, uid=project_event.project_id
        ).unwrap()

        self.validate_project_leader(context, project).unwrap(
            public_message="Only the leader of the project can broadcast events"
        )
        self.validate_user_permission_for_project(context, project)
        self.validate_project_event_seq(project_event, project).unwrap()

        project.events.append(project_event)
        project.event_id_hashmap[project_event.id] = project_event

        self.check_for_project_request(project, project_event, context)

        # Broadcast the event to all the members of the project
        for member in project.members:
            if member.verify_key != context.server.verify_key:
                # Retrieving the ServerPeer Object to communicate with the server
                peer = context.server.services.network.stash.get_by_verify_key(
                    credentials=context.server.verify_key,
                    verify_key=member.verify_key,
                ).unwrap(
                    public_message=f"Leader server does not have peer {member.name}-{member.id.short()}"
                    + ". Please exchange routes with the peer."
                )
                remote_client = peer.client_with_context(context=context).unwrap(
                    public_message=f"Failed to create remote client for peer: {peer.id}."
                )
                remote_client.api.services.project.add_event(project_event)

        updated_project = self.stash.update(context.server.verify_key, project).unwrap()

        return SyftSuccess(
            message=f"Event #{project_event.seq_no} of {project.name} broadcasted successfully",
            value=updated_project,
        )

    @service_method(
        path="project.sync",
        name="sync",
        roles=GUEST_ROLE_LEVEL,
    )
    def sync(
        self, context: AuthedServiceContext, project_id: UID, seq_no: int
    ) -> list[ProjectEvent]:
        """Given a starting event seq_no, gets all following events from a project"""
        if seq_no < 0:
            raise SyftException(
                public_message="Input seq_no should be a non negative integer"
            )

        # Event object should be received from the leader of the project
        project = self.stash.get_by_uid(
            context.server.verify_key, uid=project_id
        ).unwrap()

        self.validate_project_leader(context, project)
        self.validate_user_permission_for_project(context, project)

        return project.events[seq_no:]

    @service_method(path="project.get_all", name="get_all", roles=GUEST_ROLE_LEVEL)
    def get_all(self, context: AuthedServiceContext) -> list[Project]:
        projects: list[Project] = self.stash.get_all(context.credentials).unwrap()

        for idx, project in enumerate(projects):
            projects[idx] = self.add_signing_key_to_project(context, project)

        return projects

    @service_method(
        path="project.get_by_name",
        name="get_by_name",
        roles=GUEST_ROLE_LEVEL,
    )
    def get_by_name(self, context: AuthedServiceContext, name: str) -> Project:
        try:
            project = self.stash.get_by_name(
                context.credentials, project_name=name
            ).unwrap()
        except NotFoundException as exc:
            raise NotFoundException.from_exception(
                exc, public_message="Project '{name}' does not exist"
            )

        return self.add_signing_key_to_project(context, project)

    @service_method(
        path="project.get_by_uid",
        name="get_by_uid",
        roles=GUEST_ROLE_LEVEL,
    )
    def get_by_uid(self, context: AuthedServiceContext, uid: UID) -> Project:
        try:
            credentials = context.server.verify_key
            return self.stash.get_by_uid(credentials=credentials, uid=uid).unwrap()
        except NotFoundException as exc:
            raise NotFoundException.from_exception(
                exc, public_message=f"Project {uid} not found"
            )

    as_result(StashException, NotFoundException)

    def add_signing_key_to_project(
        self, context: AuthedServiceContext, project: Project
    ) -> Project:
        try:
            user = context.server.services.user.stash.get_by_verify_key(
                credentials=context.credentials, verify_key=context.credentials
            ).unwrap()
        except NotFoundException as exc:
            raise NotFoundException.from_exception(
                exc, public_message="User not found! Please register the user first"
            )
        # Automatically infuse signing key of user
        project.user_signing_key = user.signing_key

        return project

    # TODO: Glob Notification error here
    @as_result(SyftException)
    def check_for_project_request(
        self,
        project: Project,
        project_event: ProjectEvent,
        context: AuthedServiceContext,
    ) -> None:
        # TODO: Should we really raise an exception if notification fails to be sent?
        #       Maybe logging and moving on is better?
        """
        Checks if there are any ProjectEvent requests and messages the admin
        in case there is one.

        This method raises an exception if the notification fails to send.

        Args:
            project (Project): Project object
            project_event (ProjectEvent): Project event object
            context (AuthedServiceContext): Context of the server

        Returns:
<<<<<<< HEAD
            SyftSuccess | SyftError: SyftSuccess if message is created else SyftError
=======
            SyftSuccess: SyftSuccess if message is created else SyftError
>>>>>>> 04d2d5f8
        """
        if (
            isinstance(project_event, ProjectRequest)
            and project_event.linked_request.server_uid == context.server.id
        ):
            link = LinkedObject.with_context(project, context=context)

            message = CreateNotification(
                subject=f"A new request has been added to the project {project.name}",
                from_user_verify_key=context.credentials,
                to_user_verify_key=context.server.verify_key,
                linked_obj=link,
            )

            # TODO: Update noteificationservice result
            result = context.server.services.notification.send(
                context=context, notification=message
            )
            if isinstance(result, SyftError):
                raise SyftException(public_message=result)


TYPE_TO_SERVICE[Project] = ProjectService
SERVICE_TO_TYPES[ProjectService].update({Project})<|MERGE_RESOLUTION|>--- conflicted
+++ resolved
@@ -365,11 +365,10 @@
             context (AuthedServiceContext): Context of the server
 
         Returns:
-<<<<<<< HEAD
-            SyftSuccess | SyftError: SyftSuccess if message is created else SyftError
-=======
-            SyftSuccess: SyftSuccess if message is created else SyftError
->>>>>>> 04d2d5f8
+            None: No return
+            
+        Raises: 
+            SyftException: If notification failed to send.
         """
         if (
             isinstance(project_event, ProjectRequest)
