# stdlib
from copy import deepcopy
from typing import Any
from typing import Dict
from typing import List
from typing import Optional
from typing import Union
from typing import cast

# third party
from result import Err
from result import Ok
from result import OkErr
from result import Result

# relative
from ...abstract_node import AbstractNode
from ...abstract_node import NodeType
from ...client.enclave_client import EnclaveClient
from ...serde.serializable import serializable
from ...store.document_store import DocumentStore
from ...store.linked_obj import LinkedObject
from ...types.twin_object import TwinObject
from ...types.uid import UID
from ...util.telemetry import instrument
from ..action.action_object import ActionObject
from ..action.action_permissions import ActionObjectPermission
from ..action.action_permissions import ActionPermission
from ..context import AuthedServiceContext
from ..network.routes import route_to_connection
<<<<<<< HEAD
from ..output.output_service import ExecutionOutput
=======
>>>>>>> 8b418b10
from ..policy.policy import OutputPolicy
from ..request.request import Request
from ..request.request import SubmitRequest
from ..request.request import UserCodeStatusChange
from ..request.request_service import RequestService
from ..response import SyftError
from ..response import SyftNotReady
from ..response import SyftSuccess
from ..service import AbstractService
from ..service import SERVICE_TO_TYPES
from ..service import TYPE_TO_SERVICE
from ..service import service_method
from ..user.user_roles import ADMIN_ROLE_LEVEL
from ..user.user_roles import DATA_SCIENTIST_ROLE_LEVEL
from ..user.user_roles import GUEST_ROLE_LEVEL
from ..user.user_roles import ServiceRole
from .user_code import SubmitUserCode
from .user_code import UserCode
from .user_code import UserCodeStatus
from .user_code import load_approved_policy_code
from .user_code_stash import UserCodeStash


@instrument
@serializable()
class UserCodeService(AbstractService):
    store: DocumentStore
    stash: UserCodeStash

    def __init__(self, store: DocumentStore) -> None:
        self.store = store
        self.stash = UserCodeStash(store=store)

    @service_method(path="code.submit", name="submit", roles=GUEST_ROLE_LEVEL)
    def submit(
        self, context: AuthedServiceContext, code: Union[UserCode, SubmitUserCode]
    ) -> Union[UserCode, SyftError]:
        """Add User Code"""
        result = self._submit(context=context, code=code)
        if result.is_err():
            return SyftError(message=str(result.err()))
        return SyftSuccess(message="User Code Submitted")

    def _submit(
        self, context: AuthedServiceContext, code: Union[UserCode, SubmitUserCode]
    ) -> Result:
        if not isinstance(code, UserCode):
            code = code.to(UserCode, context=context)

        result = self.stash.set(context.credentials, code)
        return result

    @service_method(path="code.delete", name="delete", roles=ADMIN_ROLE_LEVEL)
    def delete(
        self, context: AuthedServiceContext, uid: UID
    ) -> Union[SyftSuccess, SyftError]:
        """Delete User Code"""
        result = self.stash.delete_by_uid(context.credentials, uid)
        if result.is_err():
            return SyftError(message=str(result.err()))
        return SyftSuccess(message="User Code Deleted")

    @service_method(
        path="code.sync_code_from_request",
        name="sync_code_from_request",
        roles=GUEST_ROLE_LEVEL,
    )
    def sync_code_from_request(
        self,
        context: AuthedServiceContext,
        request: Request,
    ) -> Union[SyftSuccess, SyftError]:
        """Re-submit request from a different node"""

        # This request is from a different node, ensure worker pool is not set
        code: UserCode = deepcopy(request.code)
        return self.submit(context=context, code=code)

    @service_method(
        path="code.get_by_service_func_name",
        name="get_by_service_func_name",
        roles=GUEST_ROLE_LEVEL,
    )
    def get_by_service_name(
        self, context: AuthedServiceContext, service_func_name: str
    ) -> Union[List[UserCode], SyftError]:
        result = self.stash.get_by_service_func_name(
            context.credentials, service_func_name=service_func_name
        )
        if result.is_err():
            return SyftError(message=str(result.err()))
        return result.ok()

    def _request_code_execution(
        self,
        context: AuthedServiceContext,
        code: SubmitUserCode,
        reason: Optional[str] = "",
    ) -> Union[Request, SyftError]:
        user_code: UserCode = code.to(UserCode, context=context)
        return self._request_code_execution_inner(context, user_code, reason)

    def _request_code_execution_inner(
        self,
        context: AuthedServiceContext,
        user_code: UserCode,
        reason: Optional[str] = "",
    ) -> Union[Request, SyftError]:
        if user_code.output_readers is None:
            return SyftError(
                message=f"there is no verified output readers for {user_code}"
            )
        if user_code.input_owner_verify_keys is None:
            return SyftError(
                message=f"there is no verified input owners for {user_code}"
            )
        if not all(
            x in user_code.input_owner_verify_keys for x in user_code.output_readers
        ):
            raise ValueError("outputs can only be distributed to input owners")

        # check if the code with the same name and content already exists in the stash

        find_results = self.stash.get_by_code_hash(
            context.credentials, code_hash=user_code.code_hash
        )
        if find_results.is_err():
            return SyftError(message=str(find_results.err()))
        find_results = find_results.ok()

        if find_results is not None:
            return SyftError(
                message="The code to be submitted (name and content) already exists"
            )

        context.node = cast(AbstractNode, context.node)

        worker_pool_service = context.node.get_service("SyftWorkerPoolService")
        pool_result = worker_pool_service._get_worker_pool(
            context,
            pool_name=user_code.worker_pool_name,
        )

        if isinstance(pool_result, SyftError):
            return pool_result

        result = self.stash.set(context.credentials, user_code)
        if result.is_err():
            return SyftError(message=str(result.err()))

        # Create a code history
        code_history_service = context.node.get_service("codehistoryservice")
        result = code_history_service.submit_version(context=context, code=user_code)
        if isinstance(result, SyftError):
            return result

        # Users that have access to the output also have access to the code item
        if user_code.output_readers is not None:
            self.stash.add_permissions(
                [
                    ActionObjectPermission(user_code.id, ActionPermission.READ, x)
                    for x in user_code.output_readers
                ]
            )

        code_link = LinkedObject.from_obj(user_code, node_uid=context.node.id)

        CODE_EXECUTE = UserCodeStatusChange(
            value=UserCodeStatus.APPROVED,
            linked_obj=user_code.status_link,
            linked_user_code=code_link,
        )
        changes = [CODE_EXECUTE]

        request = SubmitRequest(changes=changes)
        method = context.node.get_service_method(RequestService.submit)
        result = method(context=context, request=request, reason=reason)

        # The Request service already returns either a SyftSuccess or SyftError
        return result

    @service_method(
        path="code.request_code_execution",
        name="request_code_execution",
        roles=GUEST_ROLE_LEVEL,
    )
    def request_code_execution(
        self,
        context: AuthedServiceContext,
        code: SubmitUserCode,
        reason: Optional[str] = "",
    ) -> Union[SyftSuccess, SyftError]:
        """Request Code execution on user code"""
        return self._request_code_execution(context=context, code=code, reason=reason)

    @service_method(path="code.get_all", name="get_all", roles=GUEST_ROLE_LEVEL)
    def get_all(
        self, context: AuthedServiceContext
    ) -> Union[List[UserCode], SyftError]:
        """Get a Dataset"""
        result = self.stash.get_all(context.credentials)
        if result.is_ok():
            return result.ok()
        return SyftError(message=result.err())

    @service_method(
        path="code.get_by_id", name="get_by_id", roles=DATA_SCIENTIST_ROLE_LEVEL
    )
    def get_by_uid(
        self, context: AuthedServiceContext, uid: UID
    ) -> Union[UserCode, SyftError]:
        """Get a User Code Item"""
        result = self.stash.get_by_uid(context.credentials, uid=uid)
        if result.is_ok():
            user_code = result.ok()
            if user_code and user_code.input_policy_state and context.node is not None:
                # TODO replace with LinkedObject Context
                user_code.node_uid = context.node.id
            return user_code
        return SyftError(message=result.err())

    @service_method(path="code.get_all_for_user", name="get_all_for_user")
    def get_all_for_user(
        self, context: AuthedServiceContext
    ) -> Union[SyftSuccess, SyftError]:
        """Get All User Code Items for User's VerifyKey"""
        # TODO: replace with incoming user context and key
        result = self.stash.get_all(context.credentials)
        if result.is_ok():
            return result.ok()
        return SyftError(message=result.err())

    def update_code_state(
        self, context: AuthedServiceContext, code_item: UserCode
    ) -> Union[SyftSuccess, SyftError]:
        result = self.stash.update(context.credentials, code_item)
        if result.is_ok():
            return SyftSuccess(message="Code State Updated")
        return SyftError(message="Unable to Update Code State")

    def load_user_code(self, context: AuthedServiceContext) -> None:
        result = self.stash.get_all(credentials=context.credentials)
        if result.is_ok():
            user_code_items = result.ok()
            load_approved_policy_code(user_code_items=user_code_items, context=context)

    @service_method(path="code.get_results", name="get_results", roles=GUEST_ROLE_LEVEL)
    def get_results(
        self, context: AuthedServiceContext, inp: Union[UID, UserCode]
    ) -> Union[List[UserCode], SyftError]:
        context.node = cast(AbstractNode, context.node)
        uid = inp.id if isinstance(inp, UserCode) else inp
        code_result = self.stash.get_by_uid(context.credentials, uid=uid)

        if code_result.is_err():
            return SyftError(message=code_result.err())
        code = code_result.ok()

        if code.is_enclave_code:
            # if the current node is not the enclave
            if not context.node.node_type == NodeType.ENCLAVE:
                connection = route_to_connection(code.enclave_metadata.route)
                enclave_client = EnclaveClient(
                    connection=connection,
                    credentials=context.node.signing_key,
                )
                outputs = enclave_client.code.get_results(code.id)
                if isinstance(outputs, list):
                    for output in outputs:
                        output.syft_action_data  # noqa: B018
                else:
                    outputs.syft_action_data  # noqa: B018
                return outputs

            # if the current node is the enclave
            else:
                if not code.get_status(context).approved:
                    return code.status.get_status_message()

                output_history = code.get_output_history(context=context)
                if isinstance(output_history, SyftError):
                    return output_history

                if len(output_history) > 0:
                    return resolve_outputs(
                        context=context,
                        output_ids=output_history[-1].output_ids,
                    )
                else:
                    return SyftError(message="No results available")
        else:
            return SyftError(message="Endpoint only supported for enclave code")

    def is_execution_allowed(
<<<<<<< HEAD
        self,
        code: UserCode,
        context: AuthedServiceContext,
        output_policy: Optional[OutputPolicy],
    ):
        if not code.get_status(context).approved:
=======
        self, code: UserCode, context: AuthedServiceContext, output_policy: OutputPolicy
    ) -> Union[bool, SyftSuccess, SyftError, SyftNotReady]:
        if not code.status.approved:
>>>>>>> 8b418b10
            return code.status.get_status_message()
        # Check if the user has permission to execute the code.
        elif not (has_code_permission := self.has_code_permission(code, context)):
            return has_code_permission
        elif not code.is_output_policy_approved(context):
            return SyftError("Output policy not approved", code)

        policy_is_valid = output_policy is not None and output_policy.is_valid(context)
        if not policy_is_valid:
            return policy_is_valid
        else:
            return True

    def is_execution_on_owned_args_allowed(
        self, context: AuthedServiceContext
    ) -> Union[bool, SyftError]:
        if context.role == ServiceRole.ADMIN:
            return True
        context.node = cast(AbstractNode, context.node)
        user_service = context.node.get_service("userservice")
        current_user = user_service.get_current_user(context=context)
        return current_user.mock_execution_permission

    def keep_owned_kwargs(
        self, kwargs: Dict[str, Any], context: AuthedServiceContext
    ) -> Union[Dict[str, Any], SyftError]:
        """Return only the kwargs that are owned by the user"""
        context.node = cast(AbstractNode, context.node)

        action_service = context.node.get_service("actionservice")

        mock_kwargs = {}
        for k, v in kwargs.items():
            if isinstance(v, UID):
                # Jobs have UID kwargs instead of ActionObject
                v = action_service.get(context, uid=v)
                if v.is_ok():
                    v = v.ok()
            if (
                isinstance(v, ActionObject)
                and v.syft_client_verify_key == context.credentials
            ):
                mock_kwargs[k] = v
        return mock_kwargs

    def is_execution_on_owned_args(
        self, kwargs: Dict[str, Any], context: AuthedServiceContext
    ) -> bool:
        return len(self.keep_owned_kwargs(kwargs, context)) == len(kwargs)

    @service_method(path="code.call", name="call", roles=GUEST_ROLE_LEVEL)
    def call(
        self, context: AuthedServiceContext, uid: UID, **kwargs: Any
    ) -> Union[SyftSuccess, SyftError]:
        """Call a User Code Function"""
        kwargs.pop("result_id", None)
        result = self._call(context, uid, **kwargs)
        if result.is_err():
            return SyftError(message=result.err())
        else:
            return result.ok()

    def _call(
        self,
        context: AuthedServiceContext,
        uid: UID,
        result_id: Optional[UID] = None,
        **kwargs: Any,
    ) -> Result[ActionObject, Err]:
        """Call a User Code Function"""
        try:
            code_result = self.stash.get_by_uid(context.credentials, uid=uid)
            if code_result.is_err():
                return code_result
            code: UserCode = code_result.ok()

            # Set Permissions
            if self.is_execution_on_owned_args(kwargs, context):
                if self.is_execution_on_owned_args_allowed(context):
                    context.has_execute_permissions = True
                else:
                    return Err(
                        "You do not have the permissions for mock execution, please contact the admin"
                    )
            override_execution_permission = (
                context.has_execute_permissions or context.role == ServiceRole.ADMIN
            )
            print("override", override_execution_permission)
            # Override permissions bypasses the cache, since we do not check in/out policies
            skip_fill_cache = override_execution_permission
            # We do not read from output policy cache if there are mock arguments
            skip_read_cache = len(self.keep_owned_kwargs(kwargs, context)) > 0

            # Check output policy
<<<<<<< HEAD
            output_policy = code.get_output_policy(context)
            if not override_execution_permission:
                output_history = code.get_output_history(context=context)
                if isinstance(output_history, SyftError):
                    return Err(output_history.message)
                can_execute = self.is_execution_allowed(
                    code=code,
                    context=context,
                    output_policy=output_policy,
=======
            output_policy = code.output_policy
            if output_policy is not None and not override_execution_permission:
                can_execute: Any = self.is_execution_allowed(
                    code=code, context=context, output_policy=output_policy
>>>>>>> 8b418b10
                )
                if not can_execute:
                    if not code.is_output_policy_approved(context):
                        return Err(
                            "Execution denied: Your code is waiting for approval"
                        )
                    if not (is_valid := output_policy.is_valid(context)):
                        if len(output_history) > 0 and not skip_read_cache:
                            result = resolve_outputs(
                                context=context,
                                output_ids=output_history[-1].output_ids,
                            )
                            return Ok(result.as_empty())
                        else:
                            return is_valid.to_result()
                    return can_execute.to_result()

            # Execute the code item
            context.node = cast(AbstractNode, context.node)

            action_service = context.node.get_service("actionservice")

            kwarg2id = map_kwargs_to_id(kwargs)
            result_action_object: Result[
                Union[ActionObject, TwinObject], str
            ] = action_service._user_code_execute(
                context, code, kwarg2id, result_id=result_id
            )
            if result_action_object.is_err():
                return result_action_object
            else:
                result_action_object = result_action_object.ok()

            output_result = action_service.set_result_to_store(
                result_action_object, context, code.get_output_policy(context)
            )

            if output_result.is_err():
                return output_result
            result = output_result.ok()

            # Apply Output Policy to the results and update the OutputPolicyState

            # this currently only works for nested syft_functions
            # and admins executing on high side (TODO, decide if we want to increment counter)
<<<<<<< HEAD
            if not skip_fill_cache:
                res = code.apply_output(
                    context=context, outputs=result, job_id=context.job_id
                )
                if isinstance(res, SyftError):
                    return Err(res.message)
=======
            if not skip_fill_cache and output_policy is not None:
                output_policy.apply_output(context=context, outputs=result)
                code.output_policy = output_policy
                if not (
                    update_success := self.update_code_state(
                        context=context, code_item=code
                    )
                ):
                    return update_success.to_result()
>>>>>>> 8b418b10
            has_result_read_permission = context.extra_kwargs.get(
                "has_result_read_permission", False
            )
            if isinstance(result, TwinObject):
                if has_result_read_permission:
                    return Ok(result.private)
                else:
                    return Ok(result.mock)
            elif result.is_mock:
                return Ok(result)
            elif result.syft_action_data_type is Err:
                # result contains the error but the request was handled correctly
                return result.syft_action_data
            elif has_result_read_permission:
                return Ok(result)
            else:
                return Ok(result.as_empty())
        except Exception as e:
            # stdlib
            import traceback

            return Err(value=f"Failed to run. {e}, {traceback.format_exc()}")

    def has_code_permission(
        self, code_item: UserCode, context: AuthedServiceContext
    ) -> Union[SyftSuccess, SyftError]:
        context.node = cast(AbstractNode, context.node)
        if not (
            context.credentials == context.node.verify_key
            or context.credentials == code_item.user_verify_key
        ):
            return SyftError(
                message=f"Code Execution Permission: {context.credentials} denied"
            )
        return SyftSuccess(message="you have permission")

    @service_method(
        path="code.apply_output", name="apply_output", roles=GUEST_ROLE_LEVEL
    )
    def apply_output(
        self,
        context: AuthedServiceContext,
        user_code_id: UID,
        outputs: Any,
        job_id: Optional[UID] = None,
    ) -> Union[ExecutionOutput, SyftError]:
        code = self.stash.get_by_uid(context.credentials, user_code_id)
        if code.is_err():
            return SyftError(message=code.err())

        code: UserCode = code.ok()
        if not code.get_status(context).approved:
            return SyftError(message="Code is not approved")

        res = code.apply_output(context=context, outputs=outputs, job_id=job_id)
        return res


def resolve_outputs(
    context: AuthedServiceContext,
    output_ids: Optional[Union[List[UID], Dict[str, UID]]],
) -> Any:
    # relative
    from ...service.action.action_object import TwinMode

    if isinstance(output_ids, list):
        if len(output_ids) == 0:
            return None
        outputs = []
        for output_id in output_ids:
            if context.node is not None:
                action_service = context.node.get_service("actionservice")
                result = action_service.get(
                    context, uid=output_id, twin_mode=TwinMode.PRIVATE
                )
                if isinstance(result, OkErr):
                    result = result.value
                outputs.append(result)
        if len(outputs) == 1:
            return outputs[0]
        return outputs
    else:
        raise NotImplementedError


def map_kwargs_to_id(kwargs: Dict[str, Any]) -> Dict[str, Any]:
    # relative
    from ...types.twin_object import TwinObject
    from ..action.action_object import ActionObject
    from ..dataset.dataset import Asset

    filtered_kwargs = {}
    for k, v in kwargs.items():
        value = v
        if isinstance(v, ActionObject):
            value = v.id
        if isinstance(v, TwinObject):
            value = v.id
        if isinstance(v, Asset):
            value = v.action_id

        if not isinstance(value, UID):
            raise Exception(f"Input {k} must have a UID not {type(v)}")
        filtered_kwargs[k] = value
    return filtered_kwargs


TYPE_TO_SERVICE[UserCode] = UserCodeService
SERVICE_TO_TYPES[UserCodeService].update({UserCode})<|MERGE_RESOLUTION|>--- conflicted
+++ resolved
@@ -28,10 +28,7 @@
 from ..action.action_permissions import ActionPermission
 from ..context import AuthedServiceContext
 from ..network.routes import route_to_connection
-<<<<<<< HEAD
 from ..output.output_service import ExecutionOutput
-=======
->>>>>>> 8b418b10
 from ..policy.policy import OutputPolicy
 from ..request.request import Request
 from ..request.request import SubmitRequest
@@ -326,18 +323,12 @@
             return SyftError(message="Endpoint only supported for enclave code")
 
     def is_execution_allowed(
-<<<<<<< HEAD
         self,
         code: UserCode,
         context: AuthedServiceContext,
         output_policy: Optional[OutputPolicy],
-    ):
+    ) -> Union[bool, SyftSuccess, SyftError, SyftNotReady]:
         if not code.get_status(context).approved:
-=======
-        self, code: UserCode, context: AuthedServiceContext, output_policy: OutputPolicy
-    ) -> Union[bool, SyftSuccess, SyftError, SyftNotReady]:
-        if not code.status.approved:
->>>>>>> 8b418b10
             return code.status.get_status_message()
         # Check if the user has permission to execute the code.
         elif not (has_code_permission := self.has_code_permission(code, context)):
@@ -432,7 +423,6 @@
             skip_read_cache = len(self.keep_owned_kwargs(kwargs, context)) > 0
 
             # Check output policy
-<<<<<<< HEAD
             output_policy = code.get_output_policy(context)
             if not override_execution_permission:
                 output_history = code.get_output_history(context=context)
@@ -442,12 +432,6 @@
                     code=code,
                     context=context,
                     output_policy=output_policy,
-=======
-            output_policy = code.output_policy
-            if output_policy is not None and not override_execution_permission:
-                can_execute: Any = self.is_execution_allowed(
-                    code=code, context=context, output_policy=output_policy
->>>>>>> 8b418b10
                 )
                 if not can_execute:
                     if not code.is_output_policy_approved(context):
@@ -493,24 +477,12 @@
 
             # this currently only works for nested syft_functions
             # and admins executing on high side (TODO, decide if we want to increment counter)
-<<<<<<< HEAD
-            if not skip_fill_cache:
+            if not skip_fill_cache and output_policy is not None:
                 res = code.apply_output(
                     context=context, outputs=result, job_id=context.job_id
                 )
                 if isinstance(res, SyftError):
                     return Err(res.message)
-=======
-            if not skip_fill_cache and output_policy is not None:
-                output_policy.apply_output(context=context, outputs=result)
-                code.output_policy = output_policy
-                if not (
-                    update_success := self.update_code_state(
-                        context=context, code_item=code
-                    )
-                ):
-                    return update_success.to_result()
->>>>>>> 8b418b10
             has_result_read_permission = context.extra_kwargs.get(
                 "has_result_read_permission", False
             )
