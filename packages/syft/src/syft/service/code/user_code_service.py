--- conflicted
+++ resolved
@@ -141,7 +141,6 @@
         if result.is_ok():
             user_code_items = result.ok()
             load_approved_policy_code(user_code_items=user_code_items)
-<<<<<<< HEAD
             
     @service_method(path="code.execution_logs", name="execution_logs", roles=GUEST_ROLE_LEVEL)
     def execution_logs(self, context: AuthedServiceContext, result_id: UID, code_id: UID):
@@ -149,24 +148,6 @@
         if isinstance(user_code, SyftError):
             return user_code
         
-=======
-
-    @service_method(path="code.execution_logs", name="execution_logs")
-    def execution_logs(self, context: AuthedServiceContext, result: Any, code_id: UID):
-        user_code = self.get_by_uid(context=context, uid=code_id)
-        if isinstance(user_code, SyftError):
-            return user_code
-
-        context.node.get_service("actionservice")
-        # final_result = action_service.get(context=context, uid=result_id)
-        # print(f'{final_result=}')
-        # print(type(final_result))
-        # if not final_result.is_ok():
-        #     return final_result
-        # final_result = final_result.ok()
-        final_result = result
-
->>>>>>> 9595116d
         # TODO: adapt this for multiple results with the same data
         output_histories = user_code.output_policy.output_history
         for history in output_histories:
