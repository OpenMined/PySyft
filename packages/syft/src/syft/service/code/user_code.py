--- conflicted
+++ resolved
@@ -1180,28 +1180,11 @@
     else:
         output_policy_type = type(output_policy)
 
-<<<<<<< HEAD
     # Deployment policy
     if deployment_policy is None:
         deployment_policy = EmptyDeploymentPolicy()
     deployment_policy_type = type(deployment_policy)
 
-    def decorator(f: Any) -> SubmitUserCode:
-        res = SubmitUserCode(
-            code=dedent(inspect.getsource(f)),
-            func_name=f.__name__,
-            signature=inspect.signature(f),
-            input_policy_type=input_policy_type,
-            input_policy_init_kwargs=init_input_kwargs,
-            output_policy_type=output_policy_type,
-            output_policy_init_kwargs=getattr(output_policy, "init_kwargs", {}),
-            deployment_policy_type=deployment_policy_type,
-            deployment_policy_init_kwargs=getattr(deployment_policy, "init_kwargs", {}),
-            local_function=f,
-            input_kwargs=f.__code__.co_varnames[: f.__code__.co_argcount],
-            worker_pool_name=worker_pool_name,
-        )
-=======
     def decorator(f: Any) -> SubmitUserCode | SyftError:
         try:
             res = SubmitUserCode(
@@ -1212,6 +1195,10 @@
                 input_policy_init_kwargs=init_input_kwargs,
                 output_policy_type=output_policy_type,
                 output_policy_init_kwargs=getattr(output_policy, "init_kwargs", {}),
+                deployment_policy_type=deployment_policy_type,
+                deployment_policy_init_kwargs=getattr(
+                    deployment_policy, "init_kwargs", {}
+                ),
                 local_function=f,
                 input_kwargs=f.__code__.co_varnames[: f.__code__.co_argcount],
                 worker_pool_name=worker_pool_name,
@@ -1224,7 +1211,6 @@
             err = SyftError(message=msg)
             display(err)
             return err
->>>>>>> 6ad280ba
 
         if share_results_with_owners and res.output_policy_init_kwargs is not None:
             res.output_policy_init_kwargs["output_readers"] = (
