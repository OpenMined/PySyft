# future
from __future__ import annotations

# stdlib
import ast
from enum import Enum
import hashlib
import inspect
from io import StringIO
import itertools
import sys
from typing import Any
from typing import Callable
from typing import Dict
from typing import List
from typing import Optional
from typing import Type
from typing import Union

# third party
from typing_extensions import Self

# relative
from ...abstract_node import NodeType
from ...client.api import NodeIdentity
from ...client.enclave_client import EnclaveMetadata
from ...node.credentials import SyftVerifyKey
from ...serde.deserialize import _deserialize
from ...serde.serializable import serializable
from ...serde.serialize import _serialize
from ...store.document_store import PartitionKey
from ...types.syft_object import SYFT_OBJECT_VERSION_1
from ...types.syft_object import SyftHashableObject
from ...types.syft_object import SyftObject
from ...types.transforms import TransformContext
from ...types.transforms import add_node_uid_for_key
from ...types.transforms import generate_id
from ...types.transforms import transform
from ...types.uid import UID
from ...util import options
from ...util.colors import SURFACE
from ...util.markdown import CodeMarkdown
from ...util.markdown import as_markdown_code
from ..context import AuthedServiceContext
from ..dataset.dataset import Asset
from ..policy.policy import CustomInputPolicy
from ..policy.policy import CustomOutputPolicy
from ..policy.policy import ExactMatch
from ..policy.policy import InputPolicy
from ..policy.policy import OutputPolicy
from ..policy.policy import Policy
from ..policy.policy import SingleExecutionExactOutput
from ..policy.policy import SubmitUserPolicy
from ..policy.policy import UserPolicy
from ..policy.policy import init_policy
from ..policy.policy import load_policy_code
from ..policy.policy_service import PolicyService
from ..response import SyftError
from ..response import SyftNotReady
from ..response import SyftSuccess
from .code_parse import GlobalsVisitor
from .unparse import unparse

UserVerifyKeyPartitionKey = PartitionKey(key="user_verify_key", type_=SyftVerifyKey)
CodeHashPartitionKey = PartitionKey(key="code_hash", type_=int)

PyCodeObject = Any


def extract_uids(kwargs: Dict[str, Any]) -> Dict[str, UID]:
    # relative
    from ...types.twin_object import TwinObject
    from ..action.action_object import ActionObject

    uid_kwargs = {}
    for k, v in kwargs.items():
        uid = v
        if isinstance(v, ActionObject):
            uid = v.id
        if isinstance(v, TwinObject):
            uid = v.id
        if isinstance(v, Asset):
            uid = v.action_id

        if not isinstance(uid, UID):
            raise Exception(f"Input {k} must have a UID not {type(v)}")

        uid_kwargs[k] = uid
    return uid_kwargs


@serializable()
class UserCodeStatus(Enum):
    SUBMITTED = "submitted"
    DENIED = "denied"
    EXECUTE = "execute"

    def __hash__(self) -> int:
        return hash(self.value)


# User Code status context for multiple approvals
# To make nested dicts hashable for mongodb
# as status is in attr_searchable
@serializable(attrs=["status_dict"])
class UserCodeStatusCollection(SyftHashableObject):
    status_dict: Dict[NodeView, UserCodeStatus] = {}

    def __init__(self, status_dict: Dict):
        self.status_dict = status_dict

    def __repr__(self):
        return str(self.status_dict)

    def _repr_html_(self):
        string = f"""
            <style>
                .syft-user_code {{color: {SURFACE[options.color_theme]};}}
                </style>
                <div class='syft-user_code'>
                    <h3 style="line-height: 25%; margin-top: 25px;">User Code Status</h3>
                    <p style="margin-left: 3px;">
            """
<<<<<<< HEAD
        for node_view, status in self.status_dict.items():
            node_name_str = f"{node_view.node_name}"
            uid_str = f"{node_view.node_id}"
=======
        for node_identity, status in self.base_dict.items():
            node_name_str = f"{node_identity.node_name}"
            uid_str = f"{node_identity.node_id}"
>>>>>>> c2b73d7e
            status_str = f"{status.value}"

            string += f"""
                    &#x2022; <strong>UID: </strong>{uid_str}&nbsp;
                    <strong>Node name: </strong>{node_name_str}&nbsp;
                    <strong>Status: </strong>{status_str}
                    <br>
                """
        string += "</p></div>"
        return string

    def __repr_syft_nested__(self):
        string = ""
<<<<<<< HEAD
        for node_view, status in self.status_dict.items():
            string += f"{node_view.node_name}: {status}<br>"
=======
        for node_identity, status in self.base_dict.items():
            string += f"{node_identity.node_name}: {status}<br>"
>>>>>>> c2b73d7e
        return string

    def get_status_message(self):
        if self.approved:
            return SyftSuccess(message=f"{type(self)} approved")
        string = ""
        for node_view, status in self.status_dict.items():
            string += f"Code status on node '{node_view.node_name}' is '{status}'. "
        if self.denied:
            return SyftError(message=f"{type(self)} Your code cannot be run: {string}")
        else:
            return SyftNotReady(
                message=f"{type(self)} Your code is waiting for approval. {string}"
            )

    @property
    def approved(self) -> bool:
        return all([x == UserCodeStatus.EXECUTE for x in self.status_dict.values()])

    @property
    def denied(self) -> bool:
        return UserCodeStatus.DENIED in self.status_dict.values()

    def for_user_context(self, context: AuthedServiceContext) -> UserCodeStatus:
        if context.node.node_type == NodeType.ENCLAVE:
            keys = set(self.status_dict.values())
            if len(keys) == 1 and UserCodeStatus.EXECUTE in keys:
                return UserCodeStatus.EXECUTE
            elif UserCodeStatus.SUBMITTED in keys and UserCodeStatus.DENIED not in keys:
                return UserCodeStatus.SUBMITTED
            elif UserCodeStatus.DENIED in keys:
                return UserCodeStatus.DENIED
            else:
                return Exception(f"Invalid types in {keys} for Code Submission")

        elif context.node.node_type == NodeType.DOMAIN:
            node_identity = NodeIdentity(
                node_name=context.node.name,
                node_id=context.node.id,
                verify_key=context.node.signing_key.verify_key,
            )
<<<<<<< HEAD
            if node_view in self.status_dict:
                return self.status_dict[node_view]
=======
            if node_identity in self.base_dict:
                return self.base_dict[node_identity]
>>>>>>> c2b73d7e
            else:
                raise Exception(
                    f"Code Object does not contain {context.node.name} Domain's data"
                )
        else:
            raise Exception(
                f"Invalid Node Type for Code Submission:{context.node.node_type}"
            )

    def mutate(
        self, value: UserCodeStatus, node_name: str, node_id, verify_key: SyftVerifyKey
    ) -> Union[SyftError, Self]:
        node_identity = NodeIdentity(
            node_name=node_name, node_id=node_id, verify_key=verify_key
        )
<<<<<<< HEAD
        status_dict = self.status_dict
        if node_view in status_dict:
            status_dict[node_view] = value
            self.status_dict = status_dict
=======
        base_dict = self.base_dict
        if node_identity in base_dict:
            base_dict[node_identity] = value
            self.base_dict = base_dict
>>>>>>> c2b73d7e
            return self
        else:
            return SyftError(
                message="Cannot Modify Status as the Domain's data is not included in the request"
            )


@serializable()
class UserCode(SyftObject):
    # version
    __canonical_name__ = "UserCode"
    __version__ = SYFT_OBJECT_VERSION_1

    id: UID
    node_uid: Optional[UID]
    user_verify_key: SyftVerifyKey
    raw_code: str
    input_policy_type: Union[Type[InputPolicy], UserPolicy]
    input_policy_init_kwargs: Optional[Dict[Any, Any]] = None
    input_policy_state: bytes = b""
    output_policy_type: Union[Type[OutputPolicy], UserPolicy]
    output_policy_init_kwargs: Optional[Dict[Any, Any]] = None
    output_policy_state: bytes = b""
    parsed_code: str
    service_func_name: str
    unique_func_name: str
    user_unique_func_name: str
    code_hash: str
    signature: inspect.Signature
    status: UserCodeStatusCollection
    input_kwargs: List[str]
    enclave_metadata: Optional[EnclaveMetadata] = None

    __attr_searchable__ = ["user_verify_key", "status", "service_func_name"]
    __attr_unique__ = ["code_hash", "user_unique_func_name"]
    __repr_attrs__ = ["status.approved", "service_func_name", "input_owners"]

    def __setattr__(self, key: str, value: Any) -> None:
        attr = getattr(type(self), key, None)
        if inspect.isdatadescriptor(attr):
            attr.fset(self, value)
        else:
            return super().__setattr__(key, value)

    def _coll_repr_(self) -> Dict[str, Any]:
        status = list(self.status.status_dict.values())[0].value
        if status == UserCodeStatus.SUBMITTED.value:
            badge_color = "badge-purple"
        elif status == UserCodeStatus.EXECUTE.value:
            badge_color = "badge-green"
        else:
            badge_color = "badge-red"
        status_badge = {"value": status, "type": badge_color}
        return {
            "Input Policy": self.input_policy_type.__canonical_name__,
            "Output Policy": self.output_policy_type.__canonical_name__,
            "Function name": self.service_func_name,
            "User verify key": {
                "value": str(self.user_verify_key),
                "type": "clipboard",
            },
            "Status": status_badge,
        }

    @property
<<<<<<< HEAD
    def is_enclave_code(self) -> bool:
        return self.enclave_metadata is not None

    @property
    def input_owners(self) -> List[str]:
        return [str(x.node_name) for x in self.input_policy_init_kwargs.keys()]

    @property
    def input_owner_verify_keys(self) -> List[SyftVerifyKey]:
        return [x.verify_key for x in self.input_policy_init_kwargs.keys()]

    @property
    def output_reader_names(self) -> List[SyftVerifyKey]:
        keys = self.output_policy_init_kwargs.get("output_readers", [])
        inpkey2name = {x.verify_key: x.node_name for x in self.input_policy_init_kwargs}
        return [inpkey2name[k] for k in keys if k in inpkey2name]

    @property
    def output_readers(self) -> List[SyftVerifyKey]:
        return self.output_policy_init_kwargs.get("output_readers", [])
=======
    def shareholders(self) -> List[str]:
        node_names_list = []
        nodes = self.input_policy_init_kwargs.keys()
        for node_identity in nodes:
            node_names_list.append(str(node_identity.node_name))
        return node_names_list
>>>>>>> c2b73d7e

    @property
    def input_policy(self) -> Optional[InputPolicy]:
        if not self.status.approved:
            return None

        if len(self.input_policy_state) == 0:
            input_policy = None
            if isinstance(self.input_policy_type, type) and issubclass(
                self.input_policy_type, InputPolicy
            ):
                # TODO: Tech Debt here
                node_view_workaround = False
                for k, _ in self.input_policy_init_kwargs.items():
                    if isinstance(k, NodeIdentity):
                        node_view_workaround = True

                if node_view_workaround:
                    input_policy = self.input_policy_type(
                        init_kwargs=self.input_policy_init_kwargs
                    )
                else:
                    input_policy = self.input_policy_type(
                        **self.input_policy_init_kwargs
                    )
            elif isinstance(self.input_policy_type, UserPolicy):
                input_policy = init_policy(
                    self.input_policy_type, self.input_policy_init_kwargs
                )
            else:
                raise Exception(f"Invalid output_policy_type: {self.input_policy_type}")

            if input_policy is not None:
                input_blob = _serialize(input_policy, to_bytes=True)
                self.input_policy_state = input_blob
                return input_policy
            else:
                raise Exception("input_policy is None during init")
        try:
            return _deserialize(self.input_policy_state, from_bytes=True)
        except Exception as e:
            print(f"Failed to deserialize custom input policy state. {e}")
            return None

    @property
    def output_policy(self) -> Optional[OutputPolicy]:
        if not self.status.approved:
            return None

        if len(self.output_policy_state) == 0:
            output_policy = None
            if isinstance(self.output_policy_type, type) and issubclass(
                self.output_policy_type, OutputPolicy
            ):
                output_policy = self.output_policy_type(
                    **self.output_policy_init_kwargs
                )
            elif isinstance(self.output_policy_type, UserPolicy):
                output_policy = init_policy(
                    self.output_policy_type, self.output_policy_init_kwargs
                )
            else:
                raise Exception(
                    f"Invalid output_policy_type: {self.output_policy_type}"
                )

            if output_policy is not None:
                output_blob = _serialize(output_policy, to_bytes=True)
                self.output_policy_state = output_blob
                return output_policy
            else:
                raise Exception("output_policy is None during init")

        try:
            return _deserialize(self.output_policy_state, from_bytes=True)
        except Exception as e:
            print(f"Failed to deserialize custom output policy state. {e}")
            return None

    @input_policy.setter
    def input_policy(self, value: Any) -> None:
        if isinstance(value, InputPolicy):
            self.input_policy_state = _serialize(value, to_bytes=True)
        elif (isinstance(value, bytes) and len(value) == 0) or value is None:
            self.input_policy_state = b""
        else:
            raise Exception(f"You can't set {type(value)} as input_policy_state")

    @output_policy.setter
    def output_policy(self, value: Any) -> None:
        if isinstance(value, OutputPolicy):
            self.output_policy_state = _serialize(value, to_bytes=True)
        elif (isinstance(value, bytes) and len(value) == 0) or value is None:
            self.output_policy_state = b""
        else:
            raise Exception(f"You can't set {type(value)} as output_policy_state")

    @property
    def byte_code(self) -> Optional[PyCodeObject]:
        return compile_byte_code(self.parsed_code)

    def get_results(self) -> Any:
        # relative
        from ...client.api import APIRegistry

        api = APIRegistry.api_for(self.node_uid, self.syft_client_verify_key)
        return api.services.code.get_results(self)

    @property
    def assets(self) -> List[Asset]:
        # relative
        from ...client.api import APIRegistry

        api = APIRegistry.api_for(self.node_uid, self.syft_client_verify_key)
        if api is None:
            return SyftError(message=f"You must login to {self.node_uid}")

        inputs = (
            uids
            for node_identity, uids in self.input_policy_init_kwargs.items()
            if node_identity.node_name == api.node_name
        )
        all_assets = []
        for uid in itertools.chain.from_iterable(x.values() for x in inputs):
            if isinstance(uid, UID):
                assets = api.services.dataset.get_assets_by_action_id(uid)
                if not isinstance(assets, list):
                    return assets

                all_assets += assets
        return all_assets

    @property
    def unsafe_function(self) -> Optional[Callable]:
        print("WARNING: This code was submitted by a User and could be UNSAFE.")

        # 🟡 TODO: re-use the same infrastructure as the execute_byte_code function
        def wrapper(*args: Any, **kwargs: Any) -> Callable:
            try:
                filtered_kwargs = {}
                on_private_data, on_mock_data = False, False
                for k, v in kwargs.items():
                    filtered_kwargs[k], arg_type = debox_asset(v)
                    on_private_data = (
                        on_private_data or arg_type == ArgumentType.PRIVATE
                    )
                    on_mock_data = on_mock_data or arg_type == ArgumentType.MOCK
                if on_private_data:
                    print("Warning: The result you see is computed on PRIVATE data.")
                elif on_mock_data:
                    print("Warning: The result you see is computed on MOCK data.")

                # remove the decorator
                inner_function = ast.parse(self.raw_code).body[0]
                inner_function.decorator_list = []
                # compile the function
                raw_byte_code = compile_byte_code(unparse(inner_function))
                # load it
                exec(raw_byte_code)  # nosec
                # execute it
                evil_string = f"{self.service_func_name}(**filtered_kwargs)"
                result = eval(evil_string, None, locals())  # nosec
                # return the results
                return result
            except Exception as e:
                print(f"Failed to run unsafe_function. {e}")

        return wrapper

    def _repr_markdown_(self):
        shared_with_line = ""
        if len(self.output_readers) > 0:
            owners_string = " and ".join([f"*{x}*" for x in self.output_reader_names])
            shared_with_line += (
                f"Custom Policy: "
                f"outputs are *shared* with the owners of {owners_string} once computed"
            )

        md = f"""class UserCode
    id: UID = {self.id}
    status.approved: bool = {self.status.approved}
    service_func_name: str = {self.service_func_name}
    shareholders: list = {self.input_owners}
    {shared_with_line}
    code:

{self.raw_code}"""
        return as_markdown_code(md)

    @property
    def show_code(self) -> CodeMarkdown:
        return CodeMarkdown(self.raw_code)

    def show_code_cell(self):
        warning_message = """# WARNING: \n# Before you submit
# change the name of the function \n# for no duplicates\n\n"""

        # third party
        from IPython import get_ipython

        ip = get_ipython()
        ip.set_next_input(warning_message + self.raw_code)


@serializable(without=["local_function"])
class SubmitUserCode(SyftObject):
    # version
    __canonical_name__ = "SubmitUserCode"
    __version__ = SYFT_OBJECT_VERSION_1

    id: Optional[UID]
    code: str
    func_name: str
    signature: inspect.Signature
    input_policy_type: Union[SubmitUserPolicy, UID, Type[InputPolicy]]
    input_policy_init_kwargs: Optional[Dict[Any, Any]] = {}
    output_policy_type: Union[SubmitUserPolicy, UID, Type[OutputPolicy]]
    output_policy_init_kwargs: Optional[Dict[Any, Any]] = {}
    local_function: Optional[Callable]
    input_kwargs: List[str]
    enclave_metadata: Optional[EnclaveMetadata] = None

    __repr_attrs__ = ["func_name", "code"]

    @property
    def kwargs(self) -> List[str]:
        return self.input_policy_init_kwargs

    def __call__(self, *args: Any, **kwargs: Any) -> Any:
        # only run this on the client side
        if self.local_function:
            # filtered_args = []
            filtered_kwargs = {}
            # for arg in args:
            #     filtered_args.append(debox_asset(arg))
            on_private_data, on_mock_data = False, False
            for k, v in kwargs.items():
                filtered_kwargs[k], arg_type = debox_asset(v)
                on_private_data = on_private_data or arg_type == ArgumentType.PRIVATE
                on_mock_data = on_mock_data or arg_type == ArgumentType.MOCK
            if on_private_data:
                print("Warning: The result you see is computed on PRIVATE data.")
            elif on_mock_data:
                print("Warning: The result you see is computed on MOCK data.")
            return self.local_function(**filtered_kwargs)
        else:
            raise NotImplementedError

    @property
    def input_owner_verify_keys(self) -> List[str]:
        return [x.verify_key for x in self.input_policy_init_kwargs.keys()]


class ArgumentType(Enum):
    REAL = 1
    MOCK = 2
    PRIVATE = 4


def debox_asset(arg: Any) -> Any:
    deboxed_arg = arg
    if isinstance(deboxed_arg, Asset):
        asset = deboxed_arg
        if asset.has_data_permission():
            return asset.data, ArgumentType.PRIVATE
        else:
            return asset.mock, ArgumentType.MOCK
    if hasattr(deboxed_arg, "syft_action_data"):
        deboxed_arg = deboxed_arg.syft_action_data
    return deboxed_arg, ArgumentType.REAL


def syft_function_single_use(
    *args: Any, share_results_with_owners=False, **kwargs: Any
):
    return syft_function(
        input_policy=ExactMatch(*args, **kwargs),
        output_policy=SingleExecutionExactOutput(),
        share_results_with_owners=share_results_with_owners,
    )


def syft_function(
    input_policy: Union[InputPolicy, UID],
    output_policy: Optional[Union[OutputPolicy, UID]] = None,
    share_results_with_owners=False,
) -> SubmitUserCode:
    if isinstance(input_policy, CustomInputPolicy):
        input_policy_type = SubmitUserPolicy.from_obj(input_policy)
    else:
        input_policy_type = type(input_policy)

    if output_policy is None:
        output_policy = SingleExecutionExactOutput()

    if isinstance(output_policy, CustomOutputPolicy):
        output_policy_type = SubmitUserPolicy.from_obj(output_policy)
    else:
        output_policy_type = type(output_policy)

    def decorator(f):
        print(
            f"Syft function '{f.__name__}' successfully created. "
            f"To add a code request, please create a project using `project = syft.Project(...)`, "
            f"then use command `project.create_code_request`."
        )
        res = SubmitUserCode(
            code=inspect.getsource(f),
            func_name=f.__name__,
            signature=inspect.signature(f),
            input_policy_type=input_policy_type,
            input_policy_init_kwargs=input_policy.init_kwargs,
            output_policy_type=output_policy_type,
            output_policy_init_kwargs=output_policy.init_kwargs,
            local_function=f,
            input_kwargs=f.__code__.co_varnames[: f.__code__.co_argcount],
        )

        if share_results_with_owners:
            res.output_policy_init_kwargs[
                "output_readers"
            ] = res.input_owner_verify_keys
        return res

    return decorator


def generate_unique_func_name(context: TransformContext) -> TransformContext:
    code_hash = context.output["code_hash"]
    service_func_name = context.output["func_name"]
    context.output["service_func_name"] = service_func_name
    func_name = f"user_func_{service_func_name}_{context.credentials}_{code_hash}"
    user_unique_func_name = f"user_func_{service_func_name}_{context.credentials}"
    context.output["unique_func_name"] = func_name
    context.output["user_unique_func_name"] = user_unique_func_name
    return context


def process_code(
    raw_code: str,
    func_name: str,
    original_func_name: str,
    input_kwargs: List[str],
) -> str:
    tree = ast.parse(raw_code)

    # check there are no globals
    v = GlobalsVisitor()
    v.visit(tree)

    f = tree.body[0]
    f.decorator_list = []

    keywords = [ast.keyword(arg=i, value=[ast.Name(id=i)]) for i in input_kwargs]
    call_stmt = ast.Assign(
        targets=[ast.Name(id="result")],
        value=ast.Call(
            func=ast.Name(id=original_func_name), args=[], keywords=keywords
        ),
        lineno=0,
    )

    return_stmt = ast.Return(value=ast.Name(id="result"))
    new_body = tree.body + [call_stmt, return_stmt]

    wrapper_function = ast.FunctionDef(
        name=func_name,
        args=f.args,
        body=new_body,
        decorator_list=[],
        returns=None,
        lineno=0,
    )

    return unparse(wrapper_function)


def new_check_code(context: TransformContext) -> TransformContext:
    # TODO remove this tech debt hack
    input_kwargs = context.output["input_policy_init_kwargs"]
    node_view_workaround = False
    for k in input_kwargs.keys():
        if isinstance(k, NodeIdentity):
            node_view_workaround = True

    if not node_view_workaround:
        input_keys = list(input_kwargs.keys())
    else:
        input_keys = []
        for d in input_kwargs.values():
            input_keys += d.keys()

    processed_code = process_code(
        raw_code=context.output["raw_code"],
        func_name=context.output["unique_func_name"],
        original_func_name=context.output["service_func_name"],
        input_kwargs=input_keys,
    )
    context.output["parsed_code"] = processed_code

    return context


def compile_byte_code(parsed_code: str) -> Optional[PyCodeObject]:
    try:
        return compile(parsed_code, "<string>", "exec")
    except Exception as e:
        print("WARNING: to compile byte code", e)
    return None


def compile_code(context: TransformContext) -> TransformContext:
    byte_code = compile_byte_code(context.output["parsed_code"])
    if byte_code is None:
        raise Exception(
            "Unable to compile byte code from parsed code. "
            + context.output["parsed_code"]
        )
    return context


def hash_code(context: TransformContext) -> TransformContext:
    code = context.output["code"]
    del context.output["code"]
    context.output["raw_code"] = code
    code_hash = hashlib.sha256(code.encode("utf8")).hexdigest()
    context.output["code_hash"] = code_hash
    return context


def add_credentials_for_key(key: str) -> Callable:
    def add_credentials(context: TransformContext) -> TransformContext:
        context.output[key] = context.credentials
        return context

    return add_credentials


def check_policy(policy: Policy, context: TransformContext) -> TransformContext:
    policy_service = context.node.get_service(PolicyService)
    if isinstance(policy, SubmitUserPolicy):
        policy = policy.to(UserPolicy, context=context)
    elif isinstance(policy, UID):
        policy = policy_service.get_policy_by_uid(context, policy)
        if policy.is_ok():
            policy = policy.ok()

    return policy


def check_input_policy(context: TransformContext) -> TransformContext:
    ip = context.output["input_policy_type"]
    ip = check_policy(policy=ip, context=context)
    context.output["input_policy_type"] = ip
    return context


def check_output_policy(context: TransformContext) -> TransformContext:
    op = context.output["output_policy_type"]
    op = check_policy(policy=op, context=context)
    context.output["output_policy_type"] = op
    return context


def add_custom_status(context: TransformContext) -> TransformContext:
    input_keys = list(context.output["input_policy_init_kwargs"].keys())
    if context.node.node_type == NodeType.DOMAIN:
        node_identity = NodeIdentity(
            node_name=context.node.name,
            node_id=context.node.id,
            verify_key=context.node.signing_key.verify_key,
        )
<<<<<<< HEAD
        context.output["status"] = UserCodeStatusCollection(
            status_dict={node_view: UserCodeStatus.SUBMITTED}
=======
        context.output["status"] = UserCodeStatusContext(
            base_dict={node_identity: UserCodeStatus.SUBMITTED}
>>>>>>> c2b73d7e
        )
        # if node_identity in input_keys or len(input_keys) == 0:
        #     context.output["status"] = UserCodeStatusContext(
        #         base_dict={node_identity: UserCodeStatus.SUBMITTED}
        #     )
        # else:
        #     raise ValueError(f"Invalid input keys: {input_keys} for {node_identity}")
    elif context.node.node_type == NodeType.ENCLAVE:
        status_dict = {key: UserCodeStatus.SUBMITTED for key in input_keys}
        context.output["status"] = UserCodeStatusCollection(status_dict=status_dict)
    else:
        raise NotImplementedError(
            f"Invalid node type:{context.node.node_type} for code submission"
        )
    return context


@transform(SubmitUserCode, UserCode)
def submit_user_code_to_user_code() -> List[Callable]:
    return [
        generate_id,
        hash_code,
        generate_unique_func_name,
        check_input_policy,
        check_output_policy,
        new_check_code,
        add_credentials_for_key("user_verify_key"),
        add_custom_status,
        add_node_uid_for_key("node_uid"),
    ]


@serializable()
class UserCodeExecutionResult(SyftObject):
    # version
    __canonical_name__ = "UserCodeExecutionResult"
    __version__ = SYFT_OBJECT_VERSION_1

    id: UID
    user_code_id: UID
    stdout: str
    stderr: str
    result: Any


def execute_byte_code(code_item: UserCode, kwargs: Dict[str, Any]) -> Any:
    stdout_ = sys.stdout
    stderr_ = sys.stderr

    try:
        stdout = StringIO()
        stderr = StringIO()

        sys.stdout = stdout
        sys.stderr = stderr

        # statisfy lint checker
        result = None

        exec(code_item.byte_code)  # nosec

        evil_string = f"{code_item.unique_func_name}(**kwargs)"
        result = eval(evil_string, None, locals())  # nosec

        # restore stdout and stderr
        sys.stdout = stdout_
        sys.stderr = stderr_

        return UserCodeExecutionResult(
            user_code_id=code_item.id,
            stdout=str(stdout.getvalue()),
            stderr=str(stderr.getvalue()),
            result=result,
        )

    except Exception as e:
        print("execute_byte_code failed", e, file=stderr_)
    finally:
        sys.stdout = stdout_
        sys.stderr = stderr_


def load_approved_policy_code(user_code_items: List[UserCode]) -> Any:
    """Reload the policy code in memory for user code that is approved."""
    try:
        for user_code in user_code_items:
            if user_code.status.approved:
                if isinstance(user_code.input_policy_type, UserPolicy):
                    load_policy_code(user_code.input_policy_type)
                if isinstance(user_code.output_policy_type, UserPolicy):
                    load_policy_code(user_code.output_policy_type)
    except Exception as e:
        raise Exception(f"Failed to load code: {user_code}: {e}")<|MERGE_RESOLUTION|>--- conflicted
+++ resolved
@@ -104,7 +104,7 @@
 # as status is in attr_searchable
 @serializable(attrs=["status_dict"])
 class UserCodeStatusCollection(SyftHashableObject):
-    status_dict: Dict[NodeView, UserCodeStatus] = {}
+    status_dict: Dict[NodeIdentity, UserCodeStatus] = {}
 
     def __init__(self, status_dict: Dict):
         self.status_dict = status_dict
@@ -121,15 +121,9 @@
                     <h3 style="line-height: 25%; margin-top: 25px;">User Code Status</h3>
                     <p style="margin-left: 3px;">
             """
-<<<<<<< HEAD
-        for node_view, status in self.status_dict.items():
-            node_name_str = f"{node_view.node_name}"
-            uid_str = f"{node_view.node_id}"
-=======
-        for node_identity, status in self.base_dict.items():
+        for node_identity, status in self.status_dict.items():
             node_name_str = f"{node_identity.node_name}"
             uid_str = f"{node_identity.node_id}"
->>>>>>> c2b73d7e
             status_str = f"{status.value}"
 
             string += f"""
@@ -143,21 +137,16 @@
 
     def __repr_syft_nested__(self):
         string = ""
-<<<<<<< HEAD
-        for node_view, status in self.status_dict.items():
-            string += f"{node_view.node_name}: {status}<br>"
-=======
-        for node_identity, status in self.base_dict.items():
+        for node_identity, status in self.status_dict.items():
             string += f"{node_identity.node_name}: {status}<br>"
->>>>>>> c2b73d7e
         return string
 
     def get_status_message(self):
         if self.approved:
             return SyftSuccess(message=f"{type(self)} approved")
         string = ""
-        for node_view, status in self.status_dict.items():
-            string += f"Code status on node '{node_view.node_name}' is '{status}'. "
+        for node_identity, status in self.status_dict.items():
+            string += f"Code status on node '{node_identity.node_name}' is '{status}'. "
         if self.denied:
             return SyftError(message=f"{type(self)} Your code cannot be run: {string}")
         else:
@@ -191,13 +180,8 @@
                 node_id=context.node.id,
                 verify_key=context.node.signing_key.verify_key,
             )
-<<<<<<< HEAD
-            if node_view in self.status_dict:
-                return self.status_dict[node_view]
-=======
-            if node_identity in self.base_dict:
-                return self.base_dict[node_identity]
->>>>>>> c2b73d7e
+            if node_identity in self.status_dict:
+                return self.status_dict[node_identity]
             else:
                 raise Exception(
                     f"Code Object does not contain {context.node.name} Domain's data"
@@ -213,17 +197,10 @@
         node_identity = NodeIdentity(
             node_name=node_name, node_id=node_id, verify_key=verify_key
         )
-<<<<<<< HEAD
         status_dict = self.status_dict
-        if node_view in status_dict:
-            status_dict[node_view] = value
+        if node_identity in status_dict:
+            status_dict[node_identity] = value
             self.status_dict = status_dict
-=======
-        base_dict = self.base_dict
-        if node_identity in base_dict:
-            base_dict[node_identity] = value
-            self.base_dict = base_dict
->>>>>>> c2b73d7e
             return self
         else:
             return SyftError(
@@ -289,7 +266,6 @@
         }
 
     @property
-<<<<<<< HEAD
     def is_enclave_code(self) -> bool:
         return self.enclave_metadata is not None
 
@@ -310,14 +286,6 @@
     @property
     def output_readers(self) -> List[SyftVerifyKey]:
         return self.output_policy_init_kwargs.get("output_readers", [])
-=======
-    def shareholders(self) -> List[str]:
-        node_names_list = []
-        nodes = self.input_policy_init_kwargs.keys()
-        for node_identity in nodes:
-            node_names_list.append(str(node_identity.node_name))
-        return node_names_list
->>>>>>> c2b73d7e
 
     @property
     def input_policy(self) -> Optional[InputPolicy]:
@@ -790,13 +758,8 @@
             node_id=context.node.id,
             verify_key=context.node.signing_key.verify_key,
         )
-<<<<<<< HEAD
         context.output["status"] = UserCodeStatusCollection(
-            status_dict={node_view: UserCodeStatus.SUBMITTED}
-=======
-        context.output["status"] = UserCodeStatusContext(
-            base_dict={node_identity: UserCodeStatus.SUBMITTED}
->>>>>>> c2b73d7e
+            status_dict={node_identity: UserCodeStatus.SUBMITTED}
         )
         # if node_identity in input_keys or len(input_keys) == 0:
         #     context.output["status"] = UserCodeStatusContext(
