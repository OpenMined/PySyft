--- conflicted
+++ resolved
@@ -258,121 +258,7 @@
 
 
 @serializable()
-<<<<<<< HEAD
-class UserCodeV1(SyftObject):
-    # version
-    __canonical_name__ = "UserCode"
-    __version__ = SYFT_OBJECT_VERSION_1
-
-    id: UID
-    node_uid: Optional[UID] = None
-    user_verify_key: SyftVerifyKey
-    raw_code: str
-    input_policy_type: Union[Type[InputPolicy], UserPolicy]
-    input_policy_init_kwargs: Optional[Dict[Any, Any]] = None
-    input_policy_state: bytes = b""
-    output_policy_type: Union[Type[OutputPolicy], UserPolicy]
-    output_policy_init_kwargs: Optional[Dict[Any, Any]] = None
-    output_policy_state: bytes = b""
-    parsed_code: str
-    service_func_name: str
-    unique_func_name: str
-    user_unique_func_name: str
-    code_hash: str
-    signature: inspect.Signature
-    status: UserCodeStatusCollection
-    input_kwargs: List[str]
-    enclave_metadata: Optional[EnclaveMetadata] = None
-    submit_time: Optional[DateTime] = None
-
-    __attr_searchable__ = [
-        "user_verify_key",
-        "status",
-        "service_func_name",
-        "code_hash",
-    ]
-
-
-@serializable()
-class UserCodeV2(SyftObject):
-    # version
-    __canonical_name__ = "UserCode"
-    __version__ = SYFT_OBJECT_VERSION_2
-
-    id: UID
-    node_uid: Optional[UID] = None
-    user_verify_key: SyftVerifyKey
-    raw_code: str
-    input_policy_type: Union[Type[InputPolicy], UserPolicy]
-    input_policy_init_kwargs: Optional[Dict[Any, Any]] = None
-    input_policy_state: bytes = b""
-    output_policy_type: Union[Type[OutputPolicy], UserPolicy]
-    output_policy_init_kwargs: Optional[Dict[Any, Any]] = None
-    output_policy_state: bytes = b""
-    parsed_code: str
-    service_func_name: str
-    unique_func_name: str
-    user_unique_func_name: str
-    code_hash: str
-    signature: inspect.Signature
-    status: UserCodeStatusCollection
-    input_kwargs: List[str]
-    enclave_metadata: Optional[EnclaveMetadata] = None
-    submit_time: Optional[DateTime] = None
-    uses_domain: bool = False  # tracks if the code calls domain.something, variable is set during parsing
-    nested_requests: Dict[str, str] = {}
-    nested_codes: Optional[Dict[str, Tuple[LinkedObject, Dict]]] = {}
-
-
-class UserCodeV3(SyftObject):
-    __canonical_name__ = "UserCode"
-    __version__ = SYFT_OBJECT_VERSION_3
-
-    id: UID
-    node_uid: Optional[UID] = None
-    user_verify_key: SyftVerifyKey
-    raw_code: str
-    input_policy_type: Union[Type[InputPolicy], UserPolicy]
-    input_policy_init_kwargs: Optional[Dict[Any, Any]] = None
-    input_policy_state: bytes = b""
-    output_policy_type: Union[Type[OutputPolicy], UserPolicy]
-    output_policy_init_kwargs: Optional[Dict[Any, Any]] = None
-    output_policy_state: bytes = b""
-    parsed_code: str
-    service_func_name: str
-    unique_func_name: str
-    user_unique_func_name: str
-    code_hash: str
-    signature: inspect.Signature
-    status: UserCodeStatusCollection
-    input_kwargs: List[str]
-    enclave_metadata: Optional[EnclaveMetadata] = None
-    submit_time: Optional[DateTime] = None
-    uses_domain: bool = False  # tracks if the code calls domain.something, variable is set during parsing
-    nested_requests: Dict[str, str] = {}
-    nested_codes: Optional[Dict[str, Tuple[LinkedObject, Dict]]] = {}
-    worker_pool_name: Optional[str] = None
-
-    __attr_searchable__: ClassVar[List[str]] = [
-        "user_verify_key",
-        "status",
-        "service_func_name",
-        "code_hash",
-    ]  # type: ignore
-    __attr_unique__: ClassVar[List[str]] = []  # type: ignore
-    __repr_attrs__: ClassVar[List[str]] = [
-        "service_func_name",
-        "input_owners",
-        "code_status",
-        "worker_pool_name",
-    ]  # type: ignore
-
-
-@serializable()
 class UserCode(SyncableSyftObject):
-=======
-class UserCode(SyftObject):
->>>>>>> c36622d4
     # version
     __canonical_name__ = "UserCode"
     __version__ = SYFT_OBJECT_VERSION_4
