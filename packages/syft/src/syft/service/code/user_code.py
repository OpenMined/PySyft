--- conflicted
+++ resolved
@@ -710,39 +710,29 @@
         ip.set_next_input(warning_message + self.raw_code)
 
 
-<<<<<<< HEAD
-@migrate(UserCode, UserCodeV2)
+@migrate(UserCodeV3, UserCodeV2)
 def downgrade_usercode_v3_to_v2() -> list[Callable]:
-=======
-@migrate(UserCodeV3, UserCodeV2)
-def downgrade_usercode_v3_to_v2():
->>>>>>> 2f1dbe42
     return [
         drop("worker_pool_name"),
     ]
 
 
-<<<<<<< HEAD
-@migrate(UserCodeV2, UserCode)
+@migrate(UserCodeV2, UserCodeV3)
 def upgrade_usercode_v2_to_v3() -> list[Callable]:
-=======
-@migrate(UserCodeV2, UserCodeV3)
-def upgrade_usercode_v2_to_v3():
->>>>>>> 2f1dbe42
     return [
         make_set_default("worker_pool_name", None),
     ]
 
 
 @migrate(UserCode, UserCodeV3)
-def downgrade_usercode_v4_to_v3():
+def downgrade_usercode_v4_to_v3() -> list[Callable]:
     return [
         make_set_default("nested_requests", {}),
     ]
 
 
 @migrate(UserCodeV3, UserCode)
-def upgrade_usercode_v3_to_v4():
+def upgrade_usercode_v3_to_v4() -> list[Callable]:
     return [
         drop("nested_requests"),
     ]
