# future
from __future__ import annotations

# stdlib
import ast
from enum import Enum
import hashlib
import inspect
from io import BytesIO
from io import StringIO
import sys
from typing import Any
from typing import Callable
from typing import Dict
from typing import List
from typing import Optional
from typing import Type
from typing import Union

# third party
from PIL import Image
from result import Err
from result import Ok
from result import Result

# relative
from ...abstract_node import NodeType
from ...client.api import NodeView
from ...node.credentials import SyftVerifyKey
from ...serde.deserialize import _deserialize
from ...serde.serializable import serializable
from ...serde.serialize import _serialize
from ...store.document_store import PartitionKey
from ...types.syft_object import SYFT_OBJECT_VERSION_1
from ...types.syft_object import SyftObject
from ...types.transforms import TransformContext
from ...types.transforms import generate_id
from ...types.transforms import transform
from ...types.uid import UID
from ..context import AuthedServiceContext
from ..dataset.dataset import Asset
from ..metadata.node_metadata import EnclaveMetadata
from ..policy.policy import CustomInputPolicy
from ..policy.policy import CustomOutputPolicy
from ..policy.policy import InputPolicy
from ..policy.policy import OutputPolicy
from ..policy.policy import Policy
from ..policy.policy import SubmitUserPolicy
from ..policy.policy import UserPolicy
from ..policy.policy import init_policy
from ..policy.policy_service import PolicyService
from ..response import SyftError
from .code_parse import GlobalsVisitor
from .unparse import unparse

UserVerifyKeyPartitionKey = PartitionKey(key="user_verify_key", type_=SyftVerifyKey)
CodeHashPartitionKey = PartitionKey(key="code_hash", type_=int)

PyCodeObject = Any


def extract_uids(kwargs: Dict[str, Any]) -> Dict[str, UID]:
    # relative
    from ...types.twin_object import TwinObject
    from ..action.action_object import ActionObject

    uid_kwargs = {}
    for k, v in kwargs.items():
        uid = v
        if isinstance(v, ActionObject):
            uid = v.id
        if isinstance(v, TwinObject):
            uid = v.id
        if isinstance(v, Asset):
            uid = v.action_id

        if not isinstance(uid, UID):
            raise Exception(f"Input {k} must have a UID not {type(v)}")

        uid_kwargs[k] = uid
    return uid_kwargs


@serializable()
class UserCodeStatus(Enum):
    SUBMITTED = "submitted"
    DENIED = "denied"
    EXECUTE = "execute"

    def __hash__(self) -> int:
        return hash(self.value)


# User Code status context for multiple approvals
# To make nested dicts hashable for mongodb
# as status is in attr_searchable
@serializable(attrs=["base_dict"])
class UserCodeStatusContext:
    base_dict: Dict = {}

    def __init__(self, base_dict: Dict):
        self.base_dict = base_dict

    def __repr__(self):
        return str(self.base_dict)

    def __hash__(self) -> int:
        hash_sum = 0
        for k, v in self.base_dict.items():
            hash_sum = hash(k) + hash(v)
        return hash_sum

    @property
    def approved(self) -> bool:
        # approved for this node only
        statuses = set(self.base_dict.values())
        return len(statuses) == 1 and UserCodeStatus.EXECUTE in statuses

    def for_context(self, context: AuthedServiceContext) -> UserCodeStatus:
        if context.node.node_type == NodeType.ENCLAVE:
            keys = set(self.base_dict.values())
            if len(keys) == 1 and UserCodeStatus.EXECUTE in keys:
                return UserCodeStatus.EXECUTE
            elif UserCodeStatus.SUBMITTED in keys and UserCodeStatus.DENIED not in keys:
                return UserCodeStatus.SUBMITTED
            elif UserCodeStatus.DENIED in keys:
                return UserCodeStatus.DENIED
            else:
                return Exception(f"Invalid types in {keys} for Code Submission")

        elif context.node.node_type == NodeType.DOMAIN:
            node_view = NodeView(
                node_name=context.node.name,
                verify_key=context.node.signing_key.verify_key,
            )
            if node_view in self.base_dict:
                return self.base_dict[node_view]
            else:
                raise Exception(
                    f"Code Object does not contain {context.node.name} Domain's data"
                )
        else:
            raise Exception(
                f"Invalid Node Type for Code Submission:{context.node.node_type}"
            )

    def mutate(
        self, value: UserCodeStatus, node_name: str, verify_key: SyftVerifyKey
    ) -> Result[Ok, Err]:
        node_view = NodeView(node_name=node_name, verify_key=verify_key)
        base_dict = self.base_dict
        if node_view in base_dict:
            base_dict[node_view] = value
            setattr(self, "base_dict", base_dict)
            return Ok(self)
        else:
            return Err(
                "Cannot Modify Status as the Domain's data is not included in the request"
            )


@serializable()
class UserCode(SyftObject):
    # version
    __canonical_name__ = "UserCode"
    __version__ = SYFT_OBJECT_VERSION_1

    id: UID
    node_uid: Optional[UID]
    user_verify_key: SyftVerifyKey
    raw_code: str
    input_policy_type: Union[Type[InputPolicy], UserPolicy]
    input_policy_init_kwargs: Optional[Dict[Any, Any]] = None
    input_policy_state: bytes = b""
    output_policy_type: Union[Type[OutputPolicy], UserPolicy]
    output_policy_init_kwargs: Optional[Dict[Any, Any]] = None
    output_policy_state: bytes = b""
    parsed_code: str
    service_func_name: str
    unique_func_name: str
    user_unique_func_name: str
    code_hash: str
    signature: inspect.Signature
    status: UserCodeStatusContext
    input_kwargs: List[str]
    enclave_metadata: Optional[EnclaveMetadata] = None

    __attr_searchable__ = ["user_verify_key", "status", "service_func_name"]
    __attr_unique__ = ["code_hash", "user_unique_func_name"]
    __attr_repr_cols__ = ["status", "service_func_name"]

    def __setattr__(self, key: str, value: Any) -> None:
        attr = getattr(type(self), key, None)
        if inspect.isdatadescriptor(attr):
            attr.fset(self, value)
        else:
            return super().__setattr__(key, value)

    @property
    def input_policy(self) -> Optional[InputPolicy]:
        if not self.status.approved:
            return None

        if len(self.input_policy_state) == 0:
            input_policy = None
            if isinstance(self.input_policy_type, type) and issubclass(
                self.input_policy_type, InputPolicy
            ):
                # TODO: Tech Debt here
                node_view_workaround = False
                for k, _ in self.input_policy_init_kwargs.items():
                    if isinstance(k, NodeView):
                        node_view_workaround = True

                if node_view_workaround:
                    input_policy = self.input_policy_type(
                        init_kwargs=self.input_policy_init_kwargs
                    )
                else:
                    input_policy = self.input_policy_type(
                        **self.input_policy_init_kwargs
                    )
            elif isinstance(self.input_policy_type, UserPolicy):
                input_policy = init_policy(
                    self.input_policy_type, self.input_policy_init_kwargs
                )
            else:
                raise Exception(f"Invalid output_policy_type: {self.input_policy_type}")

            if input_policy is not None:
                input_blob = _serialize(input_policy, to_bytes=True)
                self.input_policy_state = input_blob
                return input_policy
            else:
                raise Exception("input_policy is None during init")
        try:
            return _deserialize(self.input_policy_state, from_bytes=True)
        except Exception as e:
            print(f"Failed to deserialize custom input policy state. {e}")
            return None

    @property
    def output_policy(self) -> Optional[OutputPolicy]:
        if not self.status.approved:
            return None

        if len(self.output_policy_state) == 0:
            output_policy = None
            if isinstance(self.output_policy_type, type) and issubclass(
                self.output_policy_type, OutputPolicy
            ):
                output_policy = self.output_policy_type(
                    **self.output_policy_init_kwargs
                )
            elif isinstance(self.output_policy_type, UserPolicy):
                output_policy = init_policy(
                    self.output_policy_type, self.output_policy_init_kwargs
                )
            else:
                raise Exception(
                    f"Invalid output_policy_type: {self.output_policy_type}"
                )

            if output_policy is not None:
                output_blob = _serialize(output_policy, to_bytes=True)
                self.output_policy_state = output_blob
                return output_policy
            else:
                raise Exception("output_policy is None during init")

        try:
            return _deserialize(self.output_policy_state, from_bytes=True)
        except Exception as e:
            print(f"Failed to deserialize custom output policy state. {e}")
            return None

    @input_policy.setter
    def input_policy(self, value: Any) -> None:
        if isinstance(value, InputPolicy):
            self.input_policy_state = _serialize(value, to_bytes=True)
        elif (isinstance(value, bytes) and len(value) == 0) or value is None:
            self.input_policy_state = b""
        else:
            raise Exception(f"You can't set {type(value)} as input_policy_state")

    @output_policy.setter
    def output_policy(self, value: Any) -> None:
        if isinstance(value, OutputPolicy):
            self.output_policy_state = _serialize(value, to_bytes=True)
        elif (isinstance(value, bytes) and len(value) == 0) or value is None:
            self.output_policy_state = b""
        else:
            raise Exception(f"You can't set {type(value)} as output_policy_state")

    @property
    def byte_code(self) -> Optional[PyCodeObject]:
        return compile_byte_code(self.parsed_code)

    @property
    def assets(self) -> List[Asset]:
        # relative
        from ...client.api import APIRegistry

        api = APIRegistry.api_for(self.node_uid)
        if api is None:
            return SyftError(message=f"You must login to {self.node_uid}")

        node_view = NodeView(
            node_name=api.node_name, verify_key=api.signing_key.verify_key
        )
        inputs = self.input_policy_init_kwargs[node_view]
        all_assets = []
        for k, uid in inputs.items():
            if isinstance(uid, UID):
                assets = api.services.dataset.get_assets_by_action_id(uid)
                if not isinstance(assets, list):
                    return assets

                all_assets += assets
        return all_assets

    @property
    def unsafe_function(self) -> Optional[Callable]:
        print("WARNING: This code was submitted by a User and could be UNSAFE.")

        # 🟡 TODO: re-use the same infrastructure as the execute_byte_code function
        def wrapper(*args: Any, **kwargs: Any) -> Callable:
<<<<<<< HEAD
            # remove the decorator
            inner_function = ast.parse(self.raw_code).body[0]
            inner_function.decorator_list = []
            # compile the function
            raw_byte_code = compile_byte_code(unparse(inner_function))
            # load it
            # exec(raw_byte_code)  # nosec
            # execute it
            # evil_string = f"{self.service_func_name}(*args, **kwargs)"
            # result = eval(evil_string, None, locals())  # nosec
            # return the results
            result = execute_byte_code(
                raw_byte_code, self.service_func_name, self.id, args, kwargs
            )
            return result
=======
            try:
                filtered_kwargs = {}
                for k, v in kwargs.items():
                    filtered_kwargs[k] = debox_asset(v)

                # remove the decorator
                inner_function = ast.parse(self.raw_code).body[0]
                inner_function.decorator_list = []
                # compile the function
                raw_byte_code = compile_byte_code(unparse(inner_function))
                # load it
                exec(raw_byte_code)  # nosec
                # execute it
                evil_string = f"{self.service_func_name}(**filtered_kwargs)"
                result = eval(evil_string, None, locals())  # nosec
                # return the results
                return result
            except Exception as e:
                print(f"Failed to run unsafe_function. {e}")
>>>>>>> 4b333ba9

        return wrapper

    @property
    def code(self) -> str:
        return self.raw_code


@serializable(without=["local_function"])
class SubmitUserCode(SyftObject):
    # version
    __canonical_name__ = "SubmitUserCode"
    __version__ = SYFT_OBJECT_VERSION_1

    id: Optional[UID]
    code: str
    func_name: str
    signature: inspect.Signature
    input_policy_type: Union[SubmitUserPolicy, UID, Type[InputPolicy]]
    input_policy_init_kwargs: Optional[Dict[Any, Any]] = {}
    output_policy_type: Union[SubmitUserPolicy, UID, Type[OutputPolicy]]
    output_policy_init_kwargs: Optional[Dict[Any, Any]] = {}
    local_function: Optional[Callable]
    input_kwargs: List[str]
    enclave_metadata: Optional[EnclaveMetadata] = None

    @property
    def kwargs(self) -> List[str]:
        return self.input_policy_init_kwargs

    def __call__(self, *args: Any, **kwargs: Any) -> Any:
        # only run this on the client side
        if self.local_function:
            # filtered_args = []
            filtered_kwargs = {}
            # for arg in args:
            #     filtered_args.append(debox_asset(arg))
            for k, v in kwargs.items():
                filtered_kwargs[k] = debox_asset(v)

            return self.local_function(**filtered_kwargs)
        else:
            raise NotImplementedError


def debox_asset(arg: Any) -> Any:
    deboxed_arg = arg
    if isinstance(deboxed_arg, Asset):
        deboxed_arg = arg.mock
    if hasattr(deboxed_arg, "syft_action_data"):
        deboxed_arg = deboxed_arg.syft_action_data
    return deboxed_arg


def syft_function(
    input_policy: Union[InputPolicy, UID],
    output_policy: Union[OutputPolicy, UID],
) -> SubmitUserCode:
    if isinstance(input_policy, CustomInputPolicy):
        input_policy_type = SubmitUserPolicy.from_obj(input_policy)
    else:
        input_policy_type = type(input_policy)

    if isinstance(output_policy, CustomOutputPolicy):
        output_policy_type = SubmitUserPolicy.from_obj(output_policy)
    else:
        output_policy_type = type(output_policy)

    def decorator(f):
        return SubmitUserCode(
            code=inspect.getsource(f),
            func_name=f.__name__,
            signature=inspect.signature(f),
            input_policy_type=input_policy_type,
            input_policy_init_kwargs=input_policy.init_kwargs,
            output_policy_type=output_policy_type,
            output_policy_init_kwargs=output_policy.init_kwargs,
            local_function=f,
            input_kwargs=f.__code__.co_varnames[: f.__code__.co_argcount],
        )

    return decorator


def generate_unique_func_name(context: TransformContext) -> TransformContext:
    code_hash = context.output["code_hash"]
    service_func_name = context.output["func_name"]
    context.output["service_func_name"] = service_func_name
    func_name = f"user_func_{service_func_name}_{context.credentials}_{code_hash}"
    user_unique_func_name = f"user_func_{service_func_name}_{context.credentials}"
    context.output["unique_func_name"] = func_name
    context.output["user_unique_func_name"] = user_unique_func_name
    return context


def process_code(
    raw_code: str,
    func_name: str,
    original_func_name: str,
    input_kwargs: List[str],
) -> str:
    tree = ast.parse(raw_code)

    # check there are no globals
    v = GlobalsVisitor()
    v.visit(tree)

    f = tree.body[0]
    f.decorator_list = []

    keywords = [ast.keyword(arg=i, value=[ast.Name(id=i)]) for i in input_kwargs]
    call_stmt = ast.Assign(
        targets=[ast.Name(id="result")],
        value=ast.Call(
            func=ast.Name(id=original_func_name), args=[], keywords=keywords
        ),
        lineno=0,
    )

    return_stmt = ast.Return(value=ast.Name(id="result"))
    new_body = tree.body + [call_stmt, return_stmt]

    wrapper_function = ast.FunctionDef(
        name=func_name,
        args=f.args,
        body=new_body,
        decorator_list=[],
        returns=None,
        lineno=0,
    )

    return unparse(wrapper_function)


def new_check_code(context: TransformContext) -> TransformContext:
    # TODO remove this tech debt hack
    input_kwargs = context.output["input_policy_init_kwargs"]
    node_view_workaround = False
    for k, v in input_kwargs.items():
        if isinstance(k, NodeView):
            node_view_workaround = True

    if not node_view_workaround:
        input_keys = list(input_kwargs.keys())
    else:
        input_keys = []
        for d in input_kwargs.values():
            input_keys += d.keys()

    processed_code = process_code(
        raw_code=context.output["raw_code"],
        func_name=context.output["unique_func_name"],
        original_func_name=context.output["service_func_name"],
        input_kwargs=input_keys,
    )
    context.output["parsed_code"] = processed_code

    return context


def compile_byte_code(parsed_code: str) -> Optional[PyCodeObject]:
    try:
        return compile(parsed_code, "<string>", "exec")
    except Exception as e:
        print("WARNING: to compile byte code", e)
    return None


def compile_code(context: TransformContext) -> TransformContext:
    byte_code = compile_byte_code(context.output["parsed_code"])
    if byte_code is None:
        raise Exception(
            "Unable to compile byte code from parsed code. "
            + context.output["parsed_code"]
        )
    return context


def hash_code(context: TransformContext) -> TransformContext:
    code = context.output["code"]
    del context.output["code"]
    context.output["raw_code"] = code
    code_hash = hashlib.sha256(code.encode("utf8")).hexdigest()
    context.output["code_hash"] = code_hash
    return context


def add_credentials_for_key(key: str) -> Callable:
    def add_credentials(context: TransformContext) -> TransformContext:
        context.output[key] = context.credentials
        return context

    return add_credentials


def check_policy(policy: Policy, context: TransformContext) -> TransformContext:
    policy_service = context.node.get_service(PolicyService)
    if isinstance(policy, SubmitUserPolicy):
        policy = policy.to(UserPolicy, context=context)
    elif isinstance(policy, UID):
        policy = policy_service.get_policy_by_uid(context, policy)
        if policy.is_ok():
            policy = policy.ok()

    return policy


def check_input_policy(context: TransformContext) -> TransformContext:
    ip = context.output["input_policy_type"]
    ip = check_policy(policy=ip, context=context)
    context.output["input_policy_type"] = ip
    return context


def check_output_policy(context: TransformContext) -> TransformContext:
    op = context.output["output_policy_type"]
    op = check_policy(policy=op, context=context)
    context.output["output_policy_type"] = op
    return context


def add_custom_status(context: TransformContext) -> TransformContext:
    input_keys = list(context.output["input_policy_init_kwargs"].keys())
    if context.node.node_type == NodeType.DOMAIN:
        node_view = NodeView(
            node_name=context.node.name, verify_key=context.node.signing_key.verify_key
        )
        if node_view in input_keys:
            context.output["status"] = UserCodeStatusContext(
                base_dict={node_view: UserCodeStatus.SUBMITTED}
            )
        else:
            # TODO: Teo this was raise NotImplemented, figure out why
            context.output["status"] = UserCodeStatusContext(
                base_dict={node_view: UserCodeStatus.SUBMITTED}
            )
    elif context.node.node_type == NodeType.ENCLAVE:
        base_dict = {key: UserCodeStatus.SUBMITTED for key in input_keys}
        context.output["status"] = UserCodeStatusContext(base_dict=base_dict)
    else:
        # Consult with Madhava, on propogating errors from transforms
        raise NotImplementedError
    return context


@transform(SubmitUserCode, UserCode)
def submit_user_code_to_user_code() -> List[Callable]:
    return [
        generate_id,
        hash_code,
        generate_unique_func_name,
        check_input_policy,
        check_output_policy,
        new_check_code,
        add_credentials_for_key("user_verify_key"),
        add_custom_status,
    ]


@serializable()
class UserCodeExecutionResult(SyftObject):
    # version
    __canonical_name__ = "UserCodeExecutionResult"
    __version__ = SYFT_OBJECT_VERSION_1

    id: UID
    user_code_id: UID
    stdout: str
    stderr: str
    result: Any
    serialized_plot: Optional[bytes] = None
    syft_dont_wrap_attrs = ["get_plot"]
    syft_passthrough_attrs = ["get_plot"]

    def get_plot(self) -> Image:
        # TODO: add caching to optimize memory
        if self.serialized_plot is not None:
            return Image.open(BytesIO(self.serialized_plot), "r")
        else:
            return None

    def get_result(self) -> Any:
        return self.result

    def get_stdout(self) -> str:
        return self.stdout

    def get_stderr(self) -> str:
        return self.stderr

    def set_result(self, new_result) -> None:
        self.result = new_result


def execute_code_item(code_item: UserCode, kwargs: Dict[str, Any]) -> Any:
    return execute_byte_code(
        code_item.byte_code,
        code_item.unique_func_name,
        code_item.id,
        args=[],
        kwargs=kwargs,
    )


def execute_byte_code(
    byte_code, func_name, code_id, args, kwargs: Dict[str, Any]
) -> Any:
    stdout_ = sys.stdout
    stderr_ = sys.stderr

    try:
        stdout = StringIO()
        stderr = StringIO()

        sys.stdout = stdout
        sys.stderr = stderr

        # statisfy lint checker
        result = None

        exec(byte_code)  # nosec

        evil_string = f"{func_name}(*args, **kwargs)"
        try:
            result = eval(evil_string, None, locals())  # nosec
        except Exception as e:
            # TODO Check if this works
            return UserCodeExecutionResult(
                user_code_id=code_id,
                stdout='',
                stderr=str(e),
                result='',
                serialized_plot=None,
            )

        plot = None
        serialized_plot = None
        # third party
        import matplotlib.pyplot as plt

        plot = plt.gcf()

        if plot.get_axes():
            buf = BytesIO()
            plot.savefig(buf, format="png")
            serialized_plot = buf.getvalue()

        # restore stdout and stderr
        sys.stdout = stdout_
        sys.stderr = stderr_

        print("execute_byte_code", file=sys.stderr)

        return UserCodeExecutionResult(
            user_code_id=code_id,
            stdout=str(stdout.getvalue()),
            stderr=str(stderr.getvalue()),
            result=result,
            serialized_plot=serialized_plot,
        )

    except Exception as e:
        print("execute_byte_code failed", e, file=stderr_)
    finally:
        sys.stdout = stdout_
        sys.stderr = stderr_<|MERGE_RESOLUTION|>--- conflicted
+++ resolved
@@ -325,23 +325,6 @@
 
         # 🟡 TODO: re-use the same infrastructure as the execute_byte_code function
         def wrapper(*args: Any, **kwargs: Any) -> Callable:
-<<<<<<< HEAD
-            # remove the decorator
-            inner_function = ast.parse(self.raw_code).body[0]
-            inner_function.decorator_list = []
-            # compile the function
-            raw_byte_code = compile_byte_code(unparse(inner_function))
-            # load it
-            # exec(raw_byte_code)  # nosec
-            # execute it
-            # evil_string = f"{self.service_func_name}(*args, **kwargs)"
-            # result = eval(evil_string, None, locals())  # nosec
-            # return the results
-            result = execute_byte_code(
-                raw_byte_code, self.service_func_name, self.id, args, kwargs
-            )
-            return result
-=======
             try:
                 filtered_kwargs = {}
                 for k, v in kwargs.items():
@@ -361,7 +344,6 @@
                 return result
             except Exception as e:
                 print(f"Failed to run unsafe_function. {e}")
->>>>>>> 4b333ba9
 
         return wrapper
 
