# future
from __future__ import annotations

# stdlib
import ast
from collections.abc import Callable
from copy import deepcopy
import datetime
from enum import Enum
import hashlib
import inspect
from io import StringIO
import json
import keyword
import random
import re
import sys
from textwrap import dedent
from threading import Thread
import time
import traceback
from typing import Any
from typing import ClassVar
from typing import TYPE_CHECKING
from typing import cast
from typing import final

# third party
from IPython.display import HTML
from IPython.display import Markdown
from IPython.display import display
from pydantic import ValidationError
from pydantic import field_validator
from result import Err
from result import Ok
from result import Result
from typing_extensions import Self

# relative
from ...abstract_server import ServerSideType
from ...abstract_server import ServerType
from ...client.api import APIRegistry
from ...client.api import ServerIdentity
from ...client.api import generate_remote_function
from ...serde.deserialize import _deserialize
from ...serde.serializable import serializable
from ...serde.serialize import _serialize
from ...serde.signature import signature_remove_context
from ...serde.signature import signature_remove_self
from ...server.credentials import SyftVerifyKey
from ...store.document_store import PartitionKey
from ...store.linked_obj import LinkedObject
from ...types.datetime import DateTime
from ...types.dicttuple import DictTuple
from ...types.syft_object import PartialSyftObject
from ...types.syft_object import SYFT_OBJECT_VERSION_1
from ...types.syft_object import SyftObject
from ...types.syncable_object import SyncableSyftObject
from ...types.transforms import TransformContext
from ...types.transforms import add_server_uid_for_key
from ...types.transforms import generate_id
<<<<<<< HEAD
from ...types.transforms import keep
from ...types.transforms import make_set_default
from ...types.transforms import rename
=======
>>>>>>> a1cf1868
from ...types.transforms import transform
from ...types.uid import UID
from ...util import options
from ...util.colors import SURFACE
from ...util.decorators import deprecated
from ...util.markdown import CodeMarkdown
from ...util.markdown import as_markdown_code
from ...util.notebook_ui.styles import FONT_CSS
from ...util.util import prompt_warning_message
from ..action.action_endpoint import CustomEndpointActionObject
from ..action.action_object import Action
from ..action.action_object import ActionObject
from ..context import AuthedServiceContext
from ..dataset.dataset import Asset
from ..dataset.dataset import Dataset
from ..job.job_stash import Job
from ..output.output_service import ExecutionOutput
from ..output.output_service import OutputService
from ..policy.policy import Constant
from ..policy.policy import CustomInputPolicy
from ..policy.policy import CustomOutputPolicy
from ..policy.policy import EmptyRuntimePolicy
from ..policy.policy import EmpyInputPolicy
from ..policy.policy import ExactMatch
from ..policy.policy import InputPolicy
from ..policy.policy import OutputPolicy
from ..policy.policy import RuntimePolicy
from ..policy.policy import SingleExecutionExactOutput
from ..policy.policy import SubmitUserPolicy
from ..policy.policy import UserPolicy
from ..policy.policy import filter_only_uids
from ..policy.policy import init_policy
from ..policy.policy import load_policy_code
from ..policy.policy import partition_by_server
from ..policy.policy_service import PolicyService
from ..response import SyftError
from ..response import SyftException
from ..response import SyftInfo
from ..response import SyftNotReady
from ..response import SyftSuccess
from ..response import SyftWarning
from ..service import ServiceConfigRegistry
from ..user.user import UserView
from ..user.user_roles import ServiceRole
from .code_parse import LaunchJobVisitor
from .unparse import unparse
from .utils import check_for_global_vars
from .utils import parse_code
from .utils import submit_subjobs_code

if TYPE_CHECKING:
    # relative
    from ...service.sync.diff_state import AttrDiff

UserVerifyKeyPartitionKey = PartitionKey(key="user_verify_key", type_=SyftVerifyKey)
CodeHashPartitionKey = PartitionKey(key="code_hash", type_=str)
ServiceFuncNamePartitionKey = PartitionKey(key="service_func_name", type_=str)
SubmitTimePartitionKey = PartitionKey(key="submit_time", type_=DateTime)

PyCodeObject = Any


@serializable(canonical_name="UserCodeStatus", version=1)
class UserCodeStatus(Enum):
    PENDING = "pending"
    DENIED = "denied"
    APPROVED = "approved"

    def __hash__(self) -> int:
        return hash(self.value)


@serializable()
class UserCodeStatusCollection(SyncableSyftObject):
    __canonical_name__ = "UserCodeStatusCollection"
    __version__ = SYFT_OBJECT_VERSION_1

    __repr_attrs__ = ["approved", "status_dict"]
    status_dict: dict[ServerIdentity, tuple[UserCodeStatus, str]] = {}
    user_code_link: LinkedObject

    def syft_get_diffs(self, ext_obj: Any) -> list[AttrDiff]:
        # relative
        from ...service.sync.diff_state import AttrDiff

        diff_attrs = []
        status = list(self.status_dict.values())[0]
        ext_status = list(ext_obj.status_dict.values())[0]

        if status != ext_status:
            diff_attr = AttrDiff(
                attr_name="status_dict",
                low_attr=status,
                high_attr=ext_status,
            )
            diff_attrs.append(diff_attr)
        return diff_attrs

    def __repr__(self) -> str:
        return str(self.status_dict)

    def _repr_html_(self) -> str:
        string = f"""
            <style>
                .syft-user_code {{color: {SURFACE[options.color_theme]};}}
                </style>
                <div class='syft-user_code'>
                    <h3 style="line-height: 25%; margin-top: 25px;">User Code Status</h3>
                    <p style="margin-left: 3px;">
            """
        for server_identity, (status, reason) in self.status_dict.items():
            server_name_str = f"{server_identity.server_name}"
            uid_str = f"{server_identity.server_id}"
            status_str = f"{status.value}"
            string += f"""
                    &#x2022; <strong>UID: </strong>{uid_str}&nbsp;
                    <strong>Server name: </strong>{server_name_str}&nbsp;
                    <strong>Status: </strong>{status_str};
                    <strong>Reason: </strong>{reason}
                    <br>
                """
        string += "</p></div>"
        return string

    def __repr_syft_nested__(self) -> str:
        string = ""
        for server_identity, (status, reason) in self.status_dict.items():
            string += f"{server_identity.server_name}: {status}, {reason}<br>"
        return string

    def get_status_message(self) -> SyftSuccess | SyftNotReady | SyftError:
        if self.approved:
            return SyftSuccess(message=f"{type(self)} approved")
        denial_string = ""
        string = ""
        for server_identity, (status, reason) in self.status_dict.items():
            denial_string += f"Code status on server '{server_identity.server_name}' is '{status}'. Reason: {reason}"
            if not reason.endswith("."):
                denial_string += "."
            string += (
                f"Code status on server '{server_identity.server_name}' is '{status}'."
            )
        if self.denied:
            return SyftError(
                message=f"{type(self)} Your code cannot be run: {denial_string}"
            )
        else:
            return SyftNotReady(
                message=f"{type(self)} Your code is waiting for approval. {string}"
            )

    @property
    def approved(self) -> bool:
        return all(x == UserCodeStatus.APPROVED for x, _ in self.status_dict.values())

    @property
    def denied(self) -> bool:
        for status, _ in self.status_dict.values():
            if status == UserCodeStatus.DENIED:
                return True
        return False

    def for_user_context(self, context: AuthedServiceContext) -> UserCodeStatus:
        if context.server.server_type == ServerType.ENCLAVE:
            keys = {status for status, _ in self.status_dict.values()}
            if len(keys) == 1 and UserCodeStatus.APPROVED in keys:
                return UserCodeStatus.APPROVED
            elif UserCodeStatus.PENDING in keys and UserCodeStatus.DENIED not in keys:
                return UserCodeStatus.PENDING
            elif UserCodeStatus.DENIED in keys:
                return UserCodeStatus.DENIED
            else:
                raise Exception(f"Invalid types in {keys} for Code Submission")

        elif context.server.server_type == ServerType.DATASITE:
            server_identity = ServerIdentity(
                server_name=context.server.name,
                server_id=context.server.id,
                verify_key=context.server.signing_key.verify_key,
            )
            if server_identity in self.status_dict:
                return self.status_dict[server_identity][0]
            else:
                raise Exception(
                    f"Code Object does not contain {context.server.name} Datasite's data"
                )
        else:
            raise Exception(
                f"Invalid Server Type for Code Submission:{context.server.server_type}"
            )

    def mutate(
        self,
        value: tuple[UserCodeStatus, str],
        server_name: str,
        server_id: UID,
        verify_key: SyftVerifyKey,
    ) -> SyftError | Self:
        server_identity = ServerIdentity(
            server_name=server_name, server_id=server_id, verify_key=verify_key
        )
        status_dict = self.status_dict
        if server_identity in status_dict:
            status_dict[server_identity] = value
            self.status_dict = status_dict
            return self
        else:
            return SyftError(
                message="Cannot Modify Status as the Datasite's data is not included in the request"
            )

    def get_sync_dependencies(self, context: AuthedServiceContext) -> list[UID]:
        return [self.user_code_link.object_uid]


@serializable()
class UserCode(SyncableSyftObject):
    # version
    __canonical_name__ = "UserCode"
    __version__ = SYFT_OBJECT_VERSION_1

    id: UID
    server_uid: UID | None = None
    user_verify_key: SyftVerifyKey
    raw_code: str
    input_policy_type: type[InputPolicy] | UserPolicy
    input_policy_init_kwargs: dict[Any, Any] | None = None
    input_policy_state: bytes = b""
    output_policy_type: type[OutputPolicy] | UserPolicy
    output_policy_init_kwargs: dict[Any, Any] | None = None
    output_policy_state: bytes = b""
    runtime_policy_type: type[RuntimePolicy] | UserPolicy
    runtime_policy_init_kwargs: dict[Any, Any] | None = None
    runtime_policy_state: bytes = b""
    parsed_code: str
    service_func_name: str
    unique_func_name: str
    user_unique_func_name: str
    code_hash: str
    signature: inspect.Signature
    status_link: LinkedObject | None = None
    input_kwargs: list[str]
    submit_time: DateTime | None = None
    # tracks if the code calls datasite.something, variable is set during parsing
    uses_datasite: bool = False

    nested_codes: dict[str, tuple[LinkedObject, dict]] | None = {}
    worker_pool_name: str | None = None
    origin_server_side_type: ServerSideType
    l0_deny_reason: str | None = None
    _has_output_read_permissions_cache: bool | None = None
    project_id: UID | None = None

    __table_coll_widths__ = [
        "min-content",
        "auto",
        "auto",
        "auto",
        "auto",
        "auto",
        "auto",
        "auto",
    ]

    __attr_searchable__: ClassVar[list[str]] = [
        "user_verify_key",
        "service_func_name",
        "code_hash",
    ]
    __attr_unique__: ClassVar[list[str]] = []
    __repr_attrs__: ClassVar[list[str]] = [
        "service_func_name",
        "input_owners",
        "code_status",
        "worker_pool_name",
        "l0_deny_reason",
        "raw_code",
    ]

    __exclude_sync_diff_attrs__: ClassVar[list[str]] = [
        "server_uid",
        "code_status",
        "input_policy_type",
        "input_policy_init_kwargs",
        "input_policy_state",
        "output_policy_type",
        "output_policy_init_kwargs",
        "output_policy_state",
        "runtime_policy_type",
        "runtime_policy_init_kwargs",
        "runtime_policy_state",
    ]

    @field_validator("service_func_name", mode="after")
    @classmethod
    def service_func_name_is_valid(cls, value: str) -> str:
        res = is_valid_usercode_name(value)
        if res.is_err():
            raise ValueError(res.err_value)
        return value

    def __setattr__(self, key: str, value: Any) -> None:
        # Get the attribute from the class, it might be a descriptor or None
        attr = getattr(type(self), key, None)
        # Check if the attribute is a data descriptor
        if inspect.isdatadescriptor(attr):
            if hasattr(attr, "fset"):
                attr.fset(self, value)
            else:
                raise AttributeError(f"The attribute {key} is not settable.")
        else:
            return super().__setattr__(key, value)

    def _coll_repr_(self) -> dict[str, Any]:
        status = [status for status, _ in self.status.status_dict.values()][0].value
        if status == UserCodeStatus.PENDING.value:
            badge_color = "badge-purple"
        elif status == UserCodeStatus.APPROVED.value:
            badge_color = "badge-green"
        else:
            badge_color = "badge-red"
        status_badge = {"value": status, "type": badge_color}
        return {
            "Input Policy": self.input_policy_type.__canonical_name__,
            "Output Policy": self.output_policy_type.__canonical_name__,
            "Function name": self.service_func_name,
            "User verify key": {
                "value": str(self.user_verify_key),
                "type": "clipboard",
            },
            "Status": status_badge,
            "Submit time": str(self.submit_time),
        }

    @property
    def is_l0_deployment(self) -> bool:
        return self.origin_server_side_type == ServerSideType.LOW_SIDE

    @property
    def is_l2_deployment(self) -> bool:
        return self.origin_server_side_type == ServerSideType.HIGH_SIDE

    @property
    def user(self) -> UserView | SyftError:
        api = APIRegistry.api_for(
            server_uid=self.syft_server_location,
            user_verify_key=self.syft_client_verify_key,
        )
        if api is None:
            return SyftError(
                message=f"Can't access Syft API. You must login to {self.syft_server_location}"
            )
        return api.services.user.get_by_verify_key(self.user_verify_key)

    def _compute_status_l0(
        self, context: AuthedServiceContext | None = None
    ) -> UserCodeStatusCollection | SyftError:
        if context is None:
            # Clientside
            api = self._get_api()
            if isinstance(api, SyftError):
                return api
            server_identity = ServerIdentity.from_api(api)

            if self._has_output_read_permissions_cache is None:
                is_approved = api.output.has_output_read_permissions(
                    self.id, self.user_verify_key
                )
                self._has_output_read_permissions_cache = is_approved
            else:
                is_approved = self._has_output_read_permissions_cache
        else:
            # Serverside
            server_identity = ServerIdentity.from_server(context.server)
            output_service = context.server.get_service("outputservice")
            is_approved = output_service.has_output_read_permissions(
                context, self.id, self.user_verify_key
            )

        if isinstance(is_approved, SyftError):
            return is_approved
        is_denied = self.l0_deny_reason is not None

        if is_denied:
            if is_approved:
                prompt_warning_message(
                    "This request already has results published to the data scientist. "
                    "They will still be able to access those results."
                )
            message = self.l0_deny_reason
            status = (UserCodeStatus.DENIED, message)
        elif is_approved:
            status = (UserCodeStatus.APPROVED, "")
        else:
            status = (UserCodeStatus.PENDING, "")
        status_dict = {server_identity: status}

        return UserCodeStatusCollection(
            status_dict=status_dict,
            user_code_link=LinkedObject.from_obj(self),
        )

    @property
    def status(self) -> UserCodeStatusCollection | SyftError:
        # Clientside only

        if self.is_l0_deployment:
            if self.status_link is not None:
                return SyftError(
                    message="Encountered a low side UserCode object with a status_link."
                )
            return self._compute_status_l0()

        if self.status_link is None:
            return SyftError(
                message="This UserCode does not have a status. Please contact the Admin."
            )
        res = self.status_link.resolve
        return res

    def get_status(
        self, context: AuthedServiceContext
    ) -> UserCodeStatusCollection | SyftError:
        if self.is_l0_deployment:
            if self.status_link is not None:
                return SyftError(
                    message="Encountered a low side UserCode object with a status_link."
                )
            return self._compute_status_l0(context)
        if self.status_link is None:
            return SyftError(
                message="This UserCode does not have a status. Please contact the Admin."
            )

        status = self.status_link.resolve_with_context(context)
        if status.is_err():
            return SyftError(message=status.err())
        return status.ok()

    @property
    def input_owners(self) -> list[str] | None:
        if self.input_policy_init_kwargs is not None:
            return [str(x.server_name) for x in self.input_policy_init_kwargs.keys()]
        return None

    @property
    def input_owner_verify_keys(self) -> list[SyftVerifyKey] | None:
        if self.input_policy_init_kwargs is not None:
            return [x.verify_key for x in self.input_policy_init_kwargs.keys()]
        return None

    @property
    def output_reader_names(self) -> list[SyftVerifyKey] | None:
        if (
            self.input_policy_init_kwargs is not None
            and self.output_policy_init_kwargs is not None
        ):
            keys = self.output_policy_init_kwargs.get("output_readers", [])
            inpkey2name = {
                x.verify_key: x.server_name for x in self.input_policy_init_kwargs
            }
            return [inpkey2name[k] for k in keys if k in inpkey2name]
        return None

    @property
    def output_readers(self) -> list[SyftVerifyKey] | None:
        if self.output_policy_init_kwargs is not None:
            return self.output_policy_init_kwargs.get("output_readers", [])
        return None

    @property
    def code_status(self) -> list:
        status_list = []
        for server_view, (status, _) in self.status.status_dict.items():
            status_list.append(
                f"Server: {server_view.server_name}, Status: {status.value}",
            )
        return status_list

    @property
    def input_policy(self) -> InputPolicy | None:
        if self.status.approved or self.input_policy_type.has_safe_serde:
            return self._get_input_policy()
        return None

    def get_input_policy(self, context: AuthedServiceContext) -> InputPolicy | None:
        status = self.get_status(context)
        if status.approved or self.input_policy_type.has_safe_serde:
            return self._get_input_policy()
        return None

    def _get_input_policy(self) -> InputPolicy | None:
        if len(self.input_policy_state) == 0:
            input_policy = None
            if (
                isinstance(self.input_policy_type, type)
                and issubclass(self.input_policy_type, InputPolicy)
                and self.input_policy_init_kwargs is not None
            ):
                # TODO: Tech Debt here
                server_view_workaround = False
                for k in self.input_policy_init_kwargs.keys():
                    if isinstance(k, ServerIdentity):
                        server_view_workaround = True

                if server_view_workaround:
                    input_policy = self.input_policy_type(
                        init_kwargs=self.input_policy_init_kwargs
                    )
                else:
                    input_policy = self.input_policy_type(
                        **self.input_policy_init_kwargs
                    )
            elif isinstance(self.input_policy_type, UserPolicy):
                input_policy = init_policy(
                    self.input_policy_type, self.input_policy_init_kwargs
                )
            else:
                raise Exception(f"Invalid output_policy_type: {self.input_policy_type}")

            if input_policy is not None:
                input_blob = _serialize(input_policy, to_bytes=True)
                self.input_policy_state = input_blob
                return input_policy
            else:
                raise Exception("input_policy is None during init")
        try:
            return _deserialize(self.input_policy_state, from_bytes=True)
        except Exception as e:
            print(f"Failed to deserialize custom input policy state. {e}")
            return None

    def is_output_policy_approved(self, context: AuthedServiceContext) -> bool:
        return self.get_status(context).approved

    @input_policy.setter  # type: ignore
    def input_policy(self, value: Any) -> None:  # type: ignore
        if isinstance(value, InputPolicy):
            self.input_policy_state = _serialize(value, to_bytes=True)
        elif (isinstance(value, bytes) and len(value) == 0) or value is None:
            self.input_policy_state = b""
        else:
            raise Exception(f"You can't set {type(value)} as input_policy_state")

    def get_output_policy(self, context: AuthedServiceContext) -> OutputPolicy | None:
        status = self.get_status(context)
        if status.approved or self.output_policy_type.has_safe_serde:
            return self._get_output_policy()
        return None

    @property
    def output_policy(self) -> OutputPolicy | None:  # type: ignore
        if self.status.approved or self.output_policy_type.has_safe_serde:
            return self._get_output_policy()
        return None

    def _get_output_policy(self) -> OutputPolicy | None:
        if len(self.output_policy_state) == 0:
            output_policy = None
            if isinstance(self.output_policy_type, type) and issubclass(
                self.output_policy_type, OutputPolicy
            ):
                output_policy = self.output_policy_type(
                    **self.output_policy_init_kwargs
                )
            elif isinstance(self.output_policy_type, UserPolicy):
                output_policy = init_policy(
                    self.output_policy_type, self.output_policy_init_kwargs
                )
            else:
                raise Exception(
                    f"Invalid output_policy_type: {self.output_policy_type}"
                )

            if output_policy is not None:
                output_policy.syft_server_location = self.syft_server_location
                output_policy.syft_client_verify_key = self.syft_client_verify_key
                output_blob = _serialize(output_policy, to_bytes=True)
                self.output_policy_state = output_blob
                return output_policy
            else:
                raise Exception("output_policy is None during init")

        try:
            output_policy = _deserialize(self.output_policy_state, from_bytes=True)
            output_policy.syft_server_location = self.syft_server_location
            output_policy.syft_client_verify_key = self.syft_client_verify_key
            return output_policy
        except Exception as e:
            print(f"Failed to deserialize custom output policy state. {e}")
            return None

    @property
    def output_policy_id(self) -> UID | None:
        if self.output_policy_init_kwargs is not None:
            return self.output_policy_init_kwargs.get("id", None)
        return None

    @property
    def input_policy_id(self) -> UID | None:
        if self.input_policy_init_kwargs is not None:
            return self.input_policy_init_kwargs.get("id", None)
        return None

    @output_policy.setter  # type: ignore
    def output_policy(self, value: Any) -> None:  # type: ignore
        if isinstance(value, OutputPolicy):
            self.output_policy_state = _serialize(value, to_bytes=True)
        elif (isinstance(value, bytes) and len(value) == 0) or value is None:
            self.output_policy_state = b""
        else:
            raise Exception(f"You can't set {type(value)} as output_policy_state")

    @property
    def output_history(self) -> list[ExecutionOutput] | SyftError:
        api = APIRegistry.api_for(
            self.syft_server_location, self.syft_client_verify_key
        )
        if api is None:
            return SyftError(
                message=f"Can't access the api. You must login to {self.syft_server_location}"
            )
        return api.services.output.get_by_user_code_id(self.id)

    def get_output_history(
        self, context: AuthedServiceContext
    ) -> list[ExecutionOutput] | SyftError:
        output_service = cast(
            OutputService, context.server.get_service("outputservice")
        )
        return output_service.get_by_user_code_id(context, self.id)

    def store_execution_output(
        self,
        context: AuthedServiceContext,
        outputs: Any,
        job_id: UID | None = None,
        input_ids: dict[str, UID] | None = None,
    ) -> ExecutionOutput | SyftError:
        is_admin = context.role == ServiceRole.ADMIN
        output_policy = self.get_output_policy(context)
        if output_policy is None and not is_admin:
            return SyftError(
                message="You must wait for the output policy to be approved"
            )
        output_ids = filter_only_uids(outputs)

        output_service = context.server.get_service("outputservice")
        output_service = cast(OutputService, output_service)
        execution_result = output_service.create(
            context,
            user_code_id=self.id,
            output_ids=output_ids,
            executing_user_verify_key=self.user_verify_key,
            job_id=job_id,
            output_policy_id=self.output_policy_id,
            input_ids=input_ids,
        )
        if isinstance(execution_result, SyftError):
            return execution_result

        return execution_result

    @property
    def byte_code(self) -> PyCodeObject | None:
        return compile_byte_code(self.parsed_code)

    @property
    def assets(self) -> DictTuple[str, Asset] | SyftError:
        if not self.input_policy_init_kwargs:
            return DictTuple({})

        api = self._get_api()
        if isinstance(api, SyftError):
            return api

<<<<<<< HEAD
        # get all assets on the node
        # TODO: only gets datasets from its node not the others
=======
        # get all assets on the server
>>>>>>> a1cf1868
        datasets: list[Dataset] = api.services.dataset.get_all()
        if isinstance(datasets, SyftError):
            return datasets

        all_assets: dict[UID, Asset] = {}
        for dataset in datasets:
            for asset in dataset.asset_list:
                asset._dataset_name = dataset.name
                all_assets[asset.action_id] = asset

        # get a flat dict of all inputs
        all_inputs = {}
        inputs = self.input_policy_init_kwargs or {}
        for vals in inputs.values():
            all_inputs.update(vals)

        # map the action_id to the asset
        used_assets: list[Asset] = []
        for kwarg_name, action_id in all_inputs.items():
            asset = all_assets.get(action_id, None)
            if asset:
                asset._kwarg_name = kwarg_name
                used_assets.append(asset)
<<<<<<< HEAD
            else:
                print("WARNING asset", action_id, "not in ", all_assets)
=======
>>>>>>> a1cf1868

        asset_dict = {asset._kwarg_name: asset for asset in used_assets}
        return DictTuple(asset_dict)

    @property
    def action_objects(self) -> dict:
        if not self.input_policy_init_kwargs:
            return {}

        all_inputs = {}
        for vals in self.input_policy_init_kwargs.values():
            all_inputs.update(vals)

        # filter out the assets
        action_objects = {
            arg_name: str(uid)
            for arg_name, uid in all_inputs.items()
            if arg_name not in self.assets.keys()
        }

        return action_objects

    @property
    def inputs(self) -> dict:
        inputs = {}
        if self.action_objects:
            inputs["action_objects"] = self.action_objects
        if self.assets:
            inputs["assets"] = {
                argument: asset._get_dict_for_user_code_repr()
                for argument, asset in self.assets.items()
            }
        return inputs

    @property
    def _inputs_json(self) -> str | SyftError:
        input_str = json.dumps(self.inputs, indent=2)
        return input_str

    def get_sync_dependencies(
        self, context: AuthedServiceContext
    ) -> list[UID] | SyftError:
        dependencies = []

        if self.nested_codes is not None:
            nested_code_ids = [
                link.object_uid for link, _ in self.nested_codes.values()
            ]
            dependencies.extend(nested_code_ids)

        if self.status_link is not None:
            dependencies.append(self.status_link.object_uid)

        return dependencies

    @property
    def run(self) -> Callable | None:
        warning = SyftWarning(
            message="This code was submitted by a User and could be UNSAFE."
        )
        display(warning)

        # 🟡 TODO: re-use the same infrastructure as the execute_byte_code function
        def wrapper(*args: Any, **kwargs: Any) -> Callable | SyftError:
            try:
                filtered_kwargs = {}
                on_private_data, on_mock_data = False, False
                for k, v in kwargs.items():
                    filtered_kwargs[k], arg_type = debox_asset(v)
                    on_private_data = (
                        on_private_data or arg_type == ArgumentType.PRIVATE
                    )
                    on_mock_data = on_mock_data or arg_type == ArgumentType.MOCK

                if on_private_data:
                    display(
                        SyftInfo(
                            message="The result you see is computed on PRIVATE data."
                        )
                    )
                if on_mock_data:
                    display(
                        SyftInfo(message="The result you see is computed on MOCK data.")
                    )

                # remove the decorator
                inner_function = ast.parse(self.raw_code).body[0]
                inner_function.decorator_list = []
                # compile the function
                raw_byte_code = compile_byte_code(unparse(inner_function))
                # load it
                exec(raw_byte_code)  # nosec
                # execute it
                evil_string = f"{self.service_func_name}(**filtered_kwargs)"
                result = eval(evil_string, None, locals())  # nosec
                # return the results
                return result
            except Exception as e:
                return SyftError(message=f"Failed to execute 'run'. Error: {e}")

        return wrapper

    @property
    @deprecated(reason="Use 'run' instead")
    def unsafe_function(self) -> Callable | None:
        return self.run

    def _inner_repr(self, level: int = 0) -> str:
        shared_with_line = ""
        if len(self.output_readers) > 0 and self.output_reader_names is not None:
            owners_string = " and ".join([f"*{x}*" for x in self.output_reader_names])
            shared_with_line += (
                f"Custom Policy: "
                f"outputs are *shared* with the owners of {owners_string} once computed"
            )

        constants_str = ""
        args = [
            x
            for _dict in self.input_policy_init_kwargs.values()  # type: ignore
            for x in _dict.values()
        ]
        constants = [x for x in args if isinstance(x, Constant)]
        constants_str = "\n\t".join([f"{x.kw}: {x.val}" for x in constants])

        # indent all lines except the first one
        inputs_str = "\n".join(
            [f"    {line}" for line in self._inputs_json.split("\n")]
        ).lstrip()

        md = f"""class UserCode
    id: UID = {self.id}
    service_func_name: str = {self.service_func_name}
    shareholders: list = {self.input_owners}
    status: list = {self.code_status}
    {constants_str}
    {shared_with_line}
    inputs: dict = {inputs_str}
    code:

{self.raw_code}
"""
        if self.nested_codes != {}:
            md += """

  Nested Requests:
  """

        md = "\n".join(
            [f"{'  '*level}{substring}" for substring in md.split("\n")[:-1]]
        )
        if self.nested_codes is not None:
            for obj, _ in self.nested_codes.values():
                code = obj.resolve
                md += "\n"
                md += code._inner_repr(level=level + 1)

        return md

    def _repr_markdown_(self, wrap_as_python: bool = True, indent: int = 0) -> str:
        return as_markdown_code(self._inner_repr())

    def _ipython_display_(self, level: int = 0) -> None:
        tabs = "&emsp;" * level
        shared_with_line = ""
        if len(self.output_readers) > 0 and self.output_reader_names is not None:
            owners_string = " and ".join([f"*{x}*" for x in self.output_reader_names])
            shared_with_line += (
                f"<p>{tabs}Custom Policy: "
                f"outputs are *shared* with the owners of {owners_string} once computed</p>"
            )
        constants_str = ""
        args = [
            x
            for _dict in self.input_policy_init_kwargs.values()  # type: ignore
            for x in _dict.values()
        ]
        constants = [x for x in args if isinstance(x, Constant)]
        constants_str = "\n&emsp;".join([f"{x.kw}: {x.val}" for x in constants])
        # indent all lines except the first one
        repr_str = f"""
    <style>
    {FONT_CSS}
    .syft-code {{color: {SURFACE[options.color_theme]};}}
    .syft-code h3,
    .syft-code p {{font-family: 'Open Sans'}}
    </style>
    <div class="syft-code">
    <h3>{tabs}UserCode</h3>
    <p>{tabs}<strong>id:</strong> UID = {self.id}</p>
    <p>{tabs}<strong>service_func_name:</strong> str = {self.service_func_name}</p>
    <p>{tabs}<strong>shareholders:</strong> list = {self.input_owners}</p>
    <p>{tabs}<strong>status:</strong> list = {self.code_status}</p>
    {tabs}{constants_str}
    {tabs}{shared_with_line}
    <p>{tabs}<strong>inputs:</strong> dict = <pre>{self._inputs_json}</pre></p>
    <p>{tabs}<strong>code:</strong></p>
    </div>
    """
        md = "\n".join(
            [f"{'  '*level}{substring}" for substring in self.raw_code.split("\n")[:-1]]
        )
        display(HTML(repr_str), Markdown(as_markdown_code(md)))
        if self.nested_codes is not None and self.nested_codes != {}:
            nested_line_html = f"""
    <div class="syft-code">
    <p>{tabs}<strong>Nested Requests:</p>
    </div>
    """
            display(HTML(nested_line_html))
            for obj, _ in self.nested_codes.values():
                code = obj.resolve
                code._ipython_display_(level=level + 1)

    @property
    def show_code(self) -> CodeMarkdown:
        return CodeMarkdown(self.raw_code)

    def show_code_cell(self) -> None:
        warning_message = """# WARNING: \n# Before you submit
# change the name of the function \n# for no duplicates\n\n"""

        # third party
        from IPython import get_ipython

        ip = get_ipython()
        ip.set_next_input(warning_message + self.raw_code)

    def __call__(self, *args: Any, **kwargs: Any) -> Any:
        api = self._get_api()
        if isinstance(api, SyftError):
            return api

        signature = self.signature
        signature = signature_remove_self(signature)
        signature = signature_remove_context(signature)
        remote_user_function = generate_remote_function(
            api=api,
            server_uid=self.server_uid,
            signature=self.signature,
            path="code.call",
            make_call=api.make_call,
            pre_kwargs={"uid": self.id},
            warning=None,
            communication_protocol=api.communication_protocol,
        )
        return remote_user_function(*args, **kwargs)


class UserCodeUpdate(PartialSyftObject):
    __canonical_name__ = "UserCodeUpdate"
    __version__ = SYFT_OBJECT_VERSION_1

    l0_deny_reason: str | None


@serializable(without=["local_function"])
class SubmitUserCode(SyftObject):
    # version
    __canonical_name__ = "SubmitUserCode"
    __version__ = SYFT_OBJECT_VERSION_1

    id: UID | None = None  # type: ignore[assignment]
    code: str
    func_name: str
    signature: inspect.Signature
    input_policy_type: SubmitUserPolicy | UID | type[InputPolicy]
    input_policy_init_kwargs: dict[Any, Any] | None = {}
    output_policy_type: SubmitUserPolicy | UID | type[OutputPolicy]
    output_policy_init_kwargs: dict[Any, Any] | None = {}
    runtime_policy_type: SubmitUserPolicy | UID | type[RuntimePolicy]
    runtime_policy_init_kwargs: dict[Any, Any] | None = {}
    local_function: Callable | None = None
    input_kwargs: list[str]
    worker_pool_name: str | None = None
    project_id: UID | None = None

    __repr_attrs__ = ["func_name", "code"]

    @field_validator("func_name", mode="after")
    @classmethod
    def func_name_is_valid(cls, value: str) -> str:
        res = is_valid_usercode_name(value)
        if res.is_err():
            raise ValueError(res.err_value)
        return value

    @field_validator("output_policy_init_kwargs", mode="after")
    @classmethod
    def add_output_policy_ids(cls, values: Any) -> Any:
        if isinstance(values, dict) and "id" not in values:
            values["id"] = UID()
        return values

    @property
    def kwargs(self) -> dict[Any, Any] | None:
        return self.input_policy_init_kwargs

    def __call__(
        self,
        *args: Any,
        syft_no_server: bool = False,
        blocking: bool = False,
        time_alive: int | None = None,
        n_consumers: int = 2,
        **kwargs: Any,
    ) -> Any:
        if syft_no_server:
            return self.local_call(*args, **kwargs)
        return self._ephemeral_server_call(
            *args,
            time_alive=time_alive,
            n_consumers=n_consumers,
            blocking=blocking,
            **kwargs,
        )

    def local_call(self, *args: Any, **kwargs: Any) -> Any:
        # only run this on the client side
        if self.local_function:
            # filtered_args = []
            filtered_kwargs = {}
            # for arg in args:
            #     filtered_args.append(debox_asset(arg))
            on_private_data, on_mock_data = False, False
            for k, v in kwargs.items():
                filtered_kwargs[k], arg_type = debox_asset(v)
                on_private_data = on_private_data or arg_type == ArgumentType.PRIVATE
                on_mock_data = on_mock_data or arg_type == ArgumentType.MOCK
            if on_private_data:
                print("Warning: The result you see is computed on PRIVATE data.")
            elif on_mock_data:
                print("Warning: The result you see is computed on MOCK data.")
            return self.local_function(**filtered_kwargs)
        else:
            raise NotImplementedError

    def _ephemeral_server_call(
        self,
        *args: Any,
        time_alive: int | None = None,
        n_consumers: int = 2,
        blocking: bool = False,
        **kwargs: Any,
    ) -> Any:
        # relative
        from ...orchestra import Orchestra

        # Right now we only create a number of workers
        # In the future we might need to have the same pools/images as well

        if time_alive is None and not blocking:
            print(
                SyftInfo(
                    message="Closing the server after time_alive=300 (the default value)"
                )
            )
            time_alive = 300

        # This could be changed given the work on containers
        ep_server = Orchestra.launch(
            name=f"ephemeral_server_{self.func_name}_{random.randint(a=0, b=10000)}",  # nosec
            reset=True,
            create_producer=True,
            n_consumers=n_consumers,
            deploy_to="python",
        )
        ep_client = ep_server.login(
            email="info@openmined.org",
            password="changethis",
        )  # nosec
        self.input_policy_init_kwargs = cast(dict, self.input_policy_init_kwargs)
        for server_id, obj_dict in self.input_policy_init_kwargs.items():
            # api = APIRegistry.api_for(
            #     server_uid=server_id.server_id, user_verify_key=server_id.verify_key
            # )
            api = APIRegistry.get_by_recent_server_uid(server_uid=server_id.server_id)
            if api is None:
                return SyftError(
                    f"Can't access the api. You must login to {server_id.server_id}"
                )
            # Creating TwinObject from the ids of the kwargs
            # Maybe there are some corner cases where this is not enough
            # And need only ActionObjects
            # Also, this works only on the assumption that all inputs
            # are ActionObjects, which might change in the future
            for id in obj_dict.values():
                mock_obj = api.services.action.get_mock(id)
                if isinstance(mock_obj, SyftError):
                    data_obj = api.services.action.get(id)
                    if isinstance(data_obj, SyftError):
                        return SyftError(
                            message="You do not have access to object you want \
                                to use, or the private object does not have mock \
                                data. Contact the Server Admin."
                        )
                else:
                    data_obj = mock_obj
                data_obj.id = id
                new_obj = ActionObject.from_obj(
                    data_obj.syft_action_data,
                    id=id,
                    syft_server_location=server_id.server_id,
                    syft_client_verify_key=server_id.verify_key,
                )
                res = new_obj.send(ep_client)
                if isinstance(res, SyftError):
                    return res

        new_syft_func = deepcopy(self)

        # This will only be used without worker_pools
        new_syft_func.worker_pool_name = None

        # We will look for subjos, and if we find any will submit them
        # to the ephemeral_server
        submit_subjobs_code(self, ep_client)

        ep_client.code.request_code_execution(new_syft_func)
        ep_client.requests[-1].approve(approve_nested=True)
        func_call = getattr(ep_client.code, new_syft_func.func_name)
        result = func_call(*args, **kwargs)

        def task() -> None:
            if "blocking" in kwargs and not kwargs["blocking"]:
                time.sleep(time_alive)
            print(SyftInfo(message="Landing the ephmeral server..."))
            ep_server.land()
            print(SyftInfo(message="Server Landed!"))

        thread = Thread(target=task)
        thread.start()

        return result

    @property
    def input_owner_verify_keys(self) -> list[str] | None:
        if self.input_policy_init_kwargs is not None:
            return [x.verify_key for x in self.input_policy_init_kwargs.keys()]
        return None

    @property
    def input_owner_node_uids(self) -> list[UID] | None:
        if self.input_policy_init_kwargs is not None:
            return [x.node_id for x in self.input_policy_init_kwargs.keys()]
        return None


def get_code_hash(code: str, user_verify_key: SyftVerifyKey) -> str:
    full_str = f"{code}{user_verify_key}"
    return hashlib.sha256(full_str.encode()).hexdigest()


def is_valid_usercode_name(func_name: str) -> Result[Any, str]:
    if len(func_name) == 0:
        return Err("Function name cannot be empty")
    if func_name == "_":
        return Err("Cannot use anonymous function as syft function")
    if not str.isidentifier(func_name):
        return Err("Function name must be a valid Python identifier")
    if keyword.iskeyword(func_name):
        return Err("Function name is a reserved python keyword")

    service_method_path = f"code.{func_name}"
    if ServiceConfigRegistry.path_exists(service_method_path):
        return Err(
            f"Could not create syft function with name {func_name}: a service with the same name already exists"
        )
    return Ok(None)


class ArgumentType(Enum):
    REAL = 1
    MOCK = 2
    PRIVATE = 4


def debox_asset(arg: Any) -> Any:
    deboxed_arg = arg
    if isinstance(deboxed_arg, Asset):
        asset = deboxed_arg
        if asset.has_data_permission():
            return asset.data, ArgumentType.PRIVATE
        else:
            return asset.mock, ArgumentType.MOCK
    if hasattr(deboxed_arg, "syft_action_data"):
        deboxed_arg = deboxed_arg.syft_action_data
    return deboxed_arg, ArgumentType.REAL


def syft_function_single_use(
    *args: Any,
    share_results_with_owners: bool = False,
    worker_pool_name: str | None = None,
    **kwargs: Any,
) -> Callable:
    return syft_function(
        input_policy=ExactMatch(*args, **kwargs),
        output_policy=SingleExecutionExactOutput(),
        share_results_with_owners=share_results_with_owners,
        worker_pool_name=worker_pool_name,
    )


def replace_func_name(src: str, new_func_name: str) -> str:
    pattern = r"\bdef\s+(\w+)\s*\("
    replacement = f"def {new_func_name}("
    new_src = re.sub(pattern, replacement, src, count=1)
    return new_src


def syft_function(
    input_policy: InputPolicy | UID | None = None,
    output_policy: OutputPolicy | UID | None = None,
    runtime_policy: RuntimePolicy | UID | None = None,
    share_results_with_owners: bool = False,
    worker_pool_name: str | None = None,
    name: str | None = None,
) -> Callable:
    # Input policy
    if input_policy is None:
        input_policy = EmpyInputPolicy()

    init_input_kwargs = None
    if isinstance(input_policy, CustomInputPolicy):
        input_policy_type = SubmitUserPolicy.from_obj(input_policy)
        init_input_kwargs = partition_by_server(input_policy.init_kwargs)  # type: ignore
    else:
        input_policy_type = type(input_policy)
        init_input_kwargs = getattr(input_policy, "init_kwargs", {})

    # Output policy
    if output_policy is None:
        output_policy = SingleExecutionExactOutput()

    if isinstance(output_policy, CustomOutputPolicy):
        output_policy_type = SubmitUserPolicy.from_obj(output_policy)
    else:
        output_policy_type = type(output_policy)

    # Runtime policy
    if runtime_policy is None:
        runtime_policy = EmptyRuntimePolicy()
    runtime_policy_type = type(runtime_policy)

    def decorator(f: Any) -> SubmitUserCode | SyftError:
        try:
            code = dedent(inspect.getsource(f))

            if name is not None:
                fname = name
                code = replace_func_name(code, fname)
            else:
                fname = f.__name__

            input_kwargs = f.__code__.co_varnames[: f.__code__.co_argcount]

            parse_user_code(
                raw_code=code,
                func_name=fname,
                original_func_name=f.__name__,
                function_input_kwargs=input_kwargs,
            )

            res = SubmitUserCode(
                code=code,
                func_name=fname,
                signature=inspect.signature(f),
                input_policy_type=input_policy_type,
                input_policy_init_kwargs=init_input_kwargs,
                output_policy_type=output_policy_type,
                output_policy_init_kwargs=getattr(output_policy, "init_kwargs", {}),
                runtime_policy_type=runtime_policy_type,
                runtime_policy_init_kwargs=getattr(runtime_policy, "init_kwargs", {}),
                local_function=f,
                input_kwargs=input_kwargs,
                worker_pool_name=worker_pool_name,
            )

        except ValidationError as e:
            errors = e.errors()
            msg = "Failed to create syft function, encountered validation errors:\n"
            for error in errors:
                msg += f"\t{error['msg']}\n"
            err = SyftError(message=msg)
            display(err)
            return err

        except SyftException as se:
            err = SyftError(message=f"Error when parsing the code: {se}")
            display(err)
            return err

        if share_results_with_owners and res.output_policy_init_kwargs is not None:
            res.output_policy_init_kwargs["output_readers"] = (
                res.input_owner_verify_keys
            )

        success_message = SyftSuccess(
            message=f"Syft function '{f.__name__}' successfully created. "
            f"To add a code request, please create a project using `project = syft.Project(...)`, "
            f"then use command `project.create_code_request`."
        )
        display(success_message)

        return res

    return decorator


def generate_unique_func_name(context: TransformContext) -> TransformContext:
    if context.output is not None:
        code_hash = context.output["code_hash"]
        service_func_name = context.output["func_name"]
        context.output["service_func_name"] = service_func_name
        func_name = f"user_func_{service_func_name}_{context.credentials}_{code_hash}"
        user_unique_func_name = (
            f"user_func_{service_func_name}_{context.credentials}_{time.time()}"
        )
        context.output["unique_func_name"] = func_name
        context.output["user_unique_func_name"] = user_unique_func_name
    return context


def parse_user_code(
    raw_code: str,
    func_name: str,
    original_func_name: str,
    function_input_kwargs: list[str],
) -> str:
    # parse the code, check for syntax errors and if there are global variables
    try:
        tree: ast.Module = parse_code(raw_code=raw_code)
        check_for_global_vars(code_tree=tree)
    except SyftException as e:
        raise SyftException(f"{e}")

    f: ast.stmt = tree.body[0]
    f.decorator_list = []

    call_args = function_input_kwargs
    call_stmt_keywords = [ast.keyword(arg=i, value=[ast.Name(id=i)]) for i in call_args]
    call_stmt = ast.Assign(
        targets=[ast.Name(id="result")],
        value=ast.Call(
            func=ast.Name(id=original_func_name), args=[], keywords=call_stmt_keywords
        ),
        lineno=0,
    )

    return_stmt = ast.Return(value=ast.Name(id="result"))
    new_body = tree.body + [call_stmt, return_stmt]

    wrapper_function = ast.FunctionDef(
        name=func_name,
        args=f.args,
        body=new_body,
        decorator_list=[],
        returns=None,
        lineno=0,
    )

    return unparse(wrapper_function)


def process_code(
    context: TransformContext,
    raw_code: str,
    func_name: str,
    original_func_name: str,
    policy_input_kwargs: list[str],
    function_input_kwargs: list[str],
) -> str:
    if "datasite" in function_input_kwargs and context.output is not None:
        context.output["uses_datasite"] = True

    return parse_user_code(
        raw_code=raw_code,
        func_name=func_name,
        original_func_name=original_func_name,
        function_input_kwargs=function_input_kwargs,
    )


def new_check_code(context: TransformContext) -> TransformContext:
    # TODO: remove this tech debt hack
    if context.output is None:
        return context

    input_kwargs = context.output["input_policy_init_kwargs"]
    server_view_workaround = False
    for k in input_kwargs.keys():
        if isinstance(k, ServerIdentity):
            server_view_workaround = True

    if not server_view_workaround:
        input_keys = list(input_kwargs.keys())
    else:
        input_keys = []
        for d in input_kwargs.values():
            input_keys += d.keys()

    processed_code = process_code(
        context,
        raw_code=context.output["raw_code"],
        func_name=context.output["unique_func_name"],
        original_func_name=context.output["service_func_name"],
        policy_input_kwargs=input_keys,
        function_input_kwargs=context.output["input_kwargs"],
    )
    context.output["parsed_code"] = processed_code

    return context


def locate_launch_jobs(context: TransformContext) -> TransformContext:
    if context.server is None:
        raise ValueError(f"context {context}'s server is None")
    if context.output is not None:
        nested_codes = {}
        tree = ast.parse(context.output["raw_code"])
        # look for datasite arg
        if "datasite" in [arg.arg for arg in tree.body[0].args.args]:
            v = LaunchJobVisitor()
            v.visit(tree)
            nested_calls = v.nested_calls
            user_code_service = context.server.get_service("usercodeService")
            for call in nested_calls:
                user_codes = user_code_service.get_by_service_name(context, call)
                if isinstance(user_codes, SyftError):
                    raise Exception(user_codes.message)
                # TODO: Not great
                user_code = user_codes[-1]
                user_code_link = LinkedObject.from_obj(
                    user_code, server_uid=context.server.id
                )
                nested_codes[call] = (user_code_link, user_code.nested_codes)
        context.output["nested_codes"] = nested_codes
    return context


def compile_byte_code(parsed_code: str) -> PyCodeObject | None:
    try:
        return compile(parsed_code, "<string>", "exec")
    except Exception as e:
        print("WARNING: to compile byte code", e)
    return None


def compile_code(context: TransformContext) -> TransformContext:
    if context.output is None:
        return context

    byte_code = compile_byte_code(context.output["parsed_code"])
    if byte_code is None:
        raise ValueError(
            "Unable to compile byte code from parsed code. "
            + context.output["parsed_code"]
        )
    return context


def hash_code(context: TransformContext) -> TransformContext:
    if context.output is None:
        return context
    if not isinstance(context.obj, SubmitUserCode):
        return context

    code = context.output["code"]
    context.output["raw_code"] = code
    code_hash = get_code_hash(code, context.credentials)
    context.output["code_hash"] = code_hash

    return context


def add_credentials_for_key(key: str) -> Callable:
    def add_credentials(context: TransformContext) -> TransformContext:
        if context.output is not None:
            context.output[key] = context.credentials
        return context

    return add_credentials


def check_policy(policy: Any, context: TransformContext) -> TransformContext:
    if context.server is not None:
        policy_service = context.server.get_service(PolicyService)
        if isinstance(policy, SubmitUserPolicy):
            policy = policy.to(UserPolicy, context=context)
        elif isinstance(policy, UID):
            policy = policy_service.get_policy_by_uid(context, policy)
            if policy.is_ok():
                policy = policy.ok()
    return policy


def check_input_policy(context: TransformContext) -> TransformContext:
    if context.output is None:
        return context

    ip = context.output["input_policy_type"]
    ip = check_policy(policy=ip, context=context)
    context.output["input_policy_type"] = ip

    return context


def check_output_policy(context: TransformContext) -> TransformContext:
    if context.output is not None:
        op = context.output["output_policy_type"]
        op = check_policy(policy=op, context=context)
        context.output["output_policy_type"] = op
    return context


def check_runtime_policy(context: TransformContext) -> TransformContext:
    if context.output is not None:
        policy = context.output["runtime_policy_type"]
        policy = check_policy(policy=policy, context=context)
        context.output["runtime_policy_type"] = policy
    return context


def create_code_status(context: TransformContext) -> TransformContext:
    # relative
    from .user_code_service import UserCodeService

    if context.server is None:
        raise ValueError(f"{context}'s server is None")

    if context.output is None:
        return context

    # Low side requests have a computed status
    if context.server.server_side_type == ServerSideType.LOW_SIDE:
        return context

    input_keys = list(context.output["input_policy_init_kwargs"].keys())
    code_link = LinkedObject.from_uid(
        context.output["id"],
        UserCode,
        service_type=UserCodeService,
        server_uid=context.server.id,
    )
    if context.server.server_type == ServerType.DATASITE:
        server_identity = ServerIdentity(
            server_name=context.server.name,
            server_id=context.server.id,
            verify_key=context.server.signing_key.verify_key,
        )
        status = UserCodeStatusCollection(
            status_dict={server_identity: (UserCodeStatus.PENDING, "")},
            user_code_link=code_link,
        )

    elif context.server.server_type == ServerType.ENCLAVE:
        status_dict = {key: (UserCodeStatus.PENDING, "") for key in input_keys}
        status = UserCodeStatusCollection(
            status_dict=status_dict,
            user_code_link=code_link,
        )
    else:
        raise NotImplementedError(
            f"Invalid server type:{context.server.server_type} for code submission"
        )

    res = context.server.get_service("usercodestatusservice").create(context, status)
    # relative
    from .status_service import UserCodeStatusService

    # TODO error handling in transform functions
    if not isinstance(res, SyftError):
        context.output["status_link"] = LinkedObject.from_uid(
            res.id,
            UserCodeStatusCollection,
            service_type=UserCodeStatusService,
            server_uid=context.server.id,
        )
    return context


def add_submit_time(context: TransformContext) -> TransformContext:
    if context.output:
        context.output["submit_time"] = DateTime.now()
    return context


def set_default_pool_if_empty(context: TransformContext) -> TransformContext:
    if (
        context.server
        and context.output
        and context.output.get("worker_pool_name", None) is None
    ):
        default_pool = context.server.get_default_worker_pool()
        context.output["worker_pool_name"] = default_pool.name
    return context


def set_origin_server_side_type(context: TransformContext) -> TransformContext:
    if context.server and context.output:
        context.output["origin_server_side_type"] = (
            context.server.server_side_type or ServerSideType.HIGH_SIDE
        )
    return context


@transform(SubmitUserCode, UserCode)
def submit_user_code_to_user_code() -> list[Callable]:
    return [
        generate_id,
        hash_code,
        generate_unique_func_name,
        check_input_policy,
        check_output_policy,
        check_runtime_policy,
        new_check_code,
        locate_launch_jobs,
        add_credentials_for_key("user_verify_key"),
        create_code_status,
        add_server_uid_for_key("server_uid"),
        add_submit_time,
        set_default_pool_if_empty,
        set_origin_server_side_type,
    ]


@transform(UserCode, SubmitUserCode)
def user_code_to_submit_user_code() -> list[Callable]:
    return [
        rename("raw_code", "code"),
        rename("service_func_name", "func_name"),
        keep(
            [
                "id",
                "code",
                "func_name",
                "signature",
                "input_policy_type",
                "input_policy_init_kwargs",
                "output_policy_type",
                "output_policy_init_kwargs",
                "runtime_policy_type",
                "runtime_policy_init_kwargs",
                "input_kwargs",
                "worker_pool_name",
            ]
        ),
    ]


@serializable()
class UserCodeExecutionResult(SyftObject):
    # version
    __canonical_name__ = "UserCodeExecutionResult"
    __version__ = SYFT_OBJECT_VERSION_1

    id: UID
    user_code_id: UID
    stdout: str
    stderr: str
    result: Any = None


@serializable()
class UserCodeExecutionOutput(SyftObject):
    # version
    __canonical_name__ = "UserCodeExecutionOutput"
    __version__ = SYFT_OBJECT_VERSION_1

    id: UID
    user_code_id: UID
    stdout: str
    stderr: str
    result: Any = None


class SecureContext:
    def __init__(self, context: AuthedServiceContext) -> None:
        server = context.server
        if server is None:
            raise ValueError(f"{context}'s server is None")

        job_service = server.get_service("jobservice")
        action_service = server.get_service("actionservice")
        # user_service = server.get_service("userservice")

        def job_set_n_iters(n_iters: int) -> None:
            job = context.job
            job.n_iters = n_iters
            job_service.update(context, job)

        def job_set_current_iter(current_iter: int) -> None:
            job = context.job
            job.current_iter = current_iter
            job_service.update(context, job)

        def job_increase_current_iter(current_iter: int) -> None:
            job = context.job
            job.current_iter += current_iter
            job_service.update(context, job)

        # def set_api_registry():
        #     user_signing_key = [
        #         x.signing_key
        #         for x in user_service.stash.partition.data.values()
        #         if x.verify_key == context.credentials
        #     ][0]
        #     data_protcol = get_data_protocol()
        #     user_api = server.get_api(context.credentials, data_protcol.latest_version)
        #     user_api.signing_key = user_signing_key
        #     # We hardcode a python connection here since we have access to the server
        #     # TODO: this is not secure
        #     user_api.connection = PythonConnection(server=server)

        #     APIRegistry.set_api_for(
        #         server_uid=server.id,
        #         user_verify_key=context.credentials,
        #         api=user_api,
        #     )

        def launch_job(func: UserCode, **kwargs: Any) -> Job | None:
            # relative

            kw2id = {}
            for k, v in kwargs.items():
                value = ActionObject.from_obj(v)
                ptr = action_service.set_result_to_store(
                    value, context, has_result_read_permission=False
                )
                if ptr.is_err():
                    raise ValueError(
                        f"failed to create argument {k} for launch job using value {v}"
                    )
                ptr = ptr.ok()
                kw2id[k] = ptr.id
            try:
                # TODO: check permissions here
                action = Action.syft_function_action_from_kwargs_and_id(kw2id, func.id)

                job = server.add_action_to_queue(
                    action=action,
                    credentials=context.credentials,
                    parent_job_id=context.job_id,
                    has_execute_permissions=True,
                    worker_pool_name=func.worker_pool_name,
                )
                # # set api in global scope to enable using .get(), .wait())
                # set_api_registry()

                return job
            except Exception as e:
                print(f"ERROR {e}")
                raise ValueError(f"error while launching job:\n{e}")

        self.job_set_n_iters = job_set_n_iters
        self.job_set_current_iter = job_set_current_iter
        self.job_increase_current_iter = job_increase_current_iter
        self.launch_job = launch_job
        self.is_async = context.job is not None


def execute_byte_code(
    code_item: UserCode, kwargs: dict[str, Any], context: AuthedServiceContext
) -> Any:
    stdout_ = sys.stdout
    stderr_ = sys.stderr

    try:
        # stdlib
        import builtins as __builtin__

        original_print = __builtin__.print

        safe_context = SecureContext(context=context)

        class LocalDatasiteClient:
            def init_progress(self, n_iters: int) -> None:
                if safe_context.is_async:
                    safe_context.job_set_current_iter(0)
                    safe_context.job_set_n_iters(n_iters)

            def set_progress(self, to: int) -> None:
                self._set_progress(to)

            def increment_progress(self, n: int = 1) -> None:
                self._set_progress(by=n)

            def _set_progress(
                self, to: int | None = None, by: int | None = None
            ) -> None:
                if safe_context.is_async is not None:
                    if by is None and to is None:
                        by = 1
                    if to is None:
                        safe_context.job_increase_current_iter(current_iter=by)
                    else:
                        safe_context.job_set_current_iter(to)

            @final
            def launch_job(self, func: UserCode, **kwargs: Any) -> Job | None:
                return safe_context.launch_job(func, **kwargs)

            def __setattr__(self, __name: str, __value: Any) -> None:
                raise Exception("Attempting to alter read-only value")

        if context.job is not None:
            job_id = context.job_id
            log_id = context.job.log_id

            def print(*args: Any, sep: str = " ", end: str = "\n") -> str | None:
                def to_str(arg: Any) -> str:
                    if isinstance(arg, bytes):
                        return arg.decode("utf-8")
                    if isinstance(arg, Job):
                        return f"JOB: {arg.id}"
                    if isinstance(arg, SyftError):
                        return f"JOB: {arg.message}"
                    if isinstance(arg, ActionObject):
                        return str(arg.syft_action_data)
                    return str(arg)

                new_args = [to_str(arg) for arg in args]
                new_str = sep.join(new_args) + end
                if context.server is not None:
                    log_service = context.server.get_service("LogService")
                    log_service.append(context=context, uid=log_id, new_str=new_str)
                time = datetime.datetime.now().strftime("%d/%m/%y %H:%M:%S")
                return __builtin__.print(
                    f"{time} FUNCTION LOG ({job_id}):",
                    *new_args,
                    end=end,
                    sep=sep,
                    file=sys.stderr,
                )

        else:
            print = original_print

        if code_item.uses_datasite:
            kwargs["datasite"] = LocalDatasiteClient()

        for k, v in kwargs.items():
            if isinstance(v, CustomEndpointActionObject):
                kwargs[k] = v.add_context(context=context)

        stdout = StringIO()
        stderr = StringIO()

        # statisfy lint checker
        result = None

        # We only need access to local kwargs
        _locals = {"kwargs": kwargs}
        _globals = {}
        if code_item.nested_codes is not None:
            for service_func_name, (linked_obj, _) in code_item.nested_codes.items():
                code_obj = linked_obj.resolve_with_context(context=context)
                if isinstance(code_obj, Err):
                    raise Exception(code_obj.err())
                _globals[service_func_name] = code_obj.ok()
        _globals["print"] = print
        exec(code_item.parsed_code, _globals, _locals)  # nosec

        evil_string = f"{code_item.unique_func_name}(**kwargs)"
        try:
            result = eval(evil_string, _globals, _locals)  # nosec
        except Exception as e:
            error_msg = traceback_from_error(e, code_item)
            if context.job is not None:
                time = datetime.datetime.now().strftime("%d/%m/%y %H:%M:%S")
                original_print(
                    f"{time} EXCEPTION LOG ({job_id}):\n{error_msg}", file=sys.stderr
                )
            else:
                # for local execution
                time = datetime.datetime.now().strftime("%d/%m/%y %H:%M:%S")
                original_print(f"{time} EXCEPTION LOG:\n{error_msg}\n", file=sys.stderr)
            if (
                context.server is not None
                and context.job is not None
                and context.job.log_id is not None
            ):
                log_id = context.job.log_id
                log_service = context.server.get_service("LogService")
                log_service.append(context=context, uid=log_id, new_err=error_msg)

            result_message = (
                f"Exception encountered while running {code_item.service_func_name}"
                ", please contact the Server Admin for more info."
            )
            if context.dev_mode:
                result_message += error_msg

            result = Err(result_message)

        # reset print
        print = original_print

        # restore stdout and stderr
        sys.stdout = stdout_
        sys.stderr = stderr_

        return UserCodeExecutionOutput(
            user_code_id=code_item.id,
            stdout=str(stdout.getvalue()),
            stderr=str(stderr.getvalue()),
            result=result,
        )

    except Exception as e:
        # stdlib

        print = original_print
        # print("execute_byte_code failed", e, file=stderr_)
        print(traceback.format_exc())
        print("execute_byte_code failed", e)
    finally:
        sys.stdout = stdout_
        sys.stderr = stderr_


def traceback_from_error(e: Exception, code: UserCode) -> str:
    """We do this because the normal traceback.format_exc() does not work well for exec,
    it missed the references to the actual code"""
    line_nr = 0
    tb = e.__traceback__
    while tb is not None:
        line_nr = tb.tb_lineno - 1
        tb = tb.tb_next

    lines = code.parsed_code.split("\n")
    start_line = max(0, line_nr - 2)
    end_line = min(len(lines), line_nr + 2)
    error_lines: list[str] | str = [
        (
            e.replace("   ", f"    {i} ", 1)
            if i != line_nr
            else e.replace("   ", f"--> {i} ", 1)
        )
        for i, e in enumerate(lines)
        if i >= start_line and i < end_line
    ]
    error_lines = "\n".join(error_lines)

    error_msg = f"""
Encountered while executing {code.service_func_name}:
{traceback.format_exc()}
{error_lines}"""
    return error_msg


def load_approved_policy_code(
    user_code_items: list[UserCode], context: AuthedServiceContext | None
) -> Any:
    """Reload the policy code in memory for user code that is approved."""
    try:
        for user_code in user_code_items:
            if context is None:
                status = user_code.status
            else:
                status = user_code.get_status(context)

            if status.approved:
                if isinstance(user_code.input_policy_type, UserPolicy):
                    load_policy_code(user_code.input_policy_type)
                if isinstance(user_code.output_policy_type, UserPolicy):
                    load_policy_code(user_code.output_policy_type)
    except Exception as e:
<<<<<<< HEAD
        raise Exception(f"Failed to load code: {user_code}: {e}")


@migrate(UserCodeV4, UserCode)
def migrate_usercode_v4_to_v5() -> list[Callable]:
    return [
        make_set_default("origin_node_side_type", NodeSideType.HIGH_SIDE),
        make_set_default("l0_deny_reason", None),
        make_set_default("runtime_policy_type", EmptyRuntimePolicy),
        make_set_default("runtime_policy_init_kwargs", None),
        make_set_default("runtime_policy_state", b""),
        drop("enclave_metadata"),
    ]


@migrate(UserCode, UserCodeV4)
def migrate_usercode_v5_to_v4() -> list[Callable]:
    return [
        make_set_default("enclave_metadata", None),
        drop(
            [
                "origin_node_side_type",
                "l0_deny_reason",
                "runtime_policy_type",
                "runtime_policy_init_kwargs",
                "runtime_policy_state",
            ]
        ),
    ]


@migrate(SubmitUserCodeV4, SubmitUserCode)
def upgrade_submitusercode() -> list[Callable]:
    return [
        make_set_default("runtime_policy_type", EmptyRuntimePolicy),
        make_set_default("runtime_policy_init_kwargs", None),
        drop("enclave_metadata"),
    ]


@migrate(SubmitUserCode, SubmitUserCodeV4)
def downgrade_submitusercode() -> list[Callable]:
    return [
        drop(["runtime_policy_type", "runtime_policy_init_kwargs"]),
        make_set_default("enclave_metadata", None),
    ]
=======
        raise Exception(f"Failed to load code: {user_code}: {e}")
>>>>>>> a1cf1868
<|MERGE_RESOLUTION|>--- conflicted
+++ resolved
@@ -54,17 +54,14 @@
 from ...types.dicttuple import DictTuple
 from ...types.syft_object import PartialSyftObject
 from ...types.syft_object import SYFT_OBJECT_VERSION_1
+from ...types.syft_object import SYFT_OBJECT_VERSION_2
 from ...types.syft_object import SyftObject
 from ...types.syncable_object import SyncableSyftObject
 from ...types.transforms import TransformContext
 from ...types.transforms import add_server_uid_for_key
 from ...types.transforms import generate_id
-<<<<<<< HEAD
 from ...types.transforms import keep
-from ...types.transforms import make_set_default
 from ...types.transforms import rename
-=======
->>>>>>> a1cf1868
 from ...types.transforms import transform
 from ...types.uid import UID
 from ...util import options
@@ -281,10 +278,45 @@
 
 
 @serializable()
+class UserCodeV1(SyncableSyftObject):
+    # version
+    __canonical_name__ = "UserCode"
+    __version__ = SYFT_OBJECT_VERSION_1
+
+    id: UID
+    server_uid: UID | None = None
+    user_verify_key: SyftVerifyKey
+    raw_code: str
+    input_policy_type: type[InputPolicy] | UserPolicy
+    input_policy_init_kwargs: dict[Any, Any] | None = None
+    input_policy_state: bytes = b""
+    output_policy_type: type[OutputPolicy] | UserPolicy
+    output_policy_init_kwargs: dict[Any, Any] | None = None
+    output_policy_state: bytes = b""
+    parsed_code: str
+    service_func_name: str
+    unique_func_name: str
+    user_unique_func_name: str
+    code_hash: str
+    signature: inspect.Signature
+    status_link: LinkedObject | None = None
+    input_kwargs: list[str]
+    submit_time: DateTime | None = None
+    # tracks if the code calls datasite.something, variable is set during parsing
+    uses_datasite: bool = False
+
+    nested_codes: dict[str, tuple[LinkedObject, dict]] | None = {}
+    worker_pool_name: str | None = None
+    origin_server_side_type: ServerSideType
+    l0_deny_reason: str | None = None
+    _has_output_read_permissions_cache: bool | None = None
+
+
+@serializable()
 class UserCode(SyncableSyftObject):
     # version
     __canonical_name__ = "UserCode"
-    __version__ = SYFT_OBJECT_VERSION_1
+    __version__ = SYFT_OBJECT_VERSION_2
 
     id: UID
     server_uid: UID | None = None
@@ -741,12 +773,7 @@
         if isinstance(api, SyftError):
             return api
 
-<<<<<<< HEAD
-        # get all assets on the node
-        # TODO: only gets datasets from its node not the others
-=======
         # get all assets on the server
->>>>>>> a1cf1868
         datasets: list[Dataset] = api.services.dataset.get_all()
         if isinstance(datasets, SyftError):
             return datasets
@@ -770,11 +797,6 @@
             if asset:
                 asset._kwarg_name = kwarg_name
                 used_assets.append(asset)
-<<<<<<< HEAD
-            else:
-                print("WARNING asset", action_id, "not in ", all_assets)
-=======
->>>>>>> a1cf1868
 
         asset_dict = {asset._kwarg_name: asset for asset in used_assets}
         return DictTuple(asset_dict)
@@ -1032,10 +1054,29 @@
 
 
 @serializable(without=["local_function"])
+class SubmitUserCodeV1(SyftObject):
+    # version
+    __canonical_name__ = "SubmitUserCode"
+    __version__ = SYFT_OBJECT_VERSION_1
+
+    id: UID | None = None  # type: ignore[assignment]
+    code: str
+    func_name: str
+    signature: inspect.Signature
+    input_policy_type: SubmitUserPolicy | UID | type[InputPolicy]
+    input_policy_init_kwargs: dict[Any, Any] | None = {}
+    output_policy_type: SubmitUserPolicy | UID | type[OutputPolicy]
+    output_policy_init_kwargs: dict[Any, Any] | None = {}
+    local_function: Callable | None = None
+    input_kwargs: list[str]
+    worker_pool_name: str | None = None
+
+
+@serializable(without=["local_function"])
 class SubmitUserCode(SyftObject):
     # version
     __canonical_name__ = "SubmitUserCode"
-    __version__ = SYFT_OBJECT_VERSION_1
+    __version__ = SYFT_OBJECT_VERSION_2
 
     id: UID | None = None  # type: ignore[assignment]
     code: str
@@ -1217,9 +1258,9 @@
         return None
 
     @property
-    def input_owner_node_uids(self) -> list[UID] | None:
+    def input_owner_server_uids(self) -> list[UID] | None:
         if self.input_policy_init_kwargs is not None:
-            return [x.node_id for x in self.input_policy_init_kwargs.keys()]
+            return [x.server_id for x in self.input_policy_init_kwargs.keys()]
         return None
 
 
@@ -2044,53 +2085,4 @@
                 if isinstance(user_code.output_policy_type, UserPolicy):
                     load_policy_code(user_code.output_policy_type)
     except Exception as e:
-<<<<<<< HEAD
-        raise Exception(f"Failed to load code: {user_code}: {e}")
-
-
-@migrate(UserCodeV4, UserCode)
-def migrate_usercode_v4_to_v5() -> list[Callable]:
-    return [
-        make_set_default("origin_node_side_type", NodeSideType.HIGH_SIDE),
-        make_set_default("l0_deny_reason", None),
-        make_set_default("runtime_policy_type", EmptyRuntimePolicy),
-        make_set_default("runtime_policy_init_kwargs", None),
-        make_set_default("runtime_policy_state", b""),
-        drop("enclave_metadata"),
-    ]
-
-
-@migrate(UserCode, UserCodeV4)
-def migrate_usercode_v5_to_v4() -> list[Callable]:
-    return [
-        make_set_default("enclave_metadata", None),
-        drop(
-            [
-                "origin_node_side_type",
-                "l0_deny_reason",
-                "runtime_policy_type",
-                "runtime_policy_init_kwargs",
-                "runtime_policy_state",
-            ]
-        ),
-    ]
-
-
-@migrate(SubmitUserCodeV4, SubmitUserCode)
-def upgrade_submitusercode() -> list[Callable]:
-    return [
-        make_set_default("runtime_policy_type", EmptyRuntimePolicy),
-        make_set_default("runtime_policy_init_kwargs", None),
-        drop("enclave_metadata"),
-    ]
-
-
-@migrate(SubmitUserCode, SubmitUserCodeV4)
-def downgrade_submitusercode() -> list[Callable]:
-    return [
-        drop(["runtime_policy_type", "runtime_policy_init_kwargs"]),
-        make_set_default("enclave_metadata", None),
-    ]
-=======
-        raise Exception(f"Failed to load code: {user_code}: {e}")
->>>>>>> a1cf1868
+        raise Exception(f"Failed to load code: {user_code}: {e}")