# future
from __future__ import annotations

# stdlib
import ast
from collections.abc import Callable
from collections.abc import Generator
from copy import deepcopy
import datetime
from enum import Enum
import hashlib
import inspect
from io import StringIO
import itertools
import random
import sys
from textwrap import dedent
from threading import Thread
import time
import traceback
from typing import Any
from typing import ClassVar
from typing import TYPE_CHECKING
from typing import cast
from typing import final

# third party
from IPython.display import display
from pydantic import field_validator
from result import Err
from typing_extensions import Self

# relative
from ...abstract_node import NodeSideType
from ...abstract_node import NodeType
from ...client.api import APIRegistry
from ...client.api import NodeIdentity
from ...client.enclave_client import EnclaveMetadata
from ...node.credentials import SyftVerifyKey
from ...serde.deserialize import _deserialize
from ...serde.serializable import serializable
from ...serde.serialize import _serialize
from ...store.document_store import PartitionKey
from ...store.linked_obj import LinkedObject
from ...types.datetime import DateTime
from ...types.syft_migration import migrate
from ...types.syft_object import PartialSyftObject
from ...types.syft_object import SYFT_OBJECT_VERSION_1
from ...types.syft_object import SYFT_OBJECT_VERSION_2
<<<<<<< HEAD
=======
from ...types.syft_object import SYFT_OBJECT_VERSION_4
>>>>>>> 144bbbf6
from ...types.syft_object import SYFT_OBJECT_VERSION_5
from ...types.syft_object import SyftObject
from ...types.syncable_object import SyncableSyftObject
from ...types.transforms import TransformContext
from ...types.transforms import add_node_uid_for_key
from ...types.transforms import drop
from ...types.transforms import generate_id
from ...types.transforms import make_set_default
from ...types.transforms import transform
from ...types.uid import UID
from ...util import options
from ...util.colors import SURFACE
from ...util.markdown import CodeMarkdown
from ...util.markdown import as_markdown_code
from ...util.util import prompt_warning_message
from ..action.action_endpoint import CustomEndpointActionObject
from ..action.action_object import Action
from ..action.action_object import ActionObject
from ..context import AuthedServiceContext
from ..dataset.dataset import Asset
from ..job.job_stash import Job
from ..output.output_service import ExecutionOutput
from ..output.output_service import OutputService
from ..policy.policy import CustomInputPolicy
from ..policy.policy import CustomOutputPolicy
from ..policy.policy import DeploymentPolicy
from ..policy.policy import EmptyDeploymentPolicy
from ..policy.policy import EmpyInputPolicy
from ..policy.policy import ExactMatch
from ..policy.policy import InputPolicy
from ..policy.policy import OutputPolicy
from ..policy.policy import SingleExecutionExactOutput
from ..policy.policy import SubmitUserPolicy
from ..policy.policy import UserPolicy
from ..policy.policy import filter_only_uids
from ..policy.policy import init_policy
from ..policy.policy import load_policy_code
from ..policy.policy import partition_by_node
from ..policy.policy_service import PolicyService
from ..response import SyftError
from ..response import SyftInfo
from ..response import SyftNotReady
from ..response import SyftSuccess
from ..response import SyftWarning
from ..user.user import UserView
from ..user.user_roles import ServiceRole
from .code_parse import GlobalsVisitor
from .code_parse import LaunchJobVisitor
from .unparse import unparse
from .utils import submit_subjobs_code

if TYPE_CHECKING:
    # relative
    from ...service.sync.diff_state import AttrDiff

UserVerifyKeyPartitionKey = PartitionKey(key="user_verify_key", type_=SyftVerifyKey)
CodeHashPartitionKey = PartitionKey(key="code_hash", type_=str)
ServiceFuncNamePartitionKey = PartitionKey(key="service_func_name", type_=str)
SubmitTimePartitionKey = PartitionKey(key="submit_time", type_=DateTime)

PyCodeObject = Any


@serializable()
class UserCodeStatus(Enum):
    PENDING = "pending"
    DENIED = "denied"
    APPROVED = "approved"

    def __hash__(self) -> int:
        return hash(self.value)


@serializable()
class UserCodeStatusCollection(SyncableSyftObject):
    __canonical_name__ = "UserCodeStatusCollection"
    __version__ = SYFT_OBJECT_VERSION_1

    __repr_attrs__ = ["approved", "status_dict"]

    status_dict: dict[NodeIdentity, tuple[UserCodeStatus, str]] = {}
    user_code_link: LinkedObject

    def syft_get_diffs(self, ext_obj: Any) -> list[AttrDiff]:
        # relative
        from ...service.sync.diff_state import AttrDiff

        diff_attrs = []
        status = list(self.status_dict.values())[0]
        ext_status = list(ext_obj.status_dict.values())[0]

        if status != ext_status:
            diff_attr = AttrDiff(
                attr_name="status_dict",
                low_attr=status,
                high_attr=ext_status,
            )
            diff_attrs.append(diff_attr)
        return diff_attrs

    def __repr__(self) -> str:
        return str(self.status_dict)

    def _repr_html_(self) -> str:
        string = f"""
            <style>
                .syft-user_code {{color: {SURFACE[options.color_theme]};}}
                </style>
                <div class='syft-user_code'>
                    <h3 style="line-height: 25%; margin-top: 25px;">User Code Status</h3>
                    <p style="margin-left: 3px;">
            """
        for node_identity, (status, reason) in self.status_dict.items():
            node_name_str = f"{node_identity.node_name}"
            uid_str = f"{node_identity.node_id}"
            status_str = f"{status.value}"
            string += f"""
                    &#x2022; <strong>UID: </strong>{uid_str}&nbsp;
                    <strong>Node name: </strong>{node_name_str}&nbsp;
                    <strong>Status: </strong>{status_str};
                    <strong>Reason: </strong>{reason}
                    <br>
                """
        string += "</p></div>"
        return string

    def __repr_syft_nested__(self) -> str:
        string = ""
        for node_identity, (status, reason) in self.status_dict.items():
            string += f"{node_identity.node_name}: {status}, {reason}<br>"
        return string

    def get_status_message(self) -> SyftSuccess | SyftNotReady | SyftError:
        if self.approved:
            return SyftSuccess(message=f"{type(self)} approved")
        denial_string = ""
        string = ""
        for node_identity, (status, reason) in self.status_dict.items():
            denial_string += f"Code status on node '{node_identity.node_name}' is '{status}'. Reason: {reason}"
            if not reason.endswith("."):
                denial_string += "."
            string += f"Code status on node '{node_identity.node_name}' is '{status}'."
        if self.denied:
            return SyftError(
                message=f"{type(self)} Your code cannot be run: {denial_string}"
            )
        else:
            return SyftNotReady(
                message=f"{type(self)} Your code is waiting for approval. {string}"
            )

    @property
    def approved(self) -> bool:
        return all(x == UserCodeStatus.APPROVED for x, _ in self.status_dict.values())

    @property
    def denied(self) -> bool:
        for status, _ in self.status_dict.values():
            if status == UserCodeStatus.DENIED:
                return True
        return False

    def for_user_context(self, context: AuthedServiceContext) -> UserCodeStatus:
        if context.node.node_type == NodeType.ENCLAVE:
            keys = {status for status, _ in self.status_dict.values()}
            if len(keys) == 1 and UserCodeStatus.APPROVED in keys:
                return UserCodeStatus.APPROVED
            elif UserCodeStatus.PENDING in keys and UserCodeStatus.DENIED not in keys:
                return UserCodeStatus.PENDING
            elif UserCodeStatus.DENIED in keys:
                return UserCodeStatus.DENIED
            else:
                raise Exception(f"Invalid types in {keys} for Code Submission")

        elif context.node.node_type == NodeType.DOMAIN:
            node_identity = NodeIdentity(
                node_name=context.node.name,
                node_id=context.node.id,
                verify_key=context.node.signing_key.verify_key,
            )
            if node_identity in self.status_dict:
                return self.status_dict[node_identity][0]
            else:
                raise Exception(
                    f"Code Object does not contain {context.node.name} Domain's data"
                )
        else:
            raise Exception(
                f"Invalid Node Type for Code Submission:{context.node.node_type}"
            )

    def mutate(
        self,
        value: tuple[UserCodeStatus, str],
        node_name: str,
        node_id: UID,
        verify_key: SyftVerifyKey,
    ) -> SyftError | Self:
        node_identity = NodeIdentity(
            node_name=node_name, node_id=node_id, verify_key=verify_key
        )
        status_dict = self.status_dict
        if node_identity in status_dict:
            status_dict[node_identity] = value
            self.status_dict = status_dict
            return self
        else:
            return SyftError(
                message="Cannot Modify Status as the Domain's data is not included in the request"
            )

    def get_sync_dependencies(self, context: AuthedServiceContext) -> list[UID]:
        return [self.user_code_link.object_uid]


class UserCodeV4(SyncableSyftObject):
    # version
    __canonical_name__ = "UserCode"
    __version__ = SYFT_OBJECT_VERSION_5

    id: UID
    node_uid: UID | None = None
    user_verify_key: SyftVerifyKey
    raw_code: str
    input_policy_type: type[InputPolicy] | UserPolicy
    input_policy_init_kwargs: dict[Any, Any] | None = None
    input_policy_state: bytes = b""
    output_policy_type: type[OutputPolicy] | UserPolicy
    output_policy_init_kwargs: dict[Any, Any] | None = None
    output_policy_state: bytes = b""
    deployment_policy_type: type[DeploymentPolicy] | UserPolicy
    deployment_policy_init_kwargs: dict[Any, Any] | None = None
    deployment_policy_state: bytes = b""
    parsed_code: str
    service_func_name: str
    unique_func_name: str
    user_unique_func_name: str
    code_hash: str
    signature: inspect.Signature
    status_link: LinkedObject
    input_kwargs: list[str]
    enclave_metadata: EnclaveMetadata | None = None
    submit_time: DateTime | None = None
    # tracks if the code calls domain.something, variable is set during parsing
    uses_domain: bool = False
    nested_codes: dict[str, tuple[LinkedObject, dict]] | None = {}
    worker_pool_name: str | None = None


@serializable()
class UserCode(SyncableSyftObject):
    # version
    __canonical_name__ = "UserCode"
    __version__ = SYFT_OBJECT_VERSION_5

    id: UID
    node_uid: UID | None = None
    user_verify_key: SyftVerifyKey
    raw_code: str
    input_policy_type: type[InputPolicy] | UserPolicy
    input_policy_init_kwargs: dict[Any, Any] | None = None
    input_policy_state: bytes = b""
    output_policy_type: type[OutputPolicy] | UserPolicy
    output_policy_init_kwargs: dict[Any, Any] | None = None
    output_policy_state: bytes = b""
    parsed_code: str
    service_func_name: str
    unique_func_name: str
    user_unique_func_name: str
    code_hash: str
    signature: inspect.Signature
    status_link: LinkedObject | None = None
    input_kwargs: list[str]
    enclave_metadata: EnclaveMetadata | None = None
    submit_time: DateTime | None = None
    # tracks if the code calls domain.something, variable is set during parsing
    uses_domain: bool = False

    nested_codes: dict[str, tuple[LinkedObject, dict]] | None = {}
    worker_pool_name: str | None = None
    origin_node_side_type: NodeSideType
    l0_deny_reason: str | None = None

    __table_coll_widths__ = [
        "min-content",
        "auto",
        "auto",
        "auto",
        "auto",
        "auto",
        "auto",
        "auto",
    ]

    __attr_searchable__: ClassVar[list[str]] = [
        "user_verify_key",
        "service_func_name",
        "code_hash",
    ]
    __attr_unique__: ClassVar[list[str]] = []
    __repr_attrs__: ClassVar[list[str]] = [
        "service_func_name",
        "input_owners",
        "code_status",
        "worker_pool_name",
        "l0_deny_reason",
        "raw_code",
    ]

    __exclude_sync_diff_attrs__: ClassVar[list[str]] = [
        "node_uid",
        "code_status",
        "input_policy_type",
        "input_policy_init_kwargs",
        "input_policy_state",
        "output_policy_type",
        "output_policy_init_kwargs",
        "output_policy_state",
        "deployment_policy_type",
        "deployment_policy_init_kwargs",
        "deployment_policy_state",
    ]

    def __setattr__(self, key: str, value: Any) -> None:
        # Get the attribute from the class, it might be a descriptor or None
        attr = getattr(type(self), key, None)
        # Check if the attribute is a data descriptor
        if inspect.isdatadescriptor(attr):
            if hasattr(attr, "fset"):
                attr.fset(self, value)
            else:
                raise AttributeError(f"The attribute {key} is not settable.")
        else:
            return super().__setattr__(key, value)

    def _coll_repr_(self) -> dict[str, Any]:
        status = [status for status, _ in self.status.status_dict.values()][0].value
        if status == UserCodeStatus.PENDING.value:
            badge_color = "badge-purple"
        elif status == UserCodeStatus.APPROVED.value:
            badge_color = "badge-green"
        else:
            badge_color = "badge-red"
        status_badge = {"value": status, "type": badge_color}
        return {
            "Input Policy": self.input_policy_type.__canonical_name__,
            "Output Policy": self.output_policy_type.__canonical_name__,
            "Function name": self.service_func_name,
            "User verify key": {
                "value": str(self.user_verify_key),
                "type": "clipboard",
            },
            "Status": status_badge,
            "Submit time": str(self.submit_time),
        }

    @property
    def is_l0_deployment(self) -> bool:
        return self.origin_node_side_type == NodeSideType.LOW_SIDE

    @property
    def is_l2_deployment(self) -> bool:
        return self.origin_node_side_type == NodeSideType.HIGH_SIDE

    @property
    def user(self) -> UserView | SyftError:
        api = APIRegistry.api_for(
            node_uid=self.syft_node_location,
            user_verify_key=self.syft_client_verify_key,
        )
        if api is None:
            return SyftError(
                message=f"Can't access Syft API. You must login to {self.syft_node_location}"
            )
        return api.services.user.get_by_verify_key(self.user_verify_key)

    def _compute_status_l0(
        self, context: AuthedServiceContext | None = None
    ) -> UserCodeStatusCollection | SyftError:
        if context is None:
            # Clientside
            api = self._get_api()
            if isinstance(api, SyftError):
                return api
            node_identity = NodeIdentity.from_api(api)
            is_approved = api.output.has_output_read_permissions(
                self.id, self.user_verify_key
            )
        else:
            # Serverside
            node_identity = NodeIdentity.from_node(context.node)
            output_service = context.node.get_service("outputservice")
            is_approved = output_service.has_output_read_permissions(
                context, self.id, self.user_verify_key
            )

        if isinstance(is_approved, SyftError):
            return is_approved
        is_denied = self.l0_deny_reason is not None

        if is_denied:
            if is_approved:
                prompt_warning_message(
                    "This request already has results published to the data scientist. "
                    "They will still be able to access those results."
                )
            message = self.l0_deny_reason
            status = (UserCodeStatus.DENIED, message)
        elif is_approved:
            status = (UserCodeStatus.APPROVED, "")
        else:
            status = (UserCodeStatus.PENDING, "")
        status_dict = {node_identity: status}

        return UserCodeStatusCollection(
            status_dict=status_dict,
            user_code_link=LinkedObject.from_obj(self),
        )

    @property
    def status(self) -> UserCodeStatusCollection | SyftError:
        # Clientside only

        if self.is_l0_deployment:
            if self.status_link is not None:
                return SyftError(
                    message="Encountered a low side UserCode object with a status_link."
                )
            return self._compute_status_l0()

        if self.status_link is None:
            return SyftError(
                message="This UserCode does not have a status. Please contact the Admin."
            )
        res = self.status_link.resolve
        return res

    def get_status(
        self, context: AuthedServiceContext
    ) -> UserCodeStatusCollection | SyftError:
        if self.is_l0_deployment:
            if self.status_link is not None:
                return SyftError(
                    message="Encountered a low side UserCode object with a status_link."
                )
            return self._compute_status_l0(context)
        if self.status_link is None:
            return SyftError(
                message="This UserCode does not have a status. Please contact the Admin."
            )

        status = self.status_link.resolve_with_context(context)
        if status.is_err():
            return SyftError(message=status.err())
        return status.ok()

    @property
    def is_enclave_code(self) -> bool:
        return self.enclave_metadata is not None

    @property
    def input_owners(self) -> list[str] | None:
        if self.input_policy_init_kwargs is not None:
            return [str(x.node_name) for x in self.input_policy_init_kwargs.keys()]
        return None

    @property
    def input_owner_verify_keys(self) -> list[SyftVerifyKey] | None:
        if self.input_policy_init_kwargs is not None:
            return [x.verify_key for x in self.input_policy_init_kwargs.keys()]
        return None

    @property
    def output_reader_names(self) -> list[SyftVerifyKey] | None:
        if (
            self.input_policy_init_kwargs is not None
            and self.output_policy_init_kwargs is not None
        ):
            keys = self.output_policy_init_kwargs.get("output_readers", [])
            inpkey2name = {
                x.verify_key: x.node_name for x in self.input_policy_init_kwargs
            }
            return [inpkey2name[k] for k in keys if k in inpkey2name]
        return None

    @property
    def output_readers(self) -> list[SyftVerifyKey] | None:
        if self.output_policy_init_kwargs is not None:
            return self.output_policy_init_kwargs.get("output_readers", [])
        return None

    @property
    def code_status(self) -> list:
        status_list = []
        for node_view, (status, _) in self.status.status_dict.items():
            status_list.append(
                f"Node: {node_view.node_name}, Status: {status.value}",
            )
        return status_list

    @property
    def input_policy(self) -> InputPolicy | None:
        if not self.status.approved:
            return None
        return self._get_input_policy()

    def get_input_policy(self, context: AuthedServiceContext) -> InputPolicy | None:
        status = self.get_status(context)
        if not status.approved:
            return None
        return self._get_input_policy()

    def _get_input_policy(self) -> InputPolicy | None:
        if len(self.input_policy_state) == 0:
            input_policy = None
            if (
                isinstance(self.input_policy_type, type)
                and issubclass(self.input_policy_type, InputPolicy)
                and self.input_policy_init_kwargs is not None
            ):
                # TODO: Tech Debt here
                node_view_workaround = False
                for k in self.input_policy_init_kwargs.keys():
                    if isinstance(k, NodeIdentity):
                        node_view_workaround = True

                if node_view_workaround:
                    input_policy = self.input_policy_type(
                        init_kwargs=self.input_policy_init_kwargs
                    )
                else:
                    input_policy = self.input_policy_type(
                        **self.input_policy_init_kwargs
                    )
            elif isinstance(self.input_policy_type, UserPolicy):
                input_policy = init_policy(
                    self.input_policy_type, self.input_policy_init_kwargs
                )
            else:
                raise Exception(f"Invalid output_policy_type: {self.input_policy_type}")

            if input_policy is not None:
                input_blob = _serialize(input_policy, to_bytes=True)
                self.input_policy_state = input_blob
                return input_policy
            else:
                raise Exception("input_policy is None during init")
        try:
            return _deserialize(self.input_policy_state, from_bytes=True)
        except Exception as e:
            print(f"Failed to deserialize custom input policy state. {e}")
            return None

    def is_output_policy_approved(self, context: AuthedServiceContext) -> bool:
        return self.get_status(context).approved

    @input_policy.setter  # type: ignore
    def input_policy(self, value: Any) -> None:  # type: ignore
        if isinstance(value, InputPolicy):
            self.input_policy_state = _serialize(value, to_bytes=True)
        elif (isinstance(value, bytes) and len(value) == 0) or value is None:
            self.input_policy_state = b""
        else:
            raise Exception(f"You can't set {type(value)} as input_policy_state")

    def get_output_policy(self, context: AuthedServiceContext) -> OutputPolicy | None:
        if not self.get_status(context).approved:
            return None
        return self._get_output_policy()

    def _get_output_policy(self) -> OutputPolicy | None:
        # if not self.status.approved:
        #     return None
        if len(self.output_policy_state) == 0:
            output_policy = None
            if isinstance(self.output_policy_type, type) and issubclass(
                self.output_policy_type, OutputPolicy
            ):
                output_policy = self.output_policy_type(
                    **self.output_policy_init_kwargs
                )
            elif isinstance(self.output_policy_type, UserPolicy):
                output_policy = init_policy(
                    self.output_policy_type, self.output_policy_init_kwargs
                )
            else:
                raise Exception(
                    f"Invalid output_policy_type: {self.output_policy_type}"
                )

            if output_policy is not None:
                output_policy.syft_node_location = self.syft_node_location
                output_policy.syft_client_verify_key = self.syft_client_verify_key
                output_blob = _serialize(output_policy, to_bytes=True)
                self.output_policy_state = output_blob
                return output_policy
            else:
                raise Exception("output_policy is None during init")

        try:
            output_policy = _deserialize(self.output_policy_state, from_bytes=True)
            output_policy.syft_node_location = self.syft_node_location
            output_policy.syft_client_verify_key = self.syft_client_verify_key
            return output_policy
        except Exception as e:
            print(f"Failed to deserialize custom output policy state. {e}")
            return None

    @property
    def output_policy_id(self) -> UID | None:
        if self.output_policy_init_kwargs is not None:
            return self.output_policy_init_kwargs.get("id", None)
        return None

    @property
    def input_policy_id(self) -> UID | None:
        if self.input_policy_init_kwargs is not None:
            return self.input_policy_init_kwargs.get("id", None)
        return None

    @property
    def output_policy(self) -> OutputPolicy | None:  # type: ignore
        if not self.status.approved:
            return None
        return self._get_output_policy()

    @output_policy.setter  # type: ignore
    def output_policy(self, value: Any) -> None:  # type: ignore
        if isinstance(value, OutputPolicy):
            self.output_policy_state = _serialize(value, to_bytes=True)
        elif (isinstance(value, bytes) and len(value) == 0) or value is None:
            self.output_policy_state = b""
        else:
            raise Exception(f"You can't set {type(value)} as output_policy_state")

    @property
    def output_history(self) -> list[ExecutionOutput] | SyftError:
        api = APIRegistry.api_for(self.syft_node_location, self.syft_client_verify_key)
        if api is None:
            return SyftError(
                message=f"Can't access the api. You must login to {self.syft_node_location}"
            )
        return api.services.output.get_by_user_code_id(self.id)

    def get_output_history(
        self, context: AuthedServiceContext
    ) -> list[ExecutionOutput] | SyftError:
        output_service = cast(OutputService, context.node.get_service("outputservice"))
        return output_service.get_by_user_code_id(context, self.id)

    def store_execution_output(
        self,
        context: AuthedServiceContext,
        outputs: Any,
        job_id: UID | None = None,
        input_ids: dict[str, UID] | None = None,
    ) -> ExecutionOutput | SyftError:
        is_admin = context.role == ServiceRole.ADMIN
        output_policy = self.get_output_policy(context)
        if output_policy is None and not is_admin:
            return SyftError(
                message="You must wait for the output policy to be approved"
            )
        output_ids = filter_only_uids(outputs)

        output_service = context.node.get_service("outputservice")
        output_service = cast(OutputService, output_service)
        execution_result = output_service.create(
            context,
            user_code_id=self.id,
            output_ids=output_ids,
            executing_user_verify_key=self.user_verify_key,
            job_id=job_id,
            output_policy_id=self.output_policy_id,
            input_ids=input_ids,
        )
        if isinstance(execution_result, SyftError):
            return execution_result

        return execution_result

    @property
    def byte_code(self) -> PyCodeObject | None:
        return compile_byte_code(self.parsed_code)

    def get_results(self) -> Any:
        # relative
        from ...client.api import APIRegistry

        api = APIRegistry.api_for(self.node_uid, self.syft_client_verify_key)
        if api is None:
            return SyftError(
                message=f"Can't access the api. You must login to {self.node_uid}"
            )
        return api.services.code.get_results(self)

    @property
    def assets(self) -> list[Asset]:
        # relative
        from ...client.api import APIRegistry

        api = APIRegistry.api_for(self.node_uid, self.syft_client_verify_key)
        if api is None:
            return SyftError(message=f"You must login to {self.node_uid}")

        inputs: Generator = (x for x in range(0))  # create an empty generator
        if self.input_policy_init_kwargs is not None:
            inputs = (
                uids
                for node_identity, uids in self.input_policy_init_kwargs.items()
                if node_identity.node_name == api.node_name
            )

        all_assets = []
        for uid in itertools.chain.from_iterable(x.values() for x in inputs):
            if isinstance(uid, UID):
                assets = api.services.dataset.get_assets_by_action_id(uid)
                if not isinstance(assets, list):
                    return assets

                all_assets += assets
        return all_assets

    def get_sync_dependencies(
        self, context: AuthedServiceContext
    ) -> list[UID] | SyftError:
        dependencies = []

        if self.nested_codes is not None:
            nested_code_ids = [
                link.object_uid for link, _ in self.nested_codes.values()
            ]
            dependencies.extend(nested_code_ids)

        if self.status_link is not None:
            dependencies.append(self.status_link.object_uid)

        return dependencies

    @property
    def unsafe_function(self) -> Callable | None:
        warning = SyftWarning(
            message="This code was submitted by a User and could be UNSAFE."
        )
        display(warning)

        # 🟡 TODO: re-use the same infrastructure as the execute_byte_code function
        def wrapper(*args: Any, **kwargs: Any) -> Callable | SyftError:
            try:
                filtered_kwargs = {}
                on_private_data, on_mock_data = False, False
                for k, v in kwargs.items():
                    filtered_kwargs[k], arg_type = debox_asset(v)
                    on_private_data = (
                        on_private_data or arg_type == ArgumentType.PRIVATE
                    )
                    on_mock_data = on_mock_data or arg_type == ArgumentType.MOCK

                if on_private_data:
                    display(
                        SyftInfo(
                            message="The result you see is computed on PRIVATE data."
                        )
                    )
                if on_mock_data:
                    display(
                        SyftInfo(message="The result you see is computed on MOCK data.")
                    )

                # remove the decorator
                inner_function = ast.parse(self.raw_code).body[0]
                inner_function.decorator_list = []
                # compile the function
                raw_byte_code = compile_byte_code(unparse(inner_function))
                # load it
                exec(raw_byte_code)  # nosec
                # execute it
                evil_string = f"{self.service_func_name}(**filtered_kwargs)"
                result = eval(evil_string, None, locals())  # nosec
                # return the results
                return result
            except Exception as e:
                return SyftError(f"Failed to run unsafe_function. Error: {e}")

        return wrapper

    def _inner_repr(self, level: int = 0) -> str:
        shared_with_line = ""
        if len(self.output_readers) > 0 and self.output_reader_names is not None:
            owners_string = " and ".join([f"*{x}*" for x in self.output_reader_names])
            shared_with_line += (
                f"Custom Policy: "
                f"outputs are *shared* with the owners of {owners_string} once computed"
            )

        md = f"""class UserCode
    id: UID = {self.id}
    service_func_name: str = {self.service_func_name}
    shareholders: list = {self.input_owners}
    status: list = {self.code_status}
    {shared_with_line}
    code:

{self.raw_code}
"""
        if self.nested_codes != {}:
            md += """

  Nested Requests:
  """

        md = "\n".join(
            [f"{'  '*level}{substring}" for substring in md.split("\n")[:-1]]
        )
        if self.nested_codes is not None:
            for obj, _ in self.nested_codes.values():
                code = obj.resolve
                md += "\n"
                md += code._inner_repr(level=level + 1)

        return md

    def _repr_markdown_(self, wrap_as_python: bool = True, indent: int = 0) -> str:
        return as_markdown_code(self._inner_repr())

    @property
    def show_code(self) -> CodeMarkdown:
        return CodeMarkdown(self.raw_code)

    def show_code_cell(self) -> None:
        warning_message = """# WARNING: \n# Before you submit
# change the name of the function \n# for no duplicates\n\n"""

        # third party
        from IPython import get_ipython

        ip = get_ipython()
        ip.set_next_input(warning_message + self.raw_code)


class UserCodeUpdate(PartialSyftObject):
    __canonical_name__ = "UserCodeUpdate"
    __version__ = SYFT_OBJECT_VERSION_1

    l0_deny_reason: str | None


@serializable(without=["local_function"])
class SubmitUserCode(SyftObject):
    # version
    __canonical_name__ = "SubmitUserCode"
    __version__ = SYFT_OBJECT_VERSION_5

    id: UID | None = None  # type: ignore[assignment]
    code: str
    func_name: str
    signature: inspect.Signature
    input_policy_type: SubmitUserPolicy | UID | type[InputPolicy]
    input_policy_init_kwargs: dict[Any, Any] | None = {}
    output_policy_type: SubmitUserPolicy | UID | type[OutputPolicy]
    output_policy_init_kwargs: dict[Any, Any] | None = {}
    deployment_policy_type: SubmitUserPolicy | UID | type[DeploymentPolicy]
    deployment_policy_init_kwargs: dict[Any, Any] | None = {}
    local_function: Callable | None = None
    input_kwargs: list[str]
    enclave_metadata: EnclaveMetadata | None = None
    worker_pool_name: str | None = None

    __repr_attrs__ = ["func_name", "code"]

    @field_validator("output_policy_init_kwargs", mode="after")
    @classmethod
    def add_output_policy_ids(cls, values: Any) -> Any:
        if isinstance(values, dict) and "id" not in values:
            values["id"] = UID()
        return values

    @property
    def kwargs(self) -> dict[Any, Any] | None:
        return self.input_policy_init_kwargs

    def __call__(
        self,
        *args: Any,
        syft_no_node: bool = False,
        blocking: bool = False,
        time_alive: int | None = None,
        n_consumers: int = 2,
        **kwargs: Any,
    ) -> Any:
        if syft_no_node:
            return self.local_call(*args, **kwargs)
        return self._ephemeral_node_call(
            *args,
            time_alive=time_alive,
            n_consumers=n_consumers,
            blocking=blocking,
            **kwargs,
        )

    def local_call(self, *args: Any, **kwargs: Any) -> Any:
        # only run this on the client side
        if self.local_function:
            source = dedent(inspect.getsource(self.local_function))
            tree = ast.parse(source)

            # check there are no globals
            v = GlobalsVisitor()
            v.visit(tree)

            # filtered_args = []
            filtered_kwargs = {}
            # for arg in args:
            #     filtered_args.append(debox_asset(arg))
            on_private_data, on_mock_data = False, False
            for k, v in kwargs.items():
                filtered_kwargs[k], arg_type = debox_asset(v)
                on_private_data = on_private_data or arg_type == ArgumentType.PRIVATE
                on_mock_data = on_mock_data or arg_type == ArgumentType.MOCK
            if on_private_data:
                print("Warning: The result you see is computed on PRIVATE data.")
            elif on_mock_data:
                print("Warning: The result you see is computed on MOCK data.")
            return self.local_function(**filtered_kwargs)
        else:
            raise NotImplementedError

    def _ephemeral_node_call(
        self,
        *args: Any,
        time_alive: int | None = None,
        n_consumers: int = 2,
        blocking: bool = False,
        **kwargs: Any,
    ) -> Any:
        # relative
        from ...orchestra import Orchestra

        # Right now we only create a number of workers
        # In the future we might need to have the same pools/images as well

        if time_alive is None and not blocking:
            print(
                SyftInfo(
                    message="Closing the node after time_alive=300 (the default value)"
                )
            )
            time_alive = 300

        # This could be changed given the work on containers
        ep_node = Orchestra.launch(
            name=f"ephemeral_node_{self.func_name}_{random.randint(a=0, b=10000)}",  # nosec
            reset=True,
            create_producer=True,
            n_consumers=n_consumers,
            deploy_to="python",
        )
        ep_client = ep_node.login(
            email="info@openmined.org",
            password="changethis",
        )  # nosec
        self.input_policy_init_kwargs = cast(dict, self.input_policy_init_kwargs)
        for node_id, obj_dict in self.input_policy_init_kwargs.items():
            # api = APIRegistry.api_for(
            #     node_uid=node_id.node_id, user_verify_key=node_id.verify_key
            # )
            api = APIRegistry.get_by_recent_node_uid(node_uid=node_id.node_id)
            if api is None:
                return SyftError(
                    f"Can't access the api. You must login to {node_id.node_id}"
                )
            # Creating TwinObject from the ids of the kwargs
            # Maybe there are some corner cases where this is not enough
            # And need only ActionObjects
            # Also, this works only on the assumption that all inputs
            # are ActionObjects, which might change in the future
            for id in obj_dict.values():
                mock_obj = api.services.action.get_mock(id)
                if isinstance(mock_obj, SyftError):
                    data_obj = api.services.action.get(id)
                    if isinstance(data_obj, SyftError):
                        return SyftError(
                            message="You do not have access to object you want \
                                to use, or the private object does not have mock \
                                data. Contact the Node Admin."
                        )
                else:
                    data_obj = mock_obj
                data_obj.id = id
                new_obj = ActionObject.from_obj(
                    data_obj.syft_action_data,
                    id=id,
                    syft_node_location=node_id.node_id,
                    syft_client_verify_key=node_id.verify_key,
                )
                res = ep_client.api.services.action.set(new_obj)
                if isinstance(res, SyftError):
                    return res

        new_syft_func = deepcopy(self)

        # This will only be used without worker_pools
        new_syft_func.worker_pool_name = None

        # We will look for subjos, and if we find any will submit them
        # to the ephemeral_node
        submit_subjobs_code(self, ep_client)

        ep_client.code.request_code_execution(new_syft_func)
        ep_client.requests[-1].approve(approve_nested=True)
        func_call = getattr(ep_client.code, new_syft_func.func_name)
        result = func_call(*args, **kwargs)

        def task() -> None:
            if "blocking" in kwargs and not kwargs["blocking"]:
                time.sleep(time_alive)
            print(SyftInfo(message="Landing the ephmeral node..."))
            ep_node.land()
            print(SyftInfo(message="Node Landed!"))

        thread = Thread(target=task)
        thread.start()

        return result

    @property
    def input_owner_verify_keys(self) -> list[str] | None:
        if self.input_policy_init_kwargs is not None:
            return [x.verify_key for x in self.input_policy_init_kwargs.keys()]
        return None


class ArgumentType(Enum):
    REAL = 1
    MOCK = 2
    PRIVATE = 4


def debox_asset(arg: Any) -> Any:
    deboxed_arg = arg
    if isinstance(deboxed_arg, Asset):
        asset = deboxed_arg
        if asset.has_data_permission():
            return asset.data, ArgumentType.PRIVATE
        else:
            return asset.mock, ArgumentType.MOCK
    if hasattr(deboxed_arg, "syft_action_data"):
        deboxed_arg = deboxed_arg.syft_action_data
    return deboxed_arg, ArgumentType.REAL


def syft_function_single_use(
    *args: Any,
    share_results_with_owners: bool = False,
    worker_pool_name: str | None = None,
    **kwargs: Any,
) -> Callable:
    return syft_function(
        input_policy=ExactMatch(*args, **kwargs),
        output_policy=SingleExecutionExactOutput(),
        share_results_with_owners=share_results_with_owners,
        worker_pool_name=worker_pool_name,
    )


def syft_function(
    input_policy: InputPolicy | UID | None = None,
    output_policy: OutputPolicy | UID | None = None,
    deployment_policy: DeploymentPolicy | UID | None = None,
    share_results_with_owners: bool = False,
    worker_pool_name: str | None = None,
) -> Callable:
    # Input policy
    if input_policy is None:
        input_policy = EmpyInputPolicy()

    init_input_kwargs = None
    if isinstance(input_policy, CustomInputPolicy):
        input_policy_type = SubmitUserPolicy.from_obj(input_policy)
        init_input_kwargs = partition_by_node(getattr(input_policy, "init_kwargs", {}))
    else:
        input_policy_type = type(input_policy)
        init_input_kwargs = getattr(input_policy, "init_kwargs", {})

    # Output policy
    if output_policy is None:
        output_policy = SingleExecutionExactOutput()

    if isinstance(output_policy, CustomOutputPolicy):
        output_policy_type = SubmitUserPolicy.from_obj(output_policy)
    else:
        output_policy_type = type(output_policy)

    # Deployment policy
    if deployment_policy is None:
        deployment_policy = EmptyDeploymentPolicy()
    deployment_policy_type = type(deployment_policy)

    def decorator(f: Any) -> SubmitUserCode:
        res = SubmitUserCode(
            code=dedent(inspect.getsource(f)),
            func_name=f.__name__,
            signature=inspect.signature(f),
            input_policy_type=input_policy_type,
            input_policy_init_kwargs=init_input_kwargs,
            output_policy_type=output_policy_type,
            output_policy_init_kwargs=getattr(output_policy, "init_kwargs", {}),
            deployment_policy_type=deployment_policy_type,
            deployment_policy_init_kwargs=getattr(deployment_policy, "init_kwargs", {}),
            local_function=f,
            input_kwargs=f.__code__.co_varnames[: f.__code__.co_argcount],
            worker_pool_name=worker_pool_name,
        )

        if share_results_with_owners and res.output_policy_init_kwargs is not None:
            res.output_policy_init_kwargs["output_readers"] = (
                res.input_owner_verify_keys
            )

        success_message = SyftSuccess(
            message=f"Syft function '{f.__name__}' successfully created. "
            f"To add a code request, please create a project using `project = syft.Project(...)`, "
            f"then use command `project.create_code_request`."
        )
        display(success_message)

        return res

    return decorator


def generate_unique_func_name(context: TransformContext) -> TransformContext:
    if context.output is not None:
        code_hash = context.output["code_hash"]
        service_func_name = context.output["func_name"]
        context.output["service_func_name"] = service_func_name
        func_name = f"user_func_{service_func_name}_{context.credentials}_{code_hash}"
        user_unique_func_name = (
            f"user_func_{service_func_name}_{context.credentials}_{time.time()}"
        )
        context.output["unique_func_name"] = func_name
        context.output["user_unique_func_name"] = user_unique_func_name
    return context


def process_code(
    context: TransformContext,
    raw_code: str,
    func_name: str,
    original_func_name: str,
    policy_input_kwargs: list[str],
    function_input_kwargs: list[str],
) -> str:
    tree = ast.parse(raw_code)

    # check there are no globals
    v = GlobalsVisitor()
    v.visit(tree)

    f = tree.body[0]
    f.decorator_list = []

    call_args = function_input_kwargs
    if "domain" in function_input_kwargs and context.output is not None:
        context.output["uses_domain"] = True
    call_stmt_keywords = [ast.keyword(arg=i, value=[ast.Name(id=i)]) for i in call_args]
    call_stmt = ast.Assign(
        targets=[ast.Name(id="result")],
        value=ast.Call(
            func=ast.Name(id=original_func_name), args=[], keywords=call_stmt_keywords
        ),
        lineno=0,
    )

    return_stmt = ast.Return(value=ast.Name(id="result"))
    new_body = tree.body + [call_stmt, return_stmt]

    wrapper_function = ast.FunctionDef(
        name=func_name,
        args=f.args,
        body=new_body,
        decorator_list=[],
        returns=None,
        lineno=0,
    )

    return unparse(wrapper_function)


def new_check_code(context: TransformContext) -> TransformContext:
    # TODO: remove this tech debt hack
    if context.output is None:
        return context

    input_kwargs = context.output["input_policy_init_kwargs"]
    node_view_workaround = False
    for k in input_kwargs.keys():
        if isinstance(k, NodeIdentity):
            node_view_workaround = True

    if not node_view_workaround:
        input_keys = list(input_kwargs.keys())
    else:
        input_keys = []
        for d in input_kwargs.values():
            input_keys += d.keys()

    processed_code = process_code(
        context,
        raw_code=context.output["raw_code"],
        func_name=context.output["unique_func_name"],
        original_func_name=context.output["service_func_name"],
        policy_input_kwargs=input_keys,
        function_input_kwargs=context.output["input_kwargs"],
    )
    context.output["parsed_code"] = processed_code

    return context


def locate_launch_jobs(context: TransformContext) -> TransformContext:
    if context.node is None:
        raise ValueError(f"context {context}'s node is None")
    if context.output is not None:
        nested_codes = {}
        tree = ast.parse(context.output["raw_code"])
        # look for domain arg
        if "domain" in [arg.arg for arg in tree.body[0].args.args]:
            v = LaunchJobVisitor()
            v.visit(tree)
            nested_calls = v.nested_calls
            user_code_service = context.node.get_service("usercodeService")
            for call in nested_calls:
                user_codes = user_code_service.get_by_service_name(context, call)
                if isinstance(user_codes, SyftError):
                    raise Exception(user_codes.message)
                # TODO: Not great
                user_code = user_codes[-1]
                user_code_link = LinkedObject.from_obj(
                    user_code, node_uid=context.node.id
                )
                nested_codes[call] = (user_code_link, user_code.nested_codes)
        context.output["nested_codes"] = nested_codes
    return context


def compile_byte_code(parsed_code: str) -> PyCodeObject | None:
    try:
        return compile(parsed_code, "<string>", "exec")
    except Exception as e:
        print("WARNING: to compile byte code", e)
    return None


def compile_code(context: TransformContext) -> TransformContext:
    if context.output is None:
        return context

    byte_code = compile_byte_code(context.output["parsed_code"])
    if byte_code is None:
        raise ValueError(
            "Unable to compile byte code from parsed code. "
            + context.output["parsed_code"]
        )
    return context


def hash_code(context: TransformContext) -> TransformContext:
    if context.output is None:
        return context

    code = context.output["code"]
    context.output["raw_code"] = code
    code_hash = hashlib.sha256(code.encode("utf8")).hexdigest()
    context.output["code_hash"] = code_hash

    return context


def add_credentials_for_key(key: str) -> Callable:
    def add_credentials(context: TransformContext) -> TransformContext:
        if context.output is not None:
            context.output[key] = context.credentials
        return context

    return add_credentials


def check_policy(policy: Any, context: TransformContext) -> TransformContext:
    if context.node is not None:
        policy_service = context.node.get_service(PolicyService)
        if isinstance(policy, SubmitUserPolicy):
            policy = policy.to(UserPolicy, context=context)
        elif isinstance(policy, UID):
            policy = policy_service.get_policy_by_uid(context, policy)
            if policy.is_ok():
                policy = policy.ok()
    return policy


def check_input_policy(context: TransformContext) -> TransformContext:
    if context.output is None:
        return context

    ip = context.output["input_policy_type"]
    ip = check_policy(policy=ip, context=context)
    context.output["input_policy_type"] = ip

    return context


def check_output_policy(context: TransformContext) -> TransformContext:
    if context.output is not None:
        op = context.output["output_policy_type"]
        op = check_policy(policy=op, context=context)
        context.output["output_policy_type"] = op
    return context


def check_deployment_policy(context: TransformContext) -> TransformContext:
    if context.output is not None:
        op = context.output["deployment_policy_type"]
        op = check_policy(policy=op, context=context)
        context.output["deployment_policy_type"] = op
    return context


def create_code_status(context: TransformContext) -> TransformContext:
    # relative
    from .user_code_service import UserCodeService

    if context.node is None:
        raise ValueError(f"{context}'s node is None")

    if context.output is None:
        return context

    # Low side requests have a computed status
    if context.node.node_side_type == NodeSideType.LOW_SIDE:
        return context

    input_keys = list(context.output["input_policy_init_kwargs"].keys())
    code_link = LinkedObject.from_uid(
        context.output["id"],
        UserCode,
        service_type=UserCodeService,
        node_uid=context.node.id,
    )
    if context.node.node_type == NodeType.DOMAIN:
        node_identity = NodeIdentity(
            node_name=context.node.name,
            node_id=context.node.id,
            verify_key=context.node.signing_key.verify_key,
        )
        status = UserCodeStatusCollection(
            status_dict={node_identity: (UserCodeStatus.PENDING, "")},
            user_code_link=code_link,
        )

    elif context.node.node_type == NodeType.ENCLAVE:
        status_dict = {key: (UserCodeStatus.PENDING, "") for key in input_keys}
        status = UserCodeStatusCollection(
            status_dict=status_dict,
            user_code_link=code_link,
        )
    else:
        raise NotImplementedError(
            f"Invalid node type:{context.node.node_type} for code submission"
        )

    res = context.node.get_service("usercodestatusservice").create(context, status)
    # relative
    from .status_service import UserCodeStatusService

    # TODO error handling in transform functions
    if not isinstance(res, SyftError):
        context.output["status_link"] = LinkedObject.from_uid(
            res.id,
            UserCodeStatusCollection,
            service_type=UserCodeStatusService,
            node_uid=context.node.id,
        )
    return context


def add_submit_time(context: TransformContext) -> TransformContext:
    if context.output:
        context.output["submit_time"] = DateTime.now()
    return context


def set_default_pool_if_empty(context: TransformContext) -> TransformContext:
    if (
        context.node
        and context.output
        and context.output.get("worker_pool_name", None) is None
    ):
        default_pool = context.node.get_default_worker_pool()
        context.output["worker_pool_name"] = default_pool.name
    return context


def set_origin_node_side_type(context: TransformContext) -> TransformContext:
    if context.node and context.output:
        context.output["origin_node_side_type"] = (
            context.node.node_side_type or NodeSideType.HIGH_SIDE
        )
    return context


@transform(SubmitUserCode, UserCode)
def submit_user_code_to_user_code() -> list[Callable]:
    return [
        generate_id,
        hash_code,
        generate_unique_func_name,
        check_input_policy,
        check_output_policy,
        check_deployment_policy,
        new_check_code,
        locate_launch_jobs,
        add_credentials_for_key("user_verify_key"),
        create_code_status,
        add_node_uid_for_key("node_uid"),
        add_submit_time,
        set_default_pool_if_empty,
        set_origin_node_side_type,
    ]


@serializable()
class UserCodeExecutionResult(SyftObject):
    # version
    __canonical_name__ = "UserCodeExecutionResult"
    __version__ = SYFT_OBJECT_VERSION_2

    id: UID
    user_code_id: UID
    stdout: str
    stderr: str
    result: Any = None


@serializable()
class UserCodeExecutionOutput(SyftObject):
    # version
    __canonical_name__ = "UserCodeExecutionOutput"
    __version__ = SYFT_OBJECT_VERSION_1

    id: UID
    user_code_id: UID
    stdout: str
    stderr: str
    result: Any = None


class SecureContext:
    def __init__(self, context: AuthedServiceContext) -> None:
        node = context.node
        if node is None:
            raise ValueError(f"{context}'s node is None")

        job_service = node.get_service("jobservice")
        action_service = node.get_service("actionservice")
        # user_service = node.get_service("userservice")

        def job_set_n_iters(n_iters: int) -> None:
            job = context.job
            job.n_iters = n_iters
            job_service.update(context, job)

        def job_set_current_iter(current_iter: int) -> None:
            job = context.job
            job.current_iter = current_iter
            job_service.update(context, job)

        def job_increase_current_iter(current_iter: int) -> None:
            job = context.job
            job.current_iter += current_iter
            job_service.update(context, job)

        # def set_api_registry():
        #     user_signing_key = [
        #         x.signing_key
        #         for x in user_service.stash.partition.data.values()
        #         if x.verify_key == context.credentials
        #     ][0]
        #     data_protcol = get_data_protocol()
        #     user_api = node.get_api(context.credentials, data_protcol.latest_version)
        #     user_api.signing_key = user_signing_key
        #     # We hardcode a python connection here since we have access to the node
        #     # TODO: this is not secure
        #     user_api.connection = PythonConnection(node=node)

        #     APIRegistry.set_api_for(
        #         node_uid=node.id,
        #         user_verify_key=context.credentials,
        #         api=user_api,
        #     )

        def launch_job(func: UserCode, **kwargs: Any) -> Job | None:
            # relative

            kw2id = {}
            for k, v in kwargs.items():
                value = ActionObject.from_obj(v)
                ptr = action_service._set(context, value)
                ptr = ptr.ok()
                kw2id[k] = ptr.id
            try:
                # TODO: check permissions here
                action = Action.syft_function_action_from_kwargs_and_id(kw2id, func.id)

                job = node.add_action_to_queue(
                    action=action,
                    credentials=context.credentials,
                    parent_job_id=context.job_id,
                    has_execute_permissions=True,
                    worker_pool_name=func.worker_pool_name,
                )
                # # set api in global scope to enable using .get(), .wait())
                # set_api_registry()

                return job
            except Exception as e:
                print(f"ERROR {e}")
                raise ValueError(f"error while launching job:\n{e}")

        self.job_set_n_iters = job_set_n_iters
        self.job_set_current_iter = job_set_current_iter
        self.job_increase_current_iter = job_increase_current_iter
        self.launch_job = launch_job
        self.is_async = context.job is not None


def execute_byte_code(
    code_item: UserCode, kwargs: dict[str, Any], context: AuthedServiceContext
) -> Any:
    stdout_ = sys.stdout
    stderr_ = sys.stderr

    try:
        # stdlib
        import builtins as __builtin__

        original_print = __builtin__.print

        safe_context = SecureContext(context=context)

        class LocalDomainClient:
            def init_progress(self, n_iters: int) -> None:
                if safe_context.is_async:
                    safe_context.job_set_current_iter(0)
                    safe_context.job_set_n_iters(n_iters)

            def set_progress(self, to: int) -> None:
                self._set_progress(to)

            def increment_progress(self, n: int = 1) -> None:
                self._set_progress(by=n)

            def _set_progress(
                self, to: int | None = None, by: int | None = None
            ) -> None:
                if safe_context.is_async is not None:
                    if by is None and to is None:
                        by = 1
                    if to is None:
                        safe_context.job_increase_current_iter(current_iter=by)
                    else:
                        safe_context.job_set_current_iter(to)

            @final
            def launch_job(self, func: UserCode, **kwargs: Any) -> Job | None:
                return safe_context.launch_job(func, **kwargs)

            def __setattr__(self, __name: str, __value: Any) -> None:
                raise Exception("Attempting to alter read-only value")

        if context.job is not None:
            job_id = context.job_id
            log_id = context.job.log_id

            def print(*args: Any, sep: str = " ", end: str = "\n") -> str | None:
                def to_str(arg: Any) -> str:
                    if isinstance(arg, bytes):
                        return arg.decode("utf-8")
                    if isinstance(arg, Job):
                        return f"JOB: {arg.id}"
                    if isinstance(arg, SyftError):
                        return f"JOB: {arg.message}"
                    if isinstance(arg, ActionObject):
                        return str(arg.syft_action_data)
                    return str(arg)

                new_args = [to_str(arg) for arg in args]
                new_str = sep.join(new_args) + end
                if context.node is not None:
                    log_service = context.node.get_service("LogService")
                    log_service.append(context=context, uid=log_id, new_str=new_str)
                time = datetime.datetime.now().strftime("%d/%m/%y %H:%M:%S")
                return __builtin__.print(
                    f"{time} FUNCTION LOG ({job_id}):",
                    *new_args,
                    end=end,
                    sep=sep,
                    file=sys.stderr,
                )

        else:
            print = original_print

        if code_item.uses_domain:
            kwargs["domain"] = LocalDomainClient()

        for k, v in kwargs.items():
            if isinstance(v, CustomEndpointActionObject):
                kwargs[k] = v.add_context(context=context)

        stdout = StringIO()
        stderr = StringIO()

        # statisfy lint checker
        result = None

        # We only need access to local kwargs
        _locals = {"kwargs": kwargs}
        _globals = {}
        if code_item.nested_codes is not None:
            for service_func_name, (linked_obj, _) in code_item.nested_codes.items():
                code_obj = linked_obj.resolve_with_context(context=context)
                if isinstance(code_obj, Err):
                    raise Exception(code_obj.err())
                _globals[service_func_name] = code_obj.ok()
        _globals["print"] = print
        exec(code_item.parsed_code, _globals, _locals)  # nosec

        evil_string = f"{code_item.unique_func_name}(**kwargs)"
        try:
            result = eval(evil_string, _globals, _locals)  # nosec
        except Exception as e:
            error_msg = traceback_from_error(e, code_item)
            if context.job is not None:
                time = datetime.datetime.now().strftime("%d/%m/%y %H:%M:%S")
                original_print(
                    f"{time} EXCEPTION LOG ({job_id}):\n{error_msg}", file=sys.stderr
                )
            else:
                # for local execution
                time = datetime.datetime.now().strftime("%d/%m/%y %H:%M:%S")
                original_print(f"{time} EXCEPTION LOG:\n{error_msg}\n", file=sys.stderr)
            if (
                context.node is not None
                and context.job is not None
                and context.job.log_id is not None
            ):
                log_id = context.job.log_id
                log_service = context.node.get_service("LogService")
                log_service.append(context=context, uid=log_id, new_err=error_msg)

            result_message = (
                f"Exception encountered while running {code_item.service_func_name}"
                ", please contact the Node Admin for more info."
            )
            if context.dev_mode:
                result_message += error_msg

            result = Err(result_message)

        # reset print
        print = original_print

        # restore stdout and stderr
        sys.stdout = stdout_
        sys.stderr = stderr_

        return UserCodeExecutionOutput(
            user_code_id=code_item.id,
            stdout=str(stdout.getvalue()),
            stderr=str(stderr.getvalue()),
            result=result,
        )

    except Exception as e:
        # stdlib

        print = original_print
        # print("execute_byte_code failed", e, file=stderr_)
        print(traceback.format_exc())
        print("execute_byte_code failed", e)
    finally:
        sys.stdout = stdout_
        sys.stderr = stderr_


def traceback_from_error(e: Exception, code: UserCode) -> str:
    """We do this because the normal traceback.format_exc() does not work well for exec,
    it missed the references to the actual code"""
    line_nr = 0
    tb = e.__traceback__
    while tb is not None:
        line_nr = tb.tb_lineno - 1
        tb = tb.tb_next

    lines = code.parsed_code.split("\n")
    start_line = max(0, line_nr - 2)
    end_line = min(len(lines), line_nr + 2)
    error_lines: list[str] | str = [
        (
            e.replace("   ", f"    {i} ", 1)
            if i != line_nr
            else e.replace("   ", f"--> {i} ", 1)
        )
        for i, e in enumerate(lines)
        if i >= start_line and i < end_line
    ]
    error_lines = "\n".join(error_lines)

    error_msg = f"""
Encountered while executing {code.service_func_name}:
{traceback.format_exc()}
{error_lines}"""
    return error_msg


def load_approved_policy_code(
    user_code_items: list[UserCode], context: AuthedServiceContext | None
) -> Any:
    """Reload the policy code in memory for user code that is approved."""
    try:
        for user_code in user_code_items:
            if context is None:
                status = user_code.status
            else:
                status = user_code.get_status(context)

            if status.approved:
                if isinstance(user_code.input_policy_type, UserPolicy):
                    load_policy_code(user_code.input_policy_type)
                if isinstance(user_code.output_policy_type, UserPolicy):
                    load_policy_code(user_code.output_policy_type)
    except Exception as e:
        raise Exception(f"Failed to load code: {user_code}: {e}")


@migrate(UserCodeV4, UserCode)
def migrate_usercode_v4_to_v5() -> list[Callable]:
    return [
        make_set_default("origin_node_side_type", NodeSideType.HIGH_SIDE),
        make_set_default("l0_deny_reason", None),
    ]


@migrate(UserCode, UserCodeV4)
def migrate_usercode_v5_to_v4() -> list[Callable]:
    return [
        drop("origin_node_side_type"),
        drop("l0_deny_reason"),
    ]<|MERGE_RESOLUTION|>--- conflicted
+++ resolved
@@ -47,10 +47,7 @@
 from ...types.syft_object import PartialSyftObject
 from ...types.syft_object import SYFT_OBJECT_VERSION_1
 from ...types.syft_object import SYFT_OBJECT_VERSION_2
-<<<<<<< HEAD
-=======
 from ...types.syft_object import SYFT_OBJECT_VERSION_4
->>>>>>> 144bbbf6
 from ...types.syft_object import SYFT_OBJECT_VERSION_5
 from ...types.syft_object import SyftObject
 from ...types.syncable_object import SyncableSyftObject
@@ -269,7 +266,7 @@
 class UserCodeV4(SyncableSyftObject):
     # version
     __canonical_name__ = "UserCode"
-    __version__ = SYFT_OBJECT_VERSION_5
+    __version__ = SYFT_OBJECT_VERSION_4
 
     id: UID
     node_uid: UID | None = None
@@ -281,9 +278,6 @@
     output_policy_type: type[OutputPolicy] | UserPolicy
     output_policy_init_kwargs: dict[Any, Any] | None = None
     output_policy_state: bytes = b""
-    deployment_policy_type: type[DeploymentPolicy] | UserPolicy
-    deployment_policy_init_kwargs: dict[Any, Any] | None = None
-    deployment_policy_state: bytes = b""
     parsed_code: str
     service_func_name: str
     unique_func_name: str
@@ -316,6 +310,9 @@
     output_policy_type: type[OutputPolicy] | UserPolicy
     output_policy_init_kwargs: dict[Any, Any] | None = None
     output_policy_state: bytes = b""
+    deployment_policy_type: type[DeploymentPolicy] | UserPolicy
+    deployment_policy_init_kwargs: dict[Any, Any] | None = None
+    deployment_policy_state: bytes = b""
     parsed_code: str
     service_func_name: str
     unique_func_name: str
