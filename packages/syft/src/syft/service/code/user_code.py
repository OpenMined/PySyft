--- conflicted
+++ resolved
@@ -1211,15 +1211,10 @@
     service_method_path = f"code.{func_name}"
     if ServiceConfigRegistry.path_exists(service_method_path):
         raise SyftException(
-<<<<<<< HEAD
-            public_message=f"Could not create syft function with name {func_name}:\
-                a service with the same name already exists"
-=======
             public_message=(
                 f"Could not create syft function with name {func_name}:"
                 f" a service with the same name already exists"
             )
->>>>>>> 23910624
         )
     return True
 
