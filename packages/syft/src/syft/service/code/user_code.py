--- conflicted
+++ resolved
@@ -551,10 +551,9 @@
             print(f"Failed to deserialize custom input policy state. {e}")
             return None
 
-<<<<<<< HEAD
     def is_output_policy_approved(self, context: AuthedServiceContext):
         return self.get_status(context).approved
-=======
+
     @input_policy.setter
     def input_policy(self, value: Any) -> None:
         if isinstance(value, InputPolicy):
@@ -563,11 +562,6 @@
             self.input_policy_state = b""
         else:
             raise Exception(f"You can't set {type(value)} as input_policy_state")
-
-    @property
-    def output_policy_approved(self) -> bool:
-        return self.status.approved
->>>>>>> 8b418b10
 
     @property
     def output_policy(self) -> Optional[OutputPolicy]:
@@ -1587,17 +1581,11 @@
                 original_print(
                     f"{time} EXCEPTION LOG ({job_id}):\n{error_msg}", file=sys.stderr
                 )
-<<<<<<< HEAD
+            if context.node is not None:
                 log_service = context.node.get_service("LogService")
                 log_service.append(context=context, uid=log_id, new_err=error_msg)
 
             result_message = (
-=======
-                if context.node is not None:
-                    log_service = context.node.get_service("LogService")
-                    log_service.append(context=context, uid=log_id, new_err=error_msg)
-            result = Err(
->>>>>>> 8b418b10
                 f"Exception encountered while running {code_item.service_func_name}"
                 ", please contact the Node Admin for more info."
             )
