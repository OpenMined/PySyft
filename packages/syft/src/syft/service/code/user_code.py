# future
from __future__ import annotations

# stdlib
import ast
from enum import Enum
import hashlib
import inspect
from io import BytesIO
from io import StringIO
import sys
from typing import Any
from typing import Callable
from typing import Dict
from typing import List
from typing import Optional
from typing import Type
from typing import Union

# third party
from PIL import Image
from result import Err
from result import Ok
from result import Result

# relative
from ...abstract_node import NodeType
from ...client.api import NodeView
from ...node.credentials import SyftVerifyKey
from ...serde.deserialize import _deserialize
from ...serde.serializable import serializable
from ...serde.serialize import _serialize
from ...store.document_store import PartitionKey
from ...types.syft_object import SYFT_OBJECT_VERSION_1
from ...types.syft_object import SyftHashableObject
from ...types.syft_object import SyftObject
from ...types.transforms import TransformContext
from ...types.transforms import add_node_uid_for_key
from ...types.transforms import generate_id
from ...types.transforms import transform
from ...types.uid import UID
from ..context import AuthedServiceContext
from ..dataset.dataset import Asset
from ..metadata.node_metadata import EnclaveMetadata
from ..policy.policy import CustomInputPolicy
from ..policy.policy import CustomOutputPolicy
from ..policy.policy import InputPolicy
from ..policy.policy import OutputPolicy
from ..policy.policy import Policy
from ..policy.policy import SingleExecutionExactOutput
from ..policy.policy import SubmitUserPolicy
from ..policy.policy import UserPolicy
from ..policy.policy import init_policy
from ..policy.policy import load_policy_code
from ..policy.policy_service import PolicyService
from ..response import SyftError
from .code_parse import GlobalsVisitor
from .unparse import unparse

UserVerifyKeyPartitionKey = PartitionKey(key="user_verify_key", type_=SyftVerifyKey)
CodeHashPartitionKey = PartitionKey(key="code_hash", type_=int)

PyCodeObject = Any


def extract_uids(kwargs: Dict[str, Any]) -> Dict[str, UID]:
    # relative
    from ...types.twin_object import TwinObject
    from ..action.action_object import ActionObject

    uid_kwargs = {}
    for k, v in kwargs.items():
        uid = v
        if isinstance(v, ActionObject):
            uid = v.id
        if isinstance(v, TwinObject):
            uid = v.id
        if isinstance(v, Asset):
            uid = v.action_id

        if not isinstance(uid, UID):
            raise Exception(f"Input {k} must have a UID not {type(v)}")

        uid_kwargs[k] = uid
    return uid_kwargs


@serializable()
class UserCodeStatus(Enum):
    SUBMITTED = "submitted"
    DENIED = "denied"
    EXECUTE = "execute"

    def __hash__(self) -> int:
        return hash(self.value)


# User Code status context for multiple approvals
# To make nested dicts hashable for mongodb
# as status is in attr_searchable
@serializable(attrs=["base_dict"])
class UserCodeStatusContext(SyftHashableObject):
    base_dict: Dict = {}

    def __init__(self, base_dict: Dict):
        self.base_dict = base_dict

    def __repr__(self):
        return str(self.base_dict)

    @property
    def approved(self) -> bool:
        # approved for this node only
        statuses = set(self.base_dict.values())
        return len(statuses) == 1 and UserCodeStatus.EXECUTE in statuses

    def for_context(self, context: AuthedServiceContext) -> UserCodeStatus:
        if context.node.node_type == NodeType.ENCLAVE:
            keys = set(self.base_dict.values())
            if len(keys) == 1 and UserCodeStatus.EXECUTE in keys:
                return UserCodeStatus.EXECUTE
            elif UserCodeStatus.SUBMITTED in keys and UserCodeStatus.DENIED not in keys:
                return UserCodeStatus.SUBMITTED
            elif UserCodeStatus.DENIED in keys:
                return UserCodeStatus.DENIED
            else:
                return Exception(f"Invalid types in {keys} for Code Submission")

        elif context.node.node_type == NodeType.DOMAIN:
            node_view = NodeView(
                node_name=context.node.name,
                verify_key=context.node.signing_key.verify_key,
            )
            if node_view in self.base_dict:
                return self.base_dict[node_view]
            else:
                raise Exception(
                    f"Code Object does not contain {context.node.name} Domain's data"
                )
        else:
            raise Exception(
                f"Invalid Node Type for Code Submission:{context.node.node_type}"
            )

    def mutate(
        self, value: UserCodeStatus, node_name: str, verify_key: SyftVerifyKey
    ) -> Result[Ok, Err]:
        node_view = NodeView(node_name=node_name, verify_key=verify_key)
        base_dict = self.base_dict
        if node_view in base_dict:
            base_dict[node_view] = value
            self.base_dict = base_dict
            return Ok(self)
        else:
            return Err(
                "Cannot Modify Status as the Domain's data is not included in the request"
            )


@serializable()
class UserCode(SyftObject):
    # version
    __canonical_name__ = "UserCode"
    __version__ = SYFT_OBJECT_VERSION_1

    id: UID
    node_uid: Optional[UID]
    user_verify_key: SyftVerifyKey
    raw_code: str
    input_policy_type: Union[Type[InputPolicy], UserPolicy]
    input_policy_init_kwargs: Optional[Dict[Any, Any]] = None
    input_policy_state: bytes = b""
    output_policy_type: Union[Type[OutputPolicy], UserPolicy]
    output_policy_init_kwargs: Optional[Dict[Any, Any]] = None
    output_policy_state: bytes = b""
    parsed_code: str
    service_func_name: str
    unique_func_name: str
    user_unique_func_name: str
    code_hash: str
    signature: inspect.Signature
    status: UserCodeStatusContext
    input_kwargs: List[str]
    enclave_metadata: Optional[EnclaveMetadata] = None
    request_context: bool = False

    __attr_searchable__ = ["user_verify_key", "status", "service_func_name"]
    __attr_unique__ = ["code_hash", "user_unique_func_name"]
    __attr_repr_cols__ = ["status", "service_func_name"]

    def __setattr__(self, key: str, value: Any) -> None:
        attr = getattr(type(self), key, None)
        if inspect.isdatadescriptor(attr):
            attr.fset(self, value)
        else:
            return super().__setattr__(key, value)

    @property
    def input_policy(self) -> Optional[InputPolicy]:
        if not self.status.approved:
            return None

        if len(self.input_policy_state) == 0:
            input_policy = None
            if isinstance(self.input_policy_type, type) and issubclass(
                self.input_policy_type, InputPolicy
            ):
                # TODO: Tech Debt here
                node_view_workaround = False
                for k, _ in self.input_policy_init_kwargs.items():
                    if isinstance(k, NodeView):
                        node_view_workaround = True

                if node_view_workaround:
                    input_policy = self.input_policy_type(
                        init_kwargs=self.input_policy_init_kwargs
                    )
                else:
                    input_policy = self.input_policy_type(
                        **self.input_policy_init_kwargs
                    )
            elif isinstance(self.input_policy_type, UserPolicy):
                input_policy = init_policy(
                    self.input_policy_type, self.input_policy_init_kwargs
                )
            else:
                raise Exception(f"Invalid output_policy_type: {self.input_policy_type}")

            if input_policy is not None:
                input_blob = _serialize(input_policy, to_bytes=True)
                self.input_policy_state = input_blob
                return input_policy
            else:
                raise Exception("input_policy is None during init")
        try:
            return _deserialize(self.input_policy_state, from_bytes=True)
        except Exception as e:
            print(f"Failed to deserialize custom input policy state. {e}")
            return None

    @property
    def output_policy(self) -> Optional[OutputPolicy]:
        if not self.status.approved:
            return None

        if len(self.output_policy_state) == 0:
            output_policy = None
            if isinstance(self.output_policy_type, type) and issubclass(
                self.output_policy_type, OutputPolicy
            ):
                output_policy = self.output_policy_type(
                    **self.output_policy_init_kwargs
                )
            elif isinstance(self.output_policy_type, UserPolicy):
                output_policy = init_policy(
                    self.output_policy_type, self.output_policy_init_kwargs
                )
            else:
                raise Exception(
                    f"Invalid output_policy_type: {self.output_policy_type}"
                )

            if output_policy is not None:
                output_blob = _serialize(output_policy, to_bytes=True)
                self.output_policy_state = output_blob
                return output_policy
            else:
                raise Exception("output_policy is None during init")

        try:
            return _deserialize(self.output_policy_state, from_bytes=True)
        except Exception as e:
            print(f"Failed to deserialize custom output policy state. {e}")
            return None

    @input_policy.setter
    def input_policy(self, value: Any) -> None:
        if isinstance(value, InputPolicy):
            self.input_policy_state = _serialize(value, to_bytes=True)
        elif (isinstance(value, bytes) and len(value) == 0) or value is None:
            self.input_policy_state = b""
        else:
            raise Exception(f"You can't set {type(value)} as input_policy_state")

    @output_policy.setter
    def output_policy(self, value: Any) -> None:
        if isinstance(value, OutputPolicy):
            self.output_policy_state = _serialize(value, to_bytes=True)
        elif (isinstance(value, bytes) and len(value) == 0) or value is None:
            self.output_policy_state = b""
        else:
            raise Exception(f"You can't set {type(value)} as output_policy_state")

    @property
    def byte_code(self) -> Optional[PyCodeObject]:
        return compile_byte_code(self.parsed_code)

    @property
    def assets(self) -> List[Asset]:
        # relative
        from ...client.api import APIRegistry

        api = APIRegistry.api_for(self.node_uid)
        if api is None:
            return SyftError(message=f"You must login to {self.node_uid}")

        node_view = NodeView(
            node_name=api.node_name, verify_key=api.signing_key.verify_key
        )
        inputs = self.input_policy_init_kwargs[node_view]
        all_assets = []
        for uid in inputs.values():
            if isinstance(uid, UID):
                assets = api.services.dataset.get_assets_by_action_id(uid)
                if not isinstance(assets, list):
                    return assets

                all_assets += assets
        return all_assets

    @property
    def unsafe_function(self) -> Optional[Callable]:
        print("WARNING: This code was submitted by a User and could be UNSAFE.")

        # 🟡 TODO: re-use the same infrastructure as the execute_byte_code function
        def wrapper(
            return_context: bool = False, *args: Any, **kwargs: Any
        ) -> Callable:
            if self.request_context and not return_context:
                print(
                    "WARNING: The data scientist has requested the context(stdout and plots) of this function"
                )
                print("But you have run it with the variable return_context=False")
            try:
                filtered_kwargs = {}
                for k, v in kwargs.items():
                    filtered_kwargs[k] = debox_asset(v)

                # remove the decorator
                inner_function = ast.parse(self.raw_code).body[0]
                inner_function.decorator_list = []
                # compile the function
                raw_byte_code = compile_byte_code(unparse(inner_function))
                # # load it
                # exec(raw_byte_code)  # nosec
                # # execute it
                # evil_string = f"{self.service_func_name}(**filtered_kwargs)"
                # result = eval(evil_string, None, locals())  # nosec
                result = execute_byte_code(
                    raw_byte_code,
                    func_name=self.service_func_name,
                    code_id=self.id,
                    args=args,
                    kwargs=filtered_kwargs,
                    return_context=return_context,
                )
                # return the results
                return result
            except Exception as e:
                print(f"Failed to run unsafe_function. {e}")

        return wrapper

    @property
    def code(self) -> str:
        return self.raw_code


@serializable(without=["local_function"])
class SubmitUserCode(SyftObject):
    # version
    __canonical_name__ = "SubmitUserCode"
    __version__ = SYFT_OBJECT_VERSION_1

    id: Optional[UID]
    code: str
    func_name: str
    signature: inspect.Signature
    input_policy_type: Union[SubmitUserPolicy, UID, Type[InputPolicy]]
    input_policy_init_kwargs: Optional[Dict[Any, Any]] = {}
    output_policy_type: Union[SubmitUserPolicy, UID, Type[OutputPolicy]]
    output_policy_init_kwargs: Optional[Dict[Any, Any]] = {}
    local_function: Optional[Callable]
    input_kwargs: List[str]
    enclave_metadata: Optional[EnclaveMetadata] = None
    request_context: bool = False

    @property
    def kwargs(self) -> List[str]:
        return self.input_policy_init_kwargs

    def __call__(self, *args: Any, **kwargs: Any) -> Any:
        # only run this on the client side
        if self.local_function:
            # filtered_args = []
            filtered_kwargs = {}
            # for arg in args:
            #     filtered_args.append(debox_asset(arg))
            for k, v in kwargs.items():
                filtered_kwargs[k] = debox_asset(v)

            return self.local_function(**filtered_kwargs)
        else:
            raise NotImplementedError


def debox_asset(arg: Any) -> Any:
    deboxed_arg = arg
    if isinstance(deboxed_arg, Asset):
        deboxed_arg = arg.mock
    if hasattr(deboxed_arg, "syft_action_data"):
        deboxed_arg = deboxed_arg.syft_action_data
    return deboxed_arg


def syft_function(
    input_policy: Union[InputPolicy, UID],
<<<<<<< HEAD
    output_policy: Union[OutputPolicy, UID],
    request_context: bool = False,
=======
    output_policy: Optional[Union[OutputPolicy, UID]] = None,
>>>>>>> b37c5dc9
) -> SubmitUserCode:
    if isinstance(input_policy, CustomInputPolicy):
        input_policy_type = SubmitUserPolicy.from_obj(input_policy)
    else:
        input_policy_type = type(input_policy)

    if output_policy is None:
        output_policy = SingleExecutionExactOutput()

    if isinstance(output_policy, CustomOutputPolicy):
        output_policy_type = SubmitUserPolicy.from_obj(output_policy)
    else:
        output_policy_type = type(output_policy)

    def decorator(f):
        return SubmitUserCode(
            code=inspect.getsource(f),
            func_name=f.__name__,
            signature=inspect.signature(f),
            input_policy_type=input_policy_type,
            input_policy_init_kwargs=input_policy.init_kwargs,
            output_policy_type=output_policy_type,
            output_policy_init_kwargs=output_policy.init_kwargs,
            local_function=f,
            input_kwargs=f.__code__.co_varnames[: f.__code__.co_argcount],
            request_context=request_context,
        )

    return decorator


def generate_unique_func_name(context: TransformContext) -> TransformContext:
    code_hash = context.output["code_hash"]
    service_func_name = context.output["func_name"]
    context.output["service_func_name"] = service_func_name
    func_name = f"user_func_{service_func_name}_{context.credentials}_{code_hash}"
    user_unique_func_name = f"user_func_{service_func_name}_{context.credentials}"
    context.output["unique_func_name"] = func_name
    context.output["user_unique_func_name"] = user_unique_func_name
    return context


def process_code(
    raw_code: str,
    func_name: str,
    original_func_name: str,
    input_kwargs: List[str],
) -> str:
    tree = ast.parse(raw_code)

    # check there are no globals
    v = GlobalsVisitor()
    v.visit(tree)

    f = tree.body[0]
    f.decorator_list = []

    keywords = [ast.keyword(arg=i, value=[ast.Name(id=i)]) for i in input_kwargs]
    call_stmt = ast.Assign(
        targets=[ast.Name(id="result")],
        value=ast.Call(
            func=ast.Name(id=original_func_name), args=[], keywords=keywords
        ),
        lineno=0,
    )

    return_stmt = ast.Return(value=ast.Name(id="result"))
    new_body = tree.body + [call_stmt, return_stmt]

    wrapper_function = ast.FunctionDef(
        name=func_name,
        args=f.args,
        body=new_body,
        decorator_list=[],
        returns=None,
        lineno=0,
    )

    return unparse(wrapper_function)


def new_check_code(context: TransformContext) -> TransformContext:
    # TODO remove this tech debt hack
    input_kwargs = context.output["input_policy_init_kwargs"]
    node_view_workaround = False
    for k in input_kwargs.keys():
        if isinstance(k, NodeView):
            node_view_workaround = True

    if not node_view_workaround:
        input_keys = list(input_kwargs.keys())
    else:
        input_keys = []
        for d in input_kwargs.values():
            input_keys += d.keys()

    processed_code = process_code(
        raw_code=context.output["raw_code"],
        func_name=context.output["unique_func_name"],
        original_func_name=context.output["service_func_name"],
        input_kwargs=input_keys,
    )
    context.output["parsed_code"] = processed_code

    return context


def compile_byte_code(parsed_code: str) -> Optional[PyCodeObject]:
    try:
        return compile(parsed_code, "<string>", "exec")
    except Exception as e:
        print("WARNING: to compile byte code", e)
    return None


def compile_code(context: TransformContext) -> TransformContext:
    byte_code = compile_byte_code(context.output["parsed_code"])
    if byte_code is None:
        raise Exception(
            "Unable to compile byte code from parsed code. "
            + context.output["parsed_code"]
        )
    return context


def hash_code(context: TransformContext) -> TransformContext:
    code = context.output["code"]
    del context.output["code"]
    context.output["raw_code"] = code
    code_hash = hashlib.sha256(code.encode("utf8")).hexdigest()
    context.output["code_hash"] = code_hash
    return context


def add_credentials_for_key(key: str) -> Callable:
    def add_credentials(context: TransformContext) -> TransformContext:
        context.output[key] = context.credentials
        return context

    return add_credentials


def check_policy(policy: Policy, context: TransformContext) -> TransformContext:
    policy_service = context.node.get_service(PolicyService)
    if isinstance(policy, SubmitUserPolicy):
        policy = policy.to(UserPolicy, context=context)
    elif isinstance(policy, UID):
        policy = policy_service.get_policy_by_uid(context, policy)
        if policy.is_ok():
            policy = policy.ok()

    return policy


def check_input_policy(context: TransformContext) -> TransformContext:
    ip = context.output["input_policy_type"]
    ip = check_policy(policy=ip, context=context)
    context.output["input_policy_type"] = ip
    return context


def check_output_policy(context: TransformContext) -> TransformContext:
    op = context.output["output_policy_type"]
    op = check_policy(policy=op, context=context)
    context.output["output_policy_type"] = op
    return context


def add_custom_status(context: TransformContext) -> TransformContext:
    input_keys = list(context.output["input_policy_init_kwargs"].keys())
    if context.node.node_type == NodeType.DOMAIN:
        node_view = NodeView(
            node_name=context.node.name, verify_key=context.node.signing_key.verify_key
        )
        if node_view in input_keys or len(input_keys) == 0:
            context.output["status"] = UserCodeStatusContext(
                base_dict={node_view: UserCodeStatus.SUBMITTED}
            )
        else:
            raise Exception(f"Domain {node_view} not in input keys {input_keys}")
    elif context.node.node_type == NodeType.ENCLAVE:
        base_dict = {key: UserCodeStatus.SUBMITTED for key in input_keys}
        context.output["status"] = UserCodeStatusContext(base_dict=base_dict)
    else:
        # Consult with Madhava, on propogating errors from transforms
        raise NotImplementedError
    return context


@transform(SubmitUserCode, UserCode)
def submit_user_code_to_user_code() -> List[Callable]:
    return [
        generate_id,
        hash_code,
        generate_unique_func_name,
        check_input_policy,
        check_output_policy,
        new_check_code,
        add_credentials_for_key("user_verify_key"),
        add_custom_status,
        add_node_uid_for_key("node_uid"),
    ]


@serializable()
class ExecutionContext(SyftObject):
    # version
    __canonical_name__ = "ExecutionContext"
    __version__ = SYFT_OBJECT_VERSION_1

    id: UID
    user_code_id: UID
    stdout: str
    stderr: str
    serialized_plot: Optional[bytes] = None
    syft_dont_wrap_attrs = ["get_plot"]
    syft_passthrough_attrs = ["get_plot"]

    def get_plot(self) -> Image:
        # TODO: add caching to optimize memory
        if self.serialized_plot is not None:
            return Image.open(BytesIO(self.serialized_plot), "r")
        else:
            return None


@serializable()
class UserCodeExecutionResult(SyftObject):
    # version
    __canonical_name__ = "UserCodeExecutionResult"
    __version__ = SYFT_OBJECT_VERSION_1

    id: UID
    user_code_id: UID
    result_id: UID
    context: Optional[ExecutionContext] = None

    def get_plot(self) -> Image:
        return self.context.get_plot()


def execute_code_item(
    code_item: UserCode, kwargs: Dict[str, Any], return_context=False
) -> Any:
    return execute_byte_code(
        code_item.byte_code,
        code_item.unique_func_name,
        code_item.id,
        args=[],
        kwargs=kwargs,
        return_context=return_context,
    )


def execute_byte_code(
    byte_code,
    func_name,
    code_id,
    args,
    kwargs: Dict[str, Any],
    return_context: bool = False,
) -> Any:
    stdout_ = sys.stdout
    stderr_ = sys.stderr

    try:
        stdout = StringIO()
        stderr = StringIO()

        sys.stdout = stdout
        sys.stderr = stderr

        # statisfy lint checker
        result = None

        exec(byte_code)  # nosec

        evil_string = f"{func_name}(**kwargs)"
        try:
            result = eval(evil_string, None, locals())  # nosec
        except Exception:
            # TODO Check if this works
            return SyftError("Function execution failed")

        if not return_context:
            return result

        else:
            plot = None
            serialized_plot = None
            # third party
            import matplotlib.pyplot as plt

            plot = plt.gcf()

            if plot.get_axes():
                buf = BytesIO()
                plot.savefig(buf, format="png")
                serialized_plot = buf.getvalue()

            # restore stdout and stderr
            sys.stdout = stdout_
            sys.stderr = stderr_

            # No stderr for the moment
            return result, ExecutionContext(
                user_code_id=code_id,
                stdout=str(stdout.getvalue()),
                stderr="",  # str(stderr.getvalue()),
                serialized_plot=serialized_plot,
            )

    except Exception as e:
        print("execute_byte_code failed", e, file=stderr_)
    finally:
        sys.stdout = stdout_
        sys.stderr = stderr_


def load_approved_policy_code(user_code_items: List[UserCode]) -> Any:
    """Reload the policy code in memory for user code that is approved."""
    try:
        for user_code in user_code_items:
            if user_code.status.approved:
                if isinstance(user_code.input_policy_type, UserPolicy):
                    load_policy_code(user_code.input_policy_type)
                if isinstance(user_code.output_policy_type, UserPolicy):
                    load_policy_code(user_code.output_policy_type)
    except Exception as e:
        raise Exception(f"Failed to load code: {user_code}: {e}")<|MERGE_RESOLUTION|>--- conflicted
+++ resolved
@@ -415,12 +415,8 @@
 
 def syft_function(
     input_policy: Union[InputPolicy, UID],
-<<<<<<< HEAD
     output_policy: Union[OutputPolicy, UID],
     request_context: bool = False,
-=======
-    output_policy: Optional[Union[OutputPolicy, UID]] = None,
->>>>>>> b37c5dc9
 ) -> SubmitUserCode:
     if isinstance(input_policy, CustomInputPolicy):
         input_policy_type = SubmitUserPolicy.from_obj(input_policy)
