# stdlib

# relative
from ...serde.serializable import serializable
from ...server.credentials import SyftVerifyKey
<<<<<<< HEAD
from ...store.db.stash import ObjectStash
from ...store.document_store import PartitionSettings
=======
from ...store.document_store import DocumentStore
from ...store.document_store import NewBaseUIDStoreStash
from ...store.document_store import PartitionSettings
from ...store.document_store import QueryKeys
from ...store.document_store_errors import NotFoundException
from ...store.document_store_errors import StashException
from ...types.result import as_result
>>>>>>> 755a4dbc
from ...util.telemetry import instrument
from .user_code import UserCode


@instrument
<<<<<<< HEAD
@serializable(canonical_name="UserCodeSQLStash", version=1)
class UserCodeStash(ObjectStash[UserCode]):
=======
@serializable(canonical_name="UserCodeStash", version=1)
class UserCodeStash(NewBaseUIDStoreStash):
    object_type = UserCode
>>>>>>> 755a4dbc
    settings: PartitionSettings = PartitionSettings(
        name=UserCode.__canonical_name__, object_type=UserCode
    )

<<<<<<< HEAD
    def get_by_code_hash(
        self, credentials: SyftVerifyKey, code_hash: str
    ) -> Result[UserCode | None, str]:
        return self.get_one_by_field(
            credentials=credentials,
            field_name="code_hash",
            field_value=code_hash,
        )
=======
    def __init__(self, store: DocumentStore) -> None:
        super().__init__(store=store)

    @as_result(StashException, NotFoundException)
    def get_all_by_user_verify_key(
        self, credentials: SyftVerifyKey, user_verify_key: SyftVerifyKey
    ) -> list[UserCode]:
        qks = QueryKeys(qks=[UserVerifyKeyPartitionKey.with_obj(user_verify_key)])
        return self.query_one(credentials=credentials, qks=qks).unwrap()

    @as_result(StashException, NotFoundException)
    def get_by_code_hash(self, credentials: SyftVerifyKey, code_hash: str) -> UserCode:
        qks = QueryKeys(qks=[CodeHashPartitionKey.with_obj(code_hash)])
        return self.query_one(credentials=credentials, qks=qks).unwrap()
>>>>>>> 755a4dbc

    @as_result(StashException)
    def get_by_service_func_name(
        self, credentials: SyftVerifyKey, service_func_name: str
<<<<<<< HEAD
    ) -> Result[list[UserCode], str]:
        return self.get_all_by_field(
            credentials=credentials,
            field_name="service_func_name",
            field_value=service_func_name,
        )
=======
    ) -> list[UserCode]:
        qks = QueryKeys(qks=[ServiceFuncNamePartitionKey.with_obj(service_func_name)])
        return self.query_all(
            credentials=credentials, qks=qks, order_by=SubmitTimePartitionKey
        ).unwrap()
>>>>>>> 755a4dbc
<|MERGE_RESOLUTION|>--- conflicted
+++ resolved
@@ -3,75 +3,36 @@
 # relative
 from ...serde.serializable import serializable
 from ...server.credentials import SyftVerifyKey
-<<<<<<< HEAD
 from ...store.db.stash import ObjectStash
 from ...store.document_store import PartitionSettings
-=======
-from ...store.document_store import DocumentStore
-from ...store.document_store import NewBaseUIDStoreStash
-from ...store.document_store import PartitionSettings
-from ...store.document_store import QueryKeys
 from ...store.document_store_errors import NotFoundException
 from ...store.document_store_errors import StashException
 from ...types.result import as_result
->>>>>>> 755a4dbc
 from ...util.telemetry import instrument
 from .user_code import UserCode
 
 
 @instrument
-<<<<<<< HEAD
 @serializable(canonical_name="UserCodeSQLStash", version=1)
 class UserCodeStash(ObjectStash[UserCode]):
-=======
-@serializable(canonical_name="UserCodeStash", version=1)
-class UserCodeStash(NewBaseUIDStoreStash):
-    object_type = UserCode
->>>>>>> 755a4dbc
     settings: PartitionSettings = PartitionSettings(
         name=UserCode.__canonical_name__, object_type=UserCode
     )
 
-<<<<<<< HEAD
-    def get_by_code_hash(
-        self, credentials: SyftVerifyKey, code_hash: str
-    ) -> Result[UserCode | None, str]:
+    @as_result(StashException, NotFoundException)
+    def get_by_code_hash(self, credentials: SyftVerifyKey, code_hash: str) -> UserCode:
         return self.get_one_by_field(
             credentials=credentials,
             field_name="code_hash",
             field_value=code_hash,
-        )
-=======
-    def __init__(self, store: DocumentStore) -> None:
-        super().__init__(store=store)
-
-    @as_result(StashException, NotFoundException)
-    def get_all_by_user_verify_key(
-        self, credentials: SyftVerifyKey, user_verify_key: SyftVerifyKey
-    ) -> list[UserCode]:
-        qks = QueryKeys(qks=[UserVerifyKeyPartitionKey.with_obj(user_verify_key)])
-        return self.query_one(credentials=credentials, qks=qks).unwrap()
-
-    @as_result(StashException, NotFoundException)
-    def get_by_code_hash(self, credentials: SyftVerifyKey, code_hash: str) -> UserCode:
-        qks = QueryKeys(qks=[CodeHashPartitionKey.with_obj(code_hash)])
-        return self.query_one(credentials=credentials, qks=qks).unwrap()
->>>>>>> 755a4dbc
+        ).unwrap()
 
     @as_result(StashException)
     def get_by_service_func_name(
         self, credentials: SyftVerifyKey, service_func_name: str
-<<<<<<< HEAD
-    ) -> Result[list[UserCode], str]:
+    ) -> list[UserCode]:
         return self.get_all_by_field(
             credentials=credentials,
             field_name="service_func_name",
             field_value=service_func_name,
-        )
-=======
-    ) -> list[UserCode]:
-        qks = QueryKeys(qks=[ServiceFuncNamePartitionKey.with_obj(service_func_name)])
-        return self.query_all(
-            credentials=credentials, qks=qks, order_by=SubmitTimePartitionKey
-        ).unwrap()
->>>>>>> 755a4dbc
+        ).unwrap()