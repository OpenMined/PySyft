--- conflicted
+++ resolved
@@ -17,12 +17,7 @@
 from .user_code import UserVerifyKeyPartitionKey
 
 
-<<<<<<< HEAD
-@serializable()
-=======
-@instrument
 @serializable(canonical_name="UserCodeStash", version=1)
->>>>>>> a97e1224
 class UserCodeStash(BaseUIDStoreStash):
     object_type = UserCode
     settings: PartitionSettings = PartitionSettings(
