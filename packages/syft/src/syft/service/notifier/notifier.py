--- conflicted
+++ resolved
@@ -121,15 +121,10 @@
             return SyftSuccess(message="Email sent successfully!")
         except Exception:
             raise SyftException(
-<<<<<<< HEAD
-                public_message="Some notifications failed to be delivered. \
-                    Please check the health of the mailing server."
-=======
                 public_message=(
                     "Some notifications failed to be delivered."
                     " Please check the health of the mailing server."
                 )
->>>>>>> 23910624
             )
 
 
