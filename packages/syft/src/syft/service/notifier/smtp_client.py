--- conflicted
+++ resolved
@@ -19,19 +19,8 @@
 class SMTPClient(BaseModel):
     server: str
     port: int
-<<<<<<< HEAD
-
-    @model_validator(mode="before")
-    @classmethod
-    def check_user_and_password(cls, values: dict) -> dict:
-        """Validate that both username and password are provided."""
-        if not (values.get("username", None) and values.get("password")):
-            raise ValueError("Both username and password must be provided")
-        return values
-=======
     password: str | None = None
     username: str | None = None
->>>>>>> 04d2d5f8
 
     def send(self, sender: str, receiver: list[str], subject: str, body: str) -> None:
         """Send an email using the SMTP server.
@@ -78,8 +67,7 @@
     @classmethod
     def check_credentials(
         cls, server: str, port: int, username: str, password: str
-<<<<<<< HEAD
-    ) -> Result[Ok, Err]:
+    ) -> bool:
         """Check if the provided SMTP credentials are valid.
 
         Args:
@@ -87,13 +75,9 @@
             port (int): The port number to connect to.
             username (str): The username for the SMTP server.
             password (str): The password for the SMTP server.
-=======
-    ) -> bool:
-        """Check if the credentials are valid.
->>>>>>> 04d2d5f8
 
         Returns:
-            Result[Ok, Err]: Ok if the credentials are valid, Err with an exception otherwise.
+            bool: True if the credentials are valid, False otherwise.
         """
         try:
             mail_url = ServerURL.from_url(f"smtp://{server}:{port}")
