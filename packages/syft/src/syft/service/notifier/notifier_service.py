--- conflicted
+++ resolved
@@ -107,24 +107,10 @@
         notifier.email_password = email_password
         notifier.email_username = email_username
         notifier.active = True
-<<<<<<< HEAD
         print(
             "[LOG] Email credentials are valid. Updating the notifier settings in the db."
         )
-=======
-
-        # 4 - If email token is provided.
-        is_valid = notifier.valid_email_credentials(
-            token=email_token,
-        )
-        if email_token and is_valid:
-            notifier.email_token = email_token
-        else:
-            return SyftError(
-                message="The token provided is not valid. Please provide a valid token."
-            )
-
->>>>>>> e92609d8
+
         result = self.stash.update(credentials=context.credentials, settings=notifier)
         if result.is_err():
             return SyftError(message=result.err())
@@ -260,7 +246,6 @@
             # If notifier doesn't exist, create a new one
 
             if not notifier:
-<<<<<<< HEAD
                 notifier = NotifierSettings()
                 notifier.active = False  # Default to False
 
@@ -291,20 +276,7 @@
             raise Exception(
                 f"Error initializing notifier. \n {validation_result.err()}"
             )
-=======
-                notifier = NotifierSettings(
-                    active=active,
-                )
-
-                is_valid = notifier.valid_email_credentials(token=email_token)
-                if email_token and is_valid:
-                    notifier.email_token = email_token
-                else:
-                    notifier.active = False
-                notifier_stash.set(node.signing_key.verify_key, notifier)
-        except Exception as e:
-            print("Unable to create base notifier", e)
->>>>>>> e92609d8
+
 
     # This is not a public API.
     # This method is used by other services to dispatch notifications internally
