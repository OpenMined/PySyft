# stdlib
from datetime import datetime
import logging
import traceback

# third party
from pydantic import EmailStr
from result import Err
from result import Ok
from result import Result

# relative
from ...abstract_server import AbstractServer
from ...serde.serializable import serializable
from ...store.document_store import DocumentStore
from ..context import AuthedServiceContext
from ..notification.email_templates import PasswordResetTemplate
from ..notification.notifications import Notification
from ..response import SyftError
from ..response import SyftSuccess
from ..service import AbstractService
from .notifier import NotificationPreferences
from .notifier import NotifierSettings
from .notifier import UserNotificationActivity
from .notifier_enums import EMAIL_TYPES
from .notifier_enums import NOTIFIERS
from .notifier_stash import NotifierStash

logger = logging.getLogger(__name__)


@serializable(canonical_name="NotifierService", version=1)
class NotifierService(AbstractService):
    store: DocumentStore
    stash: NotifierStash  # Which stash should we use?

    def __init__(self, store: DocumentStore) -> None:
        self.store = store
        self.stash = NotifierStash(store=store)

    def settings(  # Maybe just notifier.settings
        self,
        context: AuthedServiceContext,
    ) -> NotifierSettings | SyftError:
        """Get Notifier Settings

        Args:
            context: The request context
        Returns:
            Union[NotifierSettings, SyftError]: Notifier Settings or SyftError
        """
        result = self.stash.get(credentials=context.credentials)
        if result.is_err():
            return SyftError(message="Error getting notifier settings")

        return result.ok()

    def user_settings(
        self,
        context: AuthedServiceContext,
    ) -> NotificationPreferences:
        user_service = context.server.get_service("userservice")
        user_view = user_service.get_current_user(context)
        notifications = user_view.notifications_enabled
        return NotificationPreferences(
            email=notifications[NOTIFIERS.EMAIL],
            sms=notifications[NOTIFIERS.SMS],
            slack=notifications[NOTIFIERS.SLACK],
            app=notifications[NOTIFIERS.APP],
        )

    def set_notifier_active_to_true(
        self, context: AuthedServiceContext
    ) -> SyftSuccess | SyftError:
        result = self.stash.get(credentials=context.credentials)
        if result.is_err():
            return SyftError(message=result.err())

        notifier = result.ok()
        if notifier is None:
            return SyftError(message="Notifier settings not found.")
        notifier.active = True
        result = self.stash.update(credentials=context.credentials, settings=notifier)
        if result.is_err():
            return SyftError(message=result.err())
        return SyftSuccess(message="notifier.active set to true.")

    def set_notifier_active_to_false(
        self, context: AuthedServiceContext
    ) -> SyftSuccess:
        """
        Essentially a duplicate of turn_off method.
        """
        result = self.stash.get(credentials=context.credentials)
        if result.is_err():
            return SyftError(message=result.err())

        notifier = result.ok()
        if notifier is None:
            return SyftError(message="Notifier settings not found.")

        notifier.active = False
        result = self.stash.update(credentials=context.credentials, settings=notifier)
        if result.is_err():
            return SyftError(message=result.err())
        return SyftSuccess(message="notifier.active set to false.")

    def turn_on(
        self,
        context: AuthedServiceContext,
        email_username: str | None = None,
        email_password: str | None = None,
        email_sender: str | None = None,
        email_server: str | None = None,
        email_port: int | None = 587,
    ) -> SyftSuccess | SyftError:
        """Turn on email notifications.

        Args:
            email_username (Optional[str]): Email server username. Defaults to None.
            email_password (Optional[str]): Email email server password. Defaults to None.
            sender_email (Optional[str]): Email sender email. Defaults to None.
        Returns:
            Union[SyftSuccess, SyftError]: A union type representing the success or error response.

        Raises:
            None

        """

        result = self.stash.get(credentials=context.credentials)

        # 1 -  If something went wrong at db level, return the error
        if result.is_err():
            return SyftError(message=result.err())

        # 2 - If one of the credentials are set alone, return an error
        if (
            email_username
            and not email_password
            or email_password
            and not email_username
        ):
            return SyftError(message="You must provide both username and password")

        notifier = result.ok()

        # 3 - If notifier doesn't have a email server / port and the user didn't provide them, return an error
        if not (email_server and email_port) and not notifier.email_server:
            return SyftError(
                message="You must provide both server and port to enable notifications."
            )

        logging.debug("Got notifier from db")
        # If no new credentials provided, check for existing ones
        if not (email_username and email_password):
            if not (notifier.email_username and notifier.email_password):
                return SyftError(
                    message="No valid token has been added to the datasite."
                    + "You can add a pair of SMTP credentials via "
                    + "<client>.settings.enable_notifications(email=<>, password=<>)"
                )
            else:
                logging.debug("No new credentials provided. Using existing ones.")
                email_password = notifier.email_password
                email_username = notifier.email_username

        validation_result = notifier.validate_email_credentials(
            username=email_username,
            password=email_password,
            server=email_server if email_server else notifier.email_server,
            port=email_port if email_port else notifier.email_port,
        )

        if validation_result.is_err():
            logging.error(f"Invalid SMTP credentials {validation_result.err()}")
            return SyftError(
                message="Invalid SMTP credentials. Please check your username and password."
            )

        notifier.email_password = email_password
        notifier.email_username = email_username

        if email_server:
            notifier.email_server = email_server
        if email_port:
            notifier.email_port = email_port

        # Email sender verification
        if not email_sender and not notifier.email_sender:
            return SyftError(
                message="You must provide a sender email address to enable notifications."
            )

        # If email_rate_limit isn't defined yet.
        if not notifier.email_rate_limit:
            notifier.email_rate_limit = {PasswordResetTemplate.__name__: 3}

        if email_sender:
            try:
                EmailStr._validate(email_sender)
            except ValueError:
                return SyftError(
                    message="Invalid sender email address. Please check your email address."
                )
            notifier.email_sender = email_sender

        notifier.active = True
        logging.debug(
            "Email credentials are valid. Updating the notifier settings in the db."
        )

        result = self.stash.update(credentials=context.credentials, settings=notifier)
        if result.is_err():
            return SyftError(message=result.err())

        settings_service = context.server.get_service("settingsservice")
        result = settings_service.update(context, notifications_enabled=True)
        if isinstance(result, SyftError):
<<<<<<< HEAD
            logger.info(f"Failed to update Server Settings: {result.err()}")
=======
            logger.info(f"Failed to update Server Settings: {result.message}")
>>>>>>> 85a4d866

        return SyftSuccess(message="Notifications enabled successfully.")

    def turn_off(
        self,
        context: AuthedServiceContext,
    ) -> SyftSuccess | SyftError:
        """
        Turn off email notifications service.
        PySyft notifications will still work.
        """

        result = self.stash.get(credentials=context.credentials)

        if result.is_err():
            return SyftError(message=result.err())

        notifier = result.ok()
        notifier.active = False
        result = self.stash.update(credentials=context.credentials, settings=notifier)
        if result.is_err():
            return SyftError(message=result.err())

        settings_service = context.server.get_service("settingsservice")
        result = settings_service.update(context, notifications_enabled=False)
        if isinstance(result, SyftError):
            logger.info(f"Failed to update Server Settings: {result.message}")

        return SyftSuccess(message="Notifications disabled succesfullly")

    def activate(
        self, context: AuthedServiceContext, notifier_type: NOTIFIERS = NOTIFIERS.EMAIL
    ) -> SyftSuccess | SyftError:
        """
        Activate email notifications for the authenticated user.
        This will only work if the datasite owner has enabled notifications.
        """

        user_service = context.server.get_service("userservice")
        return user_service.enable_notifications(context, notifier_type=notifier_type)

    def deactivate(
        self, context: AuthedServiceContext, notifier_type: NOTIFIERS = NOTIFIERS.EMAIL
    ) -> SyftSuccess | SyftError:
        """Deactivate email notifications for the authenticated user
        This will only work if the datasite owner has enabled notifications.
        """

        user_service = context.server.get_service("userservice")
        return user_service.disable_notifications(context, notifier_type=notifier_type)

    @staticmethod
    def init_notifier(
        server: AbstractServer,
        email_username: str | None = None,
        email_password: str | None = None,
        email_sender: str | None = None,
        smtp_port: int | None = None,
        smtp_host: str | None = None,
    ) -> Result[Ok, Err]:
        """Initialize Notifier settings for a Server.
        If settings already exist, it will use the existing one.
        If not, it will create a new one.

        Args:
            server: Server to initialize the notifier
            active: If notifier should be active
            email_username: Email username to send notifications
            email_password: Email password to send notifications
        Raises:
            Exception: If something went wrong
        Returns:
            Union: SyftSuccess or SyftError
        """
        try:
            # Create a new NotifierStash since its a static method.
            notifier_stash = NotifierStash(store=server.document_store)
            result = notifier_stash.get(server.signing_key.verify_key)
            if result.is_err():
                raise Exception(f"Could not create notifier: {result}")

            # Get the notifier
            notifier = result.ok()
            # If notifier doesn't exist, create a new one

            if not notifier:
                notifier = NotifierSettings()
                notifier.active = False  # Default to False

            # TODO: this should be a method in NotifierSettings
            if email_username and email_password:
                validation_result = notifier.validate_email_credentials(
                    username=email_username,
                    password=email_password,
                    server=smtp_host,
                    port=smtp_port,
                )

                sender_not_set = not email_sender and not notifier.email_sender
                if validation_result.is_err() or sender_not_set:
                    logger.error(
                        f"Notifier validation error - {validation_result.err()}.",
                    )
                    notifier.active = False
                else:
                    notifier.email_password = email_password
                    notifier.email_username = email_username
                    notifier.email_sender = email_sender
                    notifier.email_server = smtp_host
                    notifier.email_port = smtp_port
                    # Default daily email rate limit per user
                    notifier.email_rate_limit = {PasswordResetTemplate.__name__: 3}
                    notifier.active = True

            notifier_stash.set(server.signing_key.verify_key, notifier)
            return Ok("Notifier initialized successfully")

        except Exception:
            raise Exception(f"Error initializing notifier. \n {traceback.format_exc()}")

    def set_email_rate_limit(
        self, context: AuthedServiceContext, email_type: EMAIL_TYPES, daily_limit: int
    ) -> SyftSuccess | SyftError:
        notifier = self.stash.get(context.credentials)
        if notifier.is_err():
            return SyftError(message="Couldn't set the email rate limit.")

        notifier = notifier.ok()

        notifier.email_rate_limit[email_type.value] = daily_limit
        result = self.stash.update(credentials=context.credentials, settings=notifier)
        if result.is_err():
            return SyftError(message="Couldn't update the notifier.")

        return SyftSuccess(message="Email rate limit updated!")

    # This is not a public API.
    # This method is used by other services to dispatch notifications internally
    def dispatch_notification(
        self, context: AuthedServiceContext, notification: Notification
    ) -> SyftError:
        admin_key = context.server.get_service("userservice").admin_verify_key()
        notifier = self.stash.get(admin_key)
        if notifier.is_err():
            return SyftError(
                message="The mail service ran out of quota or some notifications failed to be delivered.\n"
                + "Please check the health of the mailing server."
            )

        notifier = notifier.ok()
        # If notifier is active
        if notifier.active and notification.email_template is not None:
            logging.debug("Checking user email activity")
            if notifier.email_activity.get(notification.email_template.__name__, None):
                user_activity = notifier.email_activity[
                    notification.email_template.__name__
                ].get(notification.to_user_verify_key, None)
                # If there's no user activity
                if user_activity is None:
                    notifier.email_activity[notification.email_template.__name__][
                        notification.to_user_verify_key, None
                    ] = UserNotificationActivity(count=1, date=datetime.now())
                else:  # If there's a previous user activity
                    current_state: UserNotificationActivity = notifier.email_activity[
                        notification.email_template.__name__
                    ][notification.to_user_verify_key]
                    date_refresh = abs(datetime.now() - current_state.date).days > 1

                    limit = notifier.email_rate_limit.get(
                        notification.email_template.__name__, 0
                    )
                    still_in_limit = current_state.count < limit
                    # Time interval reseted.
                    if date_refresh:
                        current_state.count = 1
                        current_state.date = datetime.now()
                    # Time interval didn't reset yet.
                    elif still_in_limit or not limit:
                        current_state.count += 1
                        current_state.date = datetime.now()
                    else:
                        return SyftError(
                            message="Couldn't send the email. You have surpassed the"
                            + " email threshold limit. Please try again later."
                        )
            else:
                notifier.email_activity[notification.email_template.__name__] = {
                    notification.to_user_verify_key: UserNotificationActivity(
                        count=1, date=datetime.now()
                    )
                }

            result = self.stash.update(credentials=admin_key, settings=notifier)
            if result.is_err():
                return SyftError(message="Couldn't update the notifier.")

            resp = notifier.send_notifications(
                context=context, notification=notification
            )
            if resp.is_err():
                return SyftError(message=resp.err())

        # If notifier isn't active, return None
        return SyftSuccess(message="Notifications dispatched successfully")<|MERGE_RESOLUTION|>--- conflicted
+++ resolved
@@ -217,11 +217,7 @@
         settings_service = context.server.get_service("settingsservice")
         result = settings_service.update(context, notifications_enabled=True)
         if isinstance(result, SyftError):
-<<<<<<< HEAD
-            logger.info(f"Failed to update Server Settings: {result.err()}")
-=======
             logger.info(f"Failed to update Server Settings: {result.message}")
->>>>>>> 85a4d866
 
         return SyftSuccess(message="Notifications enabled successfully.")
 
