# stdlib
from binascii import hexlify
from collections import defaultdict
import itertools
import logging
import socketserver
import sys
import threading
from threading import Event
import time
from time import sleep
from typing import Any
from typing import cast

# third party
from pydantic import field_validator
from result import Result
import zmq
from zmq import Frame
from zmq import LINGER
from zmq.error import ContextTerminated

# relative
from ...serde.deserialize import _deserialize
from ...serde.serializable import serializable
from ...serde.serialize import _serialize as serialize
from ...server.credentials import SyftVerifyKey
from ...service.action.action_object import ActionObject
from ...service.context import AuthedServiceContext
from ...types.base import SyftBaseModel
from ...types.errors import SyftException
from ...types.result import as_result
from ...types.syft_object import SYFT_OBJECT_VERSION_4
from ...types.syft_object import SyftObject
from ...types.uid import UID
from ...util.util import get_queue_address
from ..response import SyftError
from ..response import SyftSuccess
from ..service import AbstractService
from ..worker.worker_pool import ConsumerState
from ..worker.worker_pool import SyftWorker
from ..worker.worker_stash import WorkerStash
from .base_queue import AbstractMessageHandler
from .base_queue import QueueClient
from .base_queue import QueueClientConfig
from .base_queue import QueueConfig
from .base_queue import QueueConsumer
from .base_queue import QueueProducer
from .queue_stash import ActionQueueItem
from .queue_stash import QueueStash
from .queue_stash import Status

# Producer/Consumer heartbeat interval (in seconds)
HEARTBEAT_INTERVAL_SEC = 2

# Thread join timeout (in seconds)
THREAD_TIMEOUT_SEC = 30

# Max duration (in ms) to wait for ZMQ poller to return
ZMQ_POLLER_TIMEOUT_MSEC = 1000

# Duration (in seconds) after which a worker without a heartbeat will be marked as expired
WORKER_TIMEOUT_SEC = 60

# Duration (in seconds) after which producer without a heartbeat will be marked as expired
PRODUCER_TIMEOUT_SEC = 60

# Lock for working on ZMQ socket
ZMQ_SOCKET_LOCK = threading.Lock()

logger = logging.getLogger(__name__)


class QueueMsgProtocol:
    W_WORKER = b"MDPW01"
    W_READY = b"0x01"
    W_REQUEST = b"0x02"
    W_REPLY = b"0x03"
    W_HEARTBEAT = b"0x04"
    W_DISCONNECT = b"0x05"


MAX_RECURSION_NESTED_ACTIONOBJECTS = 5


class Timeout:
    def __init__(self, offset_sec: float):
        self.__offset = float(offset_sec)
        self.__next_ts: float = 0.0

        self.reset()

    @property
    def next_ts(self) -> float:
        return self.__next_ts

    def reset(self) -> None:
        self.__next_ts = self.now() + self.__offset

    def has_expired(self) -> bool:
        return self.now() >= self.__next_ts

    @staticmethod
    def now() -> float:
        return time.time()


class Service:
    def __init__(self, name: str) -> None:
        self.name = name
        self.requests: list[bytes] = []
        self.waiting: list[Worker] = []  # List of waiting workers


class Worker(SyftBaseModel):
    address: bytes
    identity: bytes
    service: Service | None = None
    syft_worker_id: UID | None = None
    expiry_t: Timeout = Timeout(WORKER_TIMEOUT_SEC)

    @field_validator("syft_worker_id", mode="before")
    @classmethod
    def set_syft_worker_id(cls, v: Any) -> Any:
        if isinstance(v, str):
            return UID(v)
        return v

    def has_expired(self) -> bool:
        return self.expiry_t.has_expired()

    def get_expiry(self) -> float:
        return self.expiry_t.next_ts

    def reset_expiry(self) -> None:
        self.expiry_t.reset()

    def _syft_worker(
        self, stash: WorkerStash, credentials: SyftVerifyKey
    ) -> Result[SyftWorker | None, str]:
        return stash.get_by_uid(credentials=credentials, uid=self.syft_worker_id)

    def __str__(self) -> str:
        svc = self.service.name if self.service else None
        return (
            f"Worker(addr={self.address!r}, id={self.identity!r}, service={svc}, "
            f"syft_worker_id={self.syft_worker_id!r})"
        )


@serializable()
class ZMQProducer(QueueProducer):
    INTERNAL_SERVICE_PREFIX = b"mmi."

    def __init__(
        self,
        queue_name: str,
        queue_stash: QueueStash,
        worker_stash: WorkerStash,
        port: int,
        context: AuthedServiceContext,
    ) -> None:
        self.id = UID().short()
        self.port = port
        self.queue_stash = queue_stash
        self.worker_stash = worker_stash
        self.queue_name = queue_name
        self.auth_context = context
        self._stop = Event()
        self.post_init()

    @property
    def address(self) -> str:
        return get_queue_address(self.port)

    def post_init(self) -> None:
        """Initialize producer state."""

        self.services: dict[str, Service] = {}
        self.workers: dict[bytes, Worker] = {}
        self.waiting: list[Worker] = []
        self.heartbeat_t = Timeout(HEARTBEAT_INTERVAL_SEC)
        self.context = zmq.Context(1)
        self.socket = self.context.socket(zmq.ROUTER)
        self.socket.setsockopt(LINGER, 1)
        self.socket.setsockopt_string(zmq.IDENTITY, self.id)
        self.poll_workers = zmq.Poller()
        self.poll_workers.register(self.socket, zmq.POLLIN)
        self.bind(f"tcp://*:{self.port}")
        self.thread: threading.Thread | None = None
        self.producer_thread: threading.Thread | None = None

    def close(self) -> None:
        self._stop.set()
        try:
            if self.thread:
                self.thread.join(THREAD_TIMEOUT_SEC)
                if self.thread.is_alive():
                    logger.error(
                        f"ZMQProducer message sending thread join timed out during closing. "
                        f"Queue name {self.queue_name}, "
                    )
                self.thread = None

            if self.producer_thread:
                self.producer_thread.join(THREAD_TIMEOUT_SEC)
                if self.producer_thread.is_alive():
                    logger.error(
                        f"ZMQProducer queue thread join timed out during closing. "
                        f"Queue name {self.queue_name}, "
                    )
                self.producer_thread = None

            self.poll_workers.unregister(self.socket)
        except Exception as e:
            logger.exception("Failed to unregister poller.", exc_info=e)
        finally:
            self.socket.close()
            self.context.destroy()

            # self._stop.clear()

    @property
    def action_service(self) -> AbstractService:
        if self.auth_context.server is not None:
            return self.auth_context.server.get_service("ActionService")
        else:
            raise Exception(f"{self.auth_context} does not have a server.")

    @as_result(SyftException)
    def contains_unresolved_action_objects(self, arg: Any, recursion: int = 0) -> bool:
        """recursively check collections for unresolved action objects"""
        if isinstance(arg, UID):
            arg = self.action_service.get(self.auth_context, arg)
            return self.contains_unresolved_action_objects(
                arg, recursion=recursion + 1
            ).unwrap()
        if isinstance(arg, ActionObject):
            if not arg.syft_resolved:
                arg = self.action_service.get(self.auth_context, arg)
                if not arg.syft_resolved:
                    return True
            arg = arg.syft_action_data

        value = False
        if isinstance(arg, list):
            for elem in arg:
                value = self.contains_unresolved_action_objects(
                    elem, recursion=recursion + 1
                ).unwrap()
                if value:
                    return True
        if isinstance(arg, dict):
            for elem in arg.values():
                value = self.contains_unresolved_action_objects(
                    elem, recursion=recursion + 1
                ).unwrap()
                if value:
                    return True
        return value

    def unwrap_nested_actionobjects(self, data: Any) -> Any:
        """recursively unwraps nested action objects"""

        if isinstance(data, list):
            return [self.unwrap_nested_actionobjects(obj) for obj in data]
        if isinstance(data, dict):
            return {
                key: self.unwrap_nested_actionobjects(obj) for key, obj in data.items()
            }
        if isinstance(data, ActionObject):
            res = self.action_service.get(self.auth_context, data.id)
            res = res.ok() if res.is_ok() else res.err()
            if not isinstance(res, ActionObject):
                return SyftError(message=f"{res}")
            else:
                nested_res = res.syft_action_data
                if isinstance(nested_res, ActionObject):
                    raise ValueError(
                        "More than double nesting of ActionObjects is currently not supported"
                    )
                return nested_res
        return data

    def contains_nested_actionobjects(self, data: Any) -> bool:
        """
        returns if this is a list/set/dict that contains ActionObjects
        """

        def unwrap_collection(col: set | dict | list) -> [Any]:  # type: ignore
            return_values = []
            if isinstance(col, dict):
                values = list(col.values()) + list(col.keys())
            else:
                values = list(col)
            for v in values:
                if isinstance(v, list | dict | set):
                    return_values += unwrap_collection(v)
                else:
                    return_values.append(v)
            return return_values

        if isinstance(data, list | dict | set):
            values = unwrap_collection(data)
            has_action_object = any(isinstance(x, ActionObject) for x in values)
            return has_action_object
        elif isinstance(data, ActionObject):
            return True
        return False

    def preprocess_action_arg(self, arg: UID) -> UID | None:
        """ "If the argument is a collection (of collections) of ActionObjects,
        We want to flatten the collection and upload a new ActionObject that contains
        its values. E.g. [[ActionObject1, ActionObject2],[ActionObject3, ActionObject4]]
        -> [[value1, value2],[value3, value4]]
        """
        action_object = self.action_service.get(context=self.auth_context, uid=arg)
        data = action_object.syft_action_data
        if self.contains_nested_actionobjects(data):
            new_data = self.unwrap_nested_actionobjects(data)

            new_action_object = ActionObject.from_obj(
                new_data,
                id=action_object.id,
                syft_blob_storage_entry_id=action_object.syft_blob_storage_entry_id,
                syft_server_location=action_object.syft_server_location,
                syft_client_verify_key=action_object.syft_client_verify_key,
            )
<<<<<<< HEAD
            self.action_service._set(
=======
            new_action_object._save_to_blob_storage()
            res = self.action_service._set(
>>>>>>> fbc11879
                context=self.auth_context, action_object=new_action_object
            )
        return None

    def read_items(self) -> None:
        while True:
            if self._stop.is_set():
                break
            try:
                sleep(1)

                # Items to be queued
                items_to_queue = self.queue_stash.get_by_status(
                    self.queue_stash.partition.root_verify_key,
                    status=Status.CREATED,
                ).unwrap()

                items_to_queue = [] if items_to_queue is None else items_to_queue

                # Queue Items that are in the processing state
                items_processing = self.queue_stash.get_by_status(
                    self.queue_stash.partition.root_verify_key,
                    status=Status.PROCESSING,
                ).unwrap()

                items_processing = [] if items_processing is None else items_processing

                for item in itertools.chain(items_to_queue, items_processing):
                    # TODO: if resolving fails, set queueitem to errored, and jobitem as well
                    if item.status == Status.CREATED:
                        if isinstance(item, ActionQueueItem):
                            action = item.kwargs["action"]
                            if (
                                self.contains_unresolved_action_objects(
                                    action.args
                                ).unwrap()
                                or self.contains_unresolved_action_objects(
                                    action.kwargs
                                ).unwrap()
                            ):
                                continue

                            for arg in action.args:
                                self.preprocess_action_arg(arg)
                            for _, arg in action.kwargs.items():
                                self.preprocess_action_arg(arg)

                        msg_bytes = serialize(item, to_bytes=True)
                        worker_pool = item.worker_pool.resolve_with_context(
                            self.auth_context
                        )
                        worker_pool = worker_pool.ok()
                        service_name = worker_pool.name
                        service: Service | None = self.services.get(service_name)

                        # Skip adding message if corresponding service/pool
                        # is not registered.
                        if service is None:
                            continue

                        # append request message to the corresponding service
                        # This list is processed in dispatch method.

                        # TODO: Logic to evaluate the CAN RUN Condition
                        item.status = Status.PROCESSING
                        self.queue_stash.update(
                            item.syft_client_verify_key, item
                        ).unwrap(public_message=f"failed to update queue item {item}")
                        service.requests.append(msg_bytes)
                    elif item.status == Status.PROCESSING:
                        # Evaluate Retry condition here
                        # If job running and timeout or job status is KILL
                        # or heartbeat fails
                        # or container id doesn't exists, kill process or container
                        # else decrease retry count and mark status as CREATED.
                        pass
            except Exception as e:
                # stdlib
                import traceback

                print(e, traceback.format_exc(), file=sys.stderr)
                item.status = Status.ERRORED
                res = self.queue_stash.update(item.syft_client_verify_key, item)
                if res.is_err():
                    logger.error(
                        f"Failed to update queue item={item} error={res.err()}"
                    )

    def run(self) -> None:
        self.thread = threading.Thread(target=self._run)
        self.thread.start()

        self.producer_thread = threading.Thread(target=self.read_items)
        self.producer_thread.start()

    def send(self, worker: bytes, message: bytes | list[bytes]) -> None:
        worker_obj = self.require_worker(worker)
        self.send_to_worker(worker_obj, QueueMsgProtocol.W_REQUEST, message)

    def bind(self, endpoint: str) -> None:
        """Bind producer to endpoint."""
        self.socket.bind(endpoint)
        logger.info(f"ZMQProducer endpoint: {endpoint}")

    def send_heartbeats(self) -> None:
        """Send heartbeats to idle workers if it's time"""
        if self.heartbeat_t.has_expired():
            for worker in self.waiting:
                self.send_to_worker(worker, QueueMsgProtocol.W_HEARTBEAT)
            self.heartbeat_t.reset()

    def purge_workers(self) -> None:
        """Look for & kill expired workers.

        Workers are oldest to most recent, so we stop at the first alive worker.
        """
        # work on a copy of the iterator
        for worker in self.waiting:
            res = worker._syft_worker(self.worker_stash, self.auth_context.credentials)
            if res.is_err() or (syft_worker := res.ok()) is None:
                logger.info(f"Failed to retrieve SyftWorker {worker.syft_worker_id}")
                continue

            if worker.has_expired() or syft_worker.to_be_deleted:
                logger.info(f"Deleting expired worker id={worker}")
                self.delete_worker(worker, syft_worker.to_be_deleted)

                # relative
                from ...service.worker.worker_service import WorkerService

                worker_service = cast(
                    WorkerService, self.auth_context.server.get_service(WorkerService)
                )
                worker_service._delete(self.auth_context, syft_worker)

    def update_consumer_state_for_worker(
        self, syft_worker_id: UID, consumer_state: ConsumerState
    ) -> None:
        if self.worker_stash is None:
            logger.error(  # type: ignore[unreachable]
                f"ZMQProducer worker stash not defined for {self.queue_name} - {self.id}"
            )
            return

        try:
            # Check if worker is present in the database
            worker = self.worker_stash.get_by_uid(
                credentials=self.worker_stash.partition.root_verify_key,
                uid=syft_worker_id,
            )
            if worker.is_ok() and worker.ok() is None:
                return

            res = self.worker_stash.update_consumer_state(
                credentials=self.worker_stash.partition.root_verify_key,
                worker_uid=syft_worker_id,
                consumer_state=consumer_state,
            )
            if res.is_err():
                logger.error(
                    f"Failed to update consumer state for worker id={syft_worker_id} "
                    f"to state: {consumer_state} error={res.err()}",
                )
        except Exception as e:
            logger.error(
                f"Failed to update consumer state for worker id: {syft_worker_id} to state {consumer_state}",
                exc_info=e,
            )

    def worker_waiting(self, worker: Worker) -> None:
        """This worker is now waiting for work."""
        # Queue to broker and service waiting lists
        if worker not in self.waiting:
            self.waiting.append(worker)
        if worker.service is not None and worker not in worker.service.waiting:
            worker.service.waiting.append(worker)
        worker.reset_expiry()
        self.update_consumer_state_for_worker(worker.syft_worker_id, ConsumerState.IDLE)
        self.dispatch(worker.service, None)

    def dispatch(self, service: Service, msg: bytes) -> None:
        """Dispatch requests to waiting workers as possible"""
        if msg is not None:  # Queue message if any
            service.requests.append(msg)

        self.purge_workers()
        while service.waiting and service.requests:
            # One worker consuming only one message at a time.
            msg = service.requests.pop(0)
            worker = service.waiting.pop(0)
            self.waiting.remove(worker)
            self.send_to_worker(worker, QueueMsgProtocol.W_REQUEST, msg)

    def send_to_worker(
        self,
        worker: Worker,
        command: bytes,
        msg: bytes | list | None = None,
    ) -> None:
        """Send message to worker.

        If message is provided, sends that message.
        """

        if self.socket.closed:
            logger.warning("Socket is closed. Cannot send message.")
            return

        if msg is None:
            msg = []
        elif not isinstance(msg, list):
            msg = [msg]

        # ZMQProducer send frames: [address, empty, header, command, ...data]
        core = [worker.address, b"", QueueMsgProtocol.W_WORKER, command]
        msg = core + msg

        if command != QueueMsgProtocol.W_HEARTBEAT:
            # log everything except the last frame which contains serialized data
            logger.info(f"ZMQProducer send: {core}")

        with ZMQ_SOCKET_LOCK:
            try:
                self.socket.send_multipart(msg)
            except zmq.ZMQError as e:
                logger.error("ZMQProducer send error", exc_info=e)

    def _run(self) -> None:
        try:
            while True:
                if self._stop.is_set():
                    logger.info("ZMQProducer thread stopped")
                    return

                for service in self.services.values():
                    self.dispatch(service, None)

                items = None

                try:
                    items = self.poll_workers.poll(ZMQ_POLLER_TIMEOUT_MSEC)
                except Exception as e:
                    logger.exception("ZMQProducer poll error", exc_info=e)

                if items:
                    msg = self.socket.recv_multipart()

                    if len(msg) < 3:
                        logger.error(f"ZMQProducer invalid recv: {msg}")
                        continue

                    # ZMQProducer recv frames: [address, empty, header, command, ...data]
                    (address, _, header, command, *data) = msg

                    if command != QueueMsgProtocol.W_HEARTBEAT:
                        # log everything except the last frame which contains serialized data
                        logger.info(f"ZMQProducer recv: {msg[:4]}")

                    if header == QueueMsgProtocol.W_WORKER:
                        self.process_worker(address, command, data)
                    else:
                        logger.error(f"Invalid message header: {header}")

                self.send_heartbeats()
                self.purge_workers()
        except Exception as e:
            logger.exception("ZMQProducer thread exception", exc_info=e)

    def require_worker(self, address: bytes) -> Worker:
        """Finds the worker (creates if necessary)."""
        identity = hexlify(address)
        worker = self.workers.get(identity)
        if worker is None:
            worker = Worker(identity=identity, address=address)
            self.workers[identity] = worker
        return worker

    def process_worker(self, address: bytes, command: bytes, data: list[bytes]) -> None:
        worker_ready = hexlify(address) in self.workers
        worker = self.require_worker(address)

        if QueueMsgProtocol.W_READY == command:
            service_name = data.pop(0).decode()
            syft_worker_id = data.pop(0).decode()
            if worker_ready:
                # Not first command in session or Reserved service name
                # If worker was already present, then we disconnect it first
                # and wait for it to re-register itself to the producer. This ensures that
                # we always have a healthy worker in place that can talk to the producer.
                self.delete_worker(worker, True)
            else:
                # Attach worker to service and mark as idle
                if service_name in self.services:
                    service: Service | None = self.services.get(service_name)
                else:
                    service = Service(service_name)
                    self.services[service_name] = service
                if service is not None:
                    worker.service = service
                logger.info(f"New worker: {worker}")
                worker.syft_worker_id = UID(syft_worker_id)
                self.worker_waiting(worker)

        elif QueueMsgProtocol.W_HEARTBEAT == command:
            if worker_ready:
                # If worker is ready then reset expiry
                # and add it to worker waiting list
                # if not already present
                self.worker_waiting(worker)
            else:
                logger.info(f"Got heartbeat, but worker not ready. {worker}")
                self.delete_worker(worker, True)
        elif QueueMsgProtocol.W_DISCONNECT == command:
            logger.info(f"Removing disconnected worker: {worker}")
            self.delete_worker(worker, False)
        else:
            logger.error(f"Invalid command: {command!r}")

    def delete_worker(self, worker: Worker, disconnect: bool) -> None:
        """Deletes worker from all data structures, and deletes worker."""
        if disconnect:
            self.send_to_worker(worker, QueueMsgProtocol.W_DISCONNECT)

        if worker.service and worker in worker.service.waiting:
            worker.service.waiting.remove(worker)

        if worker in self.waiting:
            self.waiting.remove(worker)

        self.workers.pop(worker.identity, None)

        if worker.syft_worker_id is not None:
            self.update_consumer_state_for_worker(
                worker.syft_worker_id, ConsumerState.DETACHED
            )

    @property
    def alive(self) -> bool:
        return not self.socket.closed


@serializable(attrs=["_subscriber"])
class ZMQConsumer(QueueConsumer):
    def __init__(
        self,
        message_handler: AbstractMessageHandler,
        address: str,
        queue_name: str,
        service_name: str,
        syft_worker_id: UID | None = None,
        worker_stash: WorkerStash | None = None,
        verbose: bool = False,
    ) -> None:
        self.address = address
        self.message_handler = message_handler
        self.service_name = service_name
        self.queue_name = queue_name
        self.context = zmq.Context()
        self.poller = zmq.Poller()
        self.socket = None
        self.verbose = verbose
        self.id = UID().short()
        self._stop = Event()
        self.syft_worker_id = syft_worker_id
        self.worker_stash = worker_stash
        self.post_init()

    def reconnect_to_producer(self) -> None:
        """Connect or reconnect to producer"""
        if self.socket:
            self.poller.unregister(self.socket)  # type: ignore[unreachable]
            self.socket.close()
        self.socket = self.context.socket(zmq.DEALER)
        self.socket.linger = 0
        self.socket.setsockopt_string(zmq.IDENTITY, self.id)
        self.socket.connect(self.address)
        self.poller.register(self.socket, zmq.POLLIN)

        logger.info(f"Connecting Worker id={self.id} to broker addr={self.address}")

        # Register queue with the producer
        self.send_to_producer(
            QueueMsgProtocol.W_READY,
            [self.service_name.encode(), str(self.syft_worker_id).encode()],
        )

    def post_init(self) -> None:
        self.thread: threading.Thread | None = None
        self.heartbeat_t = Timeout(HEARTBEAT_INTERVAL_SEC)
        self.producer_ping_t = Timeout(PRODUCER_TIMEOUT_SEC)
        self.reconnect_to_producer()

    def disconnect_from_producer(self) -> None:
        self.send_to_producer(QueueMsgProtocol.W_DISCONNECT)

    def close(self) -> None:
        self.disconnect_from_producer()
        self._stop.set()
        try:
            if self.thread is not None:
                self.thread.join(timeout=THREAD_TIMEOUT_SEC)
                if self.thread.is_alive():
                    logger.error(
                        f"ZMQConsumer thread join timed out during closing. "
                        f"SyftWorker id {self.syft_worker_id}, "
                        f"service name {self.service_name}."
                    )
                self.thread = None
            self.poller.unregister(self.socket)
        except Exception as e:
            logger.error("Failed to unregister worker.", exc_info=e)
        finally:
            self.socket.close()
            self.context.destroy()
            # self._stop.clear()

    def send_to_producer(
        self,
        command: bytes,
        msg: bytes | list | None = None,
    ) -> None:
        """Send message to producer.

        If no msg is provided, creates one internally
        """
        if self.socket.closed:
            logger.warning("Socket is closed. Cannot send message.")
            return

        if msg is None:
            msg = []
        elif not isinstance(msg, list):
            msg = [msg]

        # ZMQConsumer send frames: [empty, header, command, ...data]
        core = [b"", QueueMsgProtocol.W_WORKER, command]
        msg = core + msg

        if command != QueueMsgProtocol.W_HEARTBEAT:
            logger.info(f"ZMQ Consumer send: {core}")

        with ZMQ_SOCKET_LOCK:
            try:
                self.socket.send_multipart(msg)
            except zmq.ZMQError as e:
                logger.error("ZMQConsumer send error", exc_info=e)

    def _run(self) -> None:
        """Send reply, if any, to producer and wait for next request."""
        try:
            while True:
                if self._stop.is_set():
                    logger.info("ZMQConsumer thread stopped")
                    return

                try:
                    items = self.poller.poll(ZMQ_POLLER_TIMEOUT_MSEC)
                except ContextTerminated:
                    logger.info("Context terminated")
                    return
                except Exception as e:
                    logger.error("ZMQ poll error", exc_info=e)
                    continue

                if items:
                    msg = self.socket.recv_multipart()

                    # mark as alive
                    self.set_producer_alive()

                    if len(msg) < 3:
                        logger.error(f"ZMQConsumer invalid recv: {msg}")
                        continue

                    # Message frames recieved by consumer:
                    # [empty, header, command, ...data]
                    (_, _, command, *data) = msg

                    if command != QueueMsgProtocol.W_HEARTBEAT:
                        # log everything except the last frame which contains serialized data
                        logger.info(f"ZMQConsumer recv: {msg[:-4]}")

                    if command == QueueMsgProtocol.W_REQUEST:
                        # Call Message Handler
                        try:
                            message = data.pop()
                            self.associate_job(message)
                            self.message_handler.handle_message(
                                message=message,
                                syft_worker_id=self.syft_worker_id,
                            )
                        except Exception as e:
                            logger.exception("Couldn't handle message", exc_info=e)
                        finally:
                            self.clear_job()
                    elif command == QueueMsgProtocol.W_HEARTBEAT:
                        self.set_producer_alive()
                    elif command == QueueMsgProtocol.W_DISCONNECT:
                        self.reconnect_to_producer()
                    else:
                        logger.error(f"ZMQConsumer invalid command: {command}")
                else:
                    if not self.is_producer_alive():
                        logger.info("Producer check-alive timed out. Reconnecting.")
                        self.reconnect_to_producer()
                        self.set_producer_alive()

                if not self._stop.is_set():
                    self.send_heartbeat()

        except zmq.ZMQError as e:
            if e.errno == zmq.ETERM:
                logger.info("zmq.ETERM")
            else:
                logger.exception("zmq.ZMQError", exc_info=e)
        except Exception as e:
            logger.exception("ZMQConsumer thread exception", exc_info=e)

    def set_producer_alive(self) -> None:
        self.producer_ping_t.reset()

    def is_producer_alive(self) -> bool:
        # producer timer is within timeout
        return not self.producer_ping_t.has_expired()

    def send_heartbeat(self) -> None:
        if self.heartbeat_t.has_expired() and self.is_producer_alive():
            self.send_to_producer(QueueMsgProtocol.W_HEARTBEAT)
            self.heartbeat_t.reset()

    def run(self) -> None:
        self.thread = threading.Thread(target=self._run)
        self.thread.start()

    def associate_job(self, message: Frame) -> None:
        try:
            queue_item = _deserialize(message, from_bytes=True)
            self._set_worker_job(queue_item.job_id)
        except Exception as e:
            logger.exception("Could not associate job", exc_info=e)

    def clear_job(self) -> None:
        self._set_worker_job(None)

    def _set_worker_job(self, job_id: UID | None) -> None:
        if self.worker_stash is not None:
            consumer_state = (
                ConsumerState.IDLE if job_id is None else ConsumerState.CONSUMING
            )
            res = self.worker_stash.update_consumer_state(
                credentials=self.worker_stash.partition.root_verify_key,
                worker_uid=self.syft_worker_id,
                consumer_state=consumer_state,
            )
            if res.is_err():
                logger.error(
                    f"Failed to update consumer state for {self.service_name}-{self.id}, error={res.err()}"
                )

    @property
    def alive(self) -> bool:
        return not self.socket.closed and self.is_producer_alive()


@serializable()
class ZMQClientConfig(SyftObject, QueueClientConfig):
    __canonical_name__ = "ZMQClientConfig"
    __version__ = SYFT_OBJECT_VERSION_4

    id: UID | None = None  # type: ignore[assignment]
    hostname: str = "127.0.0.1"
    queue_port: int | None = None
    # TODO: setting this to false until we can fix the ZMQ
    # port issue causing tests to randomly fail
    create_producer: bool = False
    n_consumers: int = 0
    consumer_service: str | None = None


@serializable(attrs=["host"])
class ZMQClient(QueueClient):
    """ZMQ Client for creating producers and consumers."""

    producers: dict[str, ZMQProducer]
    consumers: defaultdict[str, list[ZMQConsumer]]

    def __init__(self, config: ZMQClientConfig) -> None:
        self.host = config.hostname
        self.producers = {}
        self.consumers = defaultdict(list)
        self.config = config

    @staticmethod
    def _get_free_tcp_port(host: str) -> int:
        with socketserver.TCPServer((host, 0), None) as s:
            free_port = s.server_address[1]

        return free_port

    def add_producer(
        self,
        queue_name: str,
        port: int | None = None,
        queue_stash: QueueStash | None = None,
        worker_stash: WorkerStash | None = None,
        context: AuthedServiceContext | None = None,
    ) -> ZMQProducer:
        """Add a producer of a queue.

        A queue can have at most one producer attached to it.
        """

        if port is None:
            if self.config.queue_port is None:
                self.config.queue_port = self._get_free_tcp_port(self.host)
                port = self.config.queue_port
            else:
                port = self.config.queue_port

        producer = ZMQProducer(
            queue_name=queue_name,
            queue_stash=queue_stash,
            port=port,
            context=context,
            worker_stash=worker_stash,
        )
        self.producers[queue_name] = producer
        return producer

    def add_consumer(
        self,
        queue_name: str,
        message_handler: AbstractMessageHandler,
        service_name: str,
        address: str | None = None,
        worker_stash: WorkerStash | None = None,
        syft_worker_id: UID | None = None,
    ) -> ZMQConsumer:
        """Add a consumer to a queue

        A queue should have at least one producer attached to the group.

        """

        if address is None:
            address = get_queue_address(self.config.queue_port)

        consumer = ZMQConsumer(
            queue_name=queue_name,
            message_handler=message_handler,
            address=address,
            service_name=service_name,
            syft_worker_id=syft_worker_id,
            worker_stash=worker_stash,
        )
        self.consumers[queue_name].append(consumer)

        return consumer

    def send_message(
        self,
        message: bytes,
        queue_name: str,
        worker: bytes | None = None,
    ) -> SyftSuccess | SyftError:
        producer = self.producers.get(queue_name)
        if producer is None:
            return SyftError(
                message=f"No producer attached for queue: {queue_name}. Please add a producer for it."
            )
        try:
            producer.send(message=message, worker=worker)
        except Exception as e:
            # stdlib
            return SyftError(
                message=f"Failed to send message to: {queue_name} with error: {e}"
            )
        return SyftSuccess(
            message=f"Successfully queued message to : {queue_name}",
        )

    def close(self) -> SyftError | SyftSuccess:
        try:
            for consumers in self.consumers.values():
                for consumer in consumers:
                    # make sure look is stopped
                    consumer.close()

            for producer in self.producers.values():
                # make sure loop is stopped
                producer.close()
                # close existing connection.
        except Exception as e:
            return SyftError(message=f"Failed to close connection: {e}")

        return SyftSuccess(message="All connections closed.")

    def purge_queue(self, queue_name: str) -> SyftError | SyftSuccess:
        if queue_name not in self.producers:
            return SyftError(message=f"No producer running for : {queue_name}")

        producer = self.producers[queue_name]

        # close existing connection.
        producer.close()

        # add a new connection
        self.add_producer(queue_name=queue_name, address=producer.address)  # type: ignore

        return SyftSuccess(message=f"Queue: {queue_name} successfully purged")

    def purge_all(self) -> SyftError | SyftSuccess:
        for queue_name in self.producers:
            self.purge_queue(queue_name=queue_name)

        return SyftSuccess(message="Successfully purged all queues.")


@serializable()
class ZMQQueueConfig(QueueConfig):
    def __init__(
        self,
        client_type: type[ZMQClient] | None = None,
        client_config: ZMQClientConfig | None = None,
        thread_workers: bool = False,
    ):
        self.client_type = client_type or ZMQClient
        self.client_config: ZMQClientConfig = client_config or ZMQClientConfig()
        self.thread_workers = thread_workers<|MERGE_RESOLUTION|>--- conflicted
+++ resolved
@@ -326,14 +326,12 @@
                 syft_server_location=action_object.syft_server_location,
                 syft_client_verify_key=action_object.syft_client_verify_key,
             )
-<<<<<<< HEAD
+
+            new_action_object._save_to_blob_storage()
+
             self.action_service._set(
-=======
-            new_action_object._save_to_blob_storage()
-            res = self.action_service._set(
->>>>>>> fbc11879
                 context=self.auth_context, action_object=new_action_object
-            )
+            ).unwrap()
         return None
 
     def read_items(self) -> None:
