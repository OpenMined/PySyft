# stdlib
from enum import Enum
from typing import Any

# third party
from result import Ok
from result import Result

# relative
from ...serde.serializable import serializable
from ...server.credentials import SyftVerifyKey
from ...server.worker_settings import WorkerSettings
from ...store.document_store import BaseStash
from ...store.document_store import DocumentStore
from ...store.document_store import PartitionKey
from ...store.document_store import PartitionSettings
from ...store.document_store import QueryKeys
from ...store.document_store import UIDPartitionKey
from ...store.linked_obj import LinkedObject
from ...types.syft_object import SYFT_OBJECT_VERSION_1
from ...types.syft_object import SyftObject
from ...types.uid import UID
from ..action.action_permissions import ActionObjectPermission
from ..response import SyftError
from ..response import SyftSuccess


@serializable(canonical_name="Status", version=1)
class Status(str, Enum):
    CREATED = "created"
    PROCESSING = "processing"
    ERRORED = "errored"
    COMPLETED = "completed"
    INTERRUPTED = "interrupted"


StatusPartitionKey = PartitionKey(key="status", type_=Status)


@serializable()
class QueueItem(SyftObject):
    __canonical_name__ = "QueueItem"
    __version__ = SYFT_OBJECT_VERSION_1

    __attr_searchable__ = ["status"]

    id: UID
    server_uid: UID
    result: Any | None = None
    resolved: bool = False
    status: Status = Status.CREATED

    method: str
    service: str
    args: list
    kwargs: dict[str, Any]
    job_id: UID | None = None
    worker_settings: WorkerSettings | None = None
    has_execute_permissions: bool = False
    worker_pool: LinkedObject

    def __repr__(self) -> str:
        return f"<QueueItem: {self.id}>: {self.status}"

    def _repr_markdown_(self, wrap_as_python: bool = True, indent: int = 0) -> str:
        return f"<QueueItem: {self.id}>: {self.status}"

    @property
    def is_action(self) -> bool:
        return self.service_path == "Action" and self.method_name == "execute"

    @property
    def action(self) -> Any | SyftError:
        if self.is_action:
            return self.kwargs["action"]
        return SyftError(message="QueueItem not an Action")


@serializable()
class ActionQueueItem(QueueItem):
    __canonical_name__ = "ActionQueueItem"
    __version__ = SYFT_OBJECT_VERSION_1

    method: str = "execute"
    service: str = "actionservice"


@serializable()
class APIEndpointQueueItem(QueueItem):
    __canonical_name__ = "APIEndpointQueueItem"
    __version__ = SYFT_OBJECT_VERSION_1

    method: str
    service: str = "apiservice"


<<<<<<< HEAD
@serializable()
=======
@instrument
@serializable(canonical_name="QueueStash", version=1)
>>>>>>> a97e1224
class QueueStash(BaseStash):
    object_type = QueueItem
    settings: PartitionSettings = PartitionSettings(
        name=QueueItem.__canonical_name__, object_type=QueueItem
    )

    def __init__(self, store: DocumentStore) -> None:
        super().__init__(store=store)

    def set_result(
        self,
        credentials: SyftVerifyKey,
        item: QueueItem,
        add_permissions: list[ActionObjectPermission] | None = None,
    ) -> Result[QueueItem | None, str]:
        if item.resolved:
            valid = self.check_type(item, self.object_type)
            if valid.is_err():
                return SyftError(message=valid.err())
            return super().update(credentials, item, add_permissions)
        return None

    def set_placeholder(
        self,
        credentials: SyftVerifyKey,
        item: QueueItem,
        add_permissions: list[ActionObjectPermission] | None = None,
    ) -> Result[QueueItem, str]:
        # 🟡 TODO 36: Needs distributed lock
        if not item.resolved:
            exists = self.get_by_uid(credentials, item.id)
            if exists.is_ok() and exists.ok() is None:
                valid = self.check_type(item, self.object_type)
                if valid.is_err():
                    return SyftError(message=valid.err())
                return super().set(credentials, item, add_permissions)
        return item

    def get_by_uid(
        self, credentials: SyftVerifyKey, uid: UID
    ) -> Result[QueueItem | None, str]:
        qks = QueryKeys(qks=[UIDPartitionKey.with_obj(uid)])
        item = self.query_one(credentials=credentials, qks=qks)
        return item

    def pop(
        self, credentials: SyftVerifyKey, uid: UID
    ) -> Result[QueueItem | None, str]:
        item = self.get_by_uid(credentials=credentials, uid=uid)
        self.delete_by_uid(credentials=credentials, uid=uid)
        return item

    def pop_on_complete(
        self, credentials: SyftVerifyKey, uid: UID
    ) -> Result[QueueItem | None, str]:
        item = self.get_by_uid(credentials=credentials, uid=uid)
        if item.is_ok():
            queue_item = item.ok()
            if queue_item.status == Status.COMPLETED:
                self.delete_by_uid(credentials=credentials, uid=uid)
        return item

    def delete_by_uid(
        self, credentials: SyftVerifyKey, uid: UID
    ) -> Result[SyftSuccess, str]:
        qk = UIDPartitionKey.with_obj(uid)
        result = super().delete(credentials=credentials, qk=qk)
        if result.is_ok():
            return Ok(SyftSuccess(message=f"ID: {uid} deleted"))
        return result

    def get_by_status(
        self, credentials: SyftVerifyKey, status: Status
    ) -> Result[list[QueueItem], str]:
        qks = QueryKeys(qks=StatusPartitionKey.with_obj(status))

        return self.query_all(credentials=credentials, qks=qks)<|MERGE_RESOLUTION|>--- conflicted
+++ resolved
@@ -94,12 +94,7 @@
     service: str = "apiservice"
 
 
-<<<<<<< HEAD
-@serializable()
-=======
-@instrument
 @serializable(canonical_name="QueueStash", version=1)
->>>>>>> a97e1224
 class QueueStash(BaseStash):
     object_type = QueueItem
     settings: PartitionSettings = PartitionSettings(
