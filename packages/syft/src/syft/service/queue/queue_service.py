--- conflicted
+++ resolved
@@ -13,12 +13,7 @@
 from .queue_stash import QueueStash
 
 
-<<<<<<< HEAD
-@serializable()
-=======
-@instrument
 @serializable(canonical_name="QueueService", version=1)
->>>>>>> a97e1224
 class QueueService(AbstractService):
     store: DocumentStore
     stash: QueueStash
