--- conflicted
+++ resolved
@@ -770,7 +770,6 @@
         return dependencies
 
 
-<<<<<<< HEAD
 @migrate(Job, JobV4)
 def upgrade_job() -> list[Callable]:
     return [make_set_default("requested_by", UID())]
@@ -782,8 +781,6 @@
 
 
 @serializable()
-=======
->>>>>>> 1a811e5e
 class JobInfo(SyftObject):
     __canonical_name__ = "JobInfo"
     __version__ = SYFT_OBJECT_VERSION_2
