--- conflicted
+++ resolved
@@ -30,16 +30,12 @@
 from ...store.document_store import QueryKeys
 from ...store.document_store import UIDPartitionKey
 from ...types.datetime import DateTime
-<<<<<<< HEAD
 from ...types.syft_migration import migrate
 from ...types.syft_object import SYFT_OBJECT_VERSION_2
 from ...types.syft_object import SYFT_OBJECT_VERSION_4
 from ...types.syft_object import SYFT_OBJECT_VERSION_5
-=======
 from ...types.datetime import format_timedelta
-from ...types.syft_object import SYFT_OBJECT_VERSION_2
 from ...types.syft_object import SYFT_OBJECT_VERSION_6
->>>>>>> 37855b38
 from ...types.syft_object import SyftObject
 from ...types.syncable_object import SyncableSyftObject
 from ...types.transforms import drop
@@ -86,7 +82,6 @@
 
 
 @serializable()
-<<<<<<< HEAD
 class JobV4(SyncableSyftObject):
     __canonical_name__ = "JobItem"
     __version__ = SYFT_OBJECT_VERSION_4
@@ -110,14 +105,15 @@
     __attr_searchable__ = ["parent_job_id", "job_worker_id", "status", "user_code_id"]
     __repr_attrs__ = ["id", "result", "resolved", "progress", "creation_time"]
     __exclude_sync_diff_attrs__ = ["action"]
-=======
+
+
+@serializable()
 class JobType(str, Enum):
     JOB = "job"
     TWINAPIJOB = "twinapijob"
 
     def __str__(self) -> str:
         return self.value
->>>>>>> 37855b38
 
 
 @serializable()
