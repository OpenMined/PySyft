# stdlib
from collections.abc import Callable
import inspect
import time
from typing import cast

# relative
from ...serde.serializable import serializable
from ...server.worker_settings import WorkerSettings
from ...store.document_store import DocumentStore
from ...types.errors import SyftException
from ...types.uid import UID
from ...util.telemetry import instrument
from ..action.action_object import ActionObject
from ..action.action_permissions import ActionObjectPermission
from ..action.action_permissions import ActionPermission
from ..code.user_code import UserCode
from ..context import AuthedServiceContext
from ..log.log_service import LogService
from ..queue.queue_stash import ActionQueueItem
from ..response import SyftSuccess
from ..service import AbstractService
from ..service import TYPE_TO_SERVICE
from ..service import service_method
from ..user.user_roles import ADMIN_ROLE_LEVEL
from ..user.user_roles import DATA_OWNER_ROLE_LEVEL
from ..user.user_roles import DATA_SCIENTIST_ROLE_LEVEL
from ..user.user_roles import GUEST_ROLE_LEVEL
from .job_stash import Job
from .job_stash import JobStash
from .job_stash import JobStatus


def wait_until(predicate: Callable[[], bool], timeout: int = 10) -> SyftSuccess:
    start = time.time()
    code_string = inspect.getsource(predicate).strip()
    while time.time() - start < timeout:
        if predicate():
            return SyftSuccess(message=f"Predicate {code_string} is True")
        time.sleep(1)
    raise SyftException(public_message=f"Timeout reached for predicate {code_string}")


@instrument
@serializable(canonical_name="JobService", version=1)
class JobService(AbstractService):
    store: DocumentStore
    stash: JobStash

    def __init__(self, store: DocumentStore) -> None:
        self.store = store
        self.stash = JobStash(store=store)

    @service_method(
        path="job.get",
        name="get",
        roles=GUEST_ROLE_LEVEL,
    )
    def get(self, context: AuthedServiceContext, uid: UID) -> Job:
        return self.stash.get_by_uid(context.credentials, uid=uid).unwrap()

    @service_method(path="job.get_all", name="get_all", roles=DATA_SCIENTIST_ROLE_LEVEL)
    def get_all(self, context: AuthedServiceContext) -> list[Job]:
        return self.stash.get_all(context.credentials).unwrap()

    @service_method(
        path="job.get_by_user_code_id",
        name="get_by_user_code_id",
        roles=DATA_SCIENTIST_ROLE_LEVEL,
    )
    def get_by_user_code_id(
        self, context: AuthedServiceContext, user_code_id: UID
    ) -> list[Job]:
        return self.stash.get_by_user_code_id(
            context.credentials, user_code_id
        ).unwrap()

    @service_method(
        path="job.delete",
        name="delete",
        roles=ADMIN_ROLE_LEVEL,
    )
    def delete(self, context: AuthedServiceContext, uid: UID) -> SyftSuccess:
        self.stash.delete_by_uid(context.credentials, uid).unwrap()
        return SyftSuccess(message="Great Success!")

    @service_method(
        path="job.get_by_result_id",
        name="get_by_result_id",
        roles=ADMIN_ROLE_LEVEL,
    )
    def get_by_result_id(self, context: AuthedServiceContext, result_id: UID) -> Job:
        return self.stash.get_by_result_id(context.credentials, result_id).unwrap()

    @service_method(
        path="job.restart",
        name="restart",
        roles=DATA_SCIENTIST_ROLE_LEVEL,
    )
    def restart(self, context: AuthedServiceContext, uid: UID) -> SyftSuccess:
        job = self.stash.get_by_uid(context.credentials, uid=uid).unwrap()

        if job.parent_job_id is not None:
            raise SyftException(
                public_message="Not possible to restart subjobs. Please restart the parent job."
            )
        if job.status == JobStatus.PROCESSING:
            raise SyftException(
                public_message="Jobs in progress cannot be restarted. "
                "Please wait for completion or cancel the job via .cancel() to proceed."
            )

        job.status = JobStatus.CREATED
        self.update(context=context, job=job).unwrap()

        task_uid = UID()
        worker_settings = WorkerSettings.from_server(context.server)

        # TODO, fix return type of get_worker_pool_ref_by_name
        worker_pool_ref = context.server.get_worker_pool_ref_by_name(
            context.credentials
        )
        queue_item = ActionQueueItem(
            id=task_uid,
            server_uid=context.server.id,
            syft_client_verify_key=context.credentials,
            syft_server_location=context.server.id,
            job_id=job.id,
            worker_settings=worker_settings,
            args=[],
            kwargs={"action": job.action},
            worker_pool=worker_pool_ref,
        )

<<<<<<< HEAD
        context.server.queue_stash.set_placeholder(context.credentials, queue_item)
        self.stash.set(context.credentials, job)
=======
        context.server.queue_stash.set_placeholder(
            context.credentials, queue_item
        ).unwrap()

        context.server.job_stash.set(context.credentials, job).unwrap()
>>>>>>> 755a4dbc

        log_service = context.server.get_service("logservice")
        log_service.restart(context, job.log_id)

        return SyftSuccess(message="Great Success!")

    @service_method(
        path="job.update",
        name="update",
        roles=DATA_SCIENTIST_ROLE_LEVEL,
    )
    def update(self, context: AuthedServiceContext, job: Job) -> SyftSuccess:
        res = self.stash.update(context.credentials, obj=job).unwrap()
        return SyftSuccess(message="Job updated!", value=res)

    def _kill(self, context: AuthedServiceContext, job: Job) -> SyftSuccess:
        # set job and subjobs status to TERMINATING
        # so that MonitorThread can kill them
        job.status = JobStatus.TERMINATING
        res = self.stash.update(context.credentials, obj=job).unwrap()
        results = [res]

        # attempt to kill all subjobs
        subjobs = self.stash.get_by_parent_id(context.credentials, uid=job.id).unwrap()
        if subjobs is not None:
            for subjob in subjobs:
                subjob.status = JobStatus.TERMINATING
                res = self.stash.update(context.credentials, obj=subjob).unwrap()
                results.append(res)

        # wait for job and subjobs to be killed by MonitorThread
        wait_until(lambda: job.fetched_status == JobStatus.INTERRUPTED)
        wait_until(
            lambda: all(
                subjob.fetched_status == JobStatus.INTERRUPTED for subjob in job.subjobs
            )
        )

        return SyftSuccess(message="Job killed successfully!")

    @service_method(
        path="job.kill",
        name="kill",
        roles=DATA_SCIENTIST_ROLE_LEVEL,
    )
    def kill(self, context: AuthedServiceContext, id: UID) -> SyftSuccess:
        job = self.stash.get_by_uid(context.credentials, uid=id).unwrap()
        if job.parent_job_id is not None:
            raise SyftException(
                public_message="Not possible to cancel subjobs. To stop execution, please cancel the parent job."
            )
        if job.status != JobStatus.PROCESSING:
            raise SyftException(public_message="Job is not running")
        if job.job_pid is None:
            raise SyftException(
                public_message="Job termination disabled in dev mode. "
                "Set 'dev_mode=False' or 'thread_workers=False' to enable."
            )

        return self._kill(context, job)

    @service_method(
        path="job.get_subjobs",
        name="get_subjobs",
        roles=DATA_SCIENTIST_ROLE_LEVEL,
    )
    def get_subjobs(self, context: AuthedServiceContext, uid: UID) -> list[Job]:
        return self.stash.get_by_parent_id(context.credentials, uid=uid).unwrap()

    @service_method(
        path="job.get_active", name="get_active", roles=DATA_SCIENTIST_ROLE_LEVEL
    )
    def get_active(self, context: AuthedServiceContext) -> list[Job]:
        return self.stash.get_active(context.credentials).unwrap()

    @service_method(
        path="job.add_read_permission_job_for_code_owner",
        name="add_read_permission_job_for_code_owner",
        roles=DATA_OWNER_ROLE_LEVEL,
    )
    def add_read_permission_job_for_code_owner(
        self, context: AuthedServiceContext, job: Job, user_code: UserCode
    ) -> None:
        permission = ActionObjectPermission(
            job.id, ActionPermission.READ, user_code.user_verify_key
        )
        # TODO: make add_permission wrappable
        return self.stash.add_permission(permission=permission)

    @service_method(
        path="job.add_read_permission_log_for_code_owner",
        name="add_read_permission_log_for_code_owner",
        roles=DATA_OWNER_ROLE_LEVEL,
    )
    def add_read_permission_log_for_code_owner(
        self, context: AuthedServiceContext, log_id: UID, user_code: UserCode
    ) -> None:
        log_service = context.server.get_service("logservice")
        log_service = cast(LogService, log_service)
        return log_service.stash.add_permission(
            ActionObjectPermission(
                log_id, ActionPermission.READ, user_code.user_verify_key
            )
        )

    @service_method(
        path="job.create_job_for_user_code_id",
        name="create_job_for_user_code_id",
        roles=DATA_OWNER_ROLE_LEVEL,
    )
    def create_job_for_user_code_id(
        self,
        context: AuthedServiceContext,
        user_code_id: UID,
        result: ActionObject | None = None,
        log_stdout: str = "",
        log_stderr: str = "",
        status: JobStatus = JobStatus.CREATED,
        add_code_owner_read_permissions: bool = True,
    ) -> Job:
        is_resolved = status in [JobStatus.COMPLETED, JobStatus.ERRORED]
        job = Job(
            id=UID(),
            server_uid=context.server.id,
            action=None,
            result=result,
            status=status,
            parent_id=None,
            log_id=UID(),
            job_pid=None,
            user_code_id=user_code_id,
            resolved=is_resolved,
        )
        user_code_service = context.server.get_service("usercodeservice")
        user_code = user_code_service.get_by_uid(context=context, uid=user_code_id)

        # The owner of the code should be able to read the job
        self.stash.set(context.credentials, job).unwrap()

        log_service = context.server.get_service("logservice")
        log_service.add(
            context,
            job.log_id,
            job.id,
            stdout=log_stdout,
            stderr=log_stderr,
        )

        if add_code_owner_read_permissions:
            self.add_read_permission_job_for_code_owner(context, job, user_code)
            self.add_read_permission_log_for_code_owner(context, job.log_id, user_code)

        return job


TYPE_TO_SERVICE[Job] = JobService<|MERGE_RESOLUTION|>--- conflicted
+++ resolved
@@ -132,16 +132,10 @@
             worker_pool=worker_pool_ref,
         )
 
-<<<<<<< HEAD
-        context.server.queue_stash.set_placeholder(context.credentials, queue_item)
-        self.stash.set(context.credentials, job)
-=======
         context.server.queue_stash.set_placeholder(
             context.credentials, queue_item
         ).unwrap()
-
-        context.server.job_stash.set(context.credentials, job).unwrap()
->>>>>>> 755a4dbc
+        self.stash.set(context.credentials, job).unwrap()
 
         log_service = context.server.get_service("logservice")
         log_service.restart(context, job.log_id)
