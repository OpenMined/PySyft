--- conflicted
+++ resolved
@@ -127,43 +127,7 @@
         self, context: AuthedServiceContext, n: int = 1
     ) -> Union[List[ContainerSpawnStatus], SyftError]:
         """Add a Container Image."""
-<<<<<<< HEAD
-        for _worker_num in range(n):
-            global WORKER_NUM
-            WORKER_NUM += 1
-            worker_uid = UID()
-            container = start_worker_container(
-                WORKER_NUM, context, syft_worker_uid=worker_uid
-            )
-            # worker_name = f"{pool_name}-{worker_count}"
-            status = (
-                WorkerStatus.STOPPED
-                if container.status == "exited"
-                else WorkerStatus.PENDING
-            )
-            obj = SyftWorker(
-                id=worker_uid,
-                name=f"default_pool-{WORKER_NUM}",
-                container_id=container.id,
-                status=status,
-            )
-            # obj = SyftWorker(
-            #     name: str
-            #     container_id: str
-            #     created_at: DateTime = DateTime.now()
-            #     image_hash: str
-            #     healthcheck: Optional[WorkerHealth]
-            #     status: WorkerStatus
-            # )
-            # obj = DockerWorker(
-            #     container_name=res.name, container_id=res.id, created_at=DateTime.now()
-            # )
-            result = self.stash.set(context.credentials, obj)
-            if result.is_err():
-                return SyftError(message=f"Failed to start worker. {result.err()}")
-=======
         worker_pool_service = context.node.get_service("SyftWorkerPoolService")
->>>>>>> ee3031e9
 
         return worker_pool_service.add_workers(
             context, number=n, pool_name=DEFAULT_WORKER_POOL_NAME
