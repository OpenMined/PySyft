# stdlib
import contextlib
from typing import Any
from typing import cast

# third party
import docker
from docker.models.containers import Container

# relative
from ...custom_worker.k8s import IN_KUBERNETES
from ...custom_worker.k8s import PodStatus
from ...custom_worker.runner_k8s import KubernetesRunner
from ...serde.serializable import serializable
from ...server.credentials import SyftVerifyKey
from ...store.document_store import DocumentStore
from ...store.document_store import SyftSuccess
from ...store.document_store_errors import StashException
from ...types.errors import SyftException
from ...types.result import as_result
from ...types.uid import UID
from ..service import AbstractService
from ..service import AuthedServiceContext
from ..service import service_method
from ..user.user_roles import ADMIN_ROLE_LEVEL
from ..user.user_roles import DATA_OWNER_ROLE_LEVEL
from ..user.user_roles import DATA_SCIENTIST_ROLE_LEVEL
from .utils import DEFAULT_WORKER_POOL_NAME
from .utils import _get_healthcheck_based_on_status
from .utils import map_pod_to_worker_status
from .worker_pool import ContainerSpawnStatus
from .worker_pool import SyftWorker
from .worker_pool import WorkerHealth
from .worker_pool import WorkerStatus
from .worker_pool import _get_worker_container
from .worker_pool import _get_worker_container_status
from .worker_stash import WorkerStash


@serializable(canonical_name="WorkerService", version=1)
class WorkerService(AbstractService):
    store: DocumentStore
    stash: WorkerStash

    def __init__(self, store: DocumentStore) -> None:
        self.store = store
        self.stash = WorkerStash(store=store)

    @service_method(
        path="worker.start_workers",
        name="start_workers",
        roles=ADMIN_ROLE_LEVEL,
    )
    def start_workers(
        self, context: AuthedServiceContext, n: int = 1
    ) -> list[ContainerSpawnStatus]:
        """Add a Container Image."""

        return context.server.services.syft_worker_pool.add_workers(
            context, number=n, pool_name=DEFAULT_WORKER_POOL_NAME
        )

    @service_method(
        path="worker.get_all", name="get_all", roles=DATA_SCIENTIST_ROLE_LEVEL
    )
    def list(self, context: AuthedServiceContext) -> list[SyftWorker]:
        """List all the workers."""
        workers = self.stash.get_all(context.credentials).unwrap()

        if context.server is not None and context.server.in_memory_workers:
            return workers
        else:
            # If container workers, check their statuses
            workers = refresh_worker_status(
                workers, self.stash, context.as_root_context().credentials
            ).unwrap()
        return workers

    @service_method(
        path="worker.status", name="status", roles=DATA_SCIENTIST_ROLE_LEVEL
    )
    def status(
        self,
        context: AuthedServiceContext,
        uid: UID,
    ) -> tuple[WorkerStatus, WorkerHealth | None]:
        result = self.get(context=context, uid=uid)
        return result.status, result.healthcheck

    @service_method(
        path="worker.get",
        name="get",
        roles=DATA_SCIENTIST_ROLE_LEVEL,
    )
    def get(self, context: AuthedServiceContext, uid: UID) -> SyftWorker:
        worker = self._get_worker(context=context, uid=uid).unwrap()

        if context.server is not None and context.server.in_memory_workers:
            return worker
        else:
            workers = refresh_worker_status(
                [worker], self.stash, context.as_root_context().credentials
            ).unwrap()
            return workers[0]

    @service_method(
        path="worker.logs",
        name="logs",
        roles=DATA_SCIENTIST_ROLE_LEVEL,
    )
    def logs(
        self,
        context: AuthedServiceContext,
        uid: UID,
        raw: bool = False,
    ) -> bytes | str:
        worker = self._get_worker(context=context, uid=uid).unwrap()

        if context.server is not None and context.server.in_memory_workers:
            logs = b"Logs not implemented for In Memory Workers"
        elif IN_KUBERNETES:
            runner = KubernetesRunner()
            return runner.get_pod_logs(pod_name=worker.name)
        else:
            with contextlib.closing(docker.from_env()) as client:
                docker_container = _get_worker_container(client, worker).unwrap()
                try:
                    logs = cast(bytes, docker_container.logs())
                except docker.errors.APIError as e:
                    raise SyftException(
                        public_message=f"Failed to get worker {worker.id} container logs. Error {e}"
                    )

        return logs if raw else logs.decode(errors="ignore")

    def _delete(
        self, context: AuthedServiceContext, worker: SyftWorker, force: bool = False
    ) -> SyftSuccess:
        uid = worker.id
        if force and worker.job_id is not None:
            context.server.services.job.kill(context=context, id=worker.job_id)

        worker_pool_stash = context.server.services.syft_worker_pool.stash
        worker_pool = worker_pool_stash.get_by_name(
            credentials=context.credentials, pool_name=worker.worker_pool_name
<<<<<<< HEAD
        )

        if result.is_err():
            return SyftError(
                message=f"Failed to retrieved WorkerPool {worker_pool_name} "
                f"associated with SyftWorker {uid}"
            )

        worker_pool = result.ok()
        if worker_pool is None:
            return SyftError(
                message=f"Failed to retrieved WorkerPool {worker_pool_name} "
                f"associated with SyftWorker {uid}"
            )
=======
        ).unwrap()
>>>>>>> ba7d2b2d

        if IN_KUBERNETES:
            # Kubernetes will only restart the worker NOT REMOVE IT
            runner = KubernetesRunner()
            runner.delete_pod(pod_name=worker.name)
            return SyftSuccess(
                # pod deletion is not supported in Kubernetes, removing and recreating the pod.
                message=(
                    "Worker deletion is not supported in Kubernetes. "
                    f"Removing and re-creating worker id={worker.id}"
                )
            )
        elif not context.server.in_memory_workers:
            # delete the worker using docker client sdk
            with contextlib.closing(docker.from_env()) as client:
                docker_container = _get_worker_container(client, worker).unwrap()
                _stop_worker_container(worker, docker_container, force=force).unwrap()
        else:
            # kill the in memory worker thread
            context.server.remove_consumer_with_id(syft_worker_id=worker.id)

        # remove the worker from the pool
        try:
            worker_linked_object = next(
                obj for obj in worker_pool.worker_list if obj.object_uid == uid
            )
            worker_pool.worker_list.remove(worker_linked_object)
        except StopIteration:
            pass

        # Delete worker from worker stash
        self.stash.delete_by_uid(credentials=context.credentials, uid=uid).unwrap()

        # Update worker pool
        worker_pool_stash.update(context.credentials, obj=worker_pool).unwrap()

        return SyftSuccess(
            message=f"Worker with id: {uid} deleted successfully from pool: {worker_pool.name}"
        )

    @service_method(
        path="worker.delete",
        name="delete",
        roles=DATA_OWNER_ROLE_LEVEL,
        unwrap_on_success=False,
    )
    def delete(
        self,
        context: AuthedServiceContext,
        uid: UID,
        force: bool = False,
    ) -> SyftSuccess:
        worker = self._get_worker(context=context, uid=uid).unwrap()
        worker.to_be_deleted = True

        self.stash.update(context.credentials, worker).unwrap()
        if not force:
            # relative
            return SyftSuccess(message=f"Worker {uid} has been marked for deletion.")

        return self._delete(context, worker, force=True)

    @as_result(SyftException, StashException)
    def _get_worker(self, context: AuthedServiceContext, uid: UID) -> SyftWorker:
        return self.stash.get_by_uid(credentials=context.credentials, uid=uid).unwrap()


@as_result(SyftException)
def refresh_worker_status(
    workers: list[SyftWorker],
    worker_stash: WorkerStash,
    credentials: SyftVerifyKey,
) -> list[SyftWorker]:
    if IN_KUBERNETES:
        workers = refresh_status_kubernetes(workers).unwrap()
    else:
        workers = refresh_status_docker(workers).unwrap()

    for worker in workers:
        worker_stash.update(
            credentials=credentials,
            obj=worker,
        ).unwrap()

    return workers


@as_result(SyftException)
def refresh_status_kubernetes(workers: list[SyftWorker]) -> list[SyftWorker]:
    updated_workers = []
    runner = KubernetesRunner()
    for worker in workers:
        status: PodStatus | WorkerStatus | None = runner.get_pod_status(pod=worker.name)
        if not status:
            worker.status = WorkerStatus.STOPPED
            worker.healthcheck = WorkerHealth.UNHEALTHY
        else:
            status, health, _ = map_pod_to_worker_status(status)
            worker.status = status
            worker.healthcheck = health
            updated_workers.append(worker)

    return updated_workers


@as_result(SyftException)
def refresh_status_docker(workers: list[SyftWorker]) -> list[SyftWorker]:
    updated_workers = []
    with contextlib.closing(docker.from_env()) as client:
        for worker in workers:
            status = _get_worker_container_status(client, worker).unwrap()
            worker.status = status
            worker.healthcheck = _get_healthcheck_based_on_status(status=status)
            updated_workers.append(worker)
    return updated_workers


@as_result(SyftException)
def _stop_worker_container(
    worker: SyftWorker,
    container: Container,
    force: bool,
) -> None:
    try:
        # stop the container
        container.stop()
        # Remove the container and its volumes
        _remove_worker_container(container, force=force, v=True)
        return None
    except Exception as e:
        raise SyftException(
            public_message=f"Failed to delete worker with id: {worker.id}. Error: {e}"
        )


def _remove_worker_container(container: Container, **kwargs: Any) -> None:
    try:
        container.remove(**kwargs)
    except docker.errors.NotFound:
        return
    except docker.errors.APIError as e:
        if "removal of container" in str(e) and "is already in progress" in str(e):
            # If the container is already being removed, ignore the error
            return<|MERGE_RESOLUTION|>--- conflicted
+++ resolved
@@ -143,24 +143,7 @@
         worker_pool_stash = context.server.services.syft_worker_pool.stash
         worker_pool = worker_pool_stash.get_by_name(
             credentials=context.credentials, pool_name=worker.worker_pool_name
-<<<<<<< HEAD
-        )
-
-        if result.is_err():
-            return SyftError(
-                message=f"Failed to retrieved WorkerPool {worker_pool_name} "
-                f"associated with SyftWorker {uid}"
-            )
-
-        worker_pool = result.ok()
-        if worker_pool is None:
-            return SyftError(
-                message=f"Failed to retrieved WorkerPool {worker_pool_name} "
-                f"associated with SyftWorker {uid}"
-            )
-=======
         ).unwrap()
->>>>>>> ba7d2b2d
 
         if IN_KUBERNETES:
             # Kubernetes will only restart the worker NOT REMOVE IT
