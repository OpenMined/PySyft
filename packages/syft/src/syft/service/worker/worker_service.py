# stdlib
import contextlib
from typing import Any
from typing import cast

# third party
import docker
from docker.models.containers import Container

# relative
from ...custom_worker.k8s import IN_KUBERNETES
from ...custom_worker.k8s import PodStatus
from ...custom_worker.runner_k8s import KubernetesRunner
from ...serde.serializable import serializable
from ...server.credentials import SyftVerifyKey
from ...store.document_store import DocumentStore
from ...store.document_store import SyftSuccess
from ...store.document_store_errors import StashException
from ...types.errors import SyftException
from ...types.result import as_result
from ...types.uid import UID
from ...util.telemetry import instrument
from ..service import AbstractService
from ..service import AuthedServiceContext
from ..service import service_method
from ..user.user_roles import ADMIN_ROLE_LEVEL
from ..user.user_roles import DATA_OWNER_ROLE_LEVEL
from ..user.user_roles import DATA_SCIENTIST_ROLE_LEVEL
from .utils import DEFAULT_WORKER_POOL_NAME
from .utils import _get_healthcheck_based_on_status
from .utils import map_pod_to_worker_status
from .worker_pool import ContainerSpawnStatus
from .worker_pool import SyftWorker
from .worker_pool import WorkerHealth
from .worker_pool import WorkerStatus
from .worker_pool import _get_worker_container
from .worker_pool import _get_worker_container_status
from .worker_stash import WorkerStash


@instrument
@serializable(canonical_name="WorkerService", version=1)
class WorkerService(AbstractService):
    store: DocumentStore
    stash: WorkerStash

    def __init__(self, store: DocumentStore) -> None:
        self.store = store
        self.stash = WorkerStash(store=store)

    @service_method(
        path="worker.start_workers",
        name="start_workers",
        roles=ADMIN_ROLE_LEVEL,
    )
    def start_workers(
        self, context: AuthedServiceContext, n: int = 1
    ) -> list[ContainerSpawnStatus]:
        """Add a Container Image."""

        worker_pool_service = context.server.get_service("SyftWorkerPoolService")
        return worker_pool_service.add_workers(
            context, number=n, pool_name=DEFAULT_WORKER_POOL_NAME
        )

    @service_method(
        path="worker.get_all", name="get_all", roles=DATA_SCIENTIST_ROLE_LEVEL
    )
    def list(self, context: AuthedServiceContext) -> list[SyftWorker]:
        """List all the workers."""
        workers = self.stash.get_all(context.credentials).unwrap()

        if context.server is not None and context.server.in_memory_workers:
            return workers
        else:
            # If container workers, check their statuses
            workers = refresh_worker_status(
                workers, self.stash, context.as_root_context().credentials
            ).unwrap()
        return workers

    @service_method(
        path="worker.status", name="status", roles=DATA_SCIENTIST_ROLE_LEVEL
    )
    def status(
        self,
        context: AuthedServiceContext,
        uid: UID,
    ) -> tuple[WorkerStatus, WorkerHealth | None]:
        result = self.get(context=context, uid=uid)
        return result.status, result.healthcheck

    @service_method(
        path="worker.get",
        name="get",
        roles=DATA_SCIENTIST_ROLE_LEVEL,
    )
    def get(self, context: AuthedServiceContext, uid: UID) -> SyftWorker:
        worker = self._get_worker(context=context, uid=uid).unwrap()

        if context.server is not None and context.server.in_memory_workers:
            return worker
        else:
            workers = refresh_worker_status(
                [worker], self.stash, context.as_root_context().credentials
            ).unwrap()
            return workers[0]

    @service_method(
        path="worker.logs",
        name="logs",
        roles=DATA_SCIENTIST_ROLE_LEVEL,
    )
    def logs(
        self,
        context: AuthedServiceContext,
        uid: UID,
        raw: bool = False,
    ) -> bytes | str:
        worker = self._get_worker(context=context, uid=uid).unwrap()

        if context.server is not None and context.server.in_memory_workers:
            logs = b"Logs not implemented for In Memory Workers"
        elif IN_KUBERNETES:
            runner = KubernetesRunner()
            return runner.get_pod_logs(pod_name=worker.name)
        else:
            with contextlib.closing(docker.from_env()) as client:
                docker_container = _get_worker_container(client, worker).unwrap()
                try:
                    logs = cast(bytes, docker_container.logs())
                except docker.errors.APIError as e:
                    raise SyftException(
                        public_message=f"Failed to get worker {worker.id} container logs. Error {e}"
                    )

        return logs if raw else logs.decode(errors="ignore")

    def _delete(
        self, context: AuthedServiceContext, worker: SyftWorker, force: bool = False
    ) -> SyftSuccess:
        uid = worker.id

        # relative
        from ...service.job.job_service import JobService
        from .worker_pool_service import SyftWorkerPoolService

        if force and worker.job_id is not None:
            job_service = cast(JobService, context.server.get_service(JobService))
            job_service.kill(context=context, id=worker.job_id)

        worker_pool_service = cast(
            SyftWorkerPoolService, context.server.get_service(SyftWorkerPoolService)
        )
        worker_pool_stash = worker_pool_service.stash
        worker_pool = worker_pool_stash.get_by_name(
            credentials=context.credentials, pool_name=worker.worker_pool_name
        ).unwrap()

        if IN_KUBERNETES:
            # Kubernetes will only restart the worker NOT REMOVE IT
            runner = KubernetesRunner()
            runner.delete_pod(pod_name=worker.name)
            return SyftSuccess(
                # pod deletion is not supported in Kubernetes, removing and recreating the pod.
                message=(
                    "Worker deletion is not supported in Kubernetes. "
                    f"Removing and re-creating worker id={worker.id}"
                )
            )
        elif not context.server.in_memory_workers:
            # delete the worker using docker client sdk
            with contextlib.closing(docker.from_env()) as client:
                docker_container = _get_worker_container(client, worker).unwrap()
                _stop_worker_container(worker, docker_container, force=force).unwrap()
        else:
            # kill the in memory worker thread
            context.server.remove_consumer_with_id(syft_worker_id=worker.id)

        # remove the worker from the pool
        try:
            worker_linked_object = next(
                obj for obj in worker_pool.worker_list if obj.object_uid == uid
            )
            worker_pool.worker_list.remove(worker_linked_object)
        except StopIteration:
            pass

        # Delete worker from worker stash
        self.stash.delete_by_uid(credentials=context.credentials, uid=uid).unwrap()

        # Update worker pool
        worker_pool_stash.update(context.credentials, obj=worker_pool).unwrap()

        return SyftSuccess(
            message=f"Worker with id: {uid} deleted successfully from pool: {worker_pool.name}"
        )

    @service_method(
        path="worker.delete",
        name="delete",
        roles=DATA_OWNER_ROLE_LEVEL,
        unwrap_on_success=False,
    )
    def delete(
        self,
        context: AuthedServiceContext,
        uid: UID,
        force: bool = False,
<<<<<<< HEAD
    ) -> SyftSuccess | SyftError:
        worker = self._get_worker(context=context, uid=uid)
        if isinstance(worker, SyftError):
            return SyftError(
                message=(
                    f"Failed to delete SyftWorker {uid}: "
                    f"Failed to find SyftWorker {uid}: {worker.message}"
                )
            )

        worker.to_be_deleted = True
        res = self.stash.update(context.credentials, worker)
        if isinstance(res, SyftError):
            return res

=======
    ) -> SyftSuccess:
        worker = self._get_worker(context=context, uid=uid).unwrap()
        worker.to_be_deleted = True

        self.stash.update(context.credentials, worker).unwrap()
>>>>>>> 72f2580e
        if not force:
            # relative
            return SyftSuccess(message=f"Worker {uid} has been marked for deletion.")

        return self._delete(context, worker, force=True)

    @as_result(SyftException, StashException)
    def _get_worker(self, context: AuthedServiceContext, uid: UID) -> SyftWorker:
        return self.stash.get_by_uid(credentials=context.credentials, uid=uid).unwrap()


@as_result(SyftException)
def refresh_worker_status(
    workers: list[SyftWorker],
    worker_stash: WorkerStash,
    credentials: SyftVerifyKey,
) -> list[SyftWorker]:
    if IN_KUBERNETES:
        workers = refresh_status_kubernetes(workers).unwrap()
    else:
        workers = refresh_status_docker(workers).unwrap()

    for worker in workers:
        worker_stash.update(
            credentials=credentials,
            obj=worker,
        ).unwrap()

    return workers


@as_result(SyftException)
def refresh_status_kubernetes(workers: list[SyftWorker]) -> list[SyftWorker]:
    updated_workers = []
    runner = KubernetesRunner()
    for worker in workers:
        status: PodStatus | WorkerStatus | None = runner.get_pod_status(pod=worker.name)
        if not status:
            worker.status = WorkerStatus.STOPPED
            worker.healthcheck = WorkerHealth.UNHEALTHY
        else:
            status, health, _ = map_pod_to_worker_status(status)
            worker.status = status
            worker.healthcheck = health
            updated_workers.append(worker)

    return updated_workers


@as_result(SyftException)
def refresh_status_docker(workers: list[SyftWorker]) -> list[SyftWorker]:
    updated_workers = []
    with contextlib.closing(docker.from_env()) as client:
        for worker in workers:
            status = _get_worker_container_status(client, worker).unwrap()
            worker.status = status
            worker.healthcheck = _get_healthcheck_based_on_status(status=status)
            updated_workers.append(worker)
    return updated_workers


@as_result(SyftException)
def _stop_worker_container(
    worker: SyftWorker,
    container: Container,
    force: bool,
) -> None:
    try:
        # stop the container
        container.stop()
        # Remove the container and its volumes
        _remove_worker_container(container, force=force, v=True)
        return None
    except Exception as e:
        raise SyftException(
            public_message=f"Failed to delete worker with id: {worker.id}. Error: {e}"
        )


def _remove_worker_container(container: Container, **kwargs: Any) -> None:
    try:
        container.remove(**kwargs)
    except docker.errors.NotFound:
        return
    except docker.errors.APIError as e:
        if "removal of container" in str(e) and "is already in progress" in str(e):
            # If the container is already being removed, ignore the error
            return<|MERGE_RESOLUTION|>--- conflicted
+++ resolved
@@ -207,29 +207,11 @@
         context: AuthedServiceContext,
         uid: UID,
         force: bool = False,
-<<<<<<< HEAD
-    ) -> SyftSuccess | SyftError:
-        worker = self._get_worker(context=context, uid=uid)
-        if isinstance(worker, SyftError):
-            return SyftError(
-                message=(
-                    f"Failed to delete SyftWorker {uid}: "
-                    f"Failed to find SyftWorker {uid}: {worker.message}"
-                )
-            )
-
-        worker.to_be_deleted = True
-        res = self.stash.update(context.credentials, worker)
-        if isinstance(res, SyftError):
-            return res
-
-=======
     ) -> SyftSuccess:
         worker = self._get_worker(context=context, uid=uid).unwrap()
         worker.to_be_deleted = True
 
         self.stash.update(context.credentials, worker).unwrap()
->>>>>>> 72f2580e
         if not force:
             # relative
             return SyftSuccess(message=f"Worker {uid} has been marked for deletion.")
