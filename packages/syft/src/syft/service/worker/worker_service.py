# stdlib
import contextlib
from typing import Any
from typing import cast

# third party
import docker
from docker.models.containers import Container

# relative
from ...custom_worker.k8s import IN_KUBERNETES
from ...custom_worker.k8s import PodStatus
from ...custom_worker.runner_k8s import KubernetesRunner
from ...serde.serializable import serializable
from ...server.credentials import SyftVerifyKey
from ...store.document_store import DocumentStore
from ...store.document_store import SyftSuccess
from ...types.uid import UID
from ..service import AbstractService
from ..service import AuthedServiceContext
from ..service import SyftError
from ..service import service_method
from ..user.user_roles import ADMIN_ROLE_LEVEL
from ..user.user_roles import DATA_OWNER_ROLE_LEVEL
from ..user.user_roles import DATA_SCIENTIST_ROLE_LEVEL
from .utils import DEFAULT_WORKER_POOL_NAME
from .utils import _get_healthcheck_based_on_status
from .utils import map_pod_to_worker_status
from .worker_pool import ContainerSpawnStatus
from .worker_pool import SyftWorker
from .worker_pool import WorkerHealth
from .worker_pool import WorkerStatus
from .worker_pool import _get_worker_container
from .worker_pool import _get_worker_container_status
from .worker_stash import WorkerStash


<<<<<<< HEAD
@serializable()
=======
@instrument
@serializable(canonical_name="WorkerService", version=1)
>>>>>>> a97e1224
class WorkerService(AbstractService):
    store: DocumentStore
    stash: WorkerStash

    def __init__(self, store: DocumentStore) -> None:
        self.store = store
        self.stash = WorkerStash(store=store)

    @service_method(
        path="worker.start_workers",
        name="start_workers",
        roles=ADMIN_ROLE_LEVEL,
    )
    def start_workers(
        self, context: AuthedServiceContext, n: int = 1
    ) -> list[ContainerSpawnStatus] | SyftError:
        """Add a Container Image."""

        worker_pool_service = context.server.get_service("SyftWorkerPoolService")
        return worker_pool_service.add_workers(
            context, number=n, pool_name=DEFAULT_WORKER_POOL_NAME
        )

    @service_method(
        path="worker.get_all", name="get_all", roles=DATA_SCIENTIST_ROLE_LEVEL
    )
    def list(self, context: AuthedServiceContext) -> list[SyftWorker] | SyftError:
        """List all the workers."""
        result = self.stash.get_all(context.credentials)

        if result.is_err():
            return SyftError(message=f"Failed to fetch workers. {result.err()}")

        workers: list[SyftWorker] = result.ok()

        if context.server is not None and context.server.in_memory_workers:
            return workers
        else:
            # If container workers, check their statuses
            workers = refresh_worker_status(workers, self.stash, context.credentials)

        return workers

    @service_method(
        path="worker.status", name="status", roles=DATA_SCIENTIST_ROLE_LEVEL
    )
    def status(
        self,
        context: AuthedServiceContext,
        uid: UID,
    ) -> tuple[WorkerStatus, WorkerHealth] | SyftError:
        result = self.get(context=context, uid=uid)

        if isinstance(result, SyftError):
            return result

        return result.status, result.healthcheck

    @service_method(
        path="worker.get",
        name="get",
        roles=DATA_SCIENTIST_ROLE_LEVEL,
    )
    def get(self, context: AuthedServiceContext, uid: UID) -> SyftWorker | SyftError:
        worker = self._get_worker(context=context, uid=uid)
        if isinstance(worker, SyftError):
            return worker

        if context.server is not None and context.server.in_memory_workers:
            return worker
        else:
            return refresh_worker_status([worker], self.stash, context.credentials)[0]

    @service_method(
        path="worker.logs",
        name="logs",
        roles=DATA_SCIENTIST_ROLE_LEVEL,
    )
    def logs(
        self,
        context: AuthedServiceContext,
        uid: UID,
        raw: bool = False,
    ) -> bytes | str | SyftError:
        worker = self._get_worker(context=context, uid=uid)
        if isinstance(worker, SyftError):
            return worker

        if context.server is not None and context.server.in_memory_workers:
            logs = b"Logs not implemented for In Memory Workers"
        elif IN_KUBERNETES:
            runner = KubernetesRunner()
            return runner.get_pod_logs(pod_name=worker.name)
        else:
            with contextlib.closing(docker.from_env()) as client:
                docker_container = _get_worker_container(client, worker)
                if isinstance(docker_container, SyftError):
                    return docker_container

                try:
                    logs = cast(bytes, docker_container.logs())
                except docker.errors.APIError as e:
                    return SyftError(
                        f"Failed to get worker {worker.id} container logs. Error {e}"
                    )

        return logs if raw else logs.decode(errors="ignore")

    def _delete(
        self, context: AuthedServiceContext, worker: SyftWorker, force: bool = False
    ) -> SyftSuccess | SyftError:
        uid = worker.id
        worker_pool_name = worker.worker_pool_name

        # relative
        from ...service.job.job_service import JobService
        from .worker_pool_service import SyftWorkerPoolService

        if force and worker.job_id is not None:
            job_service = cast(JobService, context.server.get_service(JobService))
            res = job_service.kill(context=context, id=worker.job_id)
            if isinstance(res, SyftError):
                return SyftError(
                    message=f"Failed to terminate the job associated with worker {uid}: {res.message}"
                )

        worker_pool_service = cast(
            SyftWorkerPoolService, context.server.get_service(SyftWorkerPoolService)
        )
        worker_pool_stash = worker_pool_service.stash
        result = worker_pool_stash.get_by_name(
            credentials=context.credentials, pool_name=worker.worker_pool_name
        )

        if result.is_err():
            return SyftError(
                f"Failed to retrieved WorkerPool {worker_pool_name} "
                f"associated with SyftWorker {uid}"
            )

        worker_pool = result.ok()
        if worker_pool is None:
            return SyftError(
                f"Failed to retrieved WorkerPool {worker_pool_name} "
                f"associated with SyftWorker {uid}"
            )

        if IN_KUBERNETES:
            # Kubernetes will only restart the worker NOT REMOVE IT
            runner = KubernetesRunner()
            runner.delete_pod(pod_name=worker.name)
            return SyftSuccess(
                # pod deletion is not supported in Kubernetes, removing and recreating the pod.
                message=(
                    "Worker deletion is not supported in Kubernetes. "
                    f"Removing and re-creating worker id={worker.id}"
                )
            )
        elif not context.server.in_memory_workers:
            # delete the worker using docker client sdk
            with contextlib.closing(docker.from_env()) as client:
                docker_container = _get_worker_container(client, worker)
                if isinstance(docker_container, SyftError):
                    return docker_container

                stopped = _stop_worker_container(worker, docker_container, force=force)
                if stopped is not None:
                    return stopped
        else:
            # kill the in memory worker thread
            context.server.remove_consumer_with_id(syft_worker_id=worker.id)

        # remove the worker from the pool
        try:
            worker_linked_object = next(
                obj for obj in worker_pool.worker_list if obj.object_uid == uid
            )
            worker_pool.worker_list.remove(worker_linked_object)
        except StopIteration:
            pass

        # Delete worker from worker stash
        result = self.stash.delete_by_uid(credentials=context.credentials, uid=uid)
        if result.is_err():
            return SyftError(message=f"Failed to delete worker with uid: {uid}")

        # Update worker pool
        result = worker_pool_stash.update(context.credentials, obj=worker_pool)
        if result.is_err():
            return SyftError(message=f"Failed to update worker pool: {result.err()}")

        return SyftSuccess(
            message=f"Worker with id: {uid} deleted successfully from pool: {worker_pool.name}"
        )

    @service_method(
        path="worker.delete",
        name="delete",
        roles=DATA_OWNER_ROLE_LEVEL,
    )
    def delete(
        self,
        context: AuthedServiceContext,
        uid: UID,
        force: bool = False,
    ) -> SyftSuccess | SyftError:
        worker = self._get_worker(context=context, uid=uid)
        worker.to_be_deleted = True

        res = self.stash.update(context.credentials, worker)
        if isinstance(res, SyftError):
            return res

        if not force:
            # relative
            return SyftSuccess(message=f"Worker {uid} has been marked for deletion.")

        return self._delete(context, worker, force=True)

    def _get_worker(
        self, context: AuthedServiceContext, uid: UID
    ) -> SyftWorker | SyftError:
        result = self.stash.get_by_uid(credentials=context.credentials, uid=uid)
        if result.is_err():
            return SyftError(message=f"Failed to retrieve worker with UID {uid}")

        worker = result.ok()
        if worker is None:
            return SyftError(message=f"Worker does not exist for UID {uid}")

        return worker


def refresh_worker_status(
    workers: list[SyftWorker],
    worker_stash: WorkerStash,
    credentials: SyftVerifyKey,
) -> list[SyftWorker]:
    if IN_KUBERNETES:
        result = refresh_status_kubernetes(workers)
    else:
        result = refresh_status_docker(workers)

    if isinstance(result, SyftError):
        return result

    for worker in result:
        stash_result = worker_stash.update(
            credentials=credentials,
            obj=worker,
        )
        if stash_result.is_err():
            return SyftError(
                message=f"Failed to update status for worker: {worker.id}. Error: {stash_result.err()}"
            )

    return result


def refresh_status_kubernetes(workers: list[SyftWorker]) -> list[SyftWorker]:
    updated_workers = []
    runner = KubernetesRunner()
    for worker in workers:
        status: PodStatus | WorkerStatus | None = runner.get_pod_status(pod=worker.name)
        if not status:
            return SyftError(message=f"Pod does not exist. name={worker.name}")
        status, health, _ = map_pod_to_worker_status(status)
        worker.status = status
        worker.healthcheck = health
        updated_workers.append(worker)

    return updated_workers


def refresh_status_docker(workers: list[SyftWorker]) -> list[SyftWorker]:
    updated_workers = []

    with contextlib.closing(docker.from_env()) as client:
        for worker in workers:
            status = _get_worker_container_status(client, worker)
            if isinstance(status, SyftError):
                return status
            worker.status = status
            worker.healthcheck = _get_healthcheck_based_on_status(status=status)
            updated_workers.append(worker)

    return updated_workers


def _stop_worker_container(
    worker: SyftWorker,
    container: Container,
    force: bool,
) -> SyftError | None:
    try:
        # stop the container
        container.stop()
        # Remove the container and its volumes
        _remove_worker_container(container, force=force, v=True)
        return None
    except Exception as e:
        return SyftError(
            message=f"Failed to delete worker with id: {worker.id}. Error: {e}"
        )


def _remove_worker_container(container: Container, **kwargs: Any) -> None:
    try:
        container.remove(**kwargs)
    except docker.errors.NotFound:
        return
    except docker.errors.APIError as e:
        if "removal of container" in str(e) and "is already in progress" in str(e):
            # If the container is already being removed, ignore the error
            return<|MERGE_RESOLUTION|>--- conflicted
+++ resolved
@@ -35,12 +35,7 @@
 from .worker_stash import WorkerStash
 
 
-<<<<<<< HEAD
-@serializable()
-=======
-@instrument
 @serializable(canonical_name="WorkerService", version=1)
->>>>>>> a97e1224
 class WorkerService(AbstractService):
     store: DocumentStore
     stash: WorkerStash
