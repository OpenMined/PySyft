# stdlib
import io
import json
from typing import Iterator
from typing import Optional

# third party
import docker
from typing_extensions import Self

# relative
from ...custom_worker.config import DockerWorkerConfig
from ...custom_worker.config import WorkerConfig
from ...node.credentials import SyftVerifyKey
from ...serde.serializable import serializable
from ...types.base import SyftBaseModel
from ...types.datetime import DateTime
from ...types.syft_object import SYFT_OBJECT_VERSION_1
from ...types.syft_object import SyftObject
from ...types.uid import UID
from ..response import SyftError
from ..response import SyftSuccess


def parse_output(log_iterator: Iterator) -> str:
    log = ""
    for line in log_iterator:
        for item in line.values():
            if isinstance(item, str):
                log += item
            elif isinstance(item, dict):
                log += json.dumps(item)
            else:
                log += str(item)
    return log


@serializable()
class ContainerImageRegistry(SyftBaseModel):
    url: str
    tls_enabled: bool

    def from_url(cls, full_str: str):
        return cls(url=full_str, tls_enabled=full_str.startswith("https"))

    def __hash__(self) -> int:
        return hash(self.url + str(self.tls_enabled))

    def __str__(self) -> str:
        return self.url


@serializable()
class SyftWorkerImageTag(SyftBaseModel):
    registry: Optional[ContainerImageRegistry]
    repo: str
    tag: str

    @classmethod
    def from_str(cls, full_str: str) -> Self:
        repo_url, tag = full_str.rsplit(":", 1)
        args = repo_url.rsplit("/", 2)

        if len(args) == 3:
            registry = ContainerImageRegistry.from_url(args[0])
            repo = "/".join(args[1:])
        else:
            registry = None
            repo = "/".join(args)
        return cls(repo=repo, registry=registry, tag=tag)

    @property
    def full_tag(self) -> str:
        return f"{self.repo}:{self.tag}"

    def __hash__(self) -> int:
        return hash(self.repo + self.tag + str(hash(self.registry)))


@serializable()
class SyftWorkerImage(SyftObject):
    __canonical_name__ = "SyftWorkerImage"
    __version__ = SYFT_OBJECT_VERSION_1

    __attr_searchable__ = ["image_tag", "image_hash", "created_by"]

    id: UID
    config: Optional[WorkerConfig]
    image_tag: Optional[SyftWorkerImageTag]
    image_hash: Optional[str]
    created_at: DateTime = DateTime.now()
    created_by: SyftVerifyKey


def build_using_docker(
<<<<<<< HEAD
    worker_image: SyftWorkerImage,
    push: bool = True,
    dev_mode: bool = False,
=======
    client: docker.DockerClient, worker_image: SyftWorkerImage, push: bool = True
>>>>>>> 8e6d948f
):
    if not isinstance(worker_image.config, DockerWorkerConfig):
        # Handle this to worker with CustomWorkerConfig later
        return SyftError("We only support DockerWorkerConfig")

    try:
        file_obj = io.BytesIO(worker_image.config.dockerfile.encode("utf-8"))

        # docker build -f <dockerfile> <buildargs> <path>
        buildargs = {} if dev_mode else {"SYFT_VERSION_TAG": "local-dev"}
        result = client.images.build(
            fileobj=file_obj,
            rm=True,
            forcerm=True,
            tag=worker_image.image_tag.full_tag,
            buildargs=buildargs,
        )
        worker_image.image_hash = result[0].id
        log = parse_output(result[1])
        return worker_image, SyftSuccess(
            message=f"Build {worker_image} succeeded.\n{log}"
        )
    except docker.errors.BuildError as e:
        return worker_image, SyftError(message=f"Failed to build {worker_image}. {e}")<|MERGE_RESOLUTION|>--- conflicted
+++ resolved
@@ -93,13 +93,10 @@
 
 
 def build_using_docker(
-<<<<<<< HEAD
+    client: docker.DockerClient,
     worker_image: SyftWorkerImage,
     push: bool = True,
     dev_mode: bool = False,
-=======
-    client: docker.DockerClient, worker_image: SyftWorkerImage, push: bool = True
->>>>>>> 8e6d948f
 ):
     if not isinstance(worker_image.config, DockerWorkerConfig):
         # Handle this to worker with CustomWorkerConfig later
