# stdlib
import contextlib
import sys
from typing import List

# third party
import docker

# relative
from ..response import SyftError
from .worker_image import SyftWorkerImage
from .worker_image import SyftWorkerImageTag
from .worker_pool import ContainerSpawnStatus
from .worker_pool import SyftWorker
from .worker_pool import WorkerHealth
from .worker_pool import WorkerOrchestrationType
from .worker_pool import WorkerStatus
from .worker_pool import get_healthcheck_based_on_status


def run_container_using_docker(
<<<<<<< HEAD
    image_tag: SyftWorkerImageTag,
    worker_name: str,
    full_tag_str: str,
    debug: bool = False,
=======
    client: docker.DockerClient,
    image_tag: SyftWorkerImageTag,
    worker_name: str,
>>>>>>> a8fca787
) -> ContainerSpawnStatus:
    # start container
    container = None
    error_message = None
    worker = None
    try:
        container = client.containers.run(
            image_tag.full_tag,
            name=worker_name,
            detach=True,
            auto_remove=True,
        )

        status = (
            WorkerStatus.STOPPED
            if container.status == "exited"
            else WorkerStatus.PENDING
        )
<<<<<<< HEAD
        healthcheck: WorkerHealth = get_healthcheck_based_on_status(status)
=======
>>>>>>> a8fca787

        worker = SyftWorker(
            name=worker_name,
            container_id=container.id,
            image_hash=container.image.id,
            status=status,
            healthcheck=healthcheck,
            full_image_tag_str=full_tag_str,
        )
    except Exception as e:
        error_message = f"Failed to run command in container. {worker_name} {image_tag}. {e}. {sys.stderr}"
        if container:
            worker = SyftWorker(
                name=worker_name,
                container_id=container.id,
                image_hash=container.image.id,
                status=WorkerStatus.STOPPED,
                healthcheck=WorkerHealth.UNHEALTHY,
                full_image_tag_str=full_tag_str,
            )
            container.stop()

    return ContainerSpawnStatus(
        worker_name=worker_name, worker=worker, error=error_message
    )


def run_containers(
    pool_name: str,
    worker_image: SyftWorkerImage,
    number: int,
    orchestration: WorkerOrchestrationType,
) -> List[ContainerSpawnStatus]:
    image_tag = worker_image.image_tag

    results = []
    if not orchestration == WorkerOrchestrationType.DOCKER:
        return SyftError(message="Only Orchestration via Docker is supported.")

<<<<<<< HEAD
    for worker_count in range(1, number + 1):
        worker_name = f"{pool_name}-{worker_count}"
        spawn_result = run_container_using_docker(
            worker_name=worker_name,
            image_tag=image_tag,
            full_tag_str=worker_image.full_tag_str,
        )
        results.append(spawn_result)
=======
    with contextlib.closing(docker.from_env()) as client:
        for worker_count in range(1, number + 1):
            worker_name = f"{pool_name}-{worker_count}"
            spawn_result = run_container_using_docker(
                client=client,
                worker_name=worker_name,
                image_tag=image_tag,
            )
            results.append(spawn_result)
>>>>>>> a8fca787

    return results<|MERGE_RESOLUTION|>--- conflicted
+++ resolved
@@ -1,5 +1,4 @@
 # stdlib
-import contextlib
 import sys
 from typing import List
 
@@ -15,20 +14,14 @@
 from .worker_pool import WorkerHealth
 from .worker_pool import WorkerOrchestrationType
 from .worker_pool import WorkerStatus
-from .worker_pool import get_healthcheck_based_on_status
+from .worker_pool import _get_healthcheck_based_on_status
 
 
 def run_container_using_docker(
-<<<<<<< HEAD
+    client: docker.DockerClient,
     image_tag: SyftWorkerImageTag,
     worker_name: str,
     full_tag_str: str,
-    debug: bool = False,
-=======
-    client: docker.DockerClient,
-    image_tag: SyftWorkerImageTag,
-    worker_name: str,
->>>>>>> a8fca787
 ) -> ContainerSpawnStatus:
     # start container
     container = None
@@ -47,10 +40,8 @@
             if container.status == "exited"
             else WorkerStatus.PENDING
         )
-<<<<<<< HEAD
-        healthcheck: WorkerHealth = get_healthcheck_based_on_status(status)
-=======
->>>>>>> a8fca787
+
+        healthcheck: WorkerHealth = _get_healthcheck_based_on_status(status)
 
         worker = SyftWorker(
             name=worker_name,
@@ -79,6 +70,7 @@
 
 
 def run_containers(
+    client: docker.DockerClient,
     pool_name: str,
     worker_image: SyftWorkerImage,
     number: int,
@@ -90,25 +82,14 @@
     if not orchestration == WorkerOrchestrationType.DOCKER:
         return SyftError(message="Only Orchestration via Docker is supported.")
 
-<<<<<<< HEAD
     for worker_count in range(1, number + 1):
         worker_name = f"{pool_name}-{worker_count}"
         spawn_result = run_container_using_docker(
+            client=client,
             worker_name=worker_name,
             image_tag=image_tag,
             full_tag_str=worker_image.full_tag_str,
         )
         results.append(spawn_result)
-=======
-    with contextlib.closing(docker.from_env()) as client:
-        for worker_count in range(1, number + 1):
-            worker_name = f"{pool_name}-{worker_count}"
-            spawn_result = run_container_using_docker(
-                client=client,
-                worker_name=worker_name,
-                image_tag=image_tag,
-            )
-            results.append(spawn_result)
->>>>>>> a8fca787
 
     return results