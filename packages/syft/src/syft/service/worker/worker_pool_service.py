# stdlib
import logging
from typing import Any

# third party
import pydantic

# relative
from ...custom_worker.config import DockerWorkerConfig
from ...custom_worker.config import PrebuiltWorkerConfig
from ...custom_worker.config import WorkerConfig
from ...custom_worker.k8s import IN_KUBERNETES
from ...custom_worker.runner_k8s import KubernetesRunner
from ...serde.serializable import serializable
from ...store.document_store import DocumentStore
from ...store.document_store_errors import NotFoundException
from ...store.document_store_errors import StashException
from ...store.linked_obj import LinkedObject
from ...types.dicttuple import DictTuple
from ...types.errors import SyftException
from ...types.result import as_result
from ...types.uid import UID
from ..context import AuthedServiceContext
from ..request.request import Change
from ..request.request import CreateCustomImageChange
from ..request.request import CreateCustomWorkerPoolChange
from ..request.request import Request
from ..request.request import SubmitRequest
from ..response import SyftSuccess
from ..service import AbstractService
from ..service import SERVICE_TO_TYPES
from ..service import TYPE_TO_SERVICE
from ..service import service_method
from ..user.user_roles import DATA_OWNER_ROLE_LEVEL
from ..user.user_roles import DATA_SCIENTIST_ROLE_LEVEL
from .image_identifier import SyftWorkerImageIdentifier
from .utils import DEFAULT_WORKER_POOL_NAME
from .utils import get_orchestration_type
from .utils import run_containers
from .utils import run_workers_in_threads
from .utils import scale_kubernetes_pool
from .worker_image import SyftWorkerImage
from .worker_image_stash import SyftWorkerImageStash
from .worker_pool import ContainerSpawnStatus
from .worker_pool import WorkerPool
from .worker_pool_stash import SyftWorkerPoolStash
from .worker_service import WorkerService
from .worker_stash import WorkerStash

logger = logging.getLogger(__name__)


@serializable(canonical_name="SyftWorkerPoolService", version=1)
class SyftWorkerPoolService(AbstractService):
    store: DocumentStore
    stash: SyftWorkerPoolStash

    def __init__(self, store: DocumentStore) -> None:
        self.store = store
        self.stash = SyftWorkerPoolStash(store=store)
        self.image_stash = SyftWorkerImageStash(store=store)

    @as_result(StashException)
    def pool_exists(self, context: AuthedServiceContext, pool_name: str) -> bool:
        try:
            self.stash.get_by_name(context.credentials, pool_name=pool_name).unwrap()
            return True
        except NotFoundException:
            return False

    @as_result(StashException)
    def image_exists(self, context: AuthedServiceContext, uid: UID) -> bool:
        try:
            self.image_stash.get_by_uid(context.credentials, uid=uid).unwrap()
            return True
        except NotFoundException:
            return False

    @service_method(
        path="worker_pool.launch",
        name="launch",
        roles=DATA_OWNER_ROLE_LEVEL,
    )
    def launch(
        self,
        context: AuthedServiceContext,
        pool_name: str,
        image_uid: UID | None,
        num_workers: int,
        registry_username: str | None = None,
        registry_password: str | None = None,
        pod_annotations: dict[str, str] | None = None,
        pod_labels: dict[str, str] | None = None,
    ) -> list[ContainerSpawnStatus]:
        """Creates a pool of workers from the given SyftWorkerImage.

        Args:
            context (AuthedServiceContext): Context passed to the service.
            pool_name (str): Name of the pool.
            image_uid (UID | None): UID of the SyftWorkerImage against which the pool should be created.
            num_workers (int): The number of SyftWorkers that need to be created in the pool.
            registry_username (str | None, optional): Username for the registry. Defaults to None.
            registry_password (str | None, optional): Password for the registry. Defaults to None.
            pod_annotations (dict[str, str] | None, optional): Annotations for the pod. Defaults to None.
            pod_labels (dict[str, str] | None, optional): Labels for the pod. Defaults to None.

        Returns:
            list[ContainerSpawnStatus] | SyftError: List of container spawn statuses or an error.
        """

        pool_exists = self.pool_exists(context, pool_name=pool_name).unwrap()
        if pool_exists:
            raise SyftException(
                public_message=f"Worker Pool with name: {pool_name} already exists !!"
            )

        # If image uid is not passed, then use the default worker image
        # to create the worker pool
        if image_uid is None:
            default_worker_pool = self.stash.get_by_name(
                context.credentials, pool_name=DEFAULT_WORKER_POOL_NAME
            ).unwrap()
            image_uid = default_worker_pool.image_id

        # Get the image object for the given image id
        worker_image = self.image_stash.get_by_uid(
            credentials=context.credentials, uid=image_uid
        ).unwrap()

        worker_stash = context.server.services.worker.stash

        # Create worker pool from given image, with the given worker pool
        # and with the desired number of workers
        worker_list, container_statuses = _create_workers_in_pool(
            context=context,
            pool_name=pool_name,
            existing_worker_cnt=0,
            worker_cnt=num_workers,
            worker_image=worker_image,
            worker_stash=worker_stash,
            registry_username=registry_username,
            registry_password=registry_password,
            pod_annotations=pod_annotations,
            pod_labels=pod_labels,
        ).unwrap()

        # Update the Database with the pool information
        worker_pool = WorkerPool(
            name=pool_name,
            max_count=num_workers,
            image_id=worker_image.id,
            worker_list=worker_list,
            syft_server_location=context.server.id,
            syft_client_verify_key=context.credentials,
        )
        self.stash.set(credentials=context.credentials, obj=worker_pool).unwrap()
        return container_statuses

    @service_method(
        path="worker_pool.create_pool_request",
        name="pool_creation_request",
        roles=DATA_SCIENTIST_ROLE_LEVEL,
    )
    def create_pool_request(
        self,
        context: AuthedServiceContext,
        pool_name: str,
        num_workers: int,
        image_uid: UID,
        reason: str | None = "",
        pod_annotations: dict[str, str] | None = None,
        pod_labels: dict[str, str] | None = None,
<<<<<<< HEAD
    ) -> SyftError | SyftSuccess:
        """Create a request to launch the worker pool based on a built image.
=======
    ) -> Request:
        """
        Create a request to launch the worker pool based on a built image.
>>>>>>> 04d2d5f8

        Args:
            context (AuthedServiceContext): The authenticated service context.
            pool_name (str): The name of the worker pool.
            num_workers (int): The number of workers in the pool.
            image_uid (UID): The UID of the built image.
            reason (str | None, optional): The reason for creating the worker pool. Defaults to "".
            pod_annotations (dict[str, str] | None, optional): Annotations for the pod. Defaults to None.
            pod_labels (dict[str, str] | None, optional): Labels for the pod. Defaults to None.

        Returns:
            SyftError | SyftSuccess: Success or error message.
        """
        # Check if image exists for the given image id
        worker_image_exists = self.image_exists(context, uid=image_uid).unwrap()

        # Raise error if worker image doesn't exists
        if not worker_image_exists:
            raise SyftException(
                public_message=f"No image exists for given image uid : {image_uid}"
            )

        # Check if pool already exists for the given pool name
        worker_pool_exists = self.pool_exists(context, pool_name=pool_name).unwrap()

        if worker_pool_exists:
            raise SyftException(
                public_message=f"Worker pool already exists for given pool name: {pool_name}"
            )

        # If no worker pool exists for given pool name
        # and image exists for given image uid, then create a change
        # request object to create the pool with the desired number of workers
        create_worker_pool_change = CreateCustomWorkerPoolChange(
            pool_name=pool_name,
            num_workers=num_workers,
            image_uid=image_uid,
            pod_annotations=pod_annotations,
            pod_labels=pod_labels,
        )
        changes: list[Change] = [create_worker_pool_change]

        # Create a the request object with the changes and submit it
        # for approval.
        request = SubmitRequest(changes=changes)
        return context.server.services.request.submit(
            context=context, request=request, reason=reason
        )

    @service_method(
        path="worker_pool.create_image_and_pool_request",
        name="create_image_and_pool_request",
        roles=DATA_SCIENTIST_ROLE_LEVEL,
    )
    def create_image_and_pool_request(
        self,
        context: AuthedServiceContext,
        pool_name: str,
        num_workers: int,
        config: WorkerConfig,
        tag: str | None = None,
        registry_uid: UID | None = None,
        reason: str | None = "",
        pull_image: bool = True,
        pod_annotations: dict[str, str] | None = None,
        pod_labels: dict[str, str] | None = None,
<<<<<<< HEAD
    ) -> SyftError | SyftSuccess:
        """Create a request to launch the worker pool based on a built image.
=======
    ) -> Request:
        """
        Create a request to launch the worker pool based on a built image.
>>>>>>> 04d2d5f8

        Args:
            context (AuthedServiceContext): The authenticated service context.
            pool_name (str): The name of the worker pool.
            num_workers (int): The number of workers in the pool.
            config (WorkerConfig): Config of the image to be built.
            tag (str | None, optional): A human-readable manifest identifier. Required for `DockerWorkerConfig`.
            registry_uid (UID | None, optional): UID of the registry in Kubernetes mode. Required
                for `DockerWorkerConfig`.
            reason (str | None, optional): The reason for creating the worker image and pool. Defaults to "".
            pull_image (bool, optional): Whether to pull the image. Defaults to True.
            pod_annotations (dict[str, str] | None, optional): Annotations for the pod. Defaults to None.
            pod_labels (dict[str, str] | None, optional): Labels for the pod. Defaults to None.

        Returns:
            SyftError | SyftSuccess: Success or error message.
        """
        if not isinstance(config, DockerWorkerConfig | PrebuiltWorkerConfig):
            raise SyftException(
                public_message="We only support either `DockerWorkerConfig` or `PrebuiltWorkerConfig`."
            )

        if isinstance(config, DockerWorkerConfig):
            if tag is None:
                raise SyftException(
                    public_message="`tag` is required for `DockerWorkerConfig`."
                )

            # Validate image tag
            try:
                SyftWorkerImageIdentifier.from_str(tag=tag)
            except pydantic.ValidationError as e:
                raise SyftException(public_message=f"Invalid `tag`: {e}.")

            if IN_KUBERNETES and registry_uid is None:
                raise SyftException(
                    public_message="`registry_uid` is required in Kubernetes mode for `DockerWorkerConfig`."
                )

        # Check if an image already exists for given docker config
        worker_image_exists = self.image_stash.worker_config_exists(
            credentials=context.credentials, config=config
        ).unwrap()

        if worker_image_exists:
            raise SyftException(
                public_message="Image already exists for given config. \
                    Please use `worker_pool.create_pool_request` to request pool creation."
            )

        # create a list of Change objects and submit a
        # request for these changes for approval
        changes: list[Change] = []

        # Add create custom image change
        # If this change is approved, then build an image using the config
        create_custom_image_change = CreateCustomImageChange(
            config=config,
            tag=tag,
            registry_uid=registry_uid,
            pull_image=pull_image,
        )

        # Check if a pool already exists for given pool name
        worker_pool_exists = self.pool_exists(context, pool_name=pool_name).unwrap()

        # Raise an error if worker pool already exists for the given worker pool name
        if worker_pool_exists:
            raise SyftException(
                public_message=f"Worker Pool with name: {pool_name} already"
                f" exists. Please choose another name!"
            )

        # Add create worker pool change
        # If change is approved then worker pool is created and
        # the desired number of workers are added to the pool
        create_worker_pool_change = CreateCustomWorkerPoolChange(
            pool_name=pool_name,
            num_workers=num_workers,
            config=config,
            pod_annotations=pod_annotations,
            pod_labels=pod_labels,
        )
        changes += [create_custom_image_change, create_worker_pool_change]

        # Create a request object and submit a request for approval
        request = SubmitRequest(changes=changes)
        return context.server.services.request.submit(
            context=context, request=request, reason=reason
        )

    @service_method(
        path="worker_pool.get_all",
        name="get_all",
        roles=DATA_SCIENTIST_ROLE_LEVEL,
    )
<<<<<<< HEAD
    def get_all(
        self, context: AuthedServiceContext
    ) -> DictTuple[str, WorkerPool] | SyftError:
        """Get all worker pools.

        Args:
            context (AuthedServiceContext): The authenticated service context.

        Returns:
            DictTuple[str, WorkerPool] | SyftError: All worker pools or an error.
        """
        result = self.stash.get_all(credentials=context.credentials)
        if result.is_err():
            return SyftError(message=f"{result.err()}")
        worker_pools: list[WorkerPool] = result.ok()
=======
    def get_all(self, context: AuthedServiceContext) -> DictTuple[str, WorkerPool]:
        # TODO: During get_all, we should dynamically make a call to docker to get the status of the containers
        # and update the status of the workers in the pool.
        worker_pools = self.stash.get_all(credentials=context.credentials).unwrap()
>>>>>>> 04d2d5f8

        res = ((pool.name, pool) for pool in worker_pools)
        return DictTuple(res)

    @service_method(
        path="worker_pool.add_workers",
        name="add_workers",
        roles=DATA_OWNER_ROLE_LEVEL,
    )
    def add_workers(
        self,
        context: AuthedServiceContext,
        number: int,
        pool_id: UID | None = None,
        pool_name: str | None = None,
        registry_username: str | None = None,
        registry_password: str | None = None,
    ) -> list[ContainerSpawnStatus]:
        """Add workers to existing worker pool.

        Worker pool is fetched either using the unique pool id or pool name.

        Args:
            context (AuthedServiceContext): The authenticated service context.
            number (int): Number of workers to add.
            pool_id (UID | None, optional): Unique UID of the pool. Defaults to None.
            pool_name (str | None, optional): Unique name of the pool. Defaults to None.
            registry_username (str | None, optional): Username for the registry. Defaults to None.
            registry_password (str | None, optional): Password for the registry. Defaults to None.

        Returns:
<<<<<<< HEAD
            list[ContainerSpawnStatus] | SyftError: List of spawned workers with their status or an error.
=======
            List[ContainerSpawnStatus]: List of spawned workers with their status and error if any.
>>>>>>> 04d2d5f8
        """

        if number <= 0:
            raise SyftException(public_message=f"Invalid number of workers: {number}")

        # Extract pool using either using pool id or pool name
        if pool_id:
            worker_pool = self.stash.get_by_uid(
                credentials=context.credentials, uid=pool_id
            ).unwrap()
        elif pool_name:
            worker_pool = self.stash.get_by_name(
                credentials=context.credentials,
                pool_name=pool_name,
            ).unwrap()

        existing_worker_cnt = len(worker_pool.worker_list)

        worker_image = self.image_stash.get_by_uid(
            credentials=context.credentials,
            uid=worker_pool.image_id,
        ).unwrap()

        worker_stash = context.server.services.worker.stash

        # Add workers to given pool from the given image
        worker_list, container_statuses = _create_workers_in_pool(
            context=context,
            pool_name=worker_pool.name,
            existing_worker_cnt=existing_worker_cnt,
            worker_cnt=number,
            worker_image=worker_image,
            worker_stash=worker_stash,
            registry_username=registry_username,
            registry_password=registry_password,
        ).unwrap()

        worker_pool.worker_list += worker_list
        worker_pool.max_count = existing_worker_cnt + number

        self.stash.update(credentials=context.credentials, obj=worker_pool).unwrap()
        return container_statuses

    @service_method(
        path="worker_pool.scale",
        name="scale",
        roles=DATA_OWNER_ROLE_LEVEL,
        unwrap_on_success=False,
    )
    def scale(
        self,
        context: AuthedServiceContext,
        number: int,
        pool_id: UID | None = None,
        pool_name: str | None = None,
<<<<<<< HEAD
    ) -> SyftError | SyftSuccess:
        """Scale the worker pool to the given number of workers in Kubernetes.

=======
    ) -> SyftSuccess:
        """
        Scale the worker pool to the given number of workers in Kubernetes.
>>>>>>> 04d2d5f8
        Allows both scaling up and down the worker pool.

        Args:
            context (AuthedServiceContext): The authenticated service context.
            number (int): Number of workers to scale to.
            pool_id (UID | None, optional): Unique UID of the pool. Defaults to None.
            pool_name (str | None, optional): Unique name of the pool. Defaults to None.

        Returns:
            SyftError | SyftSuccess: Success or error message.
        """

        client_warning = ""

        if not IN_KUBERNETES:
            raise SyftException(
                public_message="Scaling is only supported in Kubernetes mode"
            )
        elif number < 0:
            # zero is a valid scale down
            raise SyftException(public_message=f"Invalid number of workers: {number}")

        worker_pool: Any = self._get_worker_pool(context, pool_id, pool_name).unwrap()
        current_worker_count = len(worker_pool.worker_list)

        if current_worker_count == number:
            return SyftSuccess(message=f"Worker pool already has {number} workers")
        elif number > current_worker_count:
            workers_to_add = number - current_worker_count
            self.add_workers(
                context=context,
                number=workers_to_add,
                pool_id=pool_id,
                pool_name=pool_name,
                # kube scaling doesn't require password as it replicates an existing deployment
                registry_username=None,
                registry_password=None,
            )
        else:
            # scale down at kubernetes control plane
            runner = KubernetesRunner()
            scale_kubernetes_pool(
                runner,
                pool_name=worker_pool.name,
                replicas=number,
            ).unwrap()

            # scale down removes the last "n" workers
            # workers to delete = len(workers) - number
            workers_to_delete = worker_pool.worker_list[
                -(current_worker_count - number) :
            ]

            worker_stash = context.server.services.worker.stash
            # delete linkedobj workers
            for worker in workers_to_delete:
                worker_stash.delete_by_uid(
                    credentials=context.credentials,
                    uid=worker.object_uid,
                ).unwrap()

            client_warning += "Scaling down workers doesn't kill the associated jobs. Please delete them manually."

            # update worker_pool
            worker_pool.max_count = number
            worker_pool.worker_list = worker_pool.worker_list[:number]
            self.stash.update(
                credentials=context.credentials,
                obj=worker_pool,
            ).unwrap(
                public_message=(
                    f"Pool {worker_pool.name} was scaled down, "
                    f"but failed to update the stash"
                )
            )

        return SyftSuccess(
            message=f"Worker pool scaled to {number} workers",
            client_warnings=[client_warning] if client_warning else [],
        )

    @service_method(
        path="worker_pool.filter_by_image_id",
        name="filter_by_image_id",
        roles=DATA_SCIENTIST_ROLE_LEVEL,
    )
    def filter_by_image_id(
        self, context: AuthedServiceContext, image_uid: UID
<<<<<<< HEAD
    ) -> list[WorkerPool] | SyftError:
        """Filter worker pools by image ID.

        Args:
            context (AuthedServiceContext): The authenticated service context.
            image_uid (UID): The UID of the image.

        Returns:
            list[WorkerPool] | SyftError: List of worker pools or an error.
        """
        result = self.stash.get_by_image_uid(context.credentials, image_uid)

        if result.is_err():
            return SyftError(message=f"Failed to get worker pool for uid: {image_uid}")

        return result.ok()
=======
    ) -> list[WorkerPool]:
        return self.stash.get_by_image_uid(context.credentials, image_uid).unwrap()
>>>>>>> 04d2d5f8

    @service_method(
        path="worker_pool.get_by_name",
        name="get_by_name",
        roles=DATA_SCIENTIST_ROLE_LEVEL,
    )
    def get_by_name(
        self, context: AuthedServiceContext, pool_name: str
<<<<<<< HEAD
    ) -> list[WorkerPool] | SyftError:
        """Get worker pool by name.

        Args:
            context (AuthedServiceContext): The authenticated service context.
            pool_name (str): The name of the worker pool.

        Returns:
            list[WorkerPool] | SyftError: Worker pool or an error.
        """
        result = self.stash.get_by_name(context.credentials, pool_name)

        if result.is_err():
            return SyftError(
                message=f"Failed to get worker pool with name: {pool_name}"
            )

        return result.ok()
=======
    ) -> list[WorkerPool]:
        return self.stash.get_by_name(context.credentials, pool_name).unwrap()
>>>>>>> 04d2d5f8

    @service_method(
        path="worker_pool.sync_pool_from_request",
        name="sync_pool_from_request",
        roles=DATA_SCIENTIST_ROLE_LEVEL,
        unwrap_on_success=False,
    )
    def sync_pool_from_request(
        self,
        context: AuthedServiceContext,
        request: Request,
<<<<<<< HEAD
    ) -> SyftSuccess | SyftError:
        """Re-submit request from a different server.
=======
    ) -> Request:
        """Re-submit request from a different server"""
>>>>>>> 04d2d5f8

        Args:
            context (AuthedServiceContext): The authenticated service context.
            request (Request): The request object.

        Returns:
            SyftSuccess | SyftError: Success or error message.
        """
        num_of_changes = len(request.changes)
        pool_name, num_workers, config, image_uid, tag = None, None, None, None, None

        if num_of_changes > 2:
            raise SyftException(
                public_message=f"Invalid pool request object. Only pool request changes allowed. {request.changes}"
            )

        for change in request.changes:
            if isinstance(change, CreateCustomWorkerPoolChange):
                pool_name = change.pool_name
                num_workers = change.num_workers
                image_uid = change.image_uid
                pod_annotations = change.pod_annotations
                pod_labels = change.pod_labels
            elif isinstance(change, CreateCustomImageChange):  # type: ignore[unreachable]
                config = change.config
                tag = change.tag

        if config is None and image_uid is not None:
            return self.create_pool_request(
                context=context,
                pool_name=pool_name,
                num_workers=num_workers,
                image_uid=image_uid,
                pod_annotations=pod_annotations,
                pod_labels=pod_labels,
            )
        elif config is not None:
            return self.create_image_and_pool_request(  # type: ignore[unreachable]
                context=context,
                pool_name=pool_name,
                num_workers=num_workers,
                config=config,
                tag=tag,
                pod_annotations=pod_annotations,
                pod_labels=pod_labels,
            )
        else:
            raise SyftException(
                public_message=(
                    f"Invalid request object: invalid image uid or config in the request changes: "
                    f"{request.changes}"
                )
            )

    @service_method(
        path="worker_pool.delete",
        name="delete",
        roles=DATA_OWNER_ROLE_LEVEL,
        unwrap_on_success=False,
    )
    def delete(
        self,
        context: AuthedServiceContext,
        pool_id: UID | None = None,
        pool_name: str | None = None,
    ) -> SyftSuccess:
        worker_pool = self._get_worker_pool(
            context, pool_id=pool_id, pool_name=pool_name
        ).unwrap(public_message=f"Failed to get WorkerPool: {pool_id or pool_name}")

        uid = worker_pool.id

        # relative
        from ..queue.queue_stash import Status

        queue_items = context.server.services.queue.stash._get_by_worker_pool(
            credentials=context.credentials,
            worker_pool=LinkedObject.from_obj(
                obj=worker_pool,
                service_type=self.__class__,
                server_uid=context.server.id,
            ),
        ).unwrap(
            public_message=f"Failed to get queue items mapped to WorkerPool: {worker_pool.name}"
        )

        items_to_interrupt = (
            item
            for item in queue_items
            if item.status in (Status.CREATED, Status.PROCESSING)
        )

        for item in items_to_interrupt:
            item.status = Status.INTERRUPTED
            context.server.services.queue.stash.update(
                credentials=context.credentials,
                obj=item,
            ).unwrap()

        if IN_KUBERNETES:
            # Scale the workers to zero
            self.scale(context=context, number=0, pool_id=uid)
            runner = KubernetesRunner()
            runner.delete_pool(pool_name=worker_pool.name)
        else:
            workers = (
                worker.resolve_with_context(context=context).unwrap()
                for worker in worker_pool.worker_list
            )

            worker_ids = []
            for worker in workers:
                worker_ids.append(worker.id)

            for id_ in worker_ids:
                context.server.services.worker.delete(
                    context=context, uid=id_, force=True
                )

        self.stash.delete_by_uid(credentials=context.credentials, uid=uid).unwrap(
            public_message=f"Failed to delete WorkerPool: {worker_pool.name} from stash"
        )

        return SyftSuccess(message=f"Successfully deleted worker pool with id {uid}")

    @as_result(StashException, SyftException)
    def _get_worker_pool(
        self,
        context: AuthedServiceContext,
        pool_id: UID | None = None,
        pool_name: str | None = None,
    ) -> WorkerPool:
        if pool_id:
            worker_pool = self.stash.get_by_uid(
                credentials=context.credentials,
                uid=pool_id,
            ).unwrap()
        else:
            worker_pool = self.stash.get_by_name(
                credentials=context.credentials,
                pool_name=pool_name,
            ).unwrap()

        return worker_pool


@as_result(SyftException)
def _create_workers_in_pool(
    context: AuthedServiceContext,
    pool_name: str,
    existing_worker_cnt: int,
    worker_cnt: int,
    worker_image: SyftWorkerImage,
    worker_stash: WorkerStash,
    registry_username: str | None = None,
    registry_password: str | None = None,
    pod_annotations: dict[str, str] | None = None,
    pod_labels: dict[str, str] | None = None,
) -> tuple[list[LinkedObject], list[ContainerSpawnStatus]]:
    queue_port = context.server.queue_config.client_config.queue_port

    # Check if workers needs to be run in memory or as containers
    start_workers_in_memory = context.server.in_memory_workers

    if start_workers_in_memory:
        # Run in-memory workers in threads
        container_statuses: list[ContainerSpawnStatus] = run_workers_in_threads(
            server=context.server,
            pool_name=pool_name,
            start_idx=existing_worker_cnt,
            number=worker_cnt + existing_worker_cnt,
        )
    else:
        registry_host = (
            worker_image.image_identifier.registry_host
            if worker_image.image_identifier is not None
            else None
        )
        container_statuses = run_containers(
            pool_name=pool_name,
            worker_image=worker_image,
            start_idx=existing_worker_cnt,
            number=worker_cnt + existing_worker_cnt,
            orchestration=get_orchestration_type(),
            queue_port=queue_port,
            dev_mode=context.server.dev_mode,
            registry_username=registry_username,
            registry_password=registry_password,
            reg_url=registry_host,
            pod_annotations=pod_annotations,
            pod_labels=pod_labels,
        ).unwrap()

    linked_worker_list = []

    for container_status in container_statuses:
        worker = container_status.worker
        if worker is None:
            continue

        server = context.server

        try:
            obj = worker_stash.set(
                credentials=context.credentials,
                obj=worker,
            ).unwrap()

            worker_obj = LinkedObject.from_obj(
                obj=obj,
                service_type=WorkerService,
                server_uid=server.id,
            )

            linked_worker_list.append(worker_obj)
        except SyftException as exc:
            container_status.error = exc.public_message
    return linked_worker_list, container_statuses


TYPE_TO_SERVICE[WorkerPool] = SyftWorkerPoolService
SERVICE_TO_TYPES[SyftWorkerPoolService] = WorkerPool<|MERGE_RESOLUTION|>--- conflicted
+++ resolved
@@ -170,14 +170,9 @@
         reason: str | None = "",
         pod_annotations: dict[str, str] | None = None,
         pod_labels: dict[str, str] | None = None,
-<<<<<<< HEAD
-    ) -> SyftError | SyftSuccess:
-        """Create a request to launch the worker pool based on a built image.
-=======
     ) -> Request:
         """
         Create a request to launch the worker pool based on a built image.
->>>>>>> 04d2d5f8
 
         Args:
             context (AuthedServiceContext): The authenticated service context.
@@ -189,7 +184,7 @@
             pod_labels (dict[str, str] | None, optional): Labels for the pod. Defaults to None.
 
         Returns:
-            SyftError | SyftSuccess: Success or error message.
+            Request: Request object
         """
         # Check if image exists for the given image id
         worker_image_exists = self.image_exists(context, uid=image_uid).unwrap()
@@ -244,14 +239,9 @@
         pull_image: bool = True,
         pod_annotations: dict[str, str] | None = None,
         pod_labels: dict[str, str] | None = None,
-<<<<<<< HEAD
-    ) -> SyftError | SyftSuccess:
-        """Create a request to launch the worker pool based on a built image.
-=======
     ) -> Request:
         """
         Create a request to launch the worker pool based on a built image.
->>>>>>> 04d2d5f8
 
         Args:
             context (AuthedServiceContext): The authenticated service context.
@@ -267,7 +257,7 @@
             pod_labels (dict[str, str] | None, optional): Labels for the pod. Defaults to None.
 
         Returns:
-            SyftError | SyftSuccess: Success or error message.
+            Request: Request object.
         """
         if not isinstance(config, DockerWorkerConfig | PrebuiltWorkerConfig):
             raise SyftException(
@@ -348,28 +338,18 @@
         name="get_all",
         roles=DATA_SCIENTIST_ROLE_LEVEL,
     )
-<<<<<<< HEAD
-    def get_all(
-        self, context: AuthedServiceContext
-    ) -> DictTuple[str, WorkerPool] | SyftError:
+    def get_all(self, context: AuthedServiceContext) -> DictTuple[str, WorkerPool]:
         """Get all worker pools.
 
         Args:
             context (AuthedServiceContext): The authenticated service context.
 
         Returns:
-            DictTuple[str, WorkerPool] | SyftError: All worker pools or an error.
-        """
-        result = self.stash.get_all(credentials=context.credentials)
-        if result.is_err():
-            return SyftError(message=f"{result.err()}")
-        worker_pools: list[WorkerPool] = result.ok()
-=======
-    def get_all(self, context: AuthedServiceContext) -> DictTuple[str, WorkerPool]:
+            DictTuple[str, WorkerPool]: All worker pools.
+        """
         # TODO: During get_all, we should dynamically make a call to docker to get the status of the containers
         # and update the status of the workers in the pool.
         worker_pools = self.stash.get_all(credentials=context.credentials).unwrap()
->>>>>>> 04d2d5f8
 
         res = ((pool.name, pool) for pool in worker_pools)
         return DictTuple(res)
@@ -401,11 +381,7 @@
             registry_password (str | None, optional): Password for the registry. Defaults to None.
 
         Returns:
-<<<<<<< HEAD
-            list[ContainerSpawnStatus] | SyftError: List of spawned workers with their status or an error.
-=======
-            List[ContainerSpawnStatus]: List of spawned workers with their status and error if any.
->>>>>>> 04d2d5f8
+            List[ContainerSpawnStatus]: List of spawned workers with their status.
         """
 
         if number <= 0:
@@ -461,15 +437,9 @@
         number: int,
         pool_id: UID | None = None,
         pool_name: str | None = None,
-<<<<<<< HEAD
-    ) -> SyftError | SyftSuccess:
-        """Scale the worker pool to the given number of workers in Kubernetes.
-
-=======
     ) -> SyftSuccess:
         """
         Scale the worker pool to the given number of workers in Kubernetes.
->>>>>>> 04d2d5f8
         Allows both scaling up and down the worker pool.
 
         Args:
@@ -479,7 +449,7 @@
             pool_name (str | None, optional): Unique name of the pool. Defaults to None.
 
         Returns:
-            SyftError | SyftSuccess: Success or error message.
+            SyftSuccess: Success message.
         """
 
         client_warning = ""
@@ -558,8 +528,7 @@
     )
     def filter_by_image_id(
         self, context: AuthedServiceContext, image_uid: UID
-<<<<<<< HEAD
-    ) -> list[WorkerPool] | SyftError:
+    ) -> list[WorkerPool]:
         """Filter worker pools by image ID.
 
         Args:
@@ -567,18 +536,9 @@
             image_uid (UID): The UID of the image.
 
         Returns:
-            list[WorkerPool] | SyftError: List of worker pools or an error.
-        """
-        result = self.stash.get_by_image_uid(context.credentials, image_uid)
-
-        if result.is_err():
-            return SyftError(message=f"Failed to get worker pool for uid: {image_uid}")
-
-        return result.ok()
-=======
-    ) -> list[WorkerPool]:
+            list[WorkerPool]: List of worker pools.
+        """
         return self.stash.get_by_image_uid(context.credentials, image_uid).unwrap()
->>>>>>> 04d2d5f8
 
     @service_method(
         path="worker_pool.get_by_name",
@@ -587,8 +547,7 @@
     )
     def get_by_name(
         self, context: AuthedServiceContext, pool_name: str
-<<<<<<< HEAD
-    ) -> list[WorkerPool] | SyftError:
+    ) -> list[WorkerPool]:
         """Get worker pool by name.
 
         Args:
@@ -596,20 +555,9 @@
             pool_name (str): The name of the worker pool.
 
         Returns:
-            list[WorkerPool] | SyftError: Worker pool or an error.
-        """
-        result = self.stash.get_by_name(context.credentials, pool_name)
-
-        if result.is_err():
-            return SyftError(
-                message=f"Failed to get worker pool with name: {pool_name}"
-            )
-
-        return result.ok()
-=======
-    ) -> list[WorkerPool]:
+            list[WorkerPool]: List of worker pools.
+        """
         return self.stash.get_by_name(context.credentials, pool_name).unwrap()
->>>>>>> 04d2d5f8
 
     @service_method(
         path="worker_pool.sync_pool_from_request",
@@ -621,20 +569,15 @@
         self,
         context: AuthedServiceContext,
         request: Request,
-<<<<<<< HEAD
-    ) -> SyftSuccess | SyftError:
-        """Re-submit request from a different server.
-=======
     ) -> Request:
-        """Re-submit request from a different server"""
->>>>>>> 04d2d5f8
+        """Re-submit request from a different server
 
         Args:
             context (AuthedServiceContext): The authenticated service context.
             request (Request): The request object.
 
         Returns:
-            SyftSuccess | SyftError: Success or error message.
+            Request: Request object
         """
         num_of_changes = len(request.changes)
         pool_name, num_workers, config, image_uid, tag = None, None, None, None, None
