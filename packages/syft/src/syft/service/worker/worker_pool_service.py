--- conflicted
+++ resolved
@@ -123,98 +123,6 @@
         return result.ok()
 
     @service_method(
-<<<<<<< HEAD
-        path="worker_pool.get_worker",
-        name="get_worker",
-        roles=DATA_OWNER_ROLE_LEVEL,
-    )
-    def get_worker(
-        self, context: AuthedServiceContext, pool_name: str, worker_id: UID
-    ) -> Union[SyftWorker, Optional[SyftError], str]:
-        result = self.stash.get_by_name(context.credentials, pool_name=pool_name)
-        if result.is_err():
-            return SyftError(message=f"{result.err()}")
-        if result.ok() is None:
-            return SyftError(
-                message=f"Worker Pool with name: {pool_name} does not exist !!"
-            )
-
-        worker_pool = result.ok()
-
-        found_worker = None
-        for worker in worker_pool.workers:
-            if worker.id == worker_id:
-                found_worker = worker
-                break
-
-        if found_worker is None:
-            return SyftError(message=f"Worker with id: {worker_id} does not exist !!")
-
-        worker_status = self.get_worker_status(
-            context=context, pool_name=pool_name, worker_id=found_worker.id
-        )
-        if isinstance(worker_status, SyftError):
-            return worker_status
-        elif worker_status != WorkerStatus.PENDING:
-            for worker in worker_pool.workers:
-                if worker.id == worker_id:
-                    worker.status = worker_status
-                    break
-            result = self.stash.update(
-                credentials=context.credentials,
-                obj=worker_pool,
-            )
-            if result.is_err():
-                return SyftError(message=f"{result.err()}")
-            else:
-                return found_worker
-        else:
-            return found_worker
-
-    @service_method(
-        path="worker_pool.get_worker_status",
-        name="get_worker_status",
-        roles=DATA_OWNER_ROLE_LEVEL,
-    )
-    def get_worker_status(
-        self, context: AuthedServiceContext, pool_name: str, worker_id: UID
-    ) -> Union[WorkerStatus, SyftError]:
-        result = self.stash.get_by_name(context.credentials, pool_name=pool_name)
-        if result.is_err():
-            return SyftError(message=f"{result.err()}")
-
-        if result.ok() is None:
-            return SyftError(
-                message=f"Worker Pool with name: {pool_name} does not exist !!"
-            )
-
-        worker_pool = result.ok()
-
-        found_worker = None
-        for worker in worker_pool.workers:
-            if worker.id == worker_id:
-                found_worker = worker
-                break
-
-        if found_worker is None:
-            return SyftError(message=f"Worker with id: {worker_id} does not exist !!")
-
-        client = docker.from_env()
-        worker_status = client.containers.get(found_worker.container_id).status
-
-        if worker_status == "running":
-            found_worker.status = WorkerStatus.RUNNING
-        elif worker_status in ["paused", "removing", "exited", "dead"]:
-            found_worker.status = WorkerStatus.STOPPED
-        elif worker_status["State"]["Status"] == "restarting":
-            found_worker.status = WorkerStatus.RESTARTED
-        elif worker_status["State"]["Status"] == "created":
-            found_worker.status = WorkerStatus.PENDING
-
-        client.close()
-
-        return found_worker.status
-=======
         path="worker_pool.delete_worker",
         name="delete_worker",
         roles=DATA_OWNER_ROLE_LEVEL,
@@ -274,4 +182,95 @@
         return SyftSuccess(
             message=f"Worker with id: {worker_id} deleted successfully from pool: {worker_pool.name}"
         )
->>>>>>> 53ed8b3a
+
+    @service_method(
+        path="worker_pool.get_worker",
+        name="get_worker",
+        roles=DATA_OWNER_ROLE_LEVEL,
+    )
+    def get_worker(
+        self, context: AuthedServiceContext, pool_name: str, worker_id: UID
+    ) -> Union[SyftWorker, Optional[SyftError], str]:
+        result = self.stash.get_by_name(context.credentials, pool_name=pool_name)
+        if result.is_err():
+            return SyftError(message=f"{result.err()}")
+        if result.ok() is None:
+            return SyftError(
+                message=f"Worker Pool with name: {pool_name} does not exist !!"
+            )
+
+        worker_pool = result.ok()
+
+        found_worker = None
+        for worker in worker_pool.workers:
+            if worker.id == worker_id:
+                found_worker = worker
+                break
+
+        if found_worker is None:
+            return SyftError(message=f"Worker with id: {worker_id} does not exist !!")
+
+        worker_status = self.get_worker_status(
+            context=context, pool_name=pool_name, worker_id=found_worker.id
+        )
+        if isinstance(worker_status, SyftError):
+            return worker_status
+        elif worker_status != WorkerStatus.PENDING:
+            for worker in worker_pool.workers:
+                if worker.id == worker_id:
+                    worker.status = worker_status
+                    break
+            result = self.stash.update(
+                credentials=context.credentials,
+                obj=worker_pool,
+            )
+            if result.is_err():
+                return SyftError(message=f"{result.err()}")
+            else:
+                return found_worker
+        else:
+            return found_worker
+
+    @service_method(
+        path="worker_pool.get_worker_status",
+        name="get_worker_status",
+        roles=DATA_OWNER_ROLE_LEVEL,
+    )
+    def get_worker_status(
+        self, context: AuthedServiceContext, pool_name: str, worker_id: UID
+    ) -> Union[WorkerStatus, SyftError]:
+        result = self.stash.get_by_name(context.credentials, pool_name=pool_name)
+        if result.is_err():
+            return SyftError(message=f"{result.err()}")
+
+        if result.ok() is None:
+            return SyftError(
+                message=f"Worker Pool with name: {pool_name} does not exist !!"
+            )
+
+        worker_pool = result.ok()
+
+        found_worker = None
+        for worker in worker_pool.workers:
+            if worker.id == worker_id:
+                found_worker = worker
+                break
+
+        if found_worker is None:
+            return SyftError(message=f"Worker with id: {worker_id} does not exist !!")
+
+        client = docker.from_env()
+        worker_status = client.containers.get(found_worker.container_id).status
+
+        if worker_status == "running":
+            found_worker.status = WorkerStatus.RUNNING
+        elif worker_status in ["paused", "removing", "exited", "dead"]:
+            found_worker.status = WorkerStatus.STOPPED
+        elif worker_status["State"]["Status"] == "restarting":
+            found_worker.status = WorkerStatus.RESTARTED
+        elif worker_status["State"]["Status"] == "created":
+            found_worker.status = WorkerStatus.PENDING
+
+        client.close()
+
+        return found_worker.status