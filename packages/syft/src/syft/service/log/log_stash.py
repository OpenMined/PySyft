--- conflicted
+++ resolved
@@ -1,24 +1,11 @@
 # relative
 from ...serde.serializable import serializable
-<<<<<<< HEAD
 from ...store.db.stash import ObjectStash
-=======
-from ...store.document_store import DocumentStore
-from ...store.document_store import NewBaseUIDStoreStash
->>>>>>> 755a4dbc
-from ...store.document_store import PartitionSettings
 from ...util.telemetry import instrument
 from .log import SyftLog
 
 
 @instrument
 @serializable(canonical_name="LogStash", version=1)
-<<<<<<< HEAD
 class LogStash(ObjectStash[SyftLog]):
-=======
-class LogStash(NewBaseUIDStoreStash):
-    object_type = SyftLog
->>>>>>> 755a4dbc
-    settings: PartitionSettings = PartitionSettings(
-        name=SyftLog.__canonical_name__, object_type=SyftLog
-    )+    pass