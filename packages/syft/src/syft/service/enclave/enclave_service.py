--- conflicted
+++ resolved
@@ -124,40 +124,37 @@
         return Ok(Ok(True))
 
 
+def get_oblv_service():
+    # relative
+    from ...external import OBLV
+
+    if OBLV:
+        # relative
+        from ...external.oblv.oblv_service import OblvService
+
+        return OblvService
+    else:
+        return SyftError(
+            message="Oblivious is not enabled."
+            "To enable oblivious package, set sy.enable_external_lib('oblv') "
+            "on the client side"
+            "Or add --oblv when launching by hagrid"
+        )
+
+
 # Checks if the given user code would  propogate value to enclave on acceptance
-<<<<<<< HEAD
 def propagate_inputs_to_enclave(user_code: UserCode, context: ChangeContext):
     # relative
     from ...enclave.enclave_client import AzureEnclaveClient
     from ...enclave.enclave_client import AzureEnclaveMetadata
     from ...external.oblv.deployment_client import OblvMetadata
-    from ...external.oblv.oblv_service import OblvService
 
     if isinstance(user_code.enclave_metadata, OblvMetadata):
-=======
-def check_enclave_transfer(
-    user_code: UserCode, value: UserCodeStatus, context: ChangeContext
-):
-    if (
-        type(user_code.enclave_metadata).__name__ == "OblvMetadata"
-        and value == UserCodeStatus.EXECUTE
-    ):
         # relative
-        from ...external import OBLV
-
-        if OBLV:
-            # relative
-            from ...external.oblv.oblv_service import OblvService
-        else:
-            return SyftError(
-                message="Oblivious is not enabled."
-                "To enable oblivious package, set sy.enable_external_lib('oblv') "
-                "on the client side"
-                "Or add --oblv when launching by hagrid"
-            )
-
->>>>>>> c3b03500
-        method = context.node.get_service_method(OblvService.get_api_for)
+        oblv_service_class = get_oblv_service()
+        if isinstance(oblv_service_class, SyftError):
+            return oblv_service_class
+        method = context.node.get_service_method(oblv_service_class.get_api_for)
 
         api = method(
             user_code.enclave_metadata,
@@ -166,11 +163,6 @@
         )
         send_method = api.services.oblv.send_user_code_inputs_to_enclave
 
-        inputs = user_code.input_policy._inputs_for_context(context)
-        if inputs.is_err():
-            return inputs
-        else:
-            inputs = inputs.ok()
     elif isinstance(user_code.enclave_metadata, AzureEnclaveMetadata):
         # TODO 🟣 Restructure url it work for local mode host.docker.internal
 
@@ -180,16 +172,17 @@
         )
 
         # send data of the current node to enclave
-        inputs = user_code.input_policy._inputs_for_context(context)
-        if inputs.is_err():
-            return inputs
-        else:
-            inputs = inputs.ok()
         send_method = (
             azure_enclave_client.api.services.enclave.send_user_code_inputs_to_enclave
         )
     else:
         return Ok()
+
+    inputs = user_code.input_policy._inputs_for_context(context)
+    if inputs.is_err():
+        return inputs
+    else:
+        inputs = inputs.ok()
 
     res = send_method(
         user_code_id=user_code.id,
