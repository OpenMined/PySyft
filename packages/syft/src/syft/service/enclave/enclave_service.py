# stdlib
from typing import Dict
from typing import Union

# relative
from ...serde.serializable import serializable
from ...service.response import SyftError
from ...service.response import SyftSuccess
from ...service.user.user_roles import GUEST_ROLE_LEVEL
from ...store.document_store import DocumentStore
from ...types.uid import UID
from ..action.action_object import ActionObject
from ..code.user_code_service import UserCode
from ..code.user_code_service import UserCodeStatus
from ..context import AuthedServiceContext
from ..context import ChangeContext
from ..service import AbstractService
from ..service import service_method


# TODO 🟣 Created a generic Enclave Service
# Currently it mainly works only for Azure
@serializable()
class EnclaveService(AbstractService):
    store: DocumentStore

    def __init__(self, store: DocumentStore) -> None:
        self.store = store

    @service_method(
        path="enclave.send_user_code_inputs_to_enclave",
        name="send_user_code_inputs_to_enclave",
        roles=GUEST_ROLE_LEVEL,
    )
    def send_user_code_inputs_to_enclave(
        self,
        context: AuthedServiceContext,
        user_code_id: UID,
        inputs: Dict,
        node_name: str,
<<<<<<< HEAD
        node_id: UID,
    ) -> Result[Ok, Err]:
=======
    ) -> Union[SyftSuccess, SyftError]:
>>>>>>> 1b6ca458
        if not context.node or not context.node.signing_key:
            return SyftError(message=f"{type(context)} has no node")

        root_context = AuthedServiceContext(
            credentials=context.node.verify_key, node=context.node
        )

        user_code_service = context.node.get_service("usercodeservice")
        action_service = context.node.get_service("actionservice")
        user_code = user_code_service.get_by_uid(context=root_context, uid=user_code_id)
        if isinstance(user_code, SyftError):
            return user_code

        status_update = user_code.status.mutate(
            value=UserCodeStatus.EXECUTE,
            node_name=node_name,
            node_id=node_id,
            verify_key=context.credentials,
        )
        if isinstance(status_update, SyftError):
            return status_update

        user_code.status = status_update

        user_code_update = user_code_service.update_code_state(
            context=root_context, code_item=user_code
        )
        if isinstance(user_code_update, SyftError):
            return user_code_update

        if not action_service.exists(context=context, obj_id=user_code_id):
            dict_object = ActionObject.from_obj({})
            dict_object.id = user_code_id
            dict_object[str(context.credentials)] = inputs
            # TODO: Instead of using the action store, modify to
            # use the action service directly to store objects
            action_service.store.set(
                uid=user_code_id,
                credentials=context.node.verify_key,
                syft_object=dict_object,
                has_result_read_permission=True,
            )

        else:
            res = action_service.store.get(
                uid=user_code_id, credentials=context.node.verify_key
            )
            if res.is_ok():
                dict_object = res.ok()
                dict_object[str(context.credentials)] = inputs
                action_service.store.set(
                    uid=user_code_id,
                    credentials=context.node.verify_key,
                    syft_object=dict_object,
                )
            else:
                return SyftError(
                    message=f"Error while fetching the object on Enclave: {res.err()}"
                )

        return SyftSuccess(message="Enclave Code Status Updated Successfully")


def get_oblv_service():
    # relative
    from ...external import OBLV

    if OBLV:
        # relative
        from ...external.oblv.oblv_service import OblvService

        return OblvService
    else:
        return SyftError(
            message="Oblivious is not enabled."
            "To enable oblivious package, set sy.enable_external_lib('oblv') "
            "on the client side"
            "Or add --oblv when launching by hagrid"
        )


# Checks if the given user code would  propogate value to enclave on acceptance
def propagate_inputs_to_enclave(user_code: UserCode, context: ChangeContext):
    # relative
    from ...enclave.enclave_client import AzureEnclaveClient
    from ...enclave.enclave_client import AzureEnclaveMetadata
    from ...external.oblv.deployment_client import OblvMetadata

    if isinstance(user_code.enclave_metadata, OblvMetadata):
        # relative
        oblv_service_class = get_oblv_service()
        if isinstance(oblv_service_class, SyftError):
            return oblv_service_class
        method = context.node.get_service_method(oblv_service_class.get_api_for)

        api = method(
            user_code.enclave_metadata,
            context.node.signing_key,
            worker_name=context.node.name,
        )
<<<<<<< HEAD
        send_method = api.services.oblv.send_user_code_inputs_to_enclave
=======
        # send data of the current node to enclave
        user_node_view = NodeView(
            node_name=context.node.name, verify_key=context.node.signing_key.verify_key
        )
        inputs = user_code.input_policy.inputs[user_node_view]
        action_service = context.node.get_service("actionservice")
        for var_name, uid in inputs.items():
            action_object = action_service.store.get(
                uid=uid, credentials=context.node.signing_key.verify_key
            )
            if action_object.is_err():
                return SyftError(message=action_object.err())
            inputs[var_name] = action_object.ok()

        res = api.services.oblv.send_user_code_inputs_to_enclave(
            user_code_id=user_code.id, inputs=inputs, node_name=context.node.name
        )

        return res
>>>>>>> 1b6ca458

    elif isinstance(user_code.enclave_metadata, AzureEnclaveMetadata):
        # TODO 🟣 Restructure url it work for local mode host.docker.internal

        azure_enclave_client = AzureEnclaveClient.from_enclave_metadata(
            enclave_metadata=user_code.enclave_metadata,
            signing_key=context.node.signing_key,
        )

        # send data of the current node to enclave
<<<<<<< HEAD
        send_method = (
            azure_enclave_client.api.services.enclave.send_user_code_inputs_to_enclave
=======
        user_node_view = NodeView(
            node_name=context.node.name, verify_key=context.node.signing_key.verify_key
        )
        inputs = user_code.input_policy.inputs[user_node_view]
        action_service = context.node.get_service("actionservice")
        for var_name, uid in inputs.items():
            action_object = action_service.store.get(
                uid=uid, credentials=context.node.signing_key.verify_key
            )
            if action_object.is_err():
                return SyftError(message=action_object.err())
            inputs[var_name] = action_object.ok()

        res = (
            azure_enclave_client.api.services.enclave.send_user_code_inputs_to_enclave(
                user_code_id=user_code.id, inputs=inputs, node_name=context.node.name
            )
>>>>>>> 1b6ca458
        )
    else:
        return Ok()

    inputs = user_code.input_policy._inputs_for_context(context)
    if inputs.is_err():
        return inputs
    else:
<<<<<<< HEAD
        inputs = inputs.ok()

    res = send_method(
        user_code_id=user_code.id,
        inputs=inputs,
        node_name=context.node.name,
        node_id=context.node.id,
    )
    return res
=======
        return SyftSuccess(message="Current Request does not require Enclave Transfer")
>>>>>>> 1b6ca458
<|MERGE_RESOLUTION|>--- conflicted
+++ resolved
@@ -38,12 +38,8 @@
         user_code_id: UID,
         inputs: Dict,
         node_name: str,
-<<<<<<< HEAD
         node_id: UID,
-    ) -> Result[Ok, Err]:
-=======
     ) -> Union[SyftSuccess, SyftError]:
->>>>>>> 1b6ca458
         if not context.node or not context.node.signing_key:
             return SyftError(message=f"{type(context)} has no node")
 
@@ -144,29 +140,20 @@
             context.node.signing_key,
             worker_name=context.node.name,
         )
-<<<<<<< HEAD
         send_method = api.services.oblv.send_user_code_inputs_to_enclave
-=======
         # send data of the current node to enclave
-        user_node_view = NodeView(
-            node_name=context.node.name, verify_key=context.node.signing_key.verify_key
-        )
-        inputs = user_code.input_policy.inputs[user_node_view]
-        action_service = context.node.get_service("actionservice")
-        for var_name, uid in inputs.items():
-            action_object = action_service.store.get(
-                uid=uid, credentials=context.node.signing_key.verify_key
-            )
-            if action_object.is_err():
-                return SyftError(message=action_object.err())
-            inputs[var_name] = action_object.ok()
-
-        res = api.services.oblv.send_user_code_inputs_to_enclave(
-            user_code_id=user_code.id, inputs=inputs, node_name=context.node.name
-        )
-
-        return res
->>>>>>> 1b6ca458
+        # user_node_view = NodeView(
+        #     node_name=context.node.name, verify_key=context.node.signing_key.verify_key
+        # )
+        # inputs = user_code.input_policy.inputs[user_node_view]
+        # action_service = context.node.get_service("actionservice")
+        # for var_name, uid in inputs.items():
+        #     action_object = action_service.store.get(
+        #         uid=uid, credentials=context.node.signing_key.verify_key
+        #     )
+        #     if action_object.is_err():
+        #         return SyftError(message=action_object.err())
+        #     inputs[var_name] = action_object.ok()
 
     elif isinstance(user_code.enclave_metadata, AzureEnclaveMetadata):
         # TODO 🟣 Restructure url it work for local mode host.docker.internal
@@ -177,38 +164,15 @@
         )
 
         # send data of the current node to enclave
-<<<<<<< HEAD
         send_method = (
             azure_enclave_client.api.services.enclave.send_user_code_inputs_to_enclave
-=======
-        user_node_view = NodeView(
-            node_name=context.node.name, verify_key=context.node.signing_key.verify_key
-        )
-        inputs = user_code.input_policy.inputs[user_node_view]
-        action_service = context.node.get_service("actionservice")
-        for var_name, uid in inputs.items():
-            action_object = action_service.store.get(
-                uid=uid, credentials=context.node.signing_key.verify_key
-            )
-            if action_object.is_err():
-                return SyftError(message=action_object.err())
-            inputs[var_name] = action_object.ok()
-
-        res = (
-            azure_enclave_client.api.services.enclave.send_user_code_inputs_to_enclave(
-                user_code_id=user_code.id, inputs=inputs, node_name=context.node.name
-            )
->>>>>>> 1b6ca458
         )
     else:
-        return Ok()
+        return SyftSuccess(message="Current Request does not require Enclave Transfer")
 
     inputs = user_code.input_policy._inputs_for_context(context)
-    if inputs.is_err():
+    if isinstance(inputs, SyftError):
         return inputs
-    else:
-<<<<<<< HEAD
-        inputs = inputs.ok()
 
     res = send_method(
         user_code_id=user_code.id,
@@ -217,6 +181,22 @@
         node_id=context.node.id,
     )
     return res
-=======
-        return SyftSuccess(message="Current Request does not require Enclave Transfer")
->>>>>>> 1b6ca458
+    #     inputs = user_code.input_policy.inputs[user_node_view]
+    #     action_service = context.node.get_service("actionservice")
+    #     for var_name, uid in inputs.items():
+    #         action_object = action_service.store.get(
+    #             uid=uid, credentials=context.node.signing_key.verify_key
+    #         )
+    #         if action_object.is_err():
+    #             return SyftError(message=action_object.err())
+    #         inputs[var_name] = action_object.ok()
+
+    #     res = (
+    #         azure_enclave_client.api.services.enclave.send_user_code_inputs_to_enclave(
+    #             user_code_id=user_code.id, inputs=inputs, node_name=context.node.name
+    #         )
+    #     )
+
+    #     return res
+    # else:
+    #     return SyftSuccess(message="Current Request does not require Enclave Transfer")