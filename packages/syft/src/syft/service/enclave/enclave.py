--- conflicted
+++ resolved
@@ -48,7 +48,6 @@
 
     @model_validator(mode="before")
     @classmethod
-<<<<<<< HEAD
     def initialize_values(cls, values: dict[str, Any]) -> dict[str, Any]:
         if "route" in values:
             route = values["route"]
@@ -65,20 +64,6 @@
                 }
             )
         return values
-=======
-    def create(cls, route: NodeRouteType) -> Self:
-        connection = route_to_connection(route)
-        metadata = connection.get_node_metadata(credentials=None)
-        if not metadata:
-            raise SyftException("Failed to fetch metadata from the node")
-        return cls(
-            node_uid=UID(metadata.id),
-            name=metadata.name,
-            route=route,
-            status=cls.get_status(),
-            metadata=metadata,
-        )
->>>>>>> 6733fb02
 
     @classmethod
     def get_status(cls) -> EnclaveStatus:
