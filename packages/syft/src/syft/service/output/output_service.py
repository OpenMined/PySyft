# stdlib
from typing import ClassVar

# third party
from pydantic import model_validator
<<<<<<< HEAD
from result import Result
=======
>>>>>>> 755a4dbc

# relative
from ...serde.serializable import serializable
from ...server.credentials import SyftVerifyKey
<<<<<<< HEAD
from ...store.db.stash import ObjectStash
=======
>>>>>>> 755a4dbc
from ...store.document_store import DocumentStore
from ...store.document_store import NewBaseUIDStoreStash
from ...store.document_store import PartitionKey
from ...store.document_store import PartitionSettings
<<<<<<< HEAD
=======
from ...store.document_store import QueryKeys
from ...store.document_store_errors import NotFoundException
from ...store.document_store_errors import StashException
from ...store.document_store_errors import TooManyItemsFoundException
>>>>>>> 755a4dbc
from ...store.linked_obj import LinkedObject
from ...types.datetime import DateTime
from ...types.result import as_result
from ...types.syft_object import SYFT_OBJECT_VERSION_1
from ...types.syncable_object import SyncableSyftObject
from ...types.uid import UID
from ...util.telemetry import instrument
from ..action.action_object import ActionObject
from ..action.action_permissions import ActionObjectREAD
from ..context import AuthedServiceContext
from ..service import AbstractService
from ..service import TYPE_TO_SERVICE
from ..service import service_method
from ..user.user_roles import ADMIN_ROLE_LEVEL
from ..user.user_roles import GUEST_ROLE_LEVEL

CreatedAtPartitionKey = PartitionKey(key="created_at", type_=DateTime)
UserCodeIdPartitionKey = PartitionKey(key="user_code_id", type_=UID)
JobIdPartitionKey = PartitionKey(key="job_id", type_=UID)
OutputPolicyIdPartitionKey = PartitionKey(key="output_policy_id", type_=UID)


@serializable()
class ExecutionOutput(SyncableSyftObject):
    __canonical_name__ = "ExecutionOutput"
    __version__ = SYFT_OBJECT_VERSION_1

    executing_user_verify_key: SyftVerifyKey
    user_code_link: LinkedObject
    output_ids: list[UID] | dict[str, UID] | None = None
    job_link: LinkedObject | None = None
    created_at: DateTime = DateTime.now()
    input_ids: dict[str, UID] | None = None

    # Required for __attr_searchable__, set by model_validator
    user_code_id: UID
    job_id: UID | None = None

    # Output policy is not a linked object because its saved on the usercode
    output_policy_id: UID | None = None

    __attr_searchable__: ClassVar[list[str]] = [
        "user_code_id",
        "created_at",
        "output_policy_id",
        "job_id",
    ]
    __repr_attrs__: ClassVar[list[str]] = [
        "created_at",
        "user_code_id",
        "job_id",
        "output_ids",
    ]

    @model_validator(mode="before")
    @classmethod
    def add_searchable_link_ids(cls, values: dict) -> dict:
        if "user_code_link" in values:
            values["user_code_id"] = values["user_code_link"].object_uid
        if values.get("job_link"):
            values["job_id"] = values["job_link"].object_uid
        return values

    @classmethod
    def from_ids(
        cls: type["ExecutionOutput"],
        output_ids: UID | list[UID] | dict[str, UID],
        user_code_id: UID,
        executing_user_verify_key: SyftVerifyKey,
        server_uid: UID,
        job_id: UID | None = None,
        output_policy_id: UID | None = None,
        input_ids: dict[str, UID] | None = None,
    ) -> "ExecutionOutput":
        # relative
        from ..code.user_code_service import UserCode
        from ..code.user_code_service import UserCodeService
        from ..job.job_service import Job
        from ..job.job_service import JobService

        if isinstance(output_ids, UID):
            output_ids = [output_ids]

        user_code_link = LinkedObject.from_uid(
            object_uid=user_code_id,
            object_type=UserCode,
            service_type=UserCodeService,
            server_uid=server_uid,
        )

        if job_id:
            job_link = LinkedObject.from_uid(
                object_uid=job_id,
                object_type=Job,
                service_type=JobService,
                server_uid=server_uid,
            )
        else:
            job_link = None

        if input_ids is not None:
            input_ids = {k: v for k, v in input_ids.items() if isinstance(v, UID)}
        return cls(
            output_ids=output_ids,
            user_code_link=user_code_link,
            job_link=job_link,
            executing_user_verify_key=executing_user_verify_key,
            output_policy_id=output_policy_id,
            input_ids=input_ids,
        )

    @property
    def outputs(self) -> list[ActionObject] | dict[str, ActionObject] | None:
        api = self.get_api()
        action_service = api.services.action

        # TODO: error handling for action_service.get
        if isinstance(self.output_ids, dict):
            return {k: action_service.get(v) for k, v in self.output_ids.items()}
        elif isinstance(self.output_ids, list):
            return [action_service.get(v) for v in self.output_ids]
        else:
            return None

    @property
    def output_id_list(self) -> list[UID]:
        ids = self.output_ids
        if isinstance(ids, dict):
            return list(ids.values())
        elif isinstance(ids, list):
            return ids
        return []

    @property
    def input_id_list(self) -> list[UID]:
        ids = self.input_ids
        if isinstance(ids, dict):
            return list(ids.values())
        return []

    def check_input_ids(self, kwargs: dict[str, UID]) -> bool:
        """
        Checks the input IDs against the stored input IDs.

        Args:
            kwargs (dict[str, UID]): A dictionary containing the input IDs to be checked.

        Returns:
            bool: True if the input IDs are valid, False otherwise.
        """
        if not self.input_ids:
            return True
        for key, value in kwargs.items():  # Iterate over items of kwargs dictionary
            if key not in self.input_ids or self.input_ids[key] != value:
                return False
        return True

    def get_sync_dependencies(self, context: AuthedServiceContext) -> list[UID]:
        # Output ids, user code id, job id
        res = []

        res.extend(self.output_id_list)
        res.append(self.user_code_id)
        if self.job_id:
            res.append(self.job_id)

        return res


@instrument
<<<<<<< HEAD
@serializable(canonical_name="OutputStashSQL", version=1)
class OutputStash(ObjectStash[ExecutionOutput]):
=======
@serializable(canonical_name="OutputStash", version=1)
class OutputStash(NewBaseUIDStoreStash):
    object_type = ExecutionOutput
>>>>>>> 755a4dbc
    settings: PartitionSettings = PartitionSettings(
        name=ExecutionOutput.__canonical_name__, object_type=ExecutionOutput
    )

<<<<<<< HEAD
    def get_by_user_code_id(
        self, credentials: SyftVerifyKey, user_code_id: UID
    ) -> Result[list[ExecutionOutput], str]:
        return self.get_all_by_field(
            credentials=credentials,
            field_name="user_code_id",
            field_value=str(user_code_id),
        )
=======
    def __init__(self, store: DocumentStore) -> None:
        super().__init__(store)
        self.store = store
        self.settings = self.settings
        self._object_type = self.object_type

    @as_result(StashException)
    def get_by_user_code_id(
        self, credentials: SyftVerifyKey, user_code_id: UID
    ) -> list[ExecutionOutput]:
        qks = QueryKeys(
            qks=[UserCodeIdPartitionKey.with_obj(user_code_id)],
        )
        return self.query_all(
            credentials=credentials, qks=qks, order_by=CreatedAtPartitionKey
        ).unwrap()
>>>>>>> 755a4dbc

    @as_result(StashException)
    def get_by_job_id(
<<<<<<< HEAD
        self, credentials: SyftVerifyKey, job_id: UID
    ) -> Result[ExecutionOutput | None, str]:
        return self.get_one_by_field(
            credentials=credentials,
            field_name="job_id",
            field_value=str(job_id),
        )

    def get_by_output_policy_id(
        self, credentials: SyftVerifyKey, output_policy_id: UID
    ) -> Result[list[ExecutionOutput], str]:
        return self.get_all_by_field(
            credentials=credentials,
            field_name="output_policy_id",
            field_value=str(output_policy_id),
        )
=======
        self, credentials: SyftVerifyKey, user_code_id: UID
    ) -> ExecutionOutput:
        qks = QueryKeys(
            qks=[JobIdPartitionKey.with_obj(user_code_id)],
        )
        res = self.query_all(
            credentials=credentials, qks=qks, order_by=CreatedAtPartitionKey
        ).unwrap()
        if len(res) == 0:
            raise NotFoundException()
        elif len(res) > 1:
            raise TooManyItemsFoundException()
        return res[0]

    @as_result(StashException)
    def get_by_output_policy_id(
        self, credentials: SyftVerifyKey, output_policy_id: UID
    ) -> list[ExecutionOutput]:
        qks = QueryKeys(
            qks=[OutputPolicyIdPartitionKey.with_obj(output_policy_id)],
        )
        return self.query_all(
            credentials=credentials, qks=qks, order_by=CreatedAtPartitionKey
        ).unwrap()
>>>>>>> 755a4dbc


@instrument
@serializable(canonical_name="OutputService", version=1)
class OutputService(AbstractService):
    store: DocumentStore
    stash: OutputStash

    def __init__(self, store: DocumentStore):
        self.store = store
        self.stash = OutputStash(store=store)

    @service_method(
        path="output.create",
        name="create",
        roles=GUEST_ROLE_LEVEL,
    )
    def create(
        self,
        context: AuthedServiceContext,
        user_code_id: UID,
        output_ids: UID | list[UID] | dict[str, UID],
        executing_user_verify_key: SyftVerifyKey,
        job_id: UID | None = None,
        output_policy_id: UID | None = None,
        input_ids: dict[str, UID] | None = None,
    ) -> ExecutionOutput:
        output = ExecutionOutput.from_ids(
            output_ids=output_ids,
            user_code_id=user_code_id,
            executing_user_verify_key=executing_user_verify_key,
            server_uid=context.server.id,  # type: ignore
            job_id=job_id,
            output_policy_id=output_policy_id,
            input_ids=input_ids,
        )

        return self.stash.set(context.credentials, output).unwrap()

    @service_method(
        path="output.get_by_user_code_id",
        name="get_by_user_code_id",
        roles=GUEST_ROLE_LEVEL,
    )
    def get_by_user_code_id(
        self, context: AuthedServiceContext, user_code_id: UID
    ) -> list[ExecutionOutput]:
        return self.stash.get_by_user_code_id(
            credentials=context.server.verify_key,  # type: ignore
            user_code_id=user_code_id,
        ).unwrap()

    @service_method(
        path="output.has_output_read_permissions",
        name="has_output_read_permissions",
        roles=GUEST_ROLE_LEVEL,
    )
    def has_output_read_permissions(
        self,
        context: AuthedServiceContext,
        user_code_id: UID,
        user_verify_key: SyftVerifyKey,
    ) -> bool:
        action_service = context.server.get_service("actionservice")
        all_outputs = self.get_by_user_code_id(context, user_code_id)
        for output in all_outputs:
            # TODO tech debt: unclear why code owner can see outputhistory without permissions.
            # It is not a security issue (output history has no data) it is confusing for user
            # if not self.stash.has_permission(
            #     ActionObjectREAD(uid=output.id, credentials=user_verify_key)
            # ):
            #     continue

            # Check if all output ActionObjects have permissions
            result_ids = output.output_id_list
            permissions = [
                ActionObjectREAD(uid=_id.id, credentials=user_verify_key)
                for _id in result_ids
            ]
            if action_service.store.has_permissions(permissions):
                return True

        return False

    @service_method(
        path="output.get_by_job_id",
        name="get_by_job_id",
        roles=ADMIN_ROLE_LEVEL,
    )
    def get_by_job_id(
<<<<<<< HEAD
        self, context: AuthedServiceContext, job_id: UID
    ) -> ExecutionOutput | None | SyftError:
        result = self.stash.get_by_job_id(
            credentials=context.server.verify_key,  # type: ignore
            job_id=job_id,
        )
        if result.is_ok():
            return result.ok()
        return SyftError(message=result.err())
=======
        self, context: AuthedServiceContext, user_code_id: UID
    ) -> ExecutionOutput:
        return self.stash.get_by_job_id(
            credentials=context.server.verify_key,  # type: ignore
            user_code_id=user_code_id,
        ).unwrap()
>>>>>>> 755a4dbc

    @service_method(
        path="output.get_by_output_policy_id",
        name="get_by_output_policy_id",
        roles=GUEST_ROLE_LEVEL,
    )
    def get_by_output_policy_id(
        self, context: AuthedServiceContext, output_policy_id: UID
    ) -> list[ExecutionOutput]:
        return self.stash.get_by_output_policy_id(
            credentials=context.server.verify_key,  # type: ignore
            output_policy_id=output_policy_id,  # type: ignore
        ).unwrap()

    @service_method(
        path="output.get",
        name="get",
        roles=GUEST_ROLE_LEVEL,
    )
    def get(self, context: AuthedServiceContext, id: UID) -> ExecutionOutput:
        return self.stash.get_by_uid(context.credentials, id).unwrap()

    @service_method(path="output.get_all", name="get_all", roles=GUEST_ROLE_LEVEL)
    def get_all(self, context: AuthedServiceContext) -> list[ExecutionOutput]:
        return self.stash.get_all(context.credentials).unwrap()


TYPE_TO_SERVICE[ExecutionOutput] = OutputService<|MERGE_RESOLUTION|>--- conflicted
+++ resolved
@@ -3,29 +3,14 @@
 
 # third party
 from pydantic import model_validator
-<<<<<<< HEAD
-from result import Result
-=======
->>>>>>> 755a4dbc
 
 # relative
 from ...serde.serializable import serializable
 from ...server.credentials import SyftVerifyKey
-<<<<<<< HEAD
 from ...store.db.stash import ObjectStash
-=======
->>>>>>> 755a4dbc
 from ...store.document_store import DocumentStore
-from ...store.document_store import NewBaseUIDStoreStash
 from ...store.document_store import PartitionKey
-from ...store.document_store import PartitionSettings
-<<<<<<< HEAD
-=======
-from ...store.document_store import QueryKeys
-from ...store.document_store_errors import NotFoundException
 from ...store.document_store_errors import StashException
-from ...store.document_store_errors import TooManyItemsFoundException
->>>>>>> 755a4dbc
 from ...store.linked_obj import LinkedObject
 from ...types.datetime import DateTime
 from ...types.result import as_result
@@ -196,91 +181,37 @@
 
 
 @instrument
-<<<<<<< HEAD
 @serializable(canonical_name="OutputStashSQL", version=1)
 class OutputStash(ObjectStash[ExecutionOutput]):
-=======
-@serializable(canonical_name="OutputStash", version=1)
-class OutputStash(NewBaseUIDStoreStash):
-    object_type = ExecutionOutput
->>>>>>> 755a4dbc
-    settings: PartitionSettings = PartitionSettings(
-        name=ExecutionOutput.__canonical_name__, object_type=ExecutionOutput
-    )
-
-<<<<<<< HEAD
+    @as_result(StashException)
     def get_by_user_code_id(
         self, credentials: SyftVerifyKey, user_code_id: UID
-    ) -> Result[list[ExecutionOutput], str]:
+    ) -> list[ExecutionOutput]:
         return self.get_all_by_field(
             credentials=credentials,
             field_name="user_code_id",
             field_value=str(user_code_id),
-        )
-=======
-    def __init__(self, store: DocumentStore) -> None:
-        super().__init__(store)
-        self.store = store
-        self.settings = self.settings
-        self._object_type = self.object_type
-
-    @as_result(StashException)
-    def get_by_user_code_id(
-        self, credentials: SyftVerifyKey, user_code_id: UID
-    ) -> list[ExecutionOutput]:
-        qks = QueryKeys(
-            qks=[UserCodeIdPartitionKey.with_obj(user_code_id)],
-        )
-        return self.query_all(
-            credentials=credentials, qks=qks, order_by=CreatedAtPartitionKey
-        ).unwrap()
->>>>>>> 755a4dbc
+        ).unwrap()
 
     @as_result(StashException)
     def get_by_job_id(
-<<<<<<< HEAD
         self, credentials: SyftVerifyKey, job_id: UID
-    ) -> Result[ExecutionOutput | None, str]:
+    ) -> ExecutionOutput | None:
         return self.get_one_by_field(
             credentials=credentials,
             field_name="job_id",
             field_value=str(job_id),
-        )
-
+        ).unwrap()
+
+    @as_result(StashException)
     def get_by_output_policy_id(
         self, credentials: SyftVerifyKey, output_policy_id: UID
-    ) -> Result[list[ExecutionOutput], str]:
+    ) -> list[ExecutionOutput]:
         return self.get_all_by_field(
             credentials=credentials,
             field_name="output_policy_id",
             field_value=str(output_policy_id),
-        )
-=======
-        self, credentials: SyftVerifyKey, user_code_id: UID
-    ) -> ExecutionOutput:
-        qks = QueryKeys(
-            qks=[JobIdPartitionKey.with_obj(user_code_id)],
-        )
-        res = self.query_all(
-            credentials=credentials, qks=qks, order_by=CreatedAtPartitionKey
-        ).unwrap()
-        if len(res) == 0:
-            raise NotFoundException()
-        elif len(res) > 1:
-            raise TooManyItemsFoundException()
-        return res[0]
-
-    @as_result(StashException)
-    def get_by_output_policy_id(
-        self, credentials: SyftVerifyKey, output_policy_id: UID
-    ) -> list[ExecutionOutput]:
-        qks = QueryKeys(
-            qks=[OutputPolicyIdPartitionKey.with_obj(output_policy_id)],
-        )
-        return self.query_all(
-            credentials=credentials, qks=qks, order_by=CreatedAtPartitionKey
-        ).unwrap()
->>>>>>> 755a4dbc
+        ).unwrap()
 
 
 @instrument
@@ -371,24 +302,12 @@
         roles=ADMIN_ROLE_LEVEL,
     )
     def get_by_job_id(
-<<<<<<< HEAD
         self, context: AuthedServiceContext, job_id: UID
-    ) -> ExecutionOutput | None | SyftError:
-        result = self.stash.get_by_job_id(
-            credentials=context.server.verify_key,  # type: ignore
-            job_id=job_id,
-        )
-        if result.is_ok():
-            return result.ok()
-        return SyftError(message=result.err())
-=======
-        self, context: AuthedServiceContext, user_code_id: UID
     ) -> ExecutionOutput:
         return self.stash.get_by_job_id(
             credentials=context.server.verify_key,  # type: ignore
-            user_code_id=user_code_id,
-        ).unwrap()
->>>>>>> 755a4dbc
+            job_id=job_id,
+        ).unwrap()
 
     @service_method(
         path="output.get_by_output_policy_id",
