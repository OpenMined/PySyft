# future
from __future__ import annotations

# stdlib
import traceback
from typing import List
from typing import Optional

# third party
from result import Err
from result import Ok
from result import Result

# relative
from ...node.credentials import SyftSigningKey
from ...node.credentials import SyftVerifyKey
from ...serde.serializable import serializable
from ...store.dict_document_store import DictStoreConfig
from ...store.document_store import BasePartitionSettings
from ...store.document_store import StoreConfig
from ...types.syft_object import SyftObject
from ...types.twin_object import TwinObject
from ...types.uid import LineageID
from ...types.uid import UID
from ..response import SyftSuccess
from .action_object import TwinMode
from .action_permissions import ActionObjectEXECUTE
from .action_permissions import ActionObjectOWNER
from .action_permissions import ActionObjectPermission
from .action_permissions import ActionObjectREAD
from .action_permissions import ActionObjectWRITE
from .action_permissions import ActionPermission


class ActionStore:
    pass


@serializable()
class KeyValueActionStore(ActionStore):
    """Generic Key-Value Action store.

    Parameters:
        store_config: StoreConfig
            Backend specific configuration, including connection configuration, database name, or client class type.
        root_verify_key: Optional[SyftVerifyKey]
            Signature verification key, used for checking access permissions.
    """

    def __init__(
        self, store_config: StoreConfig, root_verify_key: Optional[SyftVerifyKey] = None
    ) -> None:
        self.store_config = store_config
        self.settings = BasePartitionSettings(name="Action")
        self.data = self.store_config.backing_store(
            "data", self.settings, self.store_config
        )
        self.permissions = self.store_config.backing_store(
            "permissions", self.settings, self.store_config, ddtype=set
        )
        if root_verify_key is None:
            root_verify_key = SyftSigningKey.generate().verify_key
        self.root_verify_key = root_verify_key

<<<<<<< HEAD
    def get(self, uid: UID, credentials: SyftVerifyKey) -> Result[SyftObject, str]:
=======
    def get(
        self, uid: UID, credentials: SyftVerifyKey, has_permission=False
    ) -> Result[SyftObject, str]:
>>>>>>> 4b333ba9
        uid = uid.id  # We only need the UID from LineageID or UID

        # TODO 🟣 Temporarily added skip permission argument for enclave
        # until permissions are fully integrated
        # if you get something you need READ permission
        read_permission = ActionObjectREAD(uid=uid, credentials=credentials)
<<<<<<< HEAD
        if self.has_permission(read_permission):
            try:
                syft_object = self.data[uid]
            except BaseException:
                return Err(f"Actionstore.get failed = {traceback.format_exc()}")
            return Ok(syft_object)
=======
        if has_permission or self.has_permission(read_permission):
            try:
                if isinstance(uid, LineageID):
                    syft_object = self.data[uid.id]
                elif isinstance(uid, UID):
                    syft_object = self.data[uid]
                else:
                    raise Exception(f"Unrecognized UID type: {type(uid)}")
                return Ok(syft_object)
            except Exception as e:
                return Err(f"Could not find item with uid {uid}, {e}")
>>>>>>> 4b333ba9
        return Err(f"Permission: {read_permission} denied")

    def get_pointer(
        self, uid: UID, credentials: SyftVerifyKey, node_uid: UID
    ) -> Result[SyftObject, str]:
        uid = uid.id  # We only need the UID from LineageID or UID

        try:
            # 🟡 TODO 34: do we want pointer read permissions?
            if uid in self.data:
                obj = self.data[uid]
                if isinstance(obj, TwinObject):
                    obj = obj.mock
                    obj.syft_twin_type = TwinMode.MOCK
                    # we patch the real id on it so we can keep using the twin
                    obj.id = uid
                else:
                    obj.syft_twin_type = TwinMode.NONE
                obj.syft_point_to(node_uid)
                return Ok(obj)
            # third party
            return Err("Permission denied")
        except Exception as e:
            return Err(str(e))

    def exists(self, uid: UID) -> bool:
        uid = uid.id  # We only need the UID from LineageID or UID

        return uid in self.data

    def set(
        self,
        uid: UID,
        credentials: SyftVerifyKey,
        syft_object: SyftObject,
        has_result_read_permission: bool = False,
    ) -> Result[SyftSuccess, Err]:
        uid = uid.id  # We only need the UID from LineageID or UID

        # if you set something you need WRITE permission
        write_permission = ActionObjectWRITE(uid=uid, credentials=credentials)
        can_write = self.has_permission(write_permission)

        if not self.exists(uid=uid):
            # attempt to claim it for writing
            if has_result_read_permission:
                ownership_result = self.take_ownership(uid=uid, credentials=credentials)
                can_write = True if ownership_result.is_ok() else False
            else:
                # root takes owneship, but you can still write
                ownership_result = self.take_ownership(
                    uid=uid, credentials=self.root_verify_key
                )
                can_write = True if ownership_result.is_ok() else False

        if can_write:
            self.data[uid] = syft_object
            if has_result_read_permission:
                if uid not in self.permissions:
                    # create default permissions
                    self.permissions[uid] = set()
                self.add_permission(ActionObjectREAD(uid=uid, credentials=credentials))
            else:
                self.add_permissions(
                    [
                        ActionObjectWRITE(uid=uid, credentials=credentials),
                        ActionObjectEXECUTE(uid=uid, credentials=credentials),
                    ]
                )

            return Ok(SyftSuccess(message=f"Set for ID: {uid}"))
        return Err(f"Permission: {write_permission} denied")

    def take_ownership(
        self, uid: UID, credentials: SyftVerifyKey
    ) -> Result[SyftSuccess, str]:
        uid = uid.id  # We only need the UID from LineageID or UID

        # first person using this UID can claim ownership
        if uid not in self.permissions and uid not in self.data:
            self.add_permissions(
                [
                    ActionObjectOWNER(uid=uid, credentials=credentials),
                    ActionObjectWRITE(uid=uid, credentials=credentials),
                    ActionObjectREAD(uid=uid, credentials=credentials),
                    ActionObjectEXECUTE(uid=uid, credentials=credentials),
                ]
            )
            return Ok(SyftSuccess(message=f"Ownership of ID: {uid} taken."))
        return Err(f"UID: {uid} already owned.")

    def delete(self, uid: UID, credentials: SyftVerifyKey) -> Result[SyftSuccess, str]:
        uid = uid.id  # We only need the UID from LineageID or UID

        # if you delete something you need OWNER permission
        # is it bad to evict a key and have someone else reuse it?
        # perhaps we should keep permissions but no data?
        owner_permission = ActionObjectOWNER(uid=uid, credentials=credentials)
        if self.has_permission(owner_permission):
            if uid in self.data:
                del self.data[uid]
            if uid in self.permissions:
                del self.permissions[uid]
            return Ok(SyftSuccess(message=f"ID: {uid} deleted"))
        return Err(f"Permission: {owner_permission} denied")

    def has_permission(self, permission: ActionObjectPermission) -> bool:
        if not isinstance(permission.permission, ActionPermission):
            raise Exception(f"ObjectPermission type: {permission.permission} not valid")

        if self.root_verify_key.verify == permission.credentials.verify:
            return True

        if (
            permission.uid in self.permissions
            and permission.permission_string in self.permissions[permission.uid]
        ):
            return True

        # 🟡 TODO 14: add ALL_READ, ALL_EXECUTE etc
        if permission.permission == ActionPermission.OWNER:
            pass
        elif permission.permission == ActionPermission.READ:
            pass
        elif permission.permission == ActionPermission.WRITE:
            pass
        elif permission.permission == ActionPermission.EXECUTE:
            pass

        return False

    def has_permissions(self, permissions: List[ActionObjectPermission]) -> bool:
        return all([self.has_permission(p) for p in permissions])

    def add_permission(self, permission: ActionObjectPermission) -> None:
        permissions = self.permissions[permission.uid]
        permissions.add(permission.permission_string)
        self.permissions[permission.uid] = permissions

    def remove_permission(self, permission: ActionObjectPermission):
        permissions = self.permissions[permission.uid]
        permissions.remove(permission.permission_string)
        self.permissions[permission.uid] = permissions

    def add_permissions(self, permissions: List[ActionObjectPermission]) -> None:
        results = []
        for permission in permissions:
            results.append(self.add_permission(permission))


@serializable()
class DictActionStore(KeyValueActionStore):
    """Dictionary-Based Key-Value Action store.

    Parameters:
        store_config: StoreConfig
            Backend specific configuration, including client class type.
        root_verify_key: Optional[SyftVerifyKey]
            Signature verification key, used for checking access permissions.
    """

    def __init__(
        self,
        store_config: Optional[StoreConfig] = None,
        root_verify_key: Optional[SyftVerifyKey] = None,
    ) -> None:
        store_config = store_config if store_config is not None else DictStoreConfig()
        super().__init__(store_config=store_config, root_verify_key=root_verify_key)


@serializable()
class SQLiteActionStore(KeyValueActionStore):
    """SQLite-Based Key-Value Action store.

    Parameters:
        store_config: StoreConfig
            SQLite specific configuration, including connection settings or client class type.
        root_verify_key: Optional[SyftVerifyKey]
            Signature verification key, used for checking access permissions.
    """

    pass<|MERGE_RESOLUTION|>--- conflicted
+++ resolved
@@ -2,7 +2,6 @@
 from __future__ import annotations
 
 # stdlib
-import traceback
 from typing import List
 from typing import Optional
 
@@ -62,27 +61,15 @@
             root_verify_key = SyftSigningKey.generate().verify_key
         self.root_verify_key = root_verify_key
 
-<<<<<<< HEAD
-    def get(self, uid: UID, credentials: SyftVerifyKey) -> Result[SyftObject, str]:
-=======
     def get(
         self, uid: UID, credentials: SyftVerifyKey, has_permission=False
     ) -> Result[SyftObject, str]:
->>>>>>> 4b333ba9
         uid = uid.id  # We only need the UID from LineageID or UID
 
         # TODO 🟣 Temporarily added skip permission argument for enclave
         # until permissions are fully integrated
         # if you get something you need READ permission
         read_permission = ActionObjectREAD(uid=uid, credentials=credentials)
-<<<<<<< HEAD
-        if self.has_permission(read_permission):
-            try:
-                syft_object = self.data[uid]
-            except BaseException:
-                return Err(f"Actionstore.get failed = {traceback.format_exc()}")
-            return Ok(syft_object)
-=======
         if has_permission or self.has_permission(read_permission):
             try:
                 if isinstance(uid, LineageID):
@@ -94,7 +81,6 @@
                 return Ok(syft_object)
             except Exception as e:
                 return Err(f"Could not find item with uid {uid}, {e}")
->>>>>>> 4b333ba9
         return Err(f"Permission: {read_permission} denied")
 
     def get_pointer(
