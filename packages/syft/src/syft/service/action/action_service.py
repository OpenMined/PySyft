# stdlib
from enum import Enum
import importlib
from typing import Any
from typing import Dict
from typing import List
from typing import Union

# third party
import numpy as np
from result import Err
from result import Ok
from result import Result

# relative
from ...serde.serializable import serializable
from ...types.twin_object import TwinObject
from ...types.uid import UID
from ..code.user_code import UserCode
from ..code.user_code import execute_code_item
from ..context import AuthedServiceContext
from ..response import SyftError
from ..response import SyftSuccess
from ..service import AbstractService
from ..service import SERVICE_TO_TYPES
from ..service import TYPE_TO_SERVICE
from ..service import UserLibConfigRegistry
from ..service import service_method
from ..user.user_roles import GUEST_ROLE_LEVEL
from .action_object import Action
from .action_object import ActionObject
from .action_object import ActionObjectPointer
from .action_object import AnyActionObject
from .action_store import ActionStore
from .action_types import action_type_for_type
from .numpy import NumpyArrayObject
from .pandas import PandasDataFrameObject  # noqa: F401
from .pandas import PandasSeriesObject  # noqa: F401


@serializable()
class TwinMode(Enum):
    NONE = 0
    PRIVATE = 1
    MOCK = 2


@serializable()
class ActionService(AbstractService):
    def __init__(self, store: ActionStore) -> None:
        self.store = store

    @service_method(path="action.np_array", name="np_array")
    def np_array(self, context: AuthedServiceContext, data: Any) -> Any:
        if not isinstance(data, np.ndarray):
            data = np.array(data)
        np_obj = NumpyArrayObject(
            syft_action_data=data, dtype=data.dtype, shape=data.shape
        )
        np_pointer = self.set(context, np_obj)
        return np_pointer

    @service_method(path="action.set", name="set", roles=GUEST_ROLE_LEVEL)
    def set(
        self,
        context: AuthedServiceContext,
        action_object: Union[ActionObject, TwinObject],
    ) -> Result[ActionObject, str]:
        """Save an object to the action store"""
        # 🟡 TODO 9: Create some kind of type checking / protocol for SyftSerializable
        result = self.store.set(
            uid=action_object.id,
            credentials=context.credentials,
            syft_object=action_object,
        )
        if result.is_ok():
            if isinstance(action_object, TwinObject):
                action_object = action_object.mock
            action_object.syft_point_to(context.node.id)
            return Ok(action_object)
        return result.err()

    @service_method(path="action.save", name="save")
    def save(
        self,
        context: AuthedServiceContext,
        action_object: Union[ActionObject, TwinObject],
    ) -> Result[SyftSuccess, str]:
        """Save an object to the action store"""
        # 🟡 TODO 9: Create some kind of type checking / protocol for SyftSerializable
        result = self.store.set(
            uid=action_object.id,
            credentials=context.credentials,
            syft_object=action_object,
        )
        if result.is_ok():
            return Ok(SyftSuccess(message=f"{type(action_object)} saved"))
        return result.err()

    @service_method(path="action.get", name="get", roles=GUEST_ROLE_LEVEL)
    def get(
        self,
        context: AuthedServiceContext,
        uid: UID,
        twin_mode: TwinMode = TwinMode.PRIVATE,
    ) -> Result[Ok[ActionObject], Err[str]]:
        """Get an object from the action store"""
        # TODO 🟣 Temporarily added skip permission arguments for enclave
        # until permissions are fully integrated
        result = self.store.get(uid=uid, credentials=context.credentials)
        if result.is_ok():
            obj = result.ok()
            if isinstance(obj, TwinObject):
                if twin_mode == TwinMode.PRIVATE:
                    obj = obj.private
                    obj.syft_point_to(context.node.id)
                elif twin_mode == TwinMode.MOCK:
                    obj = obj.mock
                    obj.syft_point_to(context.node.id)
                else:
                    obj.mock.syft_point_to(context.node.id)
                    obj.private.syft_point_to(context.node.id)
            return Ok(obj)
        return result

    @service_method(
        path="action.get_pointer", name="get_pointer", roles=GUEST_ROLE_LEVEL
    )
    def get_pointer(
        self, context: AuthedServiceContext, uid: UID
    ) -> Result[ActionObjectPointer, str]:
        """Get a pointer from the action store"""
        result = self.store.get_pointer(
            uid=uid, credentials=context.credentials, node_uid=context.node.id
        )
        if result.is_ok():
            return Ok(result.ok())
        return Err(result.err())

    # not a public service endpoint
    def _user_code_execute(
        self,
        context: AuthedServiceContext,
        code_item: UserCode,
        kwargs: Dict[str, Any],
    ) -> Result[ActionObjectPointer, Err]:
        filtered_kwargs = code_item.input_policy.filter_kwargs(
            kwargs=kwargs, context=context, code_item_id=code_item.id
        )

        if filtered_kwargs.is_err():
            return filtered_kwargs
        filtered_kwargs = filtered_kwargs.ok()
        has_twin_inputs = False

        real_kwargs = {}
        for key, kwarg_value in filtered_kwargs.items():
            if isinstance(kwarg_value, TwinObject):
                has_twin_inputs = True
            real_kwargs[key] = kwarg_value

        result_id = UID()
        try:
            if not has_twin_inputs:
                # no twins
                filtered_kwargs = filter_twin_kwargs(
                    real_kwargs, twin_mode=TwinMode.NONE
                )
                exec_result = execute_code_item(code_item, filtered_kwargs)
                result_action_object = wrap_result(
                    code_item.id, result_id, exec_result
                )
            else:
                # twins
                private_kwargs = filter_twin_kwargs(
                    real_kwargs, twin_mode=TwinMode.PRIVATE
                )
                private_exec_result = execute_code_item(code_item, private_kwargs)
                result_action_object_private = wrap_result(
                    code_item.id, result_id, private_exec_result
                )

                mock_kwargs = filter_twin_kwargs(real_kwargs, twin_mode=TwinMode.MOCK)
                mock_exec_result = execute_code_item(code_item, mock_kwargs)
                result_action_object_mock = wrap_result(
                    code_item.id, result_id, mock_exec_result
                )

                result_action_object = TwinObject(
                    id=result_id,
                    private_obj=result_action_object_private,
                    mock_obj=result_action_object_mock,
                )
        except Exception as e:
            return Err(f"_user_code_execute failed. {e}")
        set_result = self.store.set(
            uid=result_id,
            credentials=context.credentials,
            syft_object=result_action_object,
        )
        if set_result.is_err():
            return set_result.err()
        return Ok(result_action_object)

    @service_method(path="action.execute", name="execute", roles=GUEST_ROLE_LEVEL)
    def execute(
        self, context: AuthedServiceContext, action: Action
    ) -> Result[ActionObjectPointer, Err]:
        """Execute an operation on objects in the action store"""

        if action.remote_self is None:
            _user_lib_config_registry = UserLibConfigRegistry.from_user(
                context.credentials
            )
<<<<<<< HEAD
            if private_result.is_err():
                return private_result
            mock_result = execute_object(
                self, context, resolved_self.mock, action, twin_mode=TwinMode.MOCK
            )
            if mock_result.is_err():
                return mock_result

            private_result = private_result.ok()
            mock_result = mock_result.ok()

            result_action_object = Ok(
                TwinObject(
                    id=action.result_id,
                    private_obj=private_result,
                    private_obj_id=action.result_id,
                    mock_obj=mock_result,
                    mock_obj_id=action.result_id,
=======
            absolute_path = f"{action.path}.{action.op}"
            if absolute_path in _user_lib_config_registry:
                # TODO: implement properly
                # Now we are assuming its a function/class
                result_action_object = execute_callable(self, context, action)
            else:
                return Err(f"You have no permission for {absolute_path}")
        else:
            resolved_self = self.get(
                context=context, uid=action.remote_self, twin_mode=TwinMode.NONE
            )
            if resolved_self.is_err():
                return resolved_self.err()
            resolved_self = resolved_self.ok()

            if isinstance(resolved_self, TwinObject):
                private_result = execute_object(
                    self,
                    context,
                    resolved_self.private,
                    action,
                    twin_mode=TwinMode.PRIVATE,
                )
                if private_result.is_err():
                    return private_result.err()
                mock_result = execute_object(
                    self, context, resolved_self.mock, action, twin_mode=TwinMode.MOCK
                )
                if mock_result.is_err():
                    return mock_result.err()

                private_result = private_result.ok()
                mock_result = mock_result.ok()

                result_action_object = Ok(
                    TwinObject(
                        id=action.result_id,
                        private_obj=private_result,
                        private_obj_id=action.result_id,
                        mock_obj=mock_result,
                        mock_obj_id=action.result_id,
                    )
                )
            else:
                result_action_object = execute_object(
                    self, context, resolved_self, action
>>>>>>> 4526fde7
                )

        if result_action_object.is_err():
            return result_action_object.err()
        else:
            result_action_object = result_action_object.ok()

        set_result = self.store.set(
            uid=action.result_id,
            credentials=context.credentials,
            syft_object=result_action_object,
        )
        if set_result.is_err():
            return set_result.err()

        if isinstance(result_action_object, TwinObject):
            result_action_object = result_action_object.mock
        result_action_object.syft_point_to(context.node.id)

        return Ok(result_action_object)

    @service_method(path="action.exists", name="exists", roles=GUEST_ROLE_LEVEL)
    def exists(
        self, context: AuthedServiceContext, obj_id: UID
    ) -> Result[SyftSuccess, SyftError]:
        """Checks if the given object id exists in the Action Store"""
        if self.store.exists(obj_id):
            return SyftSuccess(message=f"Object: {obj_id} exists")
        else:
            return SyftError(message=f"Object: {obj_id} does not exist")


def execute_callable(
    service: ActionService,
    context: AuthedServiceContext,
    action: Action,
) -> Result[ActionObject, str]:
    args = []

    if action.args:
        for arg_id in action.args:
            arg_value = service.get(
                context=context, uid=arg_id, twin_mode=TwinMode.NONE
            )
            if arg_value.is_err():
                return arg_value.err()
            if isinstance(arg_value.ok(), TwinObject):
                pass
            args.append(arg_value.ok())

    kwargs = {}
    if action.kwargs:
        for key, arg_id in action.kwargs.items():
            kwarg_value = service.get(
                context=context, uid=arg_id, twin_mode=TwinMode.NONE
            )
            if kwarg_value.is_err():
                return kwarg_value.err()
            if isinstance(kwarg_value.ok(), TwinObject):
                pass
            kwargs[key] = kwarg_value.ok()

    # 🔵 TODO 10: Get proper code From old RunClassMethodAction to ensure the function
    # is not bound to the original object or mutated
    # stdlib

    # TODO: get from CMPTree is probably safer
    def _get_target_callable(path: str, op: str):
        path_elements = path.split(".")
        res = importlib.import_module(path_elements[0])
        for p in path_elements[1:]:
            res = getattr(res, p)
        res = getattr(res, op)
        return res

    target_callable = _get_target_callable(action.path, action.op)

    result = None
    try:
        if target_callable:
            # if twin_mode == TwinMode.NONE and not has_twin_inputs:
            twin_mode = TwinMode.NONE
            # no twins
            filtered_args = filter_twin_args(args, twin_mode=twin_mode)
            filtered_kwargs = filter_twin_kwargs(kwargs, twin_mode=twin_mode)
            result = target_callable(*filtered_args, **filtered_kwargs)
            result_action_object = wrap_result(action.id, action.result_id, result)
            # elif twin_mode == TwinMode.NONE and has_twin_inputs:
            #     # self isn't a twin but one of the inputs is
            #     private_args = filter_twin_args(args, twin_mode=twin_mode)
            #     private_kwargs = filter_twin_kwargs(kwargs, twin_mode=twin_mode)
            #     private_result = target_method(*private_args, **private_kwargs)
            #     result_action_object_private = wrap_result(
            #         action.parent_id, action.result_id, private_result
            #     )

            #     mock_args = filter_twin_args(args, twin_mode=twin_mode)
            #     mock_kwargs = filter_twin_kwargs(kwargs, twin_mode=twin_mode)
            #     mock_result = target_method(*mock_args, **mock_kwargs)
            #     result_action_object_mock = wrap_result(
            #         action.parent_id, action.result_id, mock_result
            #     )

            #     result_action_object = TwinObject(
            #         id=action.result_id,
            #         private_obj=result_action_object_private,
            #         mock_obj=result_action_object_mock,
            #     )
            # elif twin_mode == twin_mode.PRIVATE:  # type: ignore
            #     # twin private path
            #     private_args = filter_twin_args(args, twin_mode=twin_mode)
            #     private_kwargs = filter_twin_kwargs(kwargs, twin_mode=twin_mode)
            #     result = target_method(*private_args, **private_kwargs)
            #     result_action_object = wrap_result(
            #         action.parent_id, action.result_id, result
            #     )
            # elif twin_mode == twin_mode.MOCK:  # type: ignore
            #     # twin mock path
            #     mock_args = filter_twin_args(args, twin_mode=twin_mode)
            #     mock_kwargs = filter_twin_kwargs(kwargs, twin_mode=twin_mode)
            #     target_method = getattr(unboxed_resolved_self, action.op, None)
            #     result = target_method(*mock_args, **mock_kwargs)
            #     result_action_object = wrap_result(
            #         action.parent_id, action.result_id, result
            #     )
            # else:
            #     raise Exception(
            #         f"Bad combination of: twin_mode: {twin_mode} and has_twin_inputs: {has_twin_inputs}"
            #     )

    except Exception as e:
        print("what is this exception", e)
        return Err(e)
    return Ok(result_action_object)


def execute_object(
    service: ActionService,
    context: AuthedServiceContext,
    resolved_self: ActionObject,
    action: Action,
    twin_mode: TwinMode = TwinMode.NONE,
) -> Result[Ok[Union[TwinObject, ActionObject]], Err[str]]:
    unboxed_resolved_self = resolved_self.syft_action_data
    args = []
    has_twin_inputs = False
    if action.args:
        for arg_id in action.args:
            arg_value = service.get(
                context=context, uid=arg_id, twin_mode=TwinMode.NONE
            )
            if arg_value.is_err():
                return arg_value
            if isinstance(arg_value.ok(), TwinObject):
                has_twin_inputs = True
            args.append(arg_value.ok())

    kwargs = {}
    if action.kwargs:
        for key, arg_id in action.kwargs.items():
            kwarg_value = service.get(
                context=context, uid=arg_id, twin_mode=TwinMode.NONE
            )
            if kwarg_value.is_err():
                return kwarg_value
            if isinstance(kwarg_value.ok(), TwinObject):
                has_twin_inputs = True
            kwargs[key] = kwarg_value.ok()

    # 🔵 TODO 10: Get proper code From old RunClassMethodAction to ensure the function
    # is not bound to the original object or mutated
    target_method = getattr(unboxed_resolved_self, action.op, None)
    result = None
    try:
        if target_method:
            if twin_mode == TwinMode.NONE and not has_twin_inputs:
                # no twins
                filtered_args = filter_twin_args(args, twin_mode=twin_mode)
                filtered_kwargs = filter_twin_kwargs(kwargs, twin_mode=twin_mode)
                result = target_method(*filtered_args, **filtered_kwargs)
                result_action_object = wrap_result(action.id, action.result_id, result)
            elif twin_mode == TwinMode.NONE and has_twin_inputs:
                # self isn't a twin but one of the inputs is
                private_args = filter_twin_args(args, twin_mode=twin_mode)
                private_kwargs = filter_twin_kwargs(kwargs, twin_mode=twin_mode)
                private_result = target_method(*private_args, **private_kwargs)
                result_action_object_private = wrap_result(
                    action.parent_id, action.result_id, private_result
                )

                mock_args = filter_twin_args(args, twin_mode=twin_mode)
                mock_kwargs = filter_twin_kwargs(kwargs, twin_mode=twin_mode)
                mock_result = target_method(*mock_args, **mock_kwargs)
                result_action_object_mock = wrap_result(
                    action.parent_id, action.result_id, mock_result
                )

                result_action_object = TwinObject(
                    id=action.result_id,
                    private_obj=result_action_object_private,
                    mock_obj=result_action_object_mock,
                )
            elif twin_mode == twin_mode.PRIVATE:  # type: ignore
                # twin private path
                private_args = filter_twin_args(args, twin_mode=twin_mode)
                private_kwargs = filter_twin_kwargs(kwargs, twin_mode=twin_mode)
                result = target_method(*private_args, **private_kwargs)
                result_action_object = wrap_result(
                    action.parent_id, action.result_id, result
                )
            elif twin_mode == twin_mode.MOCK:  # type: ignore
                # twin mock path
                mock_args = filter_twin_args(args, twin_mode=twin_mode)
                mock_kwargs = filter_twin_kwargs(kwargs, twin_mode=twin_mode)
                target_method = getattr(unboxed_resolved_self, action.op, None)
                result = target_method(*mock_args, **mock_kwargs)
                result_action_object = wrap_result(
                    action.parent_id, action.result_id, result
                )
            else:
                raise Exception(
                    f"Bad combination of: twin_mode: {twin_mode} and has_twin_inputs: {has_twin_inputs}"
                )
        else:
<<<<<<< HEAD
            raise Exception("Missing target method")
=======
            return Err("Missing target method")
>>>>>>> 4526fde7

    except Exception as e:
        return Err(e)

    return Ok(result_action_object)


def wrap_result(parent_id: UID, result_id: UID, result: Any) -> ActionObject:
    # 🟡 TODO 11: Figure out how we want to store action object results
    action_type = action_type_for_type(result)
    result_action_object = action_type(
        id=result_id, parent_id=parent_id, syft_action_data=result
    )
    return result_action_object


def filter_twin_args(args: List[Any], twin_mode: TwinMode) -> Any:
    filtered = []
    for arg in args:
        if isinstance(arg, TwinObject):
            if twin_mode == TwinMode.PRIVATE:
                filtered.append(arg.private.syft_action_data)
            elif twin_mode == TwinMode.MOCK:
                filtered.append(arg.mock.syft_action_data)
            else:
                raise Exception(
                    f"Filter can only use {TwinMode.PRIVATE} or {TwinMode.MOCK}"
                )
        else:
            filtered.append(arg.syft_action_data)
    return filtered


def filter_twin_kwargs(kwargs: Dict, twin_mode: TwinMode) -> Any:
    filtered = {}
    for k, v in kwargs.items():
        if isinstance(v, TwinObject):
            if twin_mode == TwinMode.PRIVATE:
                filtered[k] = v.private.syft_action_data
            elif twin_mode == TwinMode.MOCK:
                filtered[k] = v.mock.syft_action_data
            else:
                raise Exception(
                    f"Filter can only use {TwinMode.PRIVATE} or {TwinMode.MOCK}"
                )
        else:
            filtered[k] = v.syft_action_data
    return filtered


TYPE_TO_SERVICE[ActionObject] = ActionService
TYPE_TO_SERVICE[TwinObject] = ActionService
TYPE_TO_SERVICE[AnyActionObject] = ActionService

SERVICE_TO_TYPES[ActionService].update({ActionObject, TwinObject, AnyActionObject})<|MERGE_RESOLUTION|>--- conflicted
+++ resolved
@@ -212,26 +212,6 @@
             _user_lib_config_registry = UserLibConfigRegistry.from_user(
                 context.credentials
             )
-<<<<<<< HEAD
-            if private_result.is_err():
-                return private_result
-            mock_result = execute_object(
-                self, context, resolved_self.mock, action, twin_mode=TwinMode.MOCK
-            )
-            if mock_result.is_err():
-                return mock_result
-
-            private_result = private_result.ok()
-            mock_result = mock_result.ok()
-
-            result_action_object = Ok(
-                TwinObject(
-                    id=action.result_id,
-                    private_obj=private_result,
-                    private_obj_id=action.result_id,
-                    mock_obj=mock_result,
-                    mock_obj_id=action.result_id,
-=======
             absolute_path = f"{action.path}.{action.op}"
             if absolute_path in _user_lib_config_registry:
                 # TODO: implement properly
@@ -278,7 +258,6 @@
             else:
                 result_action_object = execute_object(
                     self, context, resolved_self, action
->>>>>>> 4526fde7
                 )
 
         if result_action_object.is_err():
@@ -503,11 +482,7 @@
                     f"Bad combination of: twin_mode: {twin_mode} and has_twin_inputs: {has_twin_inputs}"
                 )
         else:
-<<<<<<< HEAD
-            raise Exception("Missing target method")
-=======
             return Err("Missing target method")
->>>>>>> 4526fde7
 
     except Exception as e:
         return Err(e)
