# stdlib
import importlib
from typing import Any
from typing import Dict
from typing import List
from typing import Optional
from typing import Tuple
from typing import Union
from typing import cast

# third party
import numpy as np
from result import Err
from result import Ok
from result import Result

# relative
from ...abstract_node import AbstractNode
from ...node.credentials import SyftVerifyKey
from ...serde.serializable import serializable
from ...types.datetime import DateTime
from ...types.syft_object import SyftObject
from ...types.twin_object import TwinObject
from ...types.uid import UID
from ..blob_storage.service import BlobStorageService
from ..code.user_code import UserCode
from ..code.user_code import execute_byte_code
from ..context import AuthedServiceContext
from ..policy.policy import OutputPolicy
from ..policy.policy import retrieve_from_db
from ..response import SyftError
from ..response import SyftSuccess
from ..service import AbstractService
from ..service import SERVICE_TO_TYPES
from ..service import TYPE_TO_SERVICE
from ..service import UserLibConfigRegistry
from ..service import service_method
from ..user.user_roles import ADMIN_ROLE_LEVEL
from ..user.user_roles import GUEST_ROLE_LEVEL
from ..user.user_roles import ServiceRole
from .action_object import Action
from .action_object import ActionObject
from .action_object import ActionObjectPointer
from .action_object import ActionType
from .action_object import AnyActionObject
from .action_object import TwinMode
from .action_permissions import ActionObjectPermission
from .action_permissions import ActionObjectREAD
from .action_permissions import ActionPermission
from .action_store import ActionStore
from .action_types import action_type_for_type
from .numpy import NumpyArrayObject
from .pandas import PandasDataFrameObject  # noqa: F401
from .pandas import PandasSeriesObject  # noqa: F401


@serializable()
class ActionService(AbstractService):
    def __init__(self, store: ActionStore) -> None:
        self.store = store

    @service_method(path="action.np_array", name="np_array")
    def np_array(self, context: AuthedServiceContext, data: Any) -> Any:
        if not isinstance(data, np.ndarray):
            data = np.array(data)
        # cast here since we are sure that AuthedServiceContext has a node
        context.node = cast(AbstractNode, context.node)
        np_obj = NumpyArrayObject(
            dtype=data.dtype,
            shape=data.shape,
            syft_action_data_cache=data,
            syft_node_location=context.node.id,
            syft_client_verify_key=context.credentials,
        )
        blob_store_result = np_obj._save_to_blob_storage()
        if isinstance(blob_store_result, SyftError):
            return blob_store_result

        np_pointer = self._set(context, np_obj)
        return np_pointer

    @service_method(
        path="action.set",
        name="set",
        roles=GUEST_ROLE_LEVEL,
    )
    def set(
        self,
        context: AuthedServiceContext,
        action_object: Union[ActionObject, TwinObject],
    ) -> Result[ActionObject, str]:
        return self._set(context, action_object, has_result_read_permission=True)

    def _set(
        self,
        context: AuthedServiceContext,
        action_object: Union[ActionObject, TwinObject],
        has_result_read_permission: bool = False,
    ) -> Result[ActionObject, str]:
        """Save an object to the action store"""
        # 🟡 TODO 9: Create some kind of type checking / protocol for SyftSerializable

        if isinstance(action_object, ActionObject):
            action_object.syft_created_at = DateTime.now()
        else:
            action_object.private_obj.syft_created_at = DateTime.now()
            action_object.mock_obj.syft_created_at = DateTime.now()

        # If either context or argument is True, has_result_read_permission is True
        has_result_read_permission = (
            context.extra_kwargs.get("has_result_read_permission", False)
            or has_result_read_permission
        )

        result = self.store.set(
            uid=action_object.id,
            credentials=context.credentials,
            syft_object=action_object,
            has_result_read_permission=has_result_read_permission,
        )
        if result.is_ok():
            if isinstance(action_object, TwinObject):
                if has_result_read_permission:
                    action_object = action_object.private
                else:
                    action_object = action_object.mock
            context.node = cast(AbstractNode, context.node)
            action_object.syft_point_to(context.node.id)
            return Ok(action_object)
        return result.err()

    @service_method(
        path="action.is_resolved", name="is_resolved", roles=GUEST_ROLE_LEVEL
    )
    def is_resolved(
        self,
        context: AuthedServiceContext,
        uid: UID,
    ) -> Result[Ok[bool], Err[str]]:
        """Get an object from the action store"""
        # relative
        from .action_data_empty import ActionDataLink

        result = self._get(context, uid)
        if result.is_ok():
            obj = result.ok()
            if isinstance(obj.syft_action_data, ActionDataLink):
                result = self.resolve_links(
                    context, obj.syft_action_data.action_object_id.id
                )

                # Checking in case any error occurred
                if result.is_err():
                    return result

                return Ok(result.syft_resolved)

            # If it's a leaf but not resolved yet, return false
            elif not obj.syft_resolved:
                return Ok(False)

            # If it's not an action data link or non resolved (empty). It's resolved
            return Ok(True)

        # If it's not in the store or permission error, return the error
        return result

    @service_method(
        path="action.resolve_links", name="resolve_links", roles=GUEST_ROLE_LEVEL
    )
    def resolve_links(
        self,
        context: AuthedServiceContext,
        uid: UID,
        twin_mode: TwinMode = TwinMode.PRIVATE,
    ) -> Result[Ok[ActionObject], Err[str]]:
        """Get an object from the action store"""
        # relative
        from .action_data_empty import ActionDataLink

        result = self.store.get(uid=uid, credentials=context.credentials)
        # If user has permission to get the object / object exists
        if result.is_ok():
            obj = result.ok()

            # If it's not a leaf
            if isinstance(obj.syft_action_data, ActionDataLink):
                nested_result = self.resolve_links(
                    context, obj.syft_action_data.action_object_id.id, twin_mode
                )
                return nested_result

            # If it's a leaf
            return result

        return result

    @service_method(path="action.get", name="get", roles=GUEST_ROLE_LEVEL)
    def get(
        self,
        context: AuthedServiceContext,
        uid: UID,
        twin_mode: TwinMode = TwinMode.PRIVATE,
        resolve_nested: bool = True,
    ) -> Result[Ok[ActionObject], Err[str]]:
        """Get an object from the action store"""
        return self._get(context, uid, twin_mode, resolve_nested=resolve_nested)

    def _get(
        self,
        context: AuthedServiceContext,
        uid: UID,
        twin_mode: TwinMode = TwinMode.PRIVATE,
        has_permission: bool = False,
        resolve_nested: bool = True,
    ) -> Result[ActionObject, str]:
        """Get an object from the action store"""
        # stdlib

        # relative
        from .action_data_empty import ActionDataLink

        result = self.store.get(
            uid=uid, credentials=context.credentials, has_permission=has_permission
        )
        if result.is_ok() and context.node is not None:
            obj: Union[TwinObject, ActionObject] = result.ok()
            obj._set_obj_location_(
                context.node.id,
                context.credentials,
            )
            # Resolve graph links
            if (
                not isinstance(obj, TwinObject)
                and resolve_nested
                and isinstance(obj.syft_action_data, ActionDataLink)
            ):
                if not self.is_resolved(
                    context, obj.syft_action_data.action_object_id.id
                ).ok():
                    return SyftError(message="This object is not resolved yet.")
                result = self.resolve_links(
                    context, obj.syft_action_data.action_object_id.id, twin_mode
                )
                return result
            if isinstance(obj, TwinObject):
                if twin_mode == TwinMode.PRIVATE:
                    obj = obj.private
                    obj.syft_point_to(context.node.id)
                elif twin_mode == TwinMode.MOCK:
                    obj = obj.mock
                    obj.syft_point_to(context.node.id)
                else:
                    obj.mock.syft_point_to(context.node.id)
                    obj.private.syft_point_to(context.node.id)
            return Ok(obj)
        else:
            return result

    @service_method(
        path="action.get_pointer", name="get_pointer", roles=GUEST_ROLE_LEVEL
    )
    def get_pointer(
        self, context: AuthedServiceContext, uid: UID
    ) -> Result[ActionObjectPointer, str]:
        """Get a pointer from the action store"""
        context.node = cast(AbstractNode, context.node)
        result = self.store.get_pointer(
            uid=uid, credentials=context.credentials, node_uid=context.node.id
        )
        if result.is_ok():
            obj = result.ok()
            obj._set_obj_location_(
                context.node.id,
                context.credentials,
            )
            return Ok(obj)
        return Err(result.err())

    @service_method(path="action.get_mock", name="get_mock", roles=GUEST_ROLE_LEVEL)
    def get_mock(
        self, context: AuthedServiceContext, uid: UID
    ) -> Result[SyftError, SyftObject]:
        """Get a pointer from the action store"""
        result = self.store.get_mock(uid=uid)
        if result.is_ok():
            return result.ok()
        return SyftError(message=result.err())

    # not a public service endpoint
    def _user_code_execute(
        self,
        context: AuthedServiceContext,
        code_item: UserCode,
        kwargs: Dict[str, Any],
        result_id: Optional[UID] = None,
    ) -> Result[ActionObjectPointer, Err]:
        override_execution_permission = (
            context.has_execute_permissions or context.role == ServiceRole.ADMIN
        )

        if not override_execution_permission:
<<<<<<< HEAD
            input_policy = code_item.get_input_policy(context)
=======
            input_policy = code_item.input_policy
            if input_policy is None:
                if not code_item.output_policy_approved:
                    return Err("Execution denied: Your code is waiting for approval")
                return Err(f"No input poliicy defined for user code: {code_item.id}")
>>>>>>> 8b418b10
            filtered_kwargs = input_policy.filter_kwargs(
                kwargs=kwargs, context=context, code_item_id=code_item.id
            )
            if isinstance(filtered_kwargs, SyftError) or filtered_kwargs.is_err():
                return filtered_kwargs
            filtered_kwargs = filtered_kwargs.ok()
        else:
            filtered_kwargs = retrieve_from_db(code_item.id, kwargs, context).ok()
        # update input policy to track any input state

        if not override_execution_permission and code_item.input_policy is not None:
            expected_input_kwargs = set()
            for _inp_kwarg in code_item.get_input_policy(context).inputs.values():
                keys = _inp_kwarg.keys()
                for k in keys:
                    if k not in kwargs:
                        return Err(
                            f"{code_item.service_func_name}() missing required keyword argument: '{k}'"
                        )
                expected_input_kwargs.update(keys)

            permitted_input_kwargs = list(filtered_kwargs.keys())
            not_approved_kwargs = set(expected_input_kwargs) - set(
                permitted_input_kwargs
            )
            if len(not_approved_kwargs) > 0:
                return Err(
                    f"Input arguments: {not_approved_kwargs} to the function are not approved yet."
                )

        has_twin_inputs = False

        real_kwargs = {}
        for key, kwarg_value in filtered_kwargs.items():
            if isinstance(kwarg_value, TwinObject):
                has_twin_inputs = True
            real_kwargs[key] = kwarg_value

        result_id = UID() if result_id is None else result_id

        try:
            if not has_twin_inputs:
                # no twins
                filtered_kwargs = filter_twin_kwargs(
                    real_kwargs, twin_mode=TwinMode.NONE
                )
                exec_result = execute_byte_code(code_item, filtered_kwargs, context)
                if isinstance(exec_result.result, ActionObject):
                    result_action_object = ActionObject.link(
                        result_id=result_id, pointer_id=exec_result.result.id
                    )
                else:
                    result_action_object = wrap_result(result_id, exec_result.result)
            else:
                # twins
                private_kwargs = filter_twin_kwargs(
                    real_kwargs, twin_mode=TwinMode.PRIVATE
                )
                private_exec_result = execute_byte_code(
                    code_item, private_kwargs, context
                )
                result_action_object_private = wrap_result(
                    result_id, private_exec_result.result
                )

                mock_kwargs = filter_twin_kwargs(real_kwargs, twin_mode=TwinMode.MOCK)
                # relative
                from .action_data_empty import ActionDataEmpty

                if any(isinstance(v, ActionDataEmpty) for v in mock_kwargs.values()):
                    mock_exec_result_obj = ActionDataEmpty()
                else:
                    mock_exec_result = execute_byte_code(
                        code_item, mock_kwargs, context
                    )
                    mock_exec_result_obj = mock_exec_result.result

                result_action_object_mock = wrap_result(result_id, mock_exec_result_obj)

                result_action_object = TwinObject(
                    id=result_id,
                    private_obj=result_action_object_private,
                    mock_obj=result_action_object_mock,
                )
        except Exception as e:
            # import traceback
            # return Err(f"_user_code_execute failed. {e} {traceback.format_exc()}")
            return Err(f"_user_code_execute failed. {e}")
        return Ok(result_action_object)

    def set_result_to_store(
        self,
        result_action_object: ActionObject,
        context: AuthedServiceContext,
        output_policy: Optional[OutputPolicy] = None,
    ) -> Union[Result[ActionObject, str], SyftError]:
        result_id = result_action_object.id
        # result_blob_id = result_action_object.syft_blob_storage_entry_id

        if output_policy is not None:
            output_readers = (
                output_policy.output_readers
                if not context.has_execute_permissions
                else []
            )
        else:
            output_readers = []

        read_permission = ActionPermission.READ
        context.node = cast(AbstractNode, context.node)
        result_action_object._set_obj_location_(
            context.node.id,
            context.credentials,
        )
        blob_store_result = result_action_object._save_to_blob_storage()
        if isinstance(blob_store_result, SyftError):
            return blob_store_result

        # IMPORTANT: DO THIS ONLY AFTER ._save_to_blob_storage
        if isinstance(result_action_object, TwinObject):
            result_blob_id = result_action_object.private.syft_blob_storage_entry_id
        else:
            result_blob_id = result_action_object.syft_blob_storage_entry_id

        # pass permission information to the action store as extra kwargs
        context.extra_kwargs = {"has_result_read_permission": True}

        set_result = self._set(context, result_action_object)

        if set_result.is_err():
            return set_result

        blob_storage_service: BlobStorageService = context.node.get_service(
            BlobStorageService
        )

        def store_permission(
            x: Optional[SyftVerifyKey] = None,
        ) -> ActionObjectPermission:
            return ActionObjectPermission(result_id, read_permission, x)

        def blob_permission(
            x: Optional[SyftVerifyKey] = None,
        ) -> ActionObjectPermission:
            return ActionObjectPermission(result_blob_id, read_permission, x)

        if len(output_readers) > 0:
            store_permissions = [store_permission(x) for x in output_readers]
            self.store.add_permissions(store_permissions)

            blob_permissions = [blob_permission(x) for x in output_readers]
            blob_storage_service.stash.add_permissions(blob_permissions)

        return set_result

    def execute_plan(
        self,
        plan: Any,
        context: AuthedServiceContext,
        plan_kwargs: Dict[str, ActionObject],
    ) -> Union[Result[ActionObject, str], SyftError]:
        id2inpkey = {v.id: k for k, v in plan.inputs.items()}

        for plan_action in plan.actions:
            if (
                hasattr(plan_action.remote_self, "id")
                and plan_action.remote_self.id in id2inpkey
            ):
                plan_action.remote_self = plan_kwargs[
                    id2inpkey[plan_action.remote_self.id]
                ]
            for i, arg in enumerate(plan_action.args):
                if arg in id2inpkey:
                    plan_action.args[i] = plan_kwargs[id2inpkey[arg]]

            for k, arg in enumerate(plan_action.kwargs):
                if arg in id2inpkey:
                    plan_action.kwargs[k] = plan_kwargs[id2inpkey[arg]]

        for plan_action in plan.actions:
            action_res = self.execute(context, plan_action)
            if isinstance(action_res, SyftError):
                return action_res
        result_id = plan.outputs[0].id
        return self._get(context, result_id, TwinMode.MOCK, has_permission=True)

    def call_function(
        self, context: AuthedServiceContext, action: Action
    ) -> Union[Result[ActionObject, str], Err]:
        # run function/class init
        _user_lib_config_registry = UserLibConfigRegistry.from_user(context.credentials)
        absolute_path = f"{action.path}.{action.op}"
        if absolute_path in _user_lib_config_registry:
            # TODO: implement properly
            # Now we are assuming its a function/class
            return execute_callable(self, context, action)
        else:
            return Err(
                f"Failed executing {action}. You have no permission for {absolute_path}"
            )

    def set_attribute(
        self,
        context: AuthedServiceContext,
        action: Action,
        resolved_self: Union[ActionObject, TwinObject],
    ) -> Result[Union[TwinObject, ActionObject], str]:
        args, _ = resolve_action_args(action, context, self)
        if args.is_err():
            return Err(
                f"Failed executing action {action}, could not resolve args: {args.err()}"
            )
        else:
            args = args.ok()
        if not isinstance(args[0], ActionObject):
            return Err(
                f"Failed executing action {action} setattribute requires a non-twin string as first argument"
            )
        name = args[0].syft_action_data
        # dont do the whole filtering dance with the name
        args = [args[1]]

        if isinstance(resolved_self, TwinObject):
            # todo, create copy?
            private_args = filter_twin_args(args, twin_mode=TwinMode.PRIVATE)
            private_val = private_args[0]
            setattr(resolved_self.private.syft_action_data, name, private_val)
            # todo: what do we use as data for the mock here?
            # depending on permisisons?
            public_args = filter_twin_args(args, twin_mode=TwinMode.MOCK)
            public_val = public_args[0]
            setattr(resolved_self.mock.syft_action_data, name, public_val)
            return Ok(
                TwinObject(
                    id=action.result_id,
                    private_obj=ActionObject.from_obj(
                        resolved_self.private.syft_action_data
                    ),
                    private_obj_id=action.result_id,
                    mock_obj=ActionObject.from_obj(resolved_self.mock.syft_action_data),
                    mock_obj_id=action.result_id,
                )
            )
        else:
            # TODO: Implement for twinobject args
            args = filter_twin_args(args, twin_mode=TwinMode.NONE)
            val = args[0]
            setattr(resolved_self.syft_action_data, name, val)
            return Ok(
                ActionObject.from_obj(resolved_self.syft_action_data),
            )
            # todo: permissions
            # setattr(resolved_self.syft_action_data, name, val)
            # val = resolved_self.syft_action_data
            # result_action_object = Ok(wrap_result(action.result_id, val))

    def get_attribute(
        self, action: Action, resolved_self: Union[ActionObject, TwinObject]
    ) -> Ok[Union[TwinObject, ActionObject]]:
        if isinstance(resolved_self, TwinObject):
            private_result = getattr(resolved_self.private.syft_action_data, action.op)
            mock_result = getattr(resolved_self.mock.syft_action_data, action.op)
            return Ok(
                TwinObject(
                    id=action.result_id,
                    private_obj=ActionObject.from_obj(private_result),
                    private_obj_id=action.result_id,
                    mock_obj=ActionObject.from_obj(mock_result),
                    mock_obj_id=action.result_id,
                )
            )
        else:
            val = getattr(resolved_self.syft_action_data, action.op)
            return Ok(wrap_result(action.result_id, val))

    def call_method(
        self,
        context: AuthedServiceContext,
        action: Action,
        resolved_self: Union[ActionObject, TwinObject],
    ) -> Result[Union[TwinObject, Any], str]:
        if isinstance(resolved_self, TwinObject):
            # method
            private_result = execute_object(
                self,
                context,
                resolved_self.private,
                action,
                twin_mode=TwinMode.PRIVATE,
            )
            if private_result.is_err():
                return Err(
                    f"Failed executing action {action}, result is an error: {private_result.err()}"
                )
            mock_result = execute_object(
                self, context, resolved_self.mock, action, twin_mode=TwinMode.MOCK
            )
            if mock_result.is_err():
                return Err(
                    f"Failed executing action {action}, result is an error: {mock_result.err()}"
                )

            private_result = private_result.ok()
            mock_result = mock_result.ok()

            return Ok(
                TwinObject(
                    id=action.result_id,
                    private_obj=private_result,
                    private_obj_id=action.result_id,
                    mock_obj=mock_result,
                    mock_obj_id=action.result_id,
                )
            )
        else:
            return execute_object(self, context, resolved_self, action)

    @service_method(path="action.execute", name="execute", roles=GUEST_ROLE_LEVEL)
    def execute(
        self, context: AuthedServiceContext, action: Action
    ) -> Result[ActionObject, Err]:
        """Execute an operation on objects in the action store"""
        # relative
        from .plan import Plan

        context.node = cast(AbstractNode, context.node)
        if action.action_type == ActionType.CREATEOBJECT:
            result_action_object = Ok(action.create_object)
            # print(action.create_object, "already in blob storage")
        elif action.action_type == ActionType.SYFTFUNCTION:
            usercode_service = context.node.get_service("usercodeservice")
            kwarg_ids = {}
            for k, v in action.kwargs.items():
                # transform lineage ids into ids
                kwarg_ids[k] = v.id
            result_action_object = usercode_service._call(
                context, action.user_code_id, action.result_id, **kwarg_ids
            )
            return result_action_object
        elif action.action_type == ActionType.FUNCTION:
            result_action_object = self.call_function(context, action)
        else:
            resolved_self = self._get(
                context=context,
                uid=action.remote_self,
                twin_mode=TwinMode.NONE,
                has_permission=True,
            )
            if resolved_self.is_err():
                return Err(
                    f"Failed executing action {action}, could not resolve self: {resolved_self.err()}"
                )
            resolved_self = resolved_self.ok()
            if action.op == "__call__" and resolved_self.syft_action_data_type == Plan:
                result_action_object = self.execute_plan(
                    plan=resolved_self.syft_action_data,
                    context=context,
                    plan_kwargs=action.kwargs,
                )
                return result_action_object
            elif action.action_type == ActionType.SETATTRIBUTE:
                result_action_object = self.set_attribute(
                    context, action, resolved_self
                )
            elif action.action_type == ActionType.GETATTRIBUTE:
                result_action_object = self.get_attribute(action, resolved_self)
            elif action.action_type == ActionType.METHOD:
                result_action_object = self.call_method(context, action, resolved_self)
            else:
                return Err("Unknown action")

        if result_action_object.is_err():
            return Err(
                f"Failed executing action {action}, result is an error: {result_action_object.err()}"
            )
        else:
            result_action_object = result_action_object.ok()

        # check if we have read permissions on the result
        has_result_read_permission = self.has_read_permission_for_action_result(
            context, action
        )

        result_action_object._set_obj_location_(
            context.node.id,
            context.credentials,
        )

        blob_store_result = result_action_object._save_to_blob_storage()
        if isinstance(blob_store_result, SyftError):
            return blob_store_result

        # pass permission information to the action store as extra kwargs
        context.extra_kwargs = {
            "has_result_read_permission": has_result_read_permission
        }

        set_result = self._set(context, result_action_object)
        if set_result.is_err():
            return Err(
                f"Failed executing action {action}, set result is an error: {set_result.err()}"
            )

        return set_result

    def has_read_permission_for_action_result(
        self, context: AuthedServiceContext, action: Action
    ) -> bool:
        action_obj_ids = (
            action.args + list(action.kwargs.values()) + [action.remote_self]
        )
        permissions = [
            ActionObjectREAD(uid=_id, credentials=context.credentials)
            for _id in action_obj_ids
        ]
        return self.store.has_permissions(permissions)

    @service_method(path="action.exists", name="exists", roles=GUEST_ROLE_LEVEL)
    def exists(
        self, context: AuthedServiceContext, obj_id: UID
    ) -> Result[SyftSuccess, SyftError]:
        """Checks if the given object id exists in the Action Store"""
        if self.store.exists(obj_id):
            return SyftSuccess(message=f"Object: {obj_id} exists")
        else:
            return SyftError(message=f"Object: {obj_id} does not exist")

    @service_method(path="action.delete", name="delete", roles=ADMIN_ROLE_LEVEL)
    def delete(
        self, context: AuthedServiceContext, uid: UID
    ) -> Union[SyftSuccess, SyftError]:
        res = self.store.delete(context.credentials, uid)
        if res.is_err():
            return SyftError(message=res.err())
        return SyftSuccess(message="Great Success!")


def resolve_action_args(
    action: Action, context: AuthedServiceContext, service: ActionService
) -> Tuple[Ok[Dict], bool]:
    has_twin_inputs = False
    args = []
    for arg_id in action.args:
        arg_value = service._get(
            context=context, uid=arg_id, twin_mode=TwinMode.NONE, has_permission=True
        )
        if arg_value.is_err():
            return arg_value, False
        if isinstance(arg_value.ok(), TwinObject):
            has_twin_inputs = True
        args.append(arg_value.ok())
    return Ok(args), has_twin_inputs


def resolve_action_kwargs(
    action: Action, context: AuthedServiceContext, service: ActionService
) -> Tuple[Ok[Dict], bool]:
    has_twin_inputs = False
    kwargs = {}
    for key, arg_id in action.kwargs.items():
        kwarg_value = service._get(
            context=context, uid=arg_id, twin_mode=TwinMode.NONE, has_permission=True
        )
        if kwarg_value.is_err():
            return kwarg_value, False
        if isinstance(kwarg_value.ok(), TwinObject):
            has_twin_inputs = True
        kwargs[key] = kwarg_value.ok()
    return Ok(kwargs), has_twin_inputs


def execute_callable(
    service: ActionService,
    context: AuthedServiceContext,
    action: Action,
) -> Result[ActionObject, str]:
    args, has_arg_twins = resolve_action_args(action, context, service)
    kwargs, has_kwargs_twins = resolve_action_kwargs(action, context, service)
    has_twin_inputs = has_arg_twins or has_kwargs_twins
    if args.is_err():
        return args
    else:
        args = args.ok()
    if kwargs.is_err():
        return kwargs
    else:
        kwargs = kwargs.ok()

    # 🔵 TODO 10: Get proper code From old RunClassMethodAction to ensure the function
    # is not bound to the original object or mutated
    # stdlib

    # TODO: get from CMPTree is probably safer
    def _get_target_callable(path: str, op: str) -> Any:
        path_elements = path.split(".")
        res = importlib.import_module(path_elements[0])
        for p in path_elements[1:]:
            res = getattr(res, p)
        res = getattr(res, op)
        return res

    target_callable = _get_target_callable(action.path, action.op)

    result = None
    try:
        if target_callable:
            if not has_twin_inputs:
                # if twin_mode == TwinMode.NONE and not has_twin_inputs:
                twin_mode = TwinMode.NONE
                # no twins
                filtered_args = filter_twin_args(args, twin_mode=twin_mode)
                filtered_kwargs = filter_twin_kwargs(kwargs, twin_mode=twin_mode)
                result = target_callable(*filtered_args, **filtered_kwargs)
                result_action_object = wrap_result(action.result_id, result)
            else:
                twin_mode = TwinMode.PRIVATE
                private_args = filter_twin_args(args, twin_mode=twin_mode)
                private_kwargs = filter_twin_kwargs(kwargs, twin_mode=twin_mode)
                private_result = target_callable(*private_args, **private_kwargs)
                result_action_object_private = wrap_result(
                    action.result_id, private_result
                )

                twin_mode = TwinMode.MOCK
                mock_args = filter_twin_args(args, twin_mode=twin_mode)
                mock_kwargs = filter_twin_kwargs(kwargs, twin_mode=twin_mode)
                mock_result = target_callable(*mock_args, **mock_kwargs)
                result_action_object_mock = wrap_result(action.result_id, mock_result)

                result_action_object = TwinObject(
                    id=action.result_id,
                    private_obj=result_action_object_private,
                    mock_obj=result_action_object_mock,
                )

    except Exception as e:
        print("what is this exception", e)
        return Err(e)
    return Ok(result_action_object)


def execute_object(
    service: ActionService,
    context: AuthedServiceContext,
    resolved_self: ActionObject,
    action: Action,
    twin_mode: TwinMode = TwinMode.NONE,
) -> Result[Ok[Union[TwinObject, ActionObject]], Err[str]]:
    unboxed_resolved_self = resolved_self.syft_action_data
    _args, has_arg_twins = resolve_action_args(action, context, service)

    kwargs, has_kwargs_twins = resolve_action_kwargs(action, context, service)
    if _args.is_err():
        return _args
    else:
        args = _args.ok()
    if kwargs.is_err():
        return kwargs
    else:
        kwargs = kwargs.ok()
    has_twin_inputs = has_arg_twins or has_kwargs_twins

    # 🔵 TODO 10: Get proper code From old RunClassMethodAction to ensure the function
    # is not bound to the original object or mutated
    target_method = getattr(unboxed_resolved_self, action.op, None)
    result = None
    try:
        if target_method:
            if twin_mode == TwinMode.NONE and not has_twin_inputs:
                # no twins
                filtered_args = filter_twin_args(args, twin_mode=twin_mode)
                filtered_kwargs = filter_twin_kwargs(kwargs, twin_mode=twin_mode)
                result = target_method(*filtered_args, **filtered_kwargs)
                result_action_object = wrap_result(action.result_id, result)
            elif twin_mode == TwinMode.NONE and has_twin_inputs:
                # self isn't a twin but one of the inputs is
                private_args = filter_twin_args(args, twin_mode=TwinMode.PRIVATE)
                private_kwargs = filter_twin_kwargs(kwargs, twin_mode=TwinMode.PRIVATE)
                private_result = target_method(*private_args, **private_kwargs)
                result_action_object_private = wrap_result(
                    action.result_id, private_result
                )

                mock_args = filter_twin_args(args, twin_mode=TwinMode.MOCK)
                mock_kwargs = filter_twin_kwargs(kwargs, twin_mode=TwinMode.MOCK)
                mock_result = target_method(*mock_args, **mock_kwargs)
                result_action_object_mock = wrap_result(action.result_id, mock_result)

                result_action_object = TwinObject(
                    id=action.result_id,
                    private_obj=result_action_object_private,
                    mock_obj=result_action_object_mock,
                )
            elif twin_mode == twin_mode.PRIVATE:  # type:ignore
                # twin private path
                private_args = filter_twin_args(args, twin_mode=twin_mode)  # type:ignore[unreachable]
                private_kwargs = filter_twin_kwargs(kwargs, twin_mode=twin_mode)
                result = target_method(*private_args, **private_kwargs)
                result_action_object = wrap_result(action.result_id, result)
            elif twin_mode == twin_mode.MOCK:  # type:ignore
                # twin mock path
                mock_args = filter_twin_args(args, twin_mode=twin_mode)  # type:ignore[unreachable]
                mock_kwargs = filter_twin_kwargs(kwargs, twin_mode=twin_mode)
                target_method = getattr(unboxed_resolved_self, action.op, None)
                result = target_method(*mock_args, **mock_kwargs)
                result_action_object = wrap_result(action.result_id, result)
            else:
                raise Exception(
                    f"Bad combination of: twin_mode: {twin_mode} and has_twin_inputs: {has_twin_inputs}"
                )
        else:
            return Err("Missing target method")

    except Exception as e:
        return Err(e)

    return Ok(result_action_object)


def wrap_result(result_id: UID, result: Any) -> ActionObject:
    # 🟡 TODO 11: Figure out how we want to store action object results
    action_type = action_type_for_type(result)
    result_action_object = action_type(id=result_id, syft_action_data_cache=result)
    return result_action_object


def filter_twin_args(args: List[Any], twin_mode: TwinMode) -> Any:
    filtered = []
    for arg in args:
        if isinstance(arg, TwinObject):
            if twin_mode == TwinMode.PRIVATE:
                filtered.append(arg.private.syft_action_data)
            elif twin_mode == TwinMode.MOCK:
                filtered.append(arg.mock.syft_action_data)
            else:
                raise Exception(
                    f"Filter can only use {TwinMode.PRIVATE} or {TwinMode.MOCK}"
                )
        else:
            filtered.append(arg.syft_action_data)
    return filtered


def filter_twin_kwargs(kwargs: Dict, twin_mode: TwinMode) -> Any:
    filtered = {}
    for k, v in kwargs.items():
        if isinstance(v, TwinObject):
            if twin_mode == TwinMode.PRIVATE:
                filtered[k] = v.private.syft_action_data
            elif twin_mode == TwinMode.MOCK:
                filtered[k] = v.mock.syft_action_data
            else:
                raise Exception(
                    f"Filter can only use {TwinMode.PRIVATE} or {TwinMode.MOCK}"
                )
        else:
            filtered[k] = v.syft_action_data
    return filtered


TYPE_TO_SERVICE[ActionObject] = ActionService
TYPE_TO_SERVICE[TwinObject] = ActionService
TYPE_TO_SERVICE[AnyActionObject] = ActionService

SERVICE_TO_TYPES[ActionService].update({ActionObject, TwinObject, AnyActionObject})<|MERGE_RESOLUTION|>--- conflicted
+++ resolved
@@ -300,15 +300,11 @@
         )
 
         if not override_execution_permission:
-<<<<<<< HEAD
             input_policy = code_item.get_input_policy(context)
-=======
-            input_policy = code_item.input_policy
             if input_policy is None:
                 if not code_item.output_policy_approved:
                     return Err("Execution denied: Your code is waiting for approval")
                 return Err(f"No input poliicy defined for user code: {code_item.id}")
->>>>>>> 8b418b10
             filtered_kwargs = input_policy.filter_kwargs(
                 kwargs=kwargs, context=context, code_item_id=code_item.id
             )
