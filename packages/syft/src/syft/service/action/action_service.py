# stdlib
import importlib
import logging
from typing import Any
from typing import cast

# third party
import numpy as np

# relative
from ...serde.serializable import serializable
from ...server.credentials import SyftVerifyKey
from ...store.document_store_errors import NotFoundException
from ...store.document_store_errors import StashException
from ...types.datetime import DateTime
from ...types.errors import SyftException
from ...types.result import as_result
from ...types.syft_object import SyftObject
from ...types.twin_object import TwinObject
from ...types.uid import UID
from ..blob_storage.service import BlobStorageService
from ..code.user_code import UserCode
from ..code.user_code import execute_byte_code
from ..context import AuthedServiceContext
from ..policy.policy import OutputPolicy
from ..policy.policy import retrieve_from_db
<<<<<<< HEAD
from ..response import SyftError
=======
>>>>>>> 23910624
from ..response import SyftResponseMessage
from ..response import SyftSuccess
from ..response import SyftWarning
from ..service import AbstractService
from ..service import SERVICE_TO_TYPES
from ..service import TYPE_TO_SERVICE
from ..service import UserLibConfigRegistry
from ..service import service_method
from ..user.user_roles import ADMIN_ROLE_LEVEL
from ..user.user_roles import GUEST_ROLE_LEVEL
from ..user.user_roles import ServiceRole
from .action_endpoint import CustomEndpointActionObject
from .action_object import Action
from .action_object import ActionObject
from .action_object import ActionObjectPointer
from .action_object import ActionType
from .action_object import AnyActionObject
from .action_object import TwinMode
from .action_permissions import ActionObjectPermission
from .action_permissions import ActionObjectREAD
from .action_permissions import ActionPermission
from .action_store import ActionStore
from .action_store import KeyValueActionStore
from .action_types import action_type_for_type
from .numpy import NumpyArrayObject
from .pandas import PandasDataFrameObject  # noqa: F401
from .pandas import PandasSeriesObject  # noqa: F401

logger = logging.getLogger(__name__)


@serializable(canonical_name="ActionService", version=1)
class ActionService(AbstractService):
    store_type = ActionStore

    def __init__(self, store: KeyValueActionStore) -> None:
        self.store = store

    @service_method(path="action.np_array", name="np_array")
    def np_array(self, context: AuthedServiceContext, data: Any) -> Any:
        # TODO: REMOVE!
        if not isinstance(data, np.ndarray):
            data = np.array(data)
        # cast here since we are sure that AuthedServiceContext has a server

        np_obj = NumpyArrayObject(
            dtype=data.dtype,
            shape=data.shape,
            syft_action_data_cache=data,
            syft_server_location=context.server.id,
            syft_client_verify_key=context.credentials,
        )
        blob_store_result = np_obj._save_to_blob_storage().unwrap()
        if isinstance(blob_store_result, SyftWarning):
            logger.debug(blob_store_result.message)

        np_pointer = self._set(context, np_obj)
        return np_pointer

    @service_method(
        path="action.set",
        name="set",
        roles=GUEST_ROLE_LEVEL,
    )
    def set(
        self,
        context: AuthedServiceContext,
        action_object: ActionObject | TwinObject,
        add_storage_permission: bool = True,
        ignore_detached_objs: bool = False,
    ) -> ActionObject:
        return self._set(
            context,
            action_object,
            has_result_read_permission=True,
            add_storage_permission=add_storage_permission,
            ignore_detached_objs=ignore_detached_objs,
        ).unwrap()

    def is_detached_obj(
        self,
        action_object: ActionObject | TwinObject,
        ignore_detached_obj: bool = False,
    ) -> bool:
        """
        A detached object is an object that is not yet saved to the blob storage.
        """
        if (
            isinstance(action_object, TwinObject)
            and (
                (
                    action_object.mock_obj.syft_action_saved_to_blob_store
                    and action_object.mock_obj.syft_blob_storage_entry_id is None
                )
                or (
                    action_object.private_obj.syft_action_saved_to_blob_store
                    and action_object.private_obj.syft_blob_storage_entry_id is None
                )
            )
            and not ignore_detached_obj
        ):
            return True
        if isinstance(action_object, ActionObject) and (
            action_object.syft_action_saved_to_blob_store
            and action_object.syft_blob_storage_entry_id is None
            and not ignore_detached_obj
        ):
            return True
        return False

    @as_result(StashException, SyftException)
    def _set(
        self,
        context: AuthedServiceContext,
        action_object: ActionObject | TwinObject,
        has_result_read_permission: bool = False,
        add_storage_permission: bool = True,
        ignore_detached_objs: bool = False,
    ) -> ActionObject:
        if self.is_detached_obj(action_object, ignore_detached_objs):
            raise SyftException(
                public_message="You uploaded an ActionObject that is not yet in the blob storage"
            )

        """Save an object to the action store"""
        # 🟡 TODO 9: Create some kind of type checking / protocol for SyftSerializable

        if isinstance(action_object, ActionObject):
            action_object.syft_created_at = DateTime.now()
            (
                action_object._clear_cache()
                if action_object.syft_action_saved_to_blob_store
                else None
            )
        else:  # TwinObject
            action_object.private_obj.syft_created_at = DateTime.now()  # type: ignore[unreachable]
            action_object.mock_obj.syft_created_at = DateTime.now()

            # Clear cache if data is saved to blob storage
            (
                action_object.private_obj._clear_cache()
                if action_object.private_obj.syft_action_saved_to_blob_store
                else None
            )
            (
                action_object.mock_obj._clear_cache()
                if action_object.mock_obj.syft_action_saved_to_blob_store
                else None
            )

        # If either context or argument is True, has_result_read_permission is True
        has_result_read_permission = (
            context.extra_kwargs.get("has_result_read_permission", False)
            or has_result_read_permission
        )

        self.store.set(
            uid=action_object.id,
            credentials=context.credentials,
            syft_object=action_object,
            has_result_read_permission=has_result_read_permission,
            add_storage_permission=add_storage_permission,
        ).unwrap()

        if isinstance(action_object, TwinObject):
            # give read permission to the mock
            # if mock is saved to blob store, then add READ permission
            if action_object.mock_obj.syft_action_saved_to_blob_store:
                blob_id = action_object.mock_obj.syft_blob_storage_entry_id
                permission = ActionObjectPermission(blob_id, ActionPermission.ALL_READ)
                blob_storage_service: BlobStorageService = context.server.get_service(
                    BlobStorageService
                )
                # add_permission is not resultified.
                blob_storage_service.stash.add_permission(permission)

            if has_result_read_permission:
                action_object = action_object.private
            else:
                action_object = action_object.mock

        action_object.syft_point_to(context.server.id)

        return action_object

    @as_result(StashException, NotFoundException)
    def is_resolved(
        self,
        context: AuthedServiceContext,
        uid: UID,
    ) -> bool:
        """Get an object from the action store"""
        obj = self._get(context, uid).unwrap()

        if obj.is_link:
            result = self.resolve_links(
                context, obj.syft_action_data.action_object_id.id
            ).unwrap()
            return result.syft_resolved

        # If it's a leaf but not resolved yet, return false
        if not obj.syft_resolved:
            return False

        # If it's not an action data link or non resolved (empty). It's resolved
        return True

    @as_result(StashException, NotFoundException)
    def resolve_links(
        self,
        context: AuthedServiceContext,
        uid: UID,
        twin_mode: TwinMode = TwinMode.PRIVATE,
    ) -> ActionObject:
        """Get an object from the action store"""
        # If user has permission to get the object / object exists
        result = self.store.get(uid=uid, credentials=context.credentials).unwrap()

        # If it's not a leaf
        if result.is_link:
            return self.resolve_links(
                context, result.syft_action_data.action_object_id.id, twin_mode
            ).unwrap()

        # If it's a leaf
        return result

    @service_method(path="action.get", name="get", roles=GUEST_ROLE_LEVEL)
    def get(
        self,
        context: AuthedServiceContext,
        uid: UID,
        twin_mode: TwinMode = TwinMode.PRIVATE,
        resolve_nested: bool = True,
    ) -> ActionObject | TwinObject:
        """Get an object from the action store"""
        return self._get(
            context, uid, twin_mode, resolve_nested=resolve_nested
        ).unwrap()

    @as_result(StashException, NotFoundException, SyftException)
    def _get(
        self,
        context: AuthedServiceContext,
        uid: UID,
        twin_mode: TwinMode = TwinMode.PRIVATE,
        has_permission: bool = False,
        resolve_nested: bool = True,
    ) -> ActionObject | TwinObject:
        """Get an object from the action store"""
        obj = self.store.get(
            uid=uid, credentials=context.credentials, has_permission=has_permission
        ).unwrap()

        # TODO: Is this necessary?
        if context.server is None:
            raise SyftException(public_message=f"Server not found. Context: {context}")
        obj = result

        obj._set_obj_location_(
            context.server.id,
            context.credentials,
        )

        # Resolve graph links
        if not isinstance(obj, TwinObject) and resolve_nested and obj.is_link:
            if not self.is_resolved(
                context, obj.syft_action_data.action_object_id.id
            ).unwrap():
                raise SyftException(public_message="This object is not resolved yet.")

            return self.resolve_links(
                context, obj.syft_action_data.action_object_id.id, twin_mode
            ).unwrap()

        if isinstance(obj, TwinObject):
            if twin_mode == TwinMode.PRIVATE:
                obj = obj.private
                obj.syft_point_to(context.server.id)
            elif twin_mode == TwinMode.MOCK:
                obj = obj.mock
                obj.syft_point_to(context.server.id)
            else:
                obj.mock.syft_point_to(context.server.id)
                obj.private.syft_point_to(context.server.id)

        return obj

    @service_method(
        path="action.get_pointer", name="get_pointer", roles=GUEST_ROLE_LEVEL
    )
    def get_pointer(
        self, context: AuthedServiceContext, uid: UID
    ) -> ActionObjectPointer:
        """Get a pointer from the action store"""
        obj = self.store.get_pointer(
            uid=uid, credentials=context.credentials, server_uid=context.server.id
        ).unwrap()

        obj._set_obj_location_(
            context.server.id,
            context.credentials,
        )

        return obj

    @service_method(path="action.get_mock", name="get_mock", roles=GUEST_ROLE_LEVEL)
    def get_mock(self, context: AuthedServiceContext, uid: UID) -> SyftObject:
        """Get a pointer from the action store"""
        return self.store.get_mock(uid=uid).unwrap()

    @service_method(
        path="action.has_storage_permission",
        name="has_storage_permission",
        roles=GUEST_ROLE_LEVEL,
    )
    def has_storage_permission(self, context: AuthedServiceContext, uid: UID) -> bool:
        return self.store.has_storage_permission(uid)

    def has_read_permission(self, context: AuthedServiceContext, uid: UID) -> bool:
        return self.store.has_permissions(
            [ActionObjectREAD(uid=uid, credentials=context.credentials)]
        )

    # not a public service endpoint
    @as_result(SyftException)
    def _user_code_execute(
        self,
        context: AuthedServiceContext,
        code_item: UserCode,
        kwargs: dict[str, Any],
        result_id: UID | None = None,
    ) -> ActionObjectPointer:
        override_execution_permission = (
            context.has_execute_permissions or context.role == ServiceRole.ADMIN
        )
        if context.server:
            user_code_service = context.server.get_service("usercodeservice")

        input_policy = code_item.get_input_policy(context)
        output_policy = code_item.get_output_policy(context)

        # Unwrap nested ActionObjects
        for _, arg in kwargs.items():
            self.flatten_action_arg(context, arg) if isinstance(arg, UID) else None

        if not override_execution_permission:
            if input_policy is None:
                if not code_item.is_output_policy_approved(context).unwrap():
                    raise SyftException(
                        public_message="Execution denied: Your code is waiting for approval"
                    )
                raise SyftException(
                    public_message=f"No input policy defined for user code: {code_item.id}"
                )

            # validate input policy, raises if not valid
            input_policy._is_valid(
                context=context,
                usr_input_kwargs=kwargs,
                code_item_id=code_item.id,
            )

            # Filter input kwargs based on policy
            filtered_kwargs = input_policy.filter_kwargs(
                kwargs=kwargs, context=context, code_item_id=code_item.id
            )
        else:
            filtered_kwargs = retrieve_from_db(code_item.id, kwargs, context).unwrap()

        if hasattr(input_policy, "transform_kwargs"):
            filtered_kwargs = input_policy.transform_kwargs(  # type: ignore
                context,
                filtered_kwargs,
            ).unwrap()

        # update input policy to track any input state
        has_twin_inputs = False

        real_kwargs = {}
        for key, kwarg_value in filtered_kwargs.items():
            if isinstance(kwarg_value, TwinObject):
                has_twin_inputs = True
            real_kwargs[key] = kwarg_value

        result_id = UID() if result_id is None else result_id

        try:
            if not has_twin_inputs:
                # no twins
                # allow python types from inputpolicy
                filtered_kwargs = filter_twin_kwargs(
                    real_kwargs, twin_mode=TwinMode.NONE, allow_python_types=True
                ).unwrap()
                exec_result = execute_byte_code(code_item, filtered_kwargs, context)
                if exec_result.errored:
                    raise SyftException(public_message=exec_result.safe_error_message)

                if output_policy:
                    exec_result.result = output_policy.apply_to_output(
                        context,
                        exec_result.result,
                        update_policy=not override_execution_permission,
                    )
                code_item.output_policy = output_policy  # type: ignore
                user_code_service.update_code_state(context, code_item)
                if isinstance(exec_result.result, ActionObject):
                    result_action_object = ActionObject.link(
                        result_id=result_id, pointer_id=exec_result.result.id
                    )
                else:
                    result_action_object = wrap_result(result_id, exec_result.result)
            else:
                # twins
                private_kwargs = filter_twin_kwargs(
                    real_kwargs, twin_mode=TwinMode.PRIVATE, allow_python_types=True
                ).unwrap()
                private_exec_result = execute_byte_code(
                    code_item, private_kwargs, context
                )
                if private_exec_result.errored:
                    raise SyftException(
                        public_message=private_exec_result.safe_error_message
                    )

                if output_policy:
                    private_exec_result.result = output_policy.apply_to_output(
                        context,
                        private_exec_result.result,
                        update_policy=not override_execution_permission,
                    )
                code_item.output_policy = output_policy  # type: ignore
                user_code_service.update_code_state(context, code_item)
                result_action_object_private = wrap_result(
                    result_id, private_exec_result.result
                )

                mock_kwargs = filter_twin_kwargs(
                    real_kwargs, twin_mode=TwinMode.MOCK, allow_python_types=True
                ).unwrap()
                # relative
                from .action_data_empty import ActionDataEmpty

                if any(isinstance(v, ActionDataEmpty) for v in mock_kwargs.values()):
                    mock_exec_result_obj = ActionDataEmpty()
                else:
                    mock_exec_result = execute_byte_code(
                        code_item, mock_kwargs, context
                    )

                    if mock_exec_result.errored:
                        raise SyftException(
                            public_message=mock_exec_result.safe_error_message
                        )

                    if output_policy:
                        mock_exec_result.result = output_policy.apply_to_output(
                            context, mock_exec_result.result, update_policy=False
                        )
                    mock_exec_result_obj = mock_exec_result.result

                result_action_object_mock = wrap_result(result_id, mock_exec_result_obj)

                result_action_object = TwinObject(
                    id=result_id,
                    private_obj=result_action_object_private,
                    mock_obj=result_action_object_mock,
                )
        except Exception as e:
            raise SyftException.from_exception(e)

        return result_action_object

    # def raise_for_failed_execution(self, output: ExecutionOutput):
    #     if output.errored:
    #         raise SyftException(public_message="Execution of usercode failed, ask admin",
    #                                 private_message=output.stdout + "\n" + output.stderr)

    @as_result(SyftException)
    def set_result_to_store(
        self,
        result_action_object: ActionObject | TwinObject,
        context: AuthedServiceContext,
        output_policy: OutputPolicy | None = None,
        has_result_read_permission: bool = False,
    ) -> ActionObject:
        result_id = result_action_object.id
        # result_blob_id = result_action_object.syft_blob_storage_entry_id

        if output_policy is not None:
            output_readers = (
                output_policy.output_readers
                if not context.has_execute_permissions
                else []
            )
        else:
            output_readers = []

        # If flag is True, user has read permissions to the results in BlobStore
        if has_result_read_permission:
            output_readers.append(context.credentials)

        read_permission = ActionPermission.READ

        result_action_object._set_obj_location_(
            context.server.id,
            context.credentials,
        )
        blob_store_result: SyftResponseMessage = (
            result_action_object._save_to_blob_storage().unwrap()
        )
        if isinstance(blob_store_result, SyftWarning):
            logger.debug(blob_store_result.message)

        # IMPORTANT: DO THIS ONLY AFTER ._save_to_blob_storage
        if isinstance(result_action_object, TwinObject):
            result_blob_id = result_action_object.private.syft_blob_storage_entry_id
        else:
            result_blob_id = result_action_object.syft_blob_storage_entry_id  # type: ignore[unreachable]

        # pass permission information to the action store as extra kwargs
        # context.extra_kwargs = {"has_result_read_permission": True}

        # Since this just meta data about the result, they always have access to it.
        set_result = self._set(
            context,
            result_action_object,
            has_result_read_permission=True,
        ).unwrap()

        blob_storage_service: AbstractService = context.server.get_service(
            BlobStorageService
        )

        def store_permission(
            x: SyftVerifyKey | None = None,
        ) -> ActionObjectPermission:
            return ActionObjectPermission(result_id, read_permission, x)

        def blob_permission(
            x: SyftVerifyKey | None = None,
        ) -> ActionObjectPermission:
            return ActionObjectPermission(result_blob_id, read_permission, x)

        if len(output_readers) > 0:
            store_permissions = [store_permission(x) for x in output_readers]
            self.store.add_permissions(store_permissions)

            if result_blob_id is not None:
                blob_permissions = [blob_permission(x) for x in output_readers]
                blob_storage_service.stash.add_permissions(blob_permissions)

        return set_result

    @as_result(SyftException)
    def execute_plan(
        self,
        plan: Any,
        context: AuthedServiceContext,
        plan_kwargs: dict[str, ActionObject],
    ) -> ActionObject:
        id2inpkey = {v.id: k for k, v in plan.inputs.items()}

        for plan_action in plan.actions:
            if (
                hasattr(plan_action.remote_self, "id")
                and plan_action.remote_self.id in id2inpkey
            ):
                plan_action.remote_self = plan_kwargs[
                    id2inpkey[plan_action.remote_self.id]
                ]
            for i, arg in enumerate(plan_action.args):
                if arg in id2inpkey:
                    plan_action.args[i] = plan_kwargs[id2inpkey[arg]]

            for k, arg in enumerate(plan_action.kwargs):
                if arg in id2inpkey:
                    plan_action.kwargs[k] = plan_kwargs[id2inpkey[arg]]

        for plan_action in plan.actions:
            self.execute(context, plan_action)
        result_id = plan.outputs[0].id
        return self._get(
            context, result_id, TwinMode.NONE, has_permission=True
        ).unwrap()

    @as_result(SyftException)
    def call_function(
        self, context: AuthedServiceContext, action: Action
    ) -> ActionObject:
        # run function/class init
        _user_lib_config_registry = UserLibConfigRegistry.from_user(context.credentials)
        absolute_path = f"{action.path}.{action.op}"
        if absolute_path in _user_lib_config_registry:
            # TODO: implement properly
            # Now we are assuming its a function/class
            return execute_callable(self, context, action).unwrap()
        else:
            raise SyftException(
                public_message=f"Failed executing {action}. You have no permission for {absolute_path}"
            )

    @as_result(SyftException)
    def set_attribute(
        self,
        context: AuthedServiceContext,
        action: Action,
        resolved_self: ActionObject | TwinObject,
    ) -> TwinObject:
        args, _ = resolve_action_args(action, context, self).unwrap(
            public_message=f"Failed executing action {action} (could not resolve args)"
        )
        if not isinstance(args[0], ActionObject):
            raise SyftException(
                public_message=(
                    f"Failed executing action {action} setattribute requires"
                    " a non-twin string as first argument"
                )
            )
        name = args[0].syft_action_data
        # dont do the whole filtering dance with the name
        args = [args[1]]

        if isinstance(resolved_self, TwinObject):
            # todo, create copy?
            private_args = filter_twin_args(args, twin_mode=TwinMode.PRIVATE).unwrap()
            private_val = private_args[0]
            setattr(resolved_self.private.syft_action_data, name, private_val)
            # todo: what do we use as data for the mock here?
            # depending on permisisons?
            public_args = filter_twin_args(args, twin_mode=TwinMode.MOCK).unwrap()
            public_val = public_args[0]
            setattr(resolved_self.mock.syft_action_data, name, public_val)
            return TwinObject(
                id=action.result_id,
                private_obj=ActionObject.from_obj(
                    resolved_self.private.syft_action_data
                ),
                private_obj_id=action.result_id,
                mock_obj=ActionObject.from_obj(resolved_self.mock.syft_action_data),
                mock_obj_id=action.result_id,
            )

        else:
            # TODO: Implement for twinobject args
            args = filter_twin_args(args, twin_mode=TwinMode.NONE).unwrap()  # type: ignore[unreachable]
            val = args[0]
            setattr(resolved_self.syft_action_data, name, val)
            return (ActionObject.from_obj(resolved_self.syft_action_data),)
            # todo: permissions
            # setattr(resolved_self.syft_action_data, name, val)
            # val = resolved_self.syft_action_data
            # result_action_object = Ok(wrap_result(action.result_id, val))

    @as_result(SyftException)
    def get_attribute(
        self, action: Action, resolved_self: ActionObject | TwinObject
    ) -> TwinObject | ActionObject:
        if isinstance(resolved_self, TwinObject):
            private_result = getattr(resolved_self.private.syft_action_data, action.op)
            mock_result = getattr(resolved_self.mock.syft_action_data, action.op)
            return TwinObject(
                id=action.result_id,
                private_obj=ActionObject.from_obj(private_result),
                private_obj_id=action.result_id,
                mock_obj=ActionObject.from_obj(mock_result),
                mock_obj_id=action.result_id,
            )
        else:
            val = getattr(resolved_self.syft_action_data, action.op)  # type: ignore[unreachable]
            return wrap_result(action.result_id, val)

    @as_result(SyftException)
    def call_method(
        self,
        context: AuthedServiceContext,
        action: Action,
        resolved_self: ActionObject | TwinObject,
    ) -> TwinObject | Any:
        if isinstance(resolved_self, TwinObject):
            # method
            private_result = execute_object(
                self,
                context,
                resolved_self.private,
                action,
                twin_mode=TwinMode.PRIVATE,
            ).unwrap(public_message=f"Failed executing action {action}")
            mock_result = execute_object(
                self, context, resolved_self.mock, action, twin_mode=TwinMode.MOCK
            ).unwrap(public_message=f"Failed executing action {action}")

            return TwinObject(
                id=action.result_id,
                private_obj=private_result,
                private_obj_id=action.result_id,
                mock_obj=mock_result,
                mock_obj_id=action.result_id,
            )
        else:
            return execute_object(self, context, resolved_self, action).unwrap()  # type:ignore[unreachable]

    as_result(SyftException)

    def unwrap_nested_actionobjects(
        self, context: AuthedServiceContext, data: Any
    ) -> Any:
        """recursively unwraps nested action objects"""

        if isinstance(data, list):
            return [
                self.unwrap_nested_actionobjects(context, obj).unwrap() for obj in data
            ]

        if isinstance(data, dict):
            return {
                key: self.unwrap_nested_actionobjects(context, obj).unwrap()
                for key, obj in data.items()
            }

        if isinstance(data, ActionObject):
            res = self.get(context=context, uid=data.id)

            nested_res = res.syft_action_data

            if isinstance(nested_res, ActionObject):
                raise SyftException(
                    public_message="More than double nesting of ActionObjects is currently not supported"
                )

            return nested_res

        return data

    def contains_nested_actionobjects(self, data: Any) -> bool:
        """
        returns if this is a list/set/dict that contains ActionObjects
        """

        def unwrap_collection(col: set | dict | list) -> [Any]:  # type: ignore
            return_values = []
            if isinstance(col, dict):
                values = list(col.values()) + list(col.keys())
            else:
                values = list(col)
            for v in values:
                if isinstance(v, list | dict | set):
                    return_values += unwrap_collection(v)
                else:
                    return_values.append(v)
            return return_values

        if isinstance(data, list | dict | set):
            values = unwrap_collection(data)
            has_action_object = any(isinstance(x, ActionObject) for x in values)
            return has_action_object
        elif isinstance(data, ActionObject):
            return True
        return False

    def flatten_action_arg(self, context: AuthedServiceContext, arg: UID) -> None:
        """ "If the argument is a collection (of collections) of ActionObjects,
        We want to flatten the collection and upload a new ActionObject that contins
        its values. E.g. [[ActionObject1, ActionObject2],[ActionObject3, ActionObject4]]
        -> [[value1, value2],[value3, value4]]
        """
        root_context = context.as_root_context()

        action_object = self.get(context=root_context, uid=arg)
        data = action_object.syft_action_data

        if self.contains_nested_actionobjects(data):
            new_data = self.unwrap_nested_actionobjects(context, data).unwrap()
            # Update existing action object with the new flattened data
            action_object.syft_action_data_cache = new_data

            # we should create this with the permissions as the old object
            # currently its using the client verify key on the object
            action_object._save_to_blob_storage().unwrap()
            # we should create this with the permissions of the old object
            self._set(
                context=root_context,
                action_object=action_object,
            ).unwrap()

        return None

    @service_method(path="action.execute", name="execute", roles=GUEST_ROLE_LEVEL)
    def execute(self, context: AuthedServiceContext, action: Action) -> ActionObject:
        """Execute an operation on objects in the action store"""
        # relative
        from .plan import Plan

        if action.action_type == ActionType.CREATEOBJECT:
            result_action_object = action.create_object
        elif action.action_type == ActionType.SYFTFUNCTION:
            usercode_service = context.server.get_service("usercodeservice")
            kwarg_ids = {}
            for k, v in action.kwargs.items():
                # transform lineage ids into ids
                kwarg_ids[k] = v.id
            return usercode_service._call(  # type: ignore[union-attr]
                context, action.user_code_id, action.result_id, **kwarg_ids
            ).unwrap()
        elif action.action_type == ActionType.FUNCTION:
            result_action_object = self.call_function(context, action).unwrap()
        else:
            resolved_self = self._get(
                context=context,
                uid=action.remote_self,
                twin_mode=TwinMode.NONE,
                has_permission=True,
            ).unwrap(
                public_message=f"Failed executing action {action}, could not resolve self: {action.remote_self}"
            )
            if action.op == "__call__" and resolved_self.syft_action_data_type == Plan:
                result_action_object = self.execute_plan(
                    plan=resolved_self.syft_action_data,
                    context=context,
                    plan_kwargs=action.kwargs,
                ).unwrap()
            elif action.action_type == ActionType.SETATTRIBUTE:
                result_action_object = self.set_attribute(
                    context, action, resolved_self
                ).unwrap()
            elif action.action_type == ActionType.GETATTRIBUTE:
                result_action_object = self.get_attribute(
                    action, resolved_self
                ).unwrap()
            elif action.action_type == ActionType.METHOD:
                result_action_object = self.call_method(
                    context, action, resolved_self
                ).unwrap()
            else:
                raise SyftException(public_message="unknown action")

        # check if we have read permissions on the result
        has_result_read_permission = self.has_read_permission_for_action_result(
            context, action
        )
        result_action_object._set_obj_location_(  # type: ignore[union-attr]
            context.server.id,
            context.credentials,
        )
        blob_store_result = result_action_object._save_to_blob_storage().unwrap()
        # pass permission information to the action store as extra kwargs
        context.extra_kwargs = {
            "has_result_read_permission": has_result_read_permission
        }
        if isinstance(blob_store_result, SyftWarning):
            logger.debug(blob_store_result.message)
        set_result = self._set(
            context,
            result_action_object,
        )
        set_result = set_result.unwrap(
            public_message=f"Failed executing action {action}"
        )

        return set_result

    def has_read_permission_for_action_result(
        self, context: AuthedServiceContext, action: Action
    ) -> bool:
        action_obj_ids = (
            action.args + list(action.kwargs.values()) + [action.remote_self]
        )
        permissions = [
            ActionObjectREAD(uid=_id, credentials=context.credentials)
            for _id in action_obj_ids
        ]
        return self.store.has_permissions(permissions)

    @service_method(path="action.exists", name="exists", roles=GUEST_ROLE_LEVEL)
    def exists(self, context: AuthedServiceContext, obj_id: UID) -> bool:
        """Checks if the given object id exists in the Action Store"""
        return self.store.exists(obj_id)

    @service_method(
        path="action.delete",
        name="delete",
        roles=ADMIN_ROLE_LEVEL,
        unwrap_on_success=False,
    )
    def delete(
        self, context: AuthedServiceContext, uid: UID, soft_delete: bool = False
    ) -> SyftSuccess:
        obj = self.store.get(uid=uid, credentials=context.credentials).unwrap()

        return_msg = []

        # delete any associated blob storage entry object to the action object
        blob_del_res = self._delete_blob_storage_entry(
            context=context, obj=obj
        ).unwrap()
        return_msg.append(blob_del_res.message)

        # delete the action object from the action store
        store_del_res = self._delete_from_action_store(
            context=context, uid=obj.id, soft_delete=soft_delete
        ).unwrap()

        return_msg.append(store_del_res.message)
        return SyftSuccess(message="\n".join(return_msg))

    @as_result(SyftException)
    def _delete_blob_storage_entry(
        self,
        context: AuthedServiceContext,
        obj: TwinObject | ActionObject,
    ) -> SyftSuccess:
        deleted_blob_ids = []

        blob_store_service = cast(
            BlobStorageService, context.server.get_service(BlobStorageService)
        )

        if isinstance(obj, ActionObject) and obj.syft_blob_storage_entry_id:
            blob_store_service.delete(
                context=context, uid=obj.syft_blob_storage_entry_id
            )
            deleted_blob_ids.append(obj.syft_blob_storage_entry_id)

        if isinstance(obj, TwinObject):
            if obj.private.syft_blob_storage_entry_id:
                blob_store_service.delete(
                    context=context, uid=obj.private.syft_blob_storage_entry_id
                )
                deleted_blob_ids.append(obj.private.syft_blob_storage_entry_id)

            if obj.mock.syft_blob_storage_entry_id:
                blob_store_service.delete(
                    context=context, uid=obj.mock.syft_blob_storage_entry_id
                )
                deleted_blob_ids.append(obj.mock.syft_blob_storage_entry_id)

        message = f"Deleted blob storage entries: {', '.join(str(blob_id) for blob_id in deleted_blob_ids)}"
        return SyftSuccess(message=message)

    @as_result(SyftException)
    def _delete_from_action_store(
        self,
        context: AuthedServiceContext,
        uid: UID,
        soft_delete: bool = False,
    ) -> SyftSuccess:
        if soft_delete:
<<<<<<< HEAD
            obj: ActionObject | TwinObject = self.store.get(
                uid=uid, credentials=context.credentials
            ).unwrap()
=======
            obj = self.store.get(uid=uid, credentials=context.credentials).unwrap()

>>>>>>> 23910624
            if isinstance(obj, TwinObject):
                self._soft_delete_action_obj(
                    context=context, action_obj=obj.private
                ).unwrap()
                self._soft_delete_action_obj(
                    context=context, action_obj=obj.mock
                ).unwrap()
<<<<<<< HEAD
=======

>>>>>>> 23910624
            if isinstance(obj, ActionObject):
                self._soft_delete_action_obj(context=context, action_obj=obj).unwrap()
        else:
            self.store.delete(credentials=context.credentials, uid=uid).unwrap()

        return SyftSuccess(message=f"Action object with uid '{uid}' deleted.")

    @as_result(SyftException)
    def _soft_delete_action_obj(
        self, context: AuthedServiceContext, action_obj: ActionObject
    ) -> ActionObject:
        action_obj.syft_action_data_cache = None
        action_obj._save_to_blob_storage().unwrap()
        return self._set(
            context=context,
            action_object=action_obj,
        ).unwrap()


@as_result(SyftException)
def resolve_action_args(
    action: Action, context: AuthedServiceContext, service: ActionService
) -> tuple[list, bool]:
    has_twin_inputs = False
    args = []
    for arg_id in action.args:
        arg_value = service._get(
            context=context, uid=arg_id, twin_mode=TwinMode.NONE, has_permission=True
        ).unwrap()
        if isinstance(arg_value, TwinObject):
            has_twin_inputs = True
        args.append(arg_value)
    return args, has_twin_inputs


@as_result(SyftException)
def resolve_action_kwargs(
    action: Action, context: AuthedServiceContext, service: ActionService
) -> tuple[dict, bool]:
    has_twin_inputs = False
    kwargs = {}
    for key, arg_id in action.kwargs.items():
        kwarg_value = service._get(
            context=context, uid=arg_id, twin_mode=TwinMode.NONE, has_permission=True
        ).unwrap()
        if isinstance(kwarg_value, TwinObject):
            has_twin_inputs = True
        kwargs[key] = kwarg_value
    return kwargs, has_twin_inputs


@as_result(SyftException)
def execute_callable(
    service: ActionService,
    context: AuthedServiceContext,
    action: Action,
) -> ActionObject:
    args, has_arg_twins = resolve_action_args(action, context, service).unwrap()
    kwargs, has_kwargs_twins = resolve_action_kwargs(action, context, service).unwrap()
    has_twin_inputs = has_arg_twins or has_kwargs_twins
    # 🔵 TODO 10: Get proper code From old RunClassMethodAction to ensure the function
    # is not bound to the original object or mutated

    # TODO: get from CMPTree is probably safer
    def _get_target_callable(path: str, op: str) -> Any:
        path_elements = path.split(".")
        res = importlib.import_module(path_elements[0])
        for p in path_elements[1:]:
            res = getattr(res, p)
        res = getattr(res, op)
        return res

    target_callable = _get_target_callable(action.path, action.op)

    result = None
    if not target_callable:
        raise SyftException(public_message="No target callable found")

    if not has_twin_inputs:
        # if twin_mode == TwinMode.NONE and not has_twin_inputs:
        twin_mode = TwinMode.NONE
        # no twins
        filtered_args = filter_twin_args(args, twin_mode=twin_mode).unwrap()
        filtered_kwargs = filter_twin_kwargs(kwargs, twin_mode=twin_mode).unwrap()
        result = target_callable(*filtered_args, **filtered_kwargs)
        result_action_object = wrap_result(action.result_id, result)
    else:
        twin_mode = TwinMode.PRIVATE
        private_args = filter_twin_args(args, twin_mode=twin_mode).unwrap()
        private_kwargs = filter_twin_kwargs(kwargs, twin_mode=twin_mode).unwrap()
        private_result = target_callable(*private_args, **private_kwargs)
        result_action_object_private = wrap_result(action.result_id, private_result)

        twin_mode = TwinMode.MOCK
        mock_args = filter_twin_args(args, twin_mode=twin_mode).unwrap()
        mock_kwargs = filter_twin_kwargs(kwargs, twin_mode=twin_mode).unwrap()
        mock_result = target_callable(*mock_args, **mock_kwargs)
        result_action_object_mock = wrap_result(action.result_id, mock_result)

        result_action_object = TwinObject(
            id=action.result_id,
            private_obj=result_action_object_private,
            mock_obj=result_action_object_mock,
        )

    return result_action_object


@as_result(SyftException)
def execute_object(
    service: ActionService,
    context: AuthedServiceContext,
    resolved_self: ActionObject,
    action: Action,
    twin_mode: TwinMode = TwinMode.NONE,
) -> TwinObject | ActionObject:
    unboxed_resolved_self = resolved_self.syft_action_data
    args, has_arg_twins = resolve_action_args(action, context, service).unwrap()

    kwargs, has_kwargs_twins = resolve_action_kwargs(action, context, service).unwrap()
    has_twin_inputs = has_arg_twins or has_kwargs_twins

    # 🔵 TODO 10: Get proper code From old RunClassMethodAction to ensure the function
    # is not bound to the original object or mutated
    target_method = getattr(unboxed_resolved_self, action.op, None)
    result = None

    if not target_method:
        raise SyftException(public_message="could not find target method")
    if twin_mode == TwinMode.NONE and not has_twin_inputs:
        # no twins
        filtered_args = filter_twin_args(args, twin_mode=twin_mode).unwrap()
        filtered_kwargs = filter_twin_kwargs(kwargs, twin_mode=twin_mode).unwrap()
        result = target_method(*filtered_args, **filtered_kwargs)
        result_action_object = wrap_result(action.result_id, result)
    elif twin_mode == TwinMode.NONE and has_twin_inputs:
        # self isn't a twin but one of the inputs is
        private_args = filter_twin_args(args, twin_mode=TwinMode.PRIVATE).unwrap()
        private_kwargs = filter_twin_kwargs(kwargs, twin_mode=TwinMode.PRIVATE).unwrap()
        private_result = target_method(*private_args, **private_kwargs)
        result_action_object_private = wrap_result(action.result_id, private_result)

        mock_args = filter_twin_args(args, twin_mode=TwinMode.MOCK).unwrap()
        mock_kwargs = filter_twin_kwargs(kwargs, twin_mode=TwinMode.MOCK).unwrap()
        mock_result = target_method(*mock_args, **mock_kwargs)
        result_action_object_mock = wrap_result(action.result_id, mock_result)

        result_action_object = TwinObject(
            id=action.result_id,
            private_obj=result_action_object_private,
            mock_obj=result_action_object_mock,
        )
    elif twin_mode == twin_mode.PRIVATE:  # type:ignore
        # twin private path
        private_args = filter_twin_args(args, twin_mode=twin_mode).unwrap()  # type:ignore[unreachable]
        private_kwargs = filter_twin_kwargs(kwargs, twin_mode=twin_mode).unwrap()
        result = target_method(*private_args, **private_kwargs)
        result_action_object = wrap_result(action.result_id, result)
    elif twin_mode == twin_mode.MOCK:  # type:ignore
        # twin mock path
        mock_args = filter_twin_args(args, twin_mode=twin_mode).unwrap()  # type:ignore[unreachable]
        mock_kwargs = filter_twin_kwargs(kwargs, twin_mode=twin_mode).unwrap()
        target_method = getattr(unboxed_resolved_self, action.op, None)
        result = target_method(*mock_args, **mock_kwargs)
        result_action_object = wrap_result(action.result_id, result)
    else:
        raise SyftException(
            public_message=f"Bad combination of: twin_mode: {twin_mode} and has_twin_inputs: {has_twin_inputs}"
        )

    return result_action_object


def wrap_result(result_id: UID, result: Any) -> ActionObject:
    # 🟡 TODO 11: Figure out how we want to store action object results
    action_type = action_type_for_type(result)
    result_action_object = action_type(id=result_id, syft_action_data_cache=result)
    return result_action_object


@as_result(SyftException)
def filter_twin_args(args: list[Any], twin_mode: TwinMode) -> Any:
    filtered = []
    for arg in args:
        if isinstance(arg, TwinObject):
            if twin_mode == TwinMode.PRIVATE:
                filtered.append(arg.private.syft_action_data)
            elif twin_mode == TwinMode.MOCK:
                filtered.append(arg.mock.syft_action_data)
            else:
                raise SyftException(
                    public_message=f"Filter can only use {TwinMode.PRIVATE} or {TwinMode.MOCK}"
                )
        else:
            filtered.append(arg.syft_action_data)
    return filtered


@as_result(SyftException)
def filter_twin_kwargs(
    kwargs: dict, twin_mode: TwinMode, allow_python_types: bool = False
) -> Any:
    filtered = {}
    for k, v in kwargs.items():
        if isinstance(v, TwinObject):
            if twin_mode == TwinMode.PRIVATE:
                filtered[k] = v.private.syft_action_data
            elif twin_mode == TwinMode.MOCK:
                filtered[k] = v.mock.syft_action_data
            else:
                raise SyftException(
                    public_message=f"Filter can only use {TwinMode.PRIVATE} or {TwinMode.MOCK}"
                )
        else:
            if isinstance(v, ActionObject):
                filtered[k] = v.syft_action_data
            elif (
                isinstance(v, str | int | float | dict | CustomEndpointActionObject)
                and allow_python_types
            ):
                filtered[k] = v
            else:
                raise SyftException(
                    public_message=f"unexepected value {v} passed to filtered twin kwargs"
                )
    return filtered


TYPE_TO_SERVICE[ActionObject] = ActionService
TYPE_TO_SERVICE[TwinObject] = ActionService
TYPE_TO_SERVICE[AnyActionObject] = ActionService

SERVICE_TO_TYPES[ActionService].update({ActionObject, TwinObject, AnyActionObject})<|MERGE_RESOLUTION|>--- conflicted
+++ resolved
@@ -24,10 +24,6 @@
 from ..context import AuthedServiceContext
 from ..policy.policy import OutputPolicy
 from ..policy.policy import retrieve_from_db
-<<<<<<< HEAD
-from ..response import SyftError
-=======
->>>>>>> 23910624
 from ..response import SyftResponseMessage
 from ..response import SyftSuccess
 from ..response import SyftWarning
@@ -975,14 +971,8 @@
         soft_delete: bool = False,
     ) -> SyftSuccess:
         if soft_delete:
-<<<<<<< HEAD
-            obj: ActionObject | TwinObject = self.store.get(
-                uid=uid, credentials=context.credentials
-            ).unwrap()
-=======
             obj = self.store.get(uid=uid, credentials=context.credentials).unwrap()
 
->>>>>>> 23910624
             if isinstance(obj, TwinObject):
                 self._soft_delete_action_obj(
                     context=context, action_obj=obj.private
@@ -990,10 +980,6 @@
                 self._soft_delete_action_obj(
                     context=context, action_obj=obj.mock
                 ).unwrap()
-<<<<<<< HEAD
-=======
-
->>>>>>> 23910624
             if isinstance(obj, ActionObject):
                 self._soft_delete_action_obj(context=context, action_obj=obj).unwrap()
         else:
