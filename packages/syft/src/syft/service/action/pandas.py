--- conflicted
+++ resolved
@@ -38,11 +38,8 @@
     __canonical_name__ = "PandasDataframeObject"
     __version__ = SYFT_OBJECT_VERSION_2
 
-    syft_internal_type: ClassVar[Type[Any]] = DataFrame
-<<<<<<< HEAD
+    syft_internal_type: ClassVar[Type] = DataFrame
     syft_passthrough_attrs: List[str] = BASE_PASSTHROUGH_ATTRS
-=======
-    syft_passthrough_attrs = BASE_PASSTHROUGH_ATTRS
 
 
 @serializable()
@@ -50,9 +47,8 @@
     __canonical_name__ = "PandasDataframeObject"
     __version__ = SYFT_OBJECT_VERSION_3
 
-    syft_internal_type: ClassVar[Type[Any]] = DataFrame
-    syft_passthrough_attrs = BASE_PASSTHROUGH_ATTRS
->>>>>>> 415fb4fa
+    syft_internal_type: ClassVar[Type] = DataFrame
+    syft_passthrough_attrs: List[str] = BASE_PASSTHROUGH_ATTRS
     # this is added for instance checks for dataframes
     # syft_dont_wrap_attrs = ["shape"]
 
