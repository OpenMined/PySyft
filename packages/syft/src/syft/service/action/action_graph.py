--- conflicted
+++ resolved
@@ -61,11 +61,7 @@
     __canonical_name__ = "NodeActionData"
     __version__ = SYFT_OBJECT_VERSION_1
 
-<<<<<<< HEAD
-    id: Optional[UID] = None
-=======
-    id: Optional[UID]  # type: ignore[assignment]
->>>>>>> 07ce75e0
+    id: Optional[UID] = None  # type: ignore[assignment]
     type: NodeType
     status: ExecutionStatus = ExecutionStatus.PROCESSING
     retry: int = 0
