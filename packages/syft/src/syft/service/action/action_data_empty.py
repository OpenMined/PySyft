--- conflicted
+++ resolved
@@ -4,7 +4,6 @@
 # stdlib
 from typing import Optional
 from typing import Type
-from typing import Union
 
 # relative
 from ...serde.serializable import serializable
@@ -19,14 +18,10 @@
     __canonical_name__ = "ActionDataEmpty"
     __version__ = SYFT_OBJECT_VERSION_1
 
-<<<<<<< HEAD
-    syft_internal_type: Optional[Union[Type, Any]] = Any
-=======
     syft_internal_type: Optional[Type] = NoneType
 
     def __repr__(self) -> str:
         return f"{type(self).__name__} UID: {self.id} <{self.syft_internal_type}>"
 
     def __str__(self) -> str:
-        return f"{type(self).__name__} UID: {self.id} <{self.syft_internal_type}>"
->>>>>>> 0bf33d78
+        return f"{type(self).__name__} UID: {self.id} <{self.syft_internal_type}>"