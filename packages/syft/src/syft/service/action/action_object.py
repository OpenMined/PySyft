--- conflicted
+++ resolved
@@ -574,11 +574,8 @@
     "reload_cache",
     "syft_resolved",
     "refresh_object",
-<<<<<<< HEAD
     "syft_action_data_node_id",
     "node_uid"
-=======
->>>>>>> 6319a5ee
 ]
 
 
