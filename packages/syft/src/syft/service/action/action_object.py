--- conflicted
+++ resolved
@@ -1002,11 +1002,7 @@
             linked_obj=action_object_link, apply_permission_type=ActionPermission.READ
         )
         if client.credentials is None:
-<<<<<<< HEAD
-            return SyftError(message=f"{client} has no signing key")
-=======
             raise SyftException(public_message=f"{client} has no signing key")
->>>>>>> ba7d2b2d
         submit_request = SubmitRequest(
             changes=[permission_change],
             requesting_user_verify_key=client.credentials.verify_key,
