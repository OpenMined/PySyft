# future
from __future__ import annotations

# stdlib
from collections.abc import Callable
from enum import Enum
import inspect
from io import BytesIO
from pathlib import Path
import threading
import time
import traceback
import types
from typing import Any
from typing import ClassVar
from typing import TYPE_CHECKING

# third party
from pydantic import ConfigDict
from pydantic import Field
from pydantic import field_validator
from pydantic import model_validator
from result import Err
from result import Ok
from result import Result
from typing_extensions import Self

# relative
from ...client.api import APIRegistry
from ...client.api import SyftAPI
from ...client.api import SyftAPICall
from ...client.client import SyftClient
from ...node.credentials import SyftVerifyKey
from ...serde.serializable import serializable
from ...serde.serialize import _serialize as serialize
from ...service.response import SyftError
from ...store.linked_obj import LinkedObject
from ...types.base import SyftBaseModel
from ...types.datetime import DateTime
from ...types.syft_object import SYFT_OBJECT_VERSION_2
from ...types.syft_object import SYFT_OBJECT_VERSION_3
from ...types.syft_object import SyftBaseObject
from ...types.syft_object import SyftObject
from ...types.syncable_object import SyncableSyftObject
from ...types.uid import LineageID
from ...types.uid import UID
from ...util.logger import debug
from ...util.util import prompt_warning_message
from ..context import AuthedServiceContext
from ..response import SyftException
from ..service import from_api_or_context
from .action_data_empty import ActionDataEmpty
from .action_data_empty import ActionDataLink
from .action_data_empty import ObjectNotReady
from .action_permissions import ActionPermission
from .action_types import action_type_for_object
from .action_types import action_type_for_type
from .action_types import action_types

if TYPE_CHECKING:
    # relative
    from ..sync.diff_state import AttrDiff

NoneType = type(None)


@serializable()
class TwinMode(Enum):
    NONE = 0
    PRIVATE = 1
    MOCK = 2


@serializable()
class ActionType(Enum):
    GETATTRIBUTE = 1
    METHOD = 2
    SETATTRIBUTE = 4
    FUNCTION = 8
    CREATEOBJECT = 16
    SYFTFUNCTION = 32


def repr_cls(c: Any) -> str:
    return f"{c.__module__}.{c.__name__}"


@serializable()
class Action(SyftObject):
    """Serializable Action object.

    Parameters:
        path: str
            The path of the Type of the remote object.
        op: str
            The method to be executed from the remote object.
        remote_self: Optional[LineageID]
            The extended UID of the SyftObject
        args: List[LineageID]
            `op` args
        kwargs: Dict[str, LineageID]
            `op` kwargs
        result_id: Optional[LineageID]
            Extended UID of the resulted SyftObject
    """

    __canonical_name__ = "Action"
    __version__ = SYFT_OBJECT_VERSION_3

    __attr_searchable__: ClassVar[list[str]] = []

    path: str | None = None
    op: str | None = None
    remote_self: LineageID | None = None
    args: list[LineageID]
    kwargs: dict[str, LineageID]
    result_id: LineageID = Field(default_factory=lambda: LineageID(UID()))
    action_type: ActionType | None = None
    create_object: SyftObject | None = None
    user_code_id: UID | None = None

    @field_validator("result_id", mode="before")
    @classmethod
    def make_result_id(cls, v: Any) -> LineageID:
        return v if isinstance(v, LineageID) else LineageID(v)

    @property
    def full_path(self) -> str:
        """Action path and operation"""
        return f"{self.path}.{self.op}"

    @property
    def job_display_name(self) -> str:
        api = APIRegistry.api_for(
            node_uid=self.syft_node_location,
            user_verify_key=self.syft_client_verify_key,
        )
        if self.user_code_id is not None and api is not None:
            user_code = api.services.code.get_by_id(self.user_code_id)
            return user_code.service_func_name
        else:
            return f"{self.path}.{self.op}"

    @property
    def syft_history_hash(self) -> int:
        """Create a unique hash for the operations applied on the object."""
        hashes = 0
        if self.remote_self:
            hashes += hash(self.remote_self.syft_history_hash)
        # 🔵 TODO: resolve this
        # if the object is ActionDataEmpty then the type might not be equal to the
        # real thing. This is the same issue with determining the result type from
        # a pointer operation in the past, so we should think about what we want here
        # hashes += hash(self.path)
        hashes += hash(self.op)
        for arg in self.args:
            hashes += hash(arg.syft_history_hash)
        for k, arg in self.kwargs.items():
            hashes += hash(k)
            hashes += hash(arg.syft_history_hash)
        return hashes

    @classmethod
    def syft_function_action_from_kwargs_and_id(
        cls, kwargs: dict[str, Any], user_code_id: UID
    ) -> Self:
        kwarg_ids = {}
        for k, v in kwargs.items():
            kwarg_ids[k] = LineageID(v)
        return cls(
            args=[],
            kwargs=kwarg_ids,
            result_id=LineageID(),
            action_type=ActionType.SYFTFUNCTION,
            user_code_id=user_code_id,
        )

    @classmethod
    def from_api_call(cls, api_call: SyftAPICall) -> Action:
        # relative
        from ..code.user_code_service import map_kwargs_to_id

        kwargs = api_call.kwargs
        kwargs.pop("communication_protocol", None)
        function_id = kwargs.pop("uid", None)
        kwargs = map_kwargs_to_id(kwargs)
        kwarg_ids = {}
        for k, v in kwargs.items():
            kwarg_ids[k] = LineageID(v)

        action = cls(
            args=[],
            kwargs=kwarg_ids,
            result_id=LineageID(),
            action_type=ActionType.SYFTFUNCTION,
            user_code_id=function_id,
        )
        return action

    def __repr__(self) -> str:
        def repr_uid(_id: LineageID) -> str:
            return f"{str(_id)[:3]}..{str(_id)[-1]}"

        arg_repr = ", ".join([repr_uid(x) for x in self.args])
        kwargs_repr = ", ".join(
            [f"{key}={repr_uid(value)}" for key, value in self.kwargs.items()]
        )
        _coll_repr_ = (
            f"[{repr_uid(self.remote_self)}]" if self.remote_self is not None else ""
        )
        return (
            f"ActionObject {self.path}{_coll_repr_}.{self.op}({arg_repr},{kwargs_repr})"
        )


class ActionObjectPointer:
    pass


# Hooks
HOOK_ALWAYS = "ALWAYS"
HOOK_ON_POINTERS = "ON_POINTERS"

passthrough_attrs = [
    "__dict__",  # python
    "__class__",  # python
    "__repr_name__",  # python
    "__annotations__",  # python
    "_init_private_attributes",  # pydantic
    "__private_attributes__",  # pydantic
    "__config__",  # pydantic
    "__fields__",  # pydantic
    "__fields_set__",  # pydantic
    "__repr_str__",  # pydantic
    "__repr_args__",  # pydantic
    "__post_init__",  # syft
    "__validate_private_attrs__",  # syft
    "id",  # syft
    "to_mongo",  # syft 🟡 TODO 23: Add composeable / inheritable object passthrough attrs
    "__attr_searchable__",  # syft
    "__canonical_name__",  # syft
    "__version__",  # syft
    "__args__",  # pydantic
    "to_pointer",  # syft
    "to",  # syft
    "send",  # syft
    "_send",  # syft
    "_copy_and_set_values",  # pydantic
    "get_from",  # syft
    "get",  # syft
    "delete_data",  # syft
    "_save_to_blob_storage_",  # syft
    "syft_action_data",  # syft
    "syft_resolved",  # syft
    "syft_action_data_node_id",
    "node_uid",
    "migrate_to",  # syft
    "to_dict",  # syft
    "dict",  # syft
    "has_storage_permission",  # syft
    "_iter",  # pydantic
    "__exclude_fields__",  # pydantic
    "__include_fields__",  # pydantic
    "_calculate_keys",  # pydantic
    "_get_value",  # pydantic
    "__pydantic_validator__",  # pydantic
    "__class_vars__",  # pydantic
    "__private_attributes__",  # pydantic
    "__signature__",  # pydantic
    "__pydantic_complete__",  # pydantic
    "__pydantic_core_schema__",  # pydantic
    "__pydantic_custom_init__",  # pydantic
    "__pydantic_decorators__",  # pydantic
    "__pydantic_generic_metadata__",  # pydantic
    "__pydantic_parent_namespace__",  # pydantic
    "__pydantic_post_init__",  # pydantic
    "__pydantic_root_model__",  # pydantic
    "__pydantic_serializer__",  # pydantic
    "__pydantic_validator__",  # pydantic
    "__pydantic_extra__",  # pydantic
    "__pydantic_fields_set__",  # pydantic
    "__pydantic_private__",  # pydantic
    "model_config",  # pydantic
    "model_computed_fields",  # pydantic
    "model_extra",  # pydantic
    "model_fields",  # pydantic
    "model_fields_set",  # pydantic
    "model_construct",  # pydantic
    "model_copy",  # pydantic
    "model_dump",  # pydantic
    "model_dump_json",  # pydantic
    "model_json_schema",  # pydantic
    "model_parametrized_name",  # pydantic
    "model_post_init",  # pydantic
    "model_rebuild",  # pydantic
    "model_validate",  # pydantic
    "model_validate_json",  # pydantic
    "copy",  # pydantic
    "__sha256__",  # syft
    "__hash_exclude_attrs__",  # syft
    "__private_sync_attr_mocks__",  # syft
    "__exclude_sync_diff_attrs__",  # syft
    "__repr_attrs__",  # syft
    "get_sync_dependencies",
]
dont_wrap_output_attrs = [
    "__repr__",
    "__str__",
    "__repr_attrs__",
    "_repr_html_",
    "_repr_markdown_",
    "_repr_latex_",
    "__array_struct__",
    "__array_prepare__",
    "__array_wrap__",
    "__bool__",
    "__len__",
    "syft_resolved",  # syft
    "node_uid",
    "syft_action_data_node_id",
    "__sha256__",
    "__hash_exclude_attrs__",
    "__exclude_sync_diff_attrs__",  # syft
    "__repr_attrs__",  # syft
    "get_sync_dependencies",  # syft
<<<<<<< HEAD
    "last_sync_date",  # syft
=======
>>>>>>> 55b216f4
]
dont_make_side_effects = [
    "__repr_attrs__",
    "_repr_html_",
    "_repr_markdown_",
    "_repr_latex_",
    "__repr__",
    "__getitem__",
    "__setitem__",
    "__len__",
    "shape",
    "syft_resolved",  # syft
    "node_uid",
    "syft_action_data_node_id",
    "__sha256__",
    "__hash_exclude_attrs__",
    "__exclude_sync_diff_attrs__",  # syft
    "__repr_attrs__",
    "get_sync_dependencies",
]
action_data_empty_must_run = [
    "__repr__",
    "__str__",
]


class PreHookContext(SyftBaseObject):
    __canonical_name__ = "PreHookContext"
    __version__ = SYFT_OBJECT_VERSION_2

    """Hook context

    Parameters:
        obj: Any
            The ActionObject to use for the action
        op_name: str
            The method name to use for the action
        node_uid: Optional[UID]
            Optional Syft node UID
        result_id: Optional[Union[UID, LineageID]]
            Optional result Syft UID
        action: Optional[Action]
            The action generated by the current hook
    """

    obj: Any = None
    op_name: str
    node_uid: UID | None = None
    result_id: UID | LineageID | None = None
    result_twin_type: TwinMode | None = None
    action: Action | None = None
    action_type: ActionType | None = None


def make_action_side_effect(
    context: PreHookContext, *args: Any, **kwargs: Any
) -> Result[Ok[tuple[PreHookContext, tuple[Any, ...], dict[str, Any]]], Err[str]]:
    """Create a new action from context_op_name, and add it to the PreHookContext

    Parameters:
        context: PreHookContext
            PreHookContext object
        *args:
            Operation *args
        **kwargs
            Operation *kwargs
    Returns:
        - Ok[[Tuple[PreHookContext, Tuple[Any, ...], Dict[str, Any]]] on success
        - Err[str] on failure
    """
    # relative

    try:
        action = context.obj.syft_make_action_with_self(
            op=context.op_name,
            args=args,
            kwargs=kwargs,
            action_type=context.action_type,
        )
        context.action = action
    except Exception:
        print(f"make_action_side_effect failed with {traceback.format_exc()}")
        return Err(f"make_action_side_effect failed with {traceback.format_exc()}")

    return Ok((context, args, kwargs))


class TraceResultRegistry:
    __result_registry__: dict[int, TraceResult] = {}

    @classmethod
    def set_trace_result_for_current_thread(
        cls,
        client: SyftClient,
    ) -> None:
        cls.__result_registry__[threading.get_ident()] = TraceResult(
            client=client, is_tracing=True
        )

    @classmethod
    def get_trace_result_for_thread(cls) -> TraceResult | None:
        return cls.__result_registry__.get(threading.get_ident(), None)

    @classmethod
    def reset_result_for_thread(cls) -> None:
        if threading.get_ident() in cls.__result_registry__:
            del cls.__result_registry__[threading.get_ident()]

    @classmethod
    def current_thread_is_tracing(cls) -> bool:
        trace_result = cls.get_trace_result_for_thread()
        if trace_result is None:
            return False
        else:
            return trace_result.is_tracing


class TraceResult(SyftBaseModel):
    result: list = []
    client: SyftClient
    is_tracing: bool = False


def trace_action_side_effect(
    context: PreHookContext, *args: Any, **kwargs: Any
) -> Result[Ok[tuple[PreHookContext, tuple[Any, ...], dict[str, Any]]], Err[str]]:
    action = context.action
    if action is not None and TraceResultRegistry.current_thread_is_tracing():
        trace_result = TraceResultRegistry.get_trace_result_for_thread()
        trace_result.result += [action]  # type: ignore
    return Ok((context, args, kwargs))


def convert_to_pointers(
    api: SyftAPI,
    node_uid: UID | None = None,
    args: list | None = None,
    kwargs: dict | None = None,
) -> tuple[list, dict]:
    # relative
    from ..dataset.dataset import Asset

    arg_list = []
    kwarg_dict = {}
    if args is not None:
        for arg in args:
            if (
                not isinstance(arg, ActionObject | Asset | UID)
                and api.signing_key is not None  # type: ignore[unreachable]
            ):
                arg = ActionObject.from_obj(  # type: ignore[unreachable]
                    syft_action_data=arg,
                    syft_client_verify_key=api.signing_key.verify_key,
                    syft_node_location=api.node_uid,
                )
                arg.syft_node_uid = node_uid
                r = arg._save_to_blob_storage()
                if isinstance(r, SyftError):
                    print(r.message)
                arg = api.services.action.set(arg)
            arg_list.append(arg)

    if kwargs is not None:
        for k, arg in kwargs.items():
            if (
                not isinstance(arg, ActionObject | Asset | UID)
                and api.signing_key is not None  # type: ignore[unreachable]
            ):
                arg = ActionObject.from_obj(  # type: ignore[unreachable]
                    syft_action_data=arg,
                    syft_client_verify_key=api.signing_key.verify_key,
                    syft_node_location=api.node_uid,
                )
                arg.syft_node_uid = node_uid
                r = arg._save_to_blob_storage()
                if isinstance(r, SyftError):
                    print(r.message)
                arg = api.services.action.set(arg)

            kwarg_dict[k] = arg

    return arg_list, kwarg_dict


def send_action_side_effect(
    context: PreHookContext, *args: Any, **kwargs: Any
) -> Result[Ok[tuple[PreHookContext, tuple[Any, ...], dict[str, Any]]], Err[str]]:
    """Create a new action from the context.op_name, and execute it on the remote node."""
    try:
        if context.action is None:
            result = make_action_side_effect(context, *args, **kwargs)
            if result.is_err():
                raise RuntimeError(result.err())

            context, _, _ = result.ok()

        action_result = context.obj.syft_execute_action(context.action, sync=True)

        if not isinstance(action_result, ActionObject):
            raise RuntimeError(f"Got back unexpected response : {action_result}")
        else:
            context.node_uid = action_result.syft_node_uid
            context.result_id = action_result.id
            context.result_twin_type = action_result.syft_twin_type
    except Exception as e:
        return Err(
            f"send_action_side_effect failed with {e}\n {traceback.format_exc()}"
        )
    return Ok((context, args, kwargs))


def propagate_node_uid(
    context: PreHookContext, op: str, result: Any
) -> Result[Ok[Any], Err[str]]:
    """Patch the result to include the syft_node_uid

    Parameters:
        context: PreHookContext
            PreHookContext object
        op: str
            Which operation was executed
        result: Any
            The result to patch
    Returns:
        - Ok[[result] on success
        - Err[str] on failure
    """
    if context.op_name in dont_make_side_effects or not hasattr(
        context.obj, "syft_node_uid"
    ):
        return Ok(result)

    try:
        syft_node_uid = getattr(context.obj, "syft_node_uid", None)
        if syft_node_uid is None:
            raise RuntimeError("Can't proagate node_uid because parent doesnt have one")

        if op not in context.obj._syft_dont_wrap_attrs():
            if hasattr(result, "syft_node_uid"):
                result.syft_node_uid = syft_node_uid
        else:
            raise RuntimeError("dont propogate node_uid because output isnt wrapped")
    except Exception:
        return Err(f"propagate_node_uid failed with {traceback.format_exc()}")

    return Ok(result)


def debox_args_and_kwargs(args: Any, kwargs: Any) -> tuple[Any, Any]:
    filtered_args = []
    filtered_kwargs = {}
    for a in args:
        value = a
        if hasattr(value, "syft_action_data"):
            value = value.syft_action_data
        filtered_args.append(value)

    for k, a in kwargs.items():
        value = a
        if hasattr(value, "syft_action_data"):
            value = value.syft_action_data
        filtered_kwargs[k] = a

    return tuple(filtered_args), filtered_kwargs


BASE_PASSTHROUGH_ATTRS: list[str] = [
    "is_mock",
    "is_real",
    "is_twin",
    "is_pointer",
    "request",
    "__repr__",
    "_repr_markdown_",
    "syft_twin_type",
    "_repr_debug_",
    "as_empty",
    "get",
    "is_link",
    "wait",
    "_save_to_blob_storage",
    "_save_to_blob_storage_",
    "syft_action_data",
    "__check_action_data",
    "as_empty_data",
    "_set_obj_location_",
    "syft_action_data_cache",
    "reload_cache",
    "syft_resolved",
    "refresh_object",
    "syft_action_data_node_id",
    "node_uid",
    "__sha256__",
    "__hash_exclude_attrs__",
    "__hash__",
    "create_shareable_sync_copy",
    "_has_private_sync_attrs",
    "__exclude_sync_diff_attrs__",
    "__repr_attrs__",
    "get_sync_dependencies",
    "last_sync_date",
]


@serializable(without=["syft_pre_hooks__", "syft_post_hooks__"])
class ActionObject(SyncableSyftObject):
    """Action object for remote execution."""

    __canonical_name__ = "ActionObject"
    __version__ = SYFT_OBJECT_VERSION_3
    __private_sync_attr_mocks__: ClassVar[dict[str, Any]] = {
        "syft_action_data_cache": None,
        "syft_blob_storage_entry_id": None,
    }

    __attr_searchable__: list[str] = []  # type: ignore[misc]
    syft_action_data_cache: Any | None = None
    syft_blob_storage_entry_id: UID | None = None
    syft_pointer_type: ClassVar[type[ActionObjectPointer]]

    # Help with calculating history hash for code verification
    syft_parent_hashes: int | list[int] | None = None
    syft_parent_op: str | None = None
    syft_parent_args: Any | None = None
    syft_parent_kwargs: Any | None = None
    syft_history_hash: int | None = None
    syft_internal_type: ClassVar[type[Any]]
    syft_node_uid: UID | None = None
    syft_pre_hooks__: dict[str, list] = {}
    syft_post_hooks__: dict[str, list] = {}
    syft_twin_type: TwinMode = TwinMode.NONE
    syft_passthrough_attrs: list[str] = BASE_PASSTHROUGH_ATTRS
    syft_action_data_type: type | None = None
    syft_action_data_repr_: str | None = None
    syft_action_data_str_: str | None = None
    syft_has_bool_attr: bool | None = None
    syft_resolve_data: bool | None = None
    syft_created_at: DateTime | None = None
    syft_resolved: bool = True
    syft_action_data_node_id: UID | None = None
    # syft_dont_wrap_attrs = ["shape"]

    def syft_get_diffs(self, ext_obj: Any) -> list[AttrDiff]:
        # relative
        from ...service.sync.diff_state import AttrDiff

        diff_attrs = []

        # Sanity check
        if ext_obj.id != self.id:
            raise Exception("Not the same id for low side and high side requests")

        low_data = ext_obj.syft_action_data
        high_data = self.syft_action_data
        if low_data != high_data:
            diff_attr = AttrDiff(
                attr_name="syft_action_data", low_attr=low_data, high_attr=high_data
            )
            diff_attrs.append(diff_attr)
        return diff_attrs

    def _set_obj_location_(self, node_uid: UID, credentials: SyftVerifyKey) -> None:
        self.syft_node_location = node_uid
        self.syft_client_verify_key = credentials
        if self.syft_action_data_node_id is None:
            self.syft_action_data_node_id = node_uid

    @property
    def syft_action_data(self) -> Any:
        if (
            self.syft_blob_storage_entry_id
            and self.syft_created_at
            and not TraceResultRegistry.current_thread_is_tracing()
        ):
            self.reload_cache()

        return self.syft_action_data_cache

    def reload_cache(self) -> SyftError | None:
        # If ActionDataEmpty then try to fetch it from store.
        if isinstance(self.syft_action_data_cache, ActionDataEmpty):
            blob_storage_read_method = from_api_or_context(
                func_or_path="blob_storage.read",
                syft_node_location=self.syft_node_location,
                syft_client_verify_key=self.syft_client_verify_key,
            )

            if blob_storage_read_method is not None:
                blob_retrieval_object = blob_storage_read_method(
                    uid=self.syft_blob_storage_entry_id
                )
                if isinstance(blob_retrieval_object, SyftError):
                    print(
                        "Could not fetch actionobject data\n",
                        type(blob_retrieval_object),
                    )
                    return blob_retrieval_object
                # relative
                from ...store.blob_storage import BlobRetrieval

                if isinstance(blob_retrieval_object, SyftError):
                    return blob_retrieval_object
                elif isinstance(blob_retrieval_object, BlobRetrieval):
                    # TODO: This change is temporary to for gateway to be compatible with the new blob storage
                    self.syft_action_data_cache = blob_retrieval_object.read()
                    self.syft_action_data_type = type(self.syft_action_data)
                    return None
                else:
                    # In the case of gateway, we directly receive the actual object
                    # TODO: The ideal solution would be to stream the object from the domain through the gateway
                    # Currently , we are just passing the object as it is, which would be fixed later.
                    self.syft_action_data_cache = blob_retrieval_object
                    self.syft_action_data_type = type(self.syft_action_data)
                    return None
            else:
                print("cannot reload cache")
                return None

        return None

    def _save_to_blob_storage_(self, data: Any) -> SyftError | None:
        # relative
        from ...types.blob_storage import BlobFile
        from ...types.blob_storage import CreateBlobStorageEntry

        if not isinstance(data, ActionDataEmpty):
            if isinstance(data, BlobFile) and not data.uploaded:
                api = APIRegistry.api_for(
                    self.syft_node_location, self.syft_client_verify_key
                )
                data.upload_to_blobstorage_from_api(api)
            else:
                storage_entry = CreateBlobStorageEntry.from_obj(data)
                if self.syft_blob_storage_entry_id is not None:
                    # TODO: check if it already exists
                    storage_entry.id = self.syft_blob_storage_entry_id
                allocate_method = from_api_or_context(
                    func_or_path="blob_storage.allocate",
                    syft_node_location=self.syft_node_location,
                    syft_client_verify_key=self.syft_client_verify_key,
                )
                if allocate_method is not None:
                    blob_deposit_object = allocate_method(storage_entry)

                    if isinstance(blob_deposit_object, SyftError):
                        return blob_deposit_object

                    result = blob_deposit_object.write(
                        BytesIO(serialize(data, to_bytes=True))
                    )
                    if isinstance(result, SyftError):
                        return result
                    self.syft_blob_storage_entry_id = (
                        blob_deposit_object.blob_storage_entry_id
                    )
                else:
                    print("cannot save to blob storage")

            self.syft_action_data_type = type(data)

            if inspect.isclass(data):
                self.syft_action_data_repr_ = repr_cls(data)
            else:
                self.syft_action_data_repr_ = (
                    data._repr_markdown_()
                    if hasattr(data, "_repr_markdown_")
                    else data.__repr__()
                )
            self.syft_action_data_str_ = str(data)
            self.syft_has_bool_attr = hasattr(data, "__bool__")
        else:
            debug("skipping writing action object to store, passed data was empty.")

        self.syft_action_data_cache = data

        return None

    def _save_to_blob_storage(self) -> SyftError | None:
        data = self.syft_action_data
        if isinstance(data, SyftError):
            return data
        if isinstance(data, ActionDataEmpty):
            return SyftError(message=f"cannot store empty object {self.id}")
        result = self._save_to_blob_storage_(data)
        if isinstance(result, SyftError):
            return result
        if not TraceResultRegistry.current_thread_is_tracing():
            self.syft_action_data_cache = self.as_empty_data()
        return None

    @property
    def is_pointer(self) -> bool:
        return self.syft_node_uid is not None

    @property
    def syft_lineage_id(self) -> LineageID:
        """Compute the LineageID of the ActionObject, using the `id` and the `syft_history_hash` memebers"""
        return LineageID(self.id, self.syft_history_hash)

    model_config = ConfigDict(validate_assignment=True)

    @model_validator(mode="before")
    @classmethod
    def __check_action_data(cls, values: dict) -> dict:
        v = values.get("syft_action_data_cache")
        if values.get("syft_action_data_type", None) is None:
            values["syft_action_data_type"] = type(v)
        if not isinstance(v, ActionDataEmpty):
            if inspect.isclass(v):
                values["syft_action_data_repr_"] = repr_cls(v)
            else:
                values["syft_action_data_repr_"] = (
                    v._repr_markdown_()
                    if v is not None and hasattr(v, "_repr_markdown_")
                    else v.__repr__()
                )
            values["syft_action_data_str_"] = str(v)
            values["syft_has_bool_attr"] = hasattr(v, "__bool__")
        return values

    @property
    def is_mock(self) -> bool:
        return self.syft_twin_type == TwinMode.MOCK

    @property
    def is_real(self) -> bool:
        return self.syft_twin_type == TwinMode.PRIVATE

    @property
    def is_twin(self) -> bool:
        return self.syft_twin_type != TwinMode.NONE

    def syft_point_to(self, node_uid: UID) -> ActionObject:
        """Set the syft_node_uid, used in the post hooks"""
        self.syft_node_uid = node_uid
        return self

    def syft_get_property(self, obj: Any, method: str) -> Any:
        klass_method = getattr(type(obj), method, None)
        if klass_method is None:
            raise Exception(f"{type(obj)} has no {method} attribute")
        return klass_method.__get__(obj)

    def syft_is_property(self, obj: Any, method: str) -> bool:
        klass_method = getattr(type(obj), method, None)
        return isinstance(klass_method, property) or inspect.isdatadescriptor(
            klass_method
        )

    def syft_execute_action(
        self, action: Action, sync: bool = True
    ) -> ActionObjectPointer:
        """Execute a remote action

        Parameters:
            action: Action
                Which action to execute
            sync: bool
                Run sync/async

        Returns:
            ActionObjectPointer
        """
        if self.syft_node_uid is None:
            raise SyftException("Pointers can't execute without a node_uid.")

        # relative
        from ...client.api import APIRegistry
        from ...client.api import SyftAPICall

        api = APIRegistry.api_for(
            node_uid=self.syft_node_uid,
            user_verify_key=self.syft_client_verify_key,
        )
        if api is None:
            raise ValueError(f"api is None. You must login to {self.syft_node_uid}")
        kwargs = {"action": action}
        api_call = SyftAPICall(
            node_uid=self.syft_node_uid, path="action.execute", args=[], kwargs=kwargs
        )
        return api.make_call(api_call)

    def request(self, client: SyftClient) -> Any | SyftError:
        # relative
        from ..request.request import ActionStoreChange
        from ..request.request import SubmitRequest

        action_object_link = LinkedObject.from_obj(self, node_uid=self.syft_node_uid)
        permission_change = ActionStoreChange(
            linked_obj=action_object_link, apply_permission_type=ActionPermission.READ
        )
        if client.credentials is None:
            return SyftError(f"{client} has no signing key")
        submit_request = SubmitRequest(
            changes=[permission_change],
            requesting_user_verify_key=client.credentials.verify_key,
        )
        return client.api.services.request.submit(submit_request)

    def _syft_try_to_save_to_store(self, obj: SyftObject) -> None:
        if self.syft_node_uid is None or self.syft_client_verify_key is None:
            return
        elif obj.syft_node_uid is not None:
            return

        if obj.syft_blob_storage_entry_id is not None:
            return
        # TODO fix: the APIRegistry often gets the wrong client
        # if you have 2 clients in memory
        # therefore the following happens if you call a method
        # with a pointer to a twin (mock version)
        # 1) it gets the wrong credentials
        # 2) it uses the mock version to overwrite the real version
        # 3) it shouldnt send in the first place as it already exists

        # relative
        from ...client.api import APIRegistry

        if obj.syft_node_location is None:
            obj.syft_node_location = obj.syft_node_uid

        action = Action(
            path="",
            op="",
            remote_self=None,
            result_id=obj.id,
            args=[],
            kwargs={},
            action_type=ActionType.CREATEOBJECT,
            create_object=obj,
        )

        if TraceResultRegistry.current_thread_is_tracing():
            trace_result = TraceResultRegistry.get_trace_result_for_thread()
            trace_result.result += [action]  # type: ignore

        api = APIRegistry.api_for(
            node_uid=self.syft_node_location,
            user_verify_key=self.syft_client_verify_key,
        )
        if api is None:
            print(
                f"failed saving {obj} to blob storage, api is None. You must login to {self.syft_node_location}"
            )
            return
        else:
            obj._set_obj_location_(api.node_uid, api.signing_key.verify_key)  # type: ignore[union-attr]

        res = api.services.action.execute(action)
        if isinstance(res, SyftError):
            print(f"Failed to to store (arg) {obj} to store, {res}")

    def _syft_prepare_obj_uid(self, obj: Any) -> LineageID:
        # We got the UID
        if isinstance(obj, UID | LineageID):
            return LineageID(obj.id)

        # We got the ActionObjectPointer
        if isinstance(obj, ActionObjectPointer):
            return obj.syft_lineage_id

        # We got the ActionObject. We need to save it in the store.
        if isinstance(obj, ActionObject):
            self._syft_try_to_save_to_store(obj)
            return obj.syft_lineage_id

        # We got a raw object. We need to create the ActionObject from scratch and save it in the store.
        act_obj = ActionObject.from_obj(
            obj,
            syft_client_verify_key=self.syft_client_verify_key,
            syft_node_location=self.syft_node_location,
        )

        self._syft_try_to_save_to_store(act_obj)

        return act_obj.syft_lineage_id

    def syft_make_action(
        self,
        path: str,
        op: str,
        remote_self: UID | LineageID | None = None,
        args: (
            list[UID | LineageID | ActionObjectPointer | ActionObject | Any] | None
        ) = None,
        kwargs: (
            dict[str, UID | LineageID | ActionObjectPointer | ActionObject | Any] | None
        ) = None,
        action_type: ActionType | None = None,
    ) -> Action:
        """Generate new action from the information

        Parameters:
            path: str
                The path of the Type of the remote object.
            op: str
                The method to be executed from the remote object.
            remote_self: Optional[Union[UID, LineageID]]
                The extended UID of the SyftObject
            args: Optional[List[Union[UID, LineageID, ActionObjectPointer, ActionObject]]]
                `op` args
            kwargs: Optional[Dict[str, Union[UID, LineageID, ActionObjectPointer, ActionObject]]]
                `op` kwargs
        Returns:
            Action object

        Raises:
            ValueError: For invalid args or kwargs
            PydanticValidationError: For args and kwargs
        """
        if args is None:
            args = []
        if kwargs is None:
            kwargs = {}

        arg_ids = []
        kwarg_ids = {}

        for obj in args:
            arg_ids.append(self._syft_prepare_obj_uid(obj))

        for k, obj in kwargs.items():
            kwarg_ids[k] = self._syft_prepare_obj_uid(obj)

        action = Action(
            path=path,
            op=op,
            remote_self=LineageID(remote_self),
            args=arg_ids,
            kwargs=kwarg_ids,
            action_type=action_type,
        )
        return action

    def syft_make_action_with_self(
        self,
        op: str,
        args: list[UID | ActionObjectPointer] | None = None,
        kwargs: dict[str, UID | ActionObjectPointer] | None = None,
        action_type: ActionType | None = None,
    ) -> Action:
        """Generate new method action from the current object.

        Parameters:
            op: str
                The method to be executed from the remote object.
            args: List[LineageID]
                `op` args
            kwargs: Dict[str, LineageID]
                `op` kwargs
        Returns:
            Action object

        Raises:
            ValueError: For invalid args or kwargs
            PydanticValidationError: For args and kwargs
        """
        path = self.syft_get_path()
        return self.syft_make_action(
            path=path,
            op=op,
            remote_self=self.syft_lineage_id,
            args=args,
            kwargs=kwargs,
            action_type=action_type,
        )

    def get_sync_dependencies(
        self, context: AuthedServiceContext, **kwargs: dict
    ) -> list[UID]:  # type: ignore
        # relative
        from ..job.job_stash import Job

        job_service = context.node.get_service("jobservice")  # type: ignore
        job: Job | None | SyftError = job_service.get_by_result_id(context, self.id.id)  # type: ignore
        if isinstance(job, SyftError):
            return job
        elif job is not None:
            return [job.id]
        else:
            return []

    def syft_get_path(self) -> str:
        """Get the type path of the underlying object"""
        if (
            isinstance(self, AnyActionObject)
            and self.syft_internal_type
            and self.syft_action_data_type is not None
        ):
            # avoids AnyActionObject errors
            return f"{self.syft_action_data_type.__name__}"
        return f"{type(self).__name__}"

    def syft_remote_method(
        self,
        op: str,
    ) -> Callable:
        """Generate a Callable object for remote calls.

        Parameters:
            op: str
                he method to be executed from the remote object.

        Returns:
            A function
        """

        def wrapper(
            *args: list[UID | ActionObjectPointer] | None,
            **kwargs: dict[str, UID | ActionObjectPointer] | None,
        ) -> Action:
            return self.syft_make_action_with_self(op=op, args=args, kwargs=kwargs)

        return wrapper

    def send(self, client: SyftClient) -> Any:
        return self._send(client, add_storage_permission=True)

    def _send(self, client: SyftClient, add_storage_permission: bool = True) -> Self:
        """Send the object to a Syft Client"""
        self._set_obj_location_(client.id, client.verify_key)
        self._save_to_blob_storage()
        res = client.api.services.action.set(
            self, add_storage_permission=add_storage_permission
        )
        if isinstance(res, ActionObject):
            self.syft_created_at = res.syft_created_at
        return res

    def get_from(self, client: SyftClient) -> Any:
        """Get the object from a Syft Client"""
        res = client.api.services.action.get(self.id)
        if not isinstance(res, ActionObject):
            return SyftError(message=f"{res}")
        else:
            return res.syft_action_data

    def refresh_object(self, resolve_nested: bool = True) -> ActionObject:
        # relative
        from ...client.api import APIRegistry

        api = APIRegistry.api_for(
            node_uid=self.syft_node_location,
            user_verify_key=self.syft_client_verify_key,
        )
        if api is None:
            return SyftError(
                message=f"api is None. You must login to {self.syft_node_location}"
            )

        res = api.services.action.get(self.id, resolve_nested=resolve_nested)
        return res

    def has_storage_permission(self) -> bool:
        api = APIRegistry.api_for(
            node_uid=self.syft_node_location,
            user_verify_key=self.syft_client_verify_key,
        )

        if api is None:
            return False

        return api.services.action.has_storage_permission(self.id)

    def get(self, block: bool = False) -> Any:
        """Get the object from a Syft Client"""
        # relative

        if block:
            self.wait()

        res = self.refresh_object()

        if not isinstance(res, ActionObject):
            return SyftError(message=f"{res}")  # type: ignore
        else:
            if not self.has_storage_permission():
                prompt_warning_message(
                    message="This is a placeholder object, the real data lives on a different node and is not synced."
                )
            nested_res = res.syft_action_data
            if isinstance(nested_res, ActionObject):
                nested_res.syft_node_location = res.syft_node_location
                nested_res.syft_client_verify_key = res.syft_client_verify_key
            return nested_res

    def as_empty(self) -> ActionObject:
        id = self.id

        if isinstance(id, LineageID):
            id = id.id

        res = ActionObject.empty(
            self.syft_internal_type,
            id,
            self.syft_lineage_id,
            self.syft_resolved,
            syft_blob_storage_entry_id=self.syft_blob_storage_entry_id,
        )
        if isinstance(self.id, LineageID):
            res.id = self.id

        return res

    def create_shareable_sync_copy(self, mock: bool) -> ActionObject:
        if mock:
            res = self.as_empty()
            for k, v in self.__private_sync_attr_mocks__.items():
                setattr(res, k, v)
            return res
        return self

    @staticmethod
    def from_path(
        path: str | Path,
        id: UID | None = None,
        syft_lineage_id: LineageID | None = None,
        syft_client_verify_key: SyftVerifyKey | None = None,
        syft_node_location: UID | None = None,
    ) -> ActionObject:
        """Create an Action Object from a file."""
        # relative
        from ...types.blob_storage import BlobFile

        if id is not None and syft_lineage_id is not None and id != syft_lineage_id.id:
            raise ValueError("UID and LineageID should match")

        _path = path if isinstance(path, Path) else Path(path)
        syft_action_data = BlobFile(path=_path, file_name=_path.name)

        action_type = action_type_for_object(syft_action_data)

        action_object = action_type(syft_action_data_cache=syft_action_data)

        if id is not None:
            action_object.id = id

        if syft_client_verify_key is not None:
            action_object.syft_client_verify_key = syft_client_verify_key

        if syft_node_location is not None:
            action_object.syft_node_location = syft_node_location

        if syft_lineage_id is not None:
            action_object.id = syft_lineage_id.id
            action_object.syft_history_hash = syft_lineage_id.syft_history_hash
        elif id is not None:
            action_object.syft_history_hash = hash(id)

        return action_object

    @staticmethod
    def from_obj(
        syft_action_data: Any,
        id: UID | None = None,
        syft_lineage_id: LineageID | None = None,
        syft_client_verify_key: SyftVerifyKey | None = None,
        syft_node_location: UID | None = None,
        syft_resolved: bool | None = True,
        data_node_id: UID | None = None,
        syft_blob_storage_entry_id: UID | None = None,
    ) -> ActionObject:
        """Create an ActionObject from an existing object.

        Parameters:
            syft_action_data: Any
                The object to be converted to a Syft ActionObject
            id: Optional[UID]
                Which ID to use for the ActionObject. Optional
            syft_lineage_id: Optional[LineageID]
                Which LineageID to use for the ActionObject. Optional
        """
        if id is not None and syft_lineage_id is not None and id != syft_lineage_id.id:
            raise ValueError("UID and LineageID should match")

        action_type = action_type_for_object(syft_action_data)
        action_object = action_type(syft_action_data_cache=syft_action_data)
        action_object.syft_blob_storage_entry_id = syft_blob_storage_entry_id
        action_object.syft_action_data_node_id = data_node_id
        action_object.syft_resolved = syft_resolved

        if id is not None:
            action_object.id = id

        if syft_client_verify_key is not None:
            action_object.syft_client_verify_key = syft_client_verify_key

        if syft_node_location is not None:
            action_object.syft_node_location = syft_node_location

        if syft_lineage_id is not None:
            action_object.id = syft_lineage_id.id
            action_object.syft_history_hash = syft_lineage_id.syft_history_hash
        elif id is not None:
            action_object.syft_history_hash = hash(id)

        return action_object

    @classmethod
    def add_trace_hook(cls) -> bool:
        return True
        # if trace_action_side_effect not in self.syft_pre_hooks__[HOOK_ALWAYS]:
        #     self.syft_pre_hooks__[HOOK_ALWAYS].append(trace_action_side_effect)

    @classmethod
    def remove_trace_hook(cls) -> bool:
        return True
        # self.syft_pre_hooks__[HOOK_ALWAYS].pop(trace_action_side_effct, None)

    def as_empty_data(self) -> ActionDataEmpty:
        return ActionDataEmpty(syft_internal_type=self.syft_internal_type)

    def wait(self, timeout: int | None = None) -> ActionObject:
        # relative
        from ...client.api import APIRegistry

        api = APIRegistry.api_for(
            node_uid=self.syft_node_location,
            user_verify_key=self.syft_client_verify_key,
        )
        if isinstance(self.id, LineageID):
            obj_id = self.id.id
        else:
            obj_id = self.id

        counter = 0
        while api and not api.services.action.is_resolved(obj_id):
            time.sleep(1)
            if timeout is not None:
                counter += 1
                if counter > timeout:
                    return SyftError(message="Reached Timeout!")

        return self

    @staticmethod
    def link(
        result_id: UID,
        pointer_id: UID | None = None,
    ) -> ActionObject:
        link = ActionDataLink(action_object_id=pointer_id)
        res = ActionObject.from_obj(
            id=result_id,
            syft_action_data=link,
        )
        return res

    @staticmethod
    def obj_not_ready(
        id: UID,
    ) -> ActionObject:
        inner_obj = ObjectNotReady(obj_id=id)

        res = ActionObject.from_obj(
            id=id,
            syft_action_data=inner_obj,
        )
        return res

    @classmethod
    def empty(
        # TODO: fix the mypy issue
        cls,
        syft_internal_type: type[Any] | None = None,
        id: UID | None = None,
        syft_lineage_id: LineageID | None = None,
        syft_resolved: bool | None = True,
        data_node_id: UID | None = None,
        syft_blob_storage_entry_id: UID | None = None,
    ) -> Self:
        """Create an ActionObject from a type, using a ActionDataEmpty object

        Parameters:
            syft_internal_type: Type
                The Type for which to create a ActionDataEmpty object
            id: Optional[UID]
                Which ID to use for the ActionObject. Optional
            syft_lineage_id: Optional[LineageID]
                Which LineageID to use for the ActionObject. Optional
        """

        syft_internal_type = (
            type(None) if syft_internal_type is None else syft_internal_type
        )
        empty = ActionDataEmpty(syft_internal_type=syft_internal_type)
        res = cls.from_obj(
            id=id,
            syft_lineage_id=syft_lineage_id,
            syft_action_data=empty,
            syft_resolved=syft_resolved,
            data_node_id=data_node_id,
            syft_blob_storage_entry_id=syft_blob_storage_entry_id,
        )
        res.__dict__["syft_internal_type"] = syft_internal_type
        return res

    def __post_init__(self) -> None:
        """Add pre/post hooks."""
        if HOOK_ALWAYS not in self.syft_pre_hooks__:
            self.syft_pre_hooks__[HOOK_ALWAYS] = []

        if HOOK_ON_POINTERS not in self.syft_post_hooks__:
            self.syft_pre_hooks__[HOOK_ON_POINTERS] = []

        # this should be a list as orders matters
        for side_effect in [make_action_side_effect]:
            if side_effect not in self.syft_pre_hooks__[HOOK_ALWAYS]:
                self.syft_pre_hooks__[HOOK_ALWAYS].append(side_effect)

        for side_effect in [send_action_side_effect]:
            if side_effect not in self.syft_pre_hooks__[HOOK_ON_POINTERS]:
                self.syft_pre_hooks__[HOOK_ON_POINTERS].append(side_effect)

        if trace_action_side_effect not in self.syft_pre_hooks__[HOOK_ALWAYS]:
            self.syft_pre_hooks__[HOOK_ALWAYS].append(trace_action_side_effect)

        if HOOK_ALWAYS not in self.syft_post_hooks__:
            self.syft_post_hooks__[HOOK_ALWAYS] = []

        if HOOK_ON_POINTERS not in self.syft_post_hooks__:
            self.syft_post_hooks__[HOOK_ON_POINTERS] = []

        for side_effect in [propagate_node_uid]:
            if side_effect not in self.syft_post_hooks__[HOOK_ALWAYS]:
                self.syft_post_hooks__[HOOK_ALWAYS].append(side_effect)

        if isinstance(self.syft_action_data_type, ActionObject):
            raise Exception("Nested ActionObjects", self.syft_action_data_repr_)

        self.syft_history_hash = hash(self.id)

    def _syft_run_pre_hooks__(
        self, context: PreHookContext, name: str, args: Any, kwargs: Any
    ) -> tuple[PreHookContext, tuple[Any, ...], dict[str, Any]]:
        """Hooks executed before the actual call"""
        result_args, result_kwargs = args, kwargs
        if name in self.syft_pre_hooks__:
            for hook in self.syft_pre_hooks__[name]:
                result = hook(context, *result_args, **result_kwargs)
                if result.is_ok():
                    context, result_args, result_kwargs = result.ok()
                else:
                    debug(f"Pre-hook failed with {result.err()}")
        if name not in self._syft_dont_wrap_attrs():
            if HOOK_ALWAYS in self.syft_pre_hooks__:
                for hook in self.syft_pre_hooks__[HOOK_ALWAYS]:
                    result = hook(context, *result_args, **result_kwargs)
                    if result.is_ok():
                        context, result_args, result_kwargs = result.ok()
                    else:
                        msg = result.err().replace("\\n", "\n")
                        debug(f"Pre-hook failed with {msg}")

        if self.is_pointer:
            if name not in self._syft_dont_wrap_attrs():
                if HOOK_ALWAYS in self.syft_pre_hooks__:
                    for hook in self.syft_pre_hooks__[HOOK_ON_POINTERS]:
                        result = hook(context, *result_args, **result_kwargs)
                        if result.is_ok():
                            context, result_args, result_kwargs = result.ok()
                        else:
                            msg = result.err().replace("\\n", "\n")
                            debug(f"Pre-hook failed with {msg}")

        return context, result_args, result_kwargs

    def _syft_run_post_hooks__(
        self, context: PreHookContext, name: str, result: Any
    ) -> Any:
        """Hooks executed after the actual call"""
        new_result = result
        if name in self.syft_post_hooks__:
            for hook in self.syft_post_hooks__[name]:
                result = hook(context, name, new_result)
                if result.is_ok():
                    new_result = result.ok()
                else:
                    debug(f"Post hook failed with {result.err()}")

        if name not in self._syft_dont_wrap_attrs():
            if HOOK_ALWAYS in self.syft_post_hooks__:
                for hook in self.syft_post_hooks__[HOOK_ALWAYS]:
                    result = hook(context, name, new_result)
                    if result.is_ok():
                        new_result = result.ok()
                    else:
                        debug(f"Post hook failed with {result.err()}")

        if self.is_pointer:
            if name not in self._syft_dont_wrap_attrs():
                if HOOK_ALWAYS in self.syft_post_hooks__:
                    for hook in self.syft_post_hooks__[HOOK_ON_POINTERS]:
                        result = hook(context, name, new_result)
                        if result.is_ok():
                            new_result = result.ok()
                        else:
                            debug(f"Post hook failed with {result.err()}")

        return new_result

    def _syft_output_action_object(
        self, result: Any, context: PreHookContext | None = None
    ) -> Any:
        """Wrap the result in an ActionObject"""
        if issubclass(type(result), ActionObject):
            return result

        constructor = action_type_for_type(result)
        syft_twin_type = TwinMode.NONE
        if context is not None and context.result_twin_type is not None:
            syft_twin_type = context.result_twin_type
        result = constructor(
            syft_twin_type=syft_twin_type,
            syft_action_data_cache=result,
            syft_node_location=self.syft_node_location,
            syft_client_verify_key=self.syft_client_verify_key,
        )
        return result

    def _syft_passthrough_attrs(self) -> list[str]:
        """These attributes are forwarded to the `object` base class."""
        return passthrough_attrs + getattr(self, "syft_passthrough_attrs", [])

    def _syft_dont_wrap_attrs(self) -> list[str]:
        """The results from these attributes are ignored from UID patching."""
        return dont_wrap_output_attrs + getattr(self, "syft_dont_wrap_attrs", [])

    def _syft_get_attr_context(self, name: str) -> Any:
        """Find which instance - Syft ActionObject or the original object - has the requested attribute."""
        defined_on_self = name in self.__dict__ or name in self.__private_attributes__

        debug(">> ", name, ", defined_on_self = ", defined_on_self)

        # use the custom defined version
        context_self = self
        if not defined_on_self:
            context_self = self.syft_action_data

        return context_self

    def _syft_attr_propagate_ids(
        self, context: PreHookContext, name: str, result: Any
    ) -> Any:
        """Patch the results with the syft_history_hash, node_uid, and result_id."""
        if name in self._syft_dont_wrap_attrs():
            return result

        # Wrap as Syft Object
        result = self._syft_output_action_object(result, context)

        # Propagate History
        if context.action is not None:
            result.syft_history_hash = context.action.syft_history_hash

        # Propagate Syft Node UID
        result.syft_node_uid = context.node_uid

        # Propogate Syft Node Location and Client Verify Key
        result.syft_node_location = context.syft_node_location
        result.syft_client_verify_key = context.syft_client_verify_key

        # Propogate Syft blob storage entry id
        object_attrs = [
            "syft_blob_storage_entry_id",
            "syft_action_data_repr_",
            "syft_action_data_str_",
            "syft_action_data_type",
        ]
        for attr_name in object_attrs:
            attr_value = getattr(context.obj, attr_name, None)
            setattr(result, attr_name, attr_value)

        # Propagate Result ID
        if context.result_id is not None:
            result.id = context.result_id

        return result

    def _syft_wrap_attribute_for_bool_on_nonbools(self, name: str) -> Any:
        """Handle `__getattribute__` for bool casting."""
        if name != "__bool__":
            raise RuntimeError(
                "[_wrap_attribute_for_bool_on_nonbools] Use this only for the __bool__ operator"
            )

        if self.syft_has_bool_attr:
            raise RuntimeError(
                "[_wrap_attribute_for_bool_on_nonbools] self.syft_action_data already implements the bool operator"
            )

        debug("[__getattribute__] Handling bool on nonbools")
        context = PreHookContext(
            obj=self,
            op_name=name,
            syft_node_location=self.syft_node_location,
            syft_client_verify_key=self.syft_client_verify_key,
        )
        context, _, _ = self._syft_run_pre_hooks__(context, name, (), {})

        # no input needs to propagate
        result = self._syft_run_post_hooks__(
            context,
            name,
            any(
                x is not None
                for x in (self.syft_blob_storage_entry_id, self.syft_action_data_cache)
            ),
        )
        result = self._syft_attr_propagate_ids(context, name, result)

        def __wrapper__bool__() -> bool:
            return result

        return __wrapper__bool__

    def _syft_wrap_attribute_for_properties(self, name: str) -> Any:
        """Handle `__getattribute__` for properties."""
        context_self = self._syft_get_attr_context(name)

        if not self.syft_is_property(context_self, name):
            raise RuntimeError(
                "[_wrap_attribute_for_properties] Use this only on properties"
            )
        debug(f"[__getattribute__] Handling property {name} ")

        context = PreHookContext(
            obj=self,
            op_name=name,
            action_type=ActionType.GETATTRIBUTE,
            syft_node_location=self.syft_node_location,
            syft_client_verify_key=self.syft_client_verify_key,
        )
        context, _, _ = self._syft_run_pre_hooks__(context, name, (), {})
        # no input needs to propagate
        result = self._syft_run_post_hooks__(
            context, name, self.syft_get_property(context_self, name)
        )

        return self._syft_attr_propagate_ids(context, name, result)

    def _syft_wrap_attribute_for_methods(self, name: str) -> Any:
        """Handle `__getattribute__` for methods."""

        # check for other types that aren't methods, functions etc
        def fake_func(*args: Any, **kwargs: Any) -> Any:
            return ActionDataEmpty(syft_internal_type=self.syft_internal_type)

        debug(f"[__getattribute__] Handling method {name} ")
        if (
            issubclass(self.syft_action_data_type, ActionDataEmpty)
            and name not in action_data_empty_must_run
        ):
            original_func = fake_func
        else:
            original_func = getattr(self.syft_action_data, name)

        debug_original_func(name, original_func)

        def _base_wrapper(*args: Any, **kwargs: Any) -> Any:
            context = PreHookContext(
                obj=self,
                op_name=name,
                action_type=ActionType.METHOD,
                syft_node_location=self.syft_node_location,
                syft_client_verify_key=self.syft_client_verify_key,
            )
            context, pre_hook_args, pre_hook_kwargs = self._syft_run_pre_hooks__(
                context, name, args, kwargs
            )

            if has_action_data_empty(args=args, kwargs=kwargs):
                result = fake_func(*args, **kwargs)
            else:
                original_args, original_kwargs = debox_args_and_kwargs(
                    pre_hook_args, pre_hook_kwargs
                )
                result = original_func(*original_args, **original_kwargs)

            post_result = self._syft_run_post_hooks__(context, name, result)
            post_result = self._syft_attr_propagate_ids(context, name, post_result)

            return post_result

        if inspect.ismethod(original_func) or inspect.ismethoddescriptor(original_func):
            debug("Running method: ", name)

            def wrapper(_self: Any, *args: Any, **kwargs: Any) -> Any:
                return _base_wrapper(*args, **kwargs)

            wrapper = types.MethodType(wrapper, type(self))
        else:
            debug("Running non-method: ", name)

            wrapper = _base_wrapper

        try:
            wrapper.__doc__ = original_func.__doc__
            debug(
                "Found original signature for ",
                name,
                inspect.signature(original_func),
            )
            wrapper.__ipython_inspector_signature_override__ = inspect.signature(
                original_func
            )
        except Exception:
            debug("name", name, "has no signature")

        # third party
        return wrapper

    def _syft_setattr(self, name: str, value: Any) -> Any:
        args = (name, value)
        kwargs: dict = {}
        op_name = "__setattr__"

        def fake_func(*args: Any, **kwargs: Any) -> Any:
            return ActionDataEmpty(syft_internal_type=self.syft_internal_type)

        if isinstance(
            self.syft_action_data_type, ActionDataEmpty
        ) or has_action_data_empty(args=args, kwargs=kwargs):
            local_func = fake_func
        else:
            local_func = getattr(self.syft_action_data, op_name)

        context = PreHookContext(
            obj=self,
            op_name=op_name,
            action_type=ActionType.SETATTRIBUTE,
            syft_node_location=self.syft_node_location,
            syft_client_verify_key=self.syft_client_verify_key,
        )
        context, pre_hook_args, pre_hook_kwargs = self._syft_run_pre_hooks__(
            context, "__setattr__", args, kwargs
        )

        original_args, _ = debox_args_and_kwargs(pre_hook_args, pre_hook_kwargs)
        val = original_args[1]
        local_func(name, val)
        local_result = self

        post_result = self._syft_run_post_hooks__(context, op_name, local_result)
        post_result = self._syft_attr_propagate_ids(context, op_name, post_result)
        return post_result

    def __getattribute__(self, name: str) -> Any:
        """Called unconditionally to implement attribute accesses for instances of the class.
        If the class also defines __getattr__(), the latter will not be called unless __getattribute__()
        either calls it explicitly or raises an AttributeError.
        This method should return the (computed) attribute value or raise an AttributeError exception.
        In order to avoid infinite recursion in this method, its implementation should always:
         * call the base class method with the same name to access any attributes it needs
            for example : object.__getattribute__(self, name).
         * use the syft/_syft prefix for internal methods.
         * add the method name to the passthrough_attrs.

        Parameters:
            name: str
                The name of the attribute to access.
        """
        # bypass certain attrs to prevent recursion issues
        if name.startswith("_syft") or name.startswith("syft"):
            return object.__getattribute__(self, name)

        if name in passthrough_attrs:
            return object.__getattribute__(self, name)

        # third party
        if name in self._syft_passthrough_attrs():
            return object.__getattribute__(self, name)
        context_self = self._syft_get_attr_context(name)

        # Handle bool operator on nonbools
        if name == "__bool__" and not self.syft_has_bool_attr:
            return self._syft_wrap_attribute_for_bool_on_nonbools(name)

        # Handle Properties
        if self.syft_is_property(context_self, name):
            return self._syft_wrap_attribute_for_properties(name)

        # Handle anything else
        res = self._syft_wrap_attribute_for_methods(name)
        return res

    @property
    def is_link(self) -> bool:
        return isinstance(self.syft_action_data, ActionDataLink)

    def __setattr__(self, name: str, value: Any) -> Any:
        defined_on_self = name in self.__dict__ or name in self.__private_attributes__

        debug(">> ", name, ", defined_on_self = ", defined_on_self)

        # use the custom defined version
        if defined_on_self:
            self.__dict__[name] = value
            return value
        else:
            self._syft_setattr(name, value)
            context_self = self.syft_action_data
            return context_self.__setattr__(name, value)

    # def keys(self) -> KeysView[str]:
    #     return self.syft_action_data.keys()  # type: ignore

    ###### __DUNDER_MIFFLIN__

    # if we do not implement these boiler plate __method__'s then special infix
    # operations like x + y won't trigger __getattribute__
    # unless there is a super special reason we should write no code in these functions
    def _repr_markdown_(self, wrap_as_python: bool = True, indent: int = 0) -> str:
        if self.is_mock:
            res = "TwinPointer(Mock)"
        elif self.is_real:
            res = "TwinPointer(Real)"
        elif not self.is_twin:
            res = "Pointer"

        if isinstance(self.syft_action_data_cache, ActionDataEmpty):
            data_repr_ = self.syft_action_data_repr_
        else:
            if inspect.isclass(self.syft_action_data_cache):
                data_repr_ = repr_cls(self.syft_action_data_cache)
            else:
                data_repr_ = (
                    self.syft_action_data_cache._repr_markdown_()
                    if (
                        self.syft_action_data_cache is not None
                        and hasattr(self.syft_action_data_cache, "_repr_markdown_")
                    )
                    else self.syft_action_data_cache.__repr__()
                )

        return f"```python\n{res}\n```\n{data_repr_}"

    def __repr__(self) -> str:
        if self.is_mock:
            res = "TwinPointer(Mock)"
        elif self.is_real:
            res = "TwinPointer(Real)"
        if not self.is_twin:
            res = "Pointer"
        if isinstance(self.syft_action_data_cache, ActionDataEmpty):
            data_repr_ = self.syft_action_data_repr_
        else:
            if inspect.isclass(self.syft_action_data_cache):
                data_repr_ = repr_cls(self.syft_action_data_cache)
            else:
                data_repr_ = self.syft_action_data_cache.__repr__()
        return f"{res}:\n{data_repr_}"

    def __call__(self, *args: Any, **kwds: Any) -> Any:
        return self.__call__(*args, **kwds)

    def __str__(self) -> str:
        if not inspect.isclass(self):
            return self.__str__()
        else:
            return self.syft_action_data_str_

    def __len__(self) -> int:
        return self.__len__()

    def __hash__(self, *args: Any, **kwargs: Any) -> int:
        return super().__hash__(*args, **kwargs)

    def __getitem__(self, key: Any) -> Any:
        return self._syft_output_action_object(self.__getitem__(key))

    def __setitem__(self, key: Any, value: Any) -> None:
        return self.__setitem__(key, value)

    def __contains__(self, key: Any) -> bool:
        return self.__contains__(key)

    def __bool__(self) -> bool:
        return self.__bool__()

    def __add__(self, other: Any) -> Any:
        return self._syft_output_action_object(self.__add__(other))

    def __sub__(self, other: Any) -> Any:
        return self._syft_output_action_object(self.__sub__(other))

    def __mul__(self, other: Any) -> Any:
        return self._syft_output_action_object(self.__mul__(other))

    def __matmul__(self, other: Any) -> Any:
        return self._syft_output_action_object(self.__matmul__(other))

    def __eq__(self, other: Any) -> Any:
        return self._syft_output_action_object(self.__eq__(other))

    def __ne__(self, other: Any) -> Any:
        return self._syft_output_action_object(self.__ne__(other))

    def __lt__(self, other: Any) -> Any:
        return self._syft_output_action_object(self.__lt__(other))

    def __gt__(self, other: Any) -> Any:
        return self._syft_output_action_object(self.__gt__(other))

    def __le__(self, other: Any) -> Any:
        return self._syft_output_action_object(self.__le__(other))

    def __ge__(self, other: Any) -> Any:
        return self._syft_output_action_object(self.__ge__(other))

    def __delattr__(self, key: Any) -> None:
        self.__delattr__(key)

    def __delitem__(self, key: Any) -> None:
        self.__delitem__(key)

    def __invert__(self) -> Any:
        return self._syft_output_action_object(self.__invert__())

    def __round__(self) -> Any:
        return self._syft_output_action_object(self.__round__())

    def __pos__(self) -> Any:
        return self._syft_output_action_object(self.__pos__())

    def __trunc__(self) -> Any:
        return self._syft_output_action_object(self.__trunc__())

    def __divmod__(self, other: Any) -> Any:
        return self._syft_output_action_object(self.__divmod__(other))

    def __floordiv__(self, other: Any) -> Any:
        return self._syft_output_action_object(self.__floordiv__(other))

    def __mod__(self, other: Any) -> Any:
        return self._syft_output_action_object(self.__mod__(other))

    def __abs__(self) -> Any:
        return self._syft_output_action_object(self.__abs__())

    def __neg__(self) -> Any:
        return self._syft_output_action_object(self.__neg__())

    def __or__(self, other: Any) -> Any:
        return self._syft_output_action_object(self.__or__(other))

    def __and__(self, other: Any) -> Any:
        return self._syft_output_action_object(self.__and__(other))

    def __xor__(self, other: Any) -> Any:
        return self._syft_output_action_object(self.__xor__(other))

    def __pow__(self, other: Any) -> Any:
        return self._syft_output_action_object(self.__pow__(other))

    def __truediv__(self, other: Any) -> Any:
        return self._syft_output_action_object(self.__truediv__(other))

    def __lshift__(self, other: Any) -> Any:
        return self._syft_output_action_object(self.__lshift__(other))

    def __rshift__(self, other: Any) -> Any:
        return self._syft_output_action_object(self.__rshift__(other))

    def __iter__(self) -> Any:
        return self._syft_output_action_object(self.__iter__())

    def __next__(self) -> Any:
        return self._syft_output_action_object(self.__next__())

    # r ops
    # we want the underlying implementation so we should just call into __getattribute__
    def __radd__(self, other: Any) -> Any:
        return self.__radd__(other)

    def __rsub__(self, other: Any) -> Any:
        return self.__rsub__(other)

    def __rmul__(self, other: Any) -> Any:
        return self.__rmul__(other)

    def __rmatmul__(self, other: Any) -> Any:
        return self.__rmatmul__(other)

    def __rmod__(self, other: Any) -> Any:
        return self.__rmod__(other)

    def __ror__(self, other: Any) -> Any:
        return self._syft_output_action_object(self.__ror__(other))

    def __rand__(self, other: Any) -> Any:
        return self._syft_output_action_object(self.__rand__(other))

    def __rxor__(self, other: Any) -> Any:
        return self._syft_output_action_object(self.__rxor__(other))

    def __rpow__(self, other: Any) -> Any:
        return self._syft_output_action_object(self.__rpow__(other))

    def __rtruediv__(self, other: Any) -> Any:
        return self._syft_output_action_object(self.__rtruediv__(other))

    def __rfloordiv__(self, other: Any) -> Any:
        return self._syft_output_action_object(self.__rfloordiv__(other))

    def __rlshift__(self, other: Any) -> Any:
        return self._syft_output_action_object(self.__rlshift__(other))

    def __rrshift__(self, other: Any) -> Any:
        return self._syft_output_action_object(self.__rrshift__(other))


@serializable()
class AnyActionObject(ActionObject):
    __canonical_name__ = "AnyActionObject"
    __version__ = SYFT_OBJECT_VERSION_3

    syft_internal_type: ClassVar[type[Any]] = NoneType  # type: ignore
    # syft_passthrough_attrs: List[str] = []
    syft_dont_wrap_attrs: list[str] = ["__str__", "__repr__", "syft_action_data_str_"]
    syft_action_data_str_: str = ""

    def __float__(self) -> float:
        return float(self.syft_action_data)

    def __int__(self) -> float:
        return int(self.syft_action_data)


action_types[Any] = AnyActionObject


def debug_original_func(name: str, func: Callable) -> None:
    debug(f"{name} func is:")
    debug("inspect.isdatadescriptor", inspect.isdatadescriptor(func))
    debug("inspect.isgetsetdescriptor", inspect.isgetsetdescriptor(func))
    debug("inspect.isfunction", inspect.isfunction(func))
    debug("inspect.isbuiltin", inspect.isbuiltin(func))
    debug("inspect.ismethod", inspect.ismethod(func))
    debug("inspect.ismethoddescriptor", inspect.ismethoddescriptor(func))


def is_action_data_empty(obj: Any) -> bool:
    return isinstance(obj, AnyActionObject) and issubclass(
        obj.syft_action_data_type, ActionDataEmpty
    )


def has_action_data_empty(args: Any, kwargs: Any) -> bool:
    for a in args:
        if is_action_data_empty(a):
            return True

    for _, a in kwargs.items():
        if is_action_data_empty(a):
            return True
    return False<|MERGE_RESOLUTION|>--- conflicted
+++ resolved
@@ -323,10 +323,6 @@
     "__exclude_sync_diff_attrs__",  # syft
     "__repr_attrs__",  # syft
     "get_sync_dependencies",  # syft
-<<<<<<< HEAD
-    "last_sync_date",  # syft
-=======
->>>>>>> 55b216f4
 ]
 dont_make_side_effects = [
     "__repr_attrs__",
@@ -627,7 +623,6 @@
     "__exclude_sync_diff_attrs__",
     "__repr_attrs__",
     "get_sync_dependencies",
-    "last_sync_date",
 ]
 
 
