# future
from __future__ import annotations

# stdlib
import inspect
import traceback
import types
from typing import Any
from typing import Callable
from typing import ClassVar
from typing import Dict
from typing import KeysView
from typing import List
from typing import Optional
from typing import Tuple
from typing import Type
from typing import Union

# third party
import pydantic
from result import Err
from result import Ok
from result import Result
from typing_extensions import Self

# relative
from ...client.api import SyftAPI
from ...client.client import SyftClient
from ...serde.serializable import serializable
from ...types.syft_object import SYFT_OBJECT_VERSION_1
from ...types.syft_object import SyftBaseObject
from ...types.syft_object import SyftObject
from ...types.uid import LineageID
from ...types.uid import UID
from ...util.logger import debug
from ..response import SyftException
from .action_data_empty import ActionDataEmpty
from .action_types import action_type_for_type
from .action_types import action_types


@serializable()
class Action(SyftObject):
    """Serializable Action object.

    Parameters:
        path: str
            The path of the Type of the remote object.
        op: str
            The method to be executed from the remote object.
        remote_self: Optional[LineageID]
            The extended UID of the SyftObject
        args: List[LineageID]
            `op` args
        kwargs: Dict[str, LineageID]
            `op` kwargs
        result_id: Optional[LineageID]
            Extended UID of the resulted SyftObject
    """

    __canonical_name__ = "Action"
    __version__ = SYFT_OBJECT_VERSION_1

    __attr_searchable__: List[str] = []

    path: str
    op: str
    remote_self: Optional[LineageID]
    args: List[LineageID]
    kwargs: Dict[str, LineageID]
    result_id: Optional[LineageID]

    @pydantic.validator("id", pre=True, always=True)
    def make_id(cls, v: Optional[UID]) -> UID:
        """Generate or reuse an UID"""
        return v if isinstance(v, UID) else UID()

    @pydantic.validator("result_id", pre=True, always=True)
    def make_result_id(cls, v: Optional[Union[UID, LineageID]]) -> UID:
        """Generate or reuse a LineageID"""
        return v if isinstance(v, LineageID) else LineageID(v)

    @property
    def full_path(self) -> str:
        """Action path and operation"""
        return f"{self.path}.{self.op}"

    @property
    def syft_history_hash(self) -> int:
        """Create a unique hash for the operations applied on the object."""
        hashes = 0
        if self.remote_self:
            hashes += hash(self.remote_self.syft_history_hash)
        # 🔵 TODO: resolve this
        # if the object is ActionDataEmpty then the type might not be equal to the
        # real thing. This is the same issue with determining the result type from
        # a pointer operation in the past, so we should think about what we want here
        # hashes += hash(self.path)
        hashes += hash(self.op)
        for arg in self.args:
            hashes += hash(arg.syft_history_hash)
        for k, arg in self.kwargs.items():
            hashes += hash(k)
            hashes += hash(arg.syft_history_hash)
        return hashes


class ActionObjectPointer:
    pass


# Hooks
HOOK_ALWAYS = "ALWAYS"

passthrough_attrs = [
    "__dict__",  # python
    "__class__",  # python
    "__repr_name__",  # python
    "__annotations__",  # python
    "_init_private_attributes",  # pydantic
    "__private_attributes__",  # pydantic
    "__config__",  # pydantic
    "__fields__",  # pydantic
    "__fields_set__",  # pydantic
    "__repr_str__",  # pydantic
    "__repr_args__",  # pydantic
    "__post_init__",  # syft
    "id",  # syft
    "to_mongo",  # syft 🟡 TODO 23: Add composeable / inheritable object passthrough attrs
    "__attr_searchable__",  # syft
    "__canonical_name__",  # syft
    "__version__",  # syft
    "__args__",  # pydantic
    "to_pointer",  # syft
    "to",  # syft
    "send",  # syft
    "_copy_and_set_values",  # pydantic
    "get_from",  # syft
]
dont_wrap_output_attrs = [
    "__repr__",
    "__str__",
    "_repr_html_",
    "_repr_markdown_",
    "_repr_latex_",
    "__array_struct__",
    "__array_prepare__",
    "__array_wrap__",
    "__bool__",
    "__len__",
]
dont_make_side_effects = [
    "_repr_html_",
    "_repr_markdown_",
    "_repr_latex_",
    "__repr__",
    "__getitem__",
    "__setitem__",
    "__len__",
    "shape",
]
action_data_empty_must_run = [
    "__repr__",
]


class PreHookContext(SyftBaseObject):
    """Hook context

    Parameters:
        obj: Any
            The ActionObject to use for the action
        op_name: str
            The method name to use for the action
        node_uid: Optional[UID]
            Optional Syft node UID
        result_id: Optional[Union[UID, LineageID]]
            Optional result Syft UID
        action: Optional[Action]
            The action generated by the current hook
    """

    obj: Any
    op_name: str
    node_uid: Optional[UID]
    result_id: Optional[Union[UID, LineageID]]
    action: Optional[Action]


def make_action_side_effect(
    context: PreHookContext, *args: List[Any, ...], **kwargs: Dict[str, Any]
) -> Result[Ok[Tuple[PreHookContext, Tuple[Any, ...], Dict[str, Any]]], Err[str]]:
    """Create a new action from context_op_name, and add it to the PreHookContext

    Parameters:
        context: PreHookContext
            PreHookContext object
        *args:
            Operation *args
        **kwargs
            Operation *kwargs
    Returns:
        - Ok[[Tuple[PreHookContext, Tuple[Any, ...], Dict[str, Any]]] on success
        - Err[str] on failure
    """
    try:
        action = context.obj.syft_make_method_action(
            op=context.op_name, args=args, kwargs=kwargs
        )
        context.action = action
    except Exception:
        return Err(f"make_action_side_effect failed with {traceback.format_exc()}")
    return Ok((context, args, kwargs))


<<<<<<< HEAD
def send_action_side_effect(
    context: PreHookContext, *args: Any, **kwargs: Any
) -> Result[Ok[Tuple[PreHookContext, Tuple[Any, ...], Dict[str, Any]]], Err[str]]:
    """Create a new action from the context.op_name, and execute it on the remote node.

    Parameters:
        context: PreHookContext
            PreHookContext object
        *args:
            Operation *args
        **kwargs
            Operation *kwargs
    Returns:
        - Ok[[Tuple[PreHookContext, Tuple[Any, ...], Dict[str, Any]]] on success
        - Err[str] on failure
    """
    if context.op_name in dont_make_side_effects or not hasattr(
        context.obj, "syft_node_uid"
    ):
        return Ok((context, args, kwargs))
=======
def convert_to_pointers(
    api: SyftAPI,
    node_uid: Optional[UID] = None,
    args: Optional[List] = None,
    kwargs: Optional[Dict] = None,
) -> Tuple[List, Dict]:
    arg_list = []
    kwarg_dict = {}
    if args is not None:
        for arg in args:
            if not isinstance(arg, ActionObject):
                arg = ActionObject.from_obj(arg)
                arg.syft_node_uid = node_uid
                arg = api.services.action.set(arg)
                # arg = action_obj.send(
                #     client
                # )  # make sure this doesn't break things later on in send_method_action
            arg_list.append(arg)

    if kwargs is not None:
        for k, arg in kwargs.items():
            if not isinstance(arg, ActionObject):
                arg = ActionObject.from_obj(arg)
                arg.syft_node_uid = node_uid
                arg = api.services.action.set(arg)
                # arg = action_obj.send(client)

            kwarg_dict[k] = arg

    return arg_list, kwarg_dict

>>>>>>> 4526fde7

    try:
<<<<<<< HEAD
        if not getattr(context.obj, "syft_node_uid", None):
            raise RuntimeError(
                "Can't Send Action without a target node. Use .point_to(node_uid: UID)"
            )

        result = make_action_side_effect(context, *args, **kwargs)
        if result.is_err():
            raise RuntimeError(result.err())

        context, _, _ = result.ok()

        action_result = context.obj.syft_execute_action(context.action, sync=True)

        if not isinstance(action_result, ActionObject):
            raise RuntimeError(f"Got back unexpected response : {action_result}")
        else:
            context.node_uid = action_result.syft_node_uid
            context.result_id = context.action.result_id
    except Exception:
        return Err(f"send_action_side_effect failed with {traceback.format_exc()}")
    return Ok((context, args, kwargs))


def propagate_node_uid(
    context: PreHookContext, op: str, result: Any
) -> Result[Ok[Any], Err[str]]:
    """Patch the result to include the syft_node_uid

    Parameters:
        context: PreHookContext
            PreHookContext object
        op: str
            Which operation was executed
        result: Any
            The result to patch
    Returns:
        - Ok[[result] on success
        - Err[str] on failure
    """
    if context.op_name in dont_make_side_effects or not hasattr(
        context.obj, "syft_node_uid"
    ):
        return Ok(result)

    try:
        syft_node_uid = getattr(context.obj, "syft_node_uid", None)
        if syft_node_uid is None:
            raise RuntimeError("Can't proagate node_uid because parent doesnt have one")

=======
        if context.op_name not in dont_make_side_effects and hasattr(
            context.obj, "syft_node_uid"
        ):
            if getattr(context.obj, "syft_node_uid", None):
                if context.action is not None:
                    action = context.obj.syft_make_method_action(
                        op=context.op_name, args=args, kwargs=kwargs
                    )
                    context.action = action

        result = make_action_side_effect(context, *args, **kwargs)
        if result.is_err():
            raise RuntimeError(result.err())

        context, _, _ = result.ok()

        action_result = context.obj.syft_execute_action(context.action, sync=True)

        if not isinstance(action_result, ActionObject):
            raise RuntimeError(f"Got back unexpected response : {action_result}")
        else:
            context.node_uid = action_result.syft_node_uid
            context.result_id = context.action.result_id
    except Exception:
        return Err(f"send_action_side_effect failed with {traceback.format_exc()}")
    return Ok((context, args, kwargs))


def propagate_node_uid(
    context: PreHookContext, op: str, result: Any
) -> Result[Ok[Any], Err[str]]:
    """Patch the result to include the syft_node_uid

    Parameters:
        context: PreHookContext
            PreHookContext object
        op: str
            Which operation was executed
        result: Any
            The result to patch
    Returns:
        - Ok[[result] on success
        - Err[str] on failure
    """
    if context.op_name in dont_make_side_effects or not hasattr(
        context.obj, "syft_node_uid"
    ):
        return Ok(result)

    try:
        syft_node_uid = getattr(context.obj, "syft_node_uid", None)
        if syft_node_uid is None:
            raise RuntimeError("Can't proagate node_uid because parent doesnt have one")

>>>>>>> 4526fde7
        if op not in context.obj._syft_dont_wrap_attrs():
            if hasattr(result, "syft_node_uid"):
                setattr(result, "syft_node_uid", syft_node_uid)
        else:
            raise RuntimeError("dont propogate node_uid because output isnt wrapped")
    except Exception:
        return Err(f"propagate_node_uid failed with {traceback.format_exc()}")

    return Ok(result)


def debox_args_and_kwargs(args: Any, kwargs: Any) -> Tuple[Any, Any]:
    filtered_args = []
    filtered_kwargs = {}
    for a in args:
        value = a
        if hasattr(value, "syft_action_data"):
            value = value.syft_action_data
        filtered_args.append(value)

    for k, a in kwargs.items():
        value = a
        if hasattr(value, "syft_action_data"):
            value = value.syft_action_data
        filtered_kwargs[k] = a

    return tuple(filtered_args), filtered_kwargs


class ActionObject(SyftObject):
    """Action object for remote execution."""

    __canonical_name__ = "ActionObject"
    __version__ = SYFT_OBJECT_VERSION_1

    __attr_searchable__: List[str] = []
    syft_action_data: Optional[Any] = None
    syft_pointer_type: ClassVar[Type[ActionObjectPointer]]

    # Help with calculating history hash for code verification
    syft_parent_hashes: Optional[Union[int, List[int]]]
    syft_parent_op: Optional[str]
    syft_parent_args: Optional[Any]
    syft_parent_kwargs: Optional[Any]
    syft_history_hash: Optional[int]
    syft_internal_type: ClassVar[Type[Any]]
    syft_node_uid: Optional[UID]
    _syft_pre_hooks__: Dict[str, List] = {}
    _syft_post_hooks__: Dict[str, List] = {}

    @property
    def syft_lineage_id(self) -> LineageID:
        """Compute the LineageID of the ActionObject, using the `id` and the `syft_history_hash` memebers"""
        return LineageID(self.id, self.syft_history_hash)

    @pydantic.validator("id", pre=True, always=True)
    def make_id(cls, v: Optional[UID]) -> UID:
        """Generate or reuse an UID"""
        return Action.make_id(v)

    @pydantic.validator("syft_action_data", pre=True, always=True)
    def check_action_data(
        cls, v: ActionObject.syft_pointer_type
    ) -> ActionObject.syft_pointer_type:
        if cls == AnyActionObject or isinstance(
            v, (cls.syft_internal_type, ActionDataEmpty)
        ):
            return v
        raise SyftException(
            f"Must init {cls} with {cls.syft_internal_type} not {type(v)}"
        )

<<<<<<< HEAD
    def syft_point_to(self, node_uid: UID) -> None:
=======
    def syft_point_to(self, node_uid: UID) -> "ActionObject":
>>>>>>> 4526fde7
        """Set the syft_node_uid, used in the post hooks"""
        self.syft_node_uid = node_uid

        return self

    def syft_get_property(self, obj: Any, method: str) -> Any:
        klass_method = getattr(type(obj), method, None)
        if klass_method is None:
            raise Exception(f"{type(obj)} has no {method} attribute")
        return klass_method.__get__(obj)

    def syft_is_property(self, obj: Any, method: str) -> bool:
        klass_method = getattr(type(obj), method, None)
        return isinstance(klass_method, property) or inspect.isdatadescriptor(
            klass_method
        )

    def syft_execute_action(
        self, action: Action, sync: bool = True
    ) -> ActionObjectPointer:
        """Execute a remote action

        Parameters:
            action: Action
                Which action to execute
            sync: bool
                Run sync/async

        Returns:
            ActionObjectPointer
        """
        if self.syft_node_uid is None:
            raise SyftException("Pointers can't execute without a node_uid.")

        # relative
        from ...client.api import APIRegistry
        from ...client.api import SyftAPICall

        api = APIRegistry.api_for(node_uid=self.syft_node_uid)

        kwargs = {"action": action}
        api_call = SyftAPICall(
            node_uid=self.syft_node_uid, path="action.execute", args=[], kwargs=kwargs
        )
        return api.make_call(api_call)

<<<<<<< HEAD
=======
    def _syft_try_to_save_to_store(self, obj) -> None:
        if self.syft_node_uid is None:
            return

        # relative
        from ...client.api import APIRegistry

        api = APIRegistry.api_for(node_uid=self.syft_node_uid)
        api.services.action.set(obj)

    def _syft_prepare_obj_uid(self, obj) -> LineageID:
        # We got the UID
        if isinstance(obj, (UID, LineageID)):
            return LineageID(obj.id)

        # We got the ActionObjectPointer
        if isinstance(obj, ActionObjectPointer):
            return obj.syft_lineage_id

        # We got the ActionObject. We need to save it in the store.
        if isinstance(obj, ActionObject):
            self._syft_try_to_save_to_store(obj)
            return obj.syft_lineage_id

        # We got a raw object. We need to create the ActionObject from scratch and save it in the store.
        obj_id = Action.make_id(None)
        lin_obj_id = Action.make_result_id(obj_id)
        act_obj = ActionObject.from_obj(obj, id=obj_id, syft_lineage_id=lin_obj_id)

        self._syft_try_to_save_to_store(act_obj)

        return act_obj.syft_lineage_id

>>>>>>> 4526fde7
    def syft_make_action(
        self,
        path: str,
        op: str,
        remote_self: Optional[Union[UID, LineageID]] = None,
        args: Optional[
<<<<<<< HEAD
            List[Union[UID, LineageID, ActionObjectPointer, ActionObject]]
        ] = None,
        kwargs: Optional[
            Dict[str, Union[UID, LineageID, ActionObjectPointer, ActionObject]]
        ] = None,
=======
            List[Union[UID, LineageID, ActionObjectPointer, ActionObject, Any]]
        ] = [],
        kwargs: Optional[
            Dict[str, Union[UID, LineageID, ActionObjectPointer, ActionObject, Any]]
        ] = {},
>>>>>>> 4526fde7
    ) -> Action:
        """Generate new action from the information

        Parameters:
            path: str
                The path of the Type of the remote object.
            op: str
                The method to be executed from the remote object.
            remote_self: Optional[Union[UID, LineageID]]
                The extended UID of the SyftObject
            args: Optional[List[Union[UID, LineageID, ActionObjectPointer, ActionObject]]]
                `op` args
            kwargs: Optional[Dict[str, Union[UID, LineageID, ActionObjectPointer, ActionObject]]]
                `op` kwargs
        Returns:
            Action object

        Raises:
            ValueError: For invalid args or kwargs
            PydanticValidationError: For args and kwargs
        """
<<<<<<< HEAD
        if args is None:
            args = []
        if kwargs is None:
            kwargs = {}

        arg_ids = []
        kwarg_ids = {}

        for uid in args:
            if isinstance(uid, (UID, LineageID)):
                arg_ids.append(LineageID(uid))
                continue

            if isinstance(uid, (ActionObjectPointer, ActionObject)):
                arg_ids.append(uid.syft_lineage_id)
                continue
            raise ValueError(
                f"Invalid args type {type(uid)}. Must be [UID, LineageID or ActionObject, or ActionObjectPointer]"
            )

        for k, uid in kwargs.items():
            if isinstance(uid, (LineageID, UID)):
                kwarg_ids[k] = LineageID(uid)
                continue
            if isinstance(uid, (ActionObjectPointer, ActionObject)):
                kwarg_ids[k] = uid
                continue
            raise ValueError(
                f"Invalid kwargs type {type(uid)}. Must be [UID, LineageID, ActionObject or ActionObjectPointer]"
            )
=======
        arg_ids = []
        kwarg_ids = {}

        for obj in args:
            arg_ids.append(self._syft_prepare_obj_uid(obj))

        for k, uid in kwargs.items():
            kwarg_ids[k] = self._syft_prepare_obj_uid(obj)
>>>>>>> 4526fde7

        action = Action(
            path=path,
            op=op,
            remote_self=LineageID(remote_self),
            args=arg_ids,
            kwargs=kwarg_ids,
        )
        return action

    def syft_make_method_action(
        self,
        op: str,
        args: Optional[List[Union[UID, ActionObjectPointer]]] = None,
        kwargs: Optional[Dict[str, Union[UID, ActionObjectPointer]]] = None,
    ) -> Action:
        """Generate new method action from the current object.

        Parameters:
            op: str
                The method to be executed from the remote object.
            args: List[LineageID]
                `op` args
            kwargs: Dict[str, LineageID]
                `op` kwargs
        Returns:
            Action object

        Raises:
            ValueError: For invalid args or kwargs
            PydanticValidationError: For args and kwargs
        """
        path = self.syft_get_path()
        return self.syft_make_action(
            path=path, op=op, remote_self=self.syft_lineage_id, args=args, kwargs=kwargs
        )

    def syft_get_path(self) -> str:
<<<<<<< HEAD
        """Get the type of the underlying object"""
=======
        """Get the type path of the underlying object"""
>>>>>>> 4526fde7
        if isinstance(self, AnyActionObject) and self.syft_internal_type:
            return f"{type(self.syft_action_data).__name__}"  # avoids AnyActionObject errors
        return f"{type(self).__name__}"

    def syft_remote_method(
        self,
        op: str,
    ) -> Callable:
        """Generate a Callable object for remote calls.

        Parameters:
            op: str
                he method to be executed from the remote object.

        Returns:
            A function
        """

        def wrapper(
            *args: Optional[List[Union[UID, ActionObjectPointer]]],
            **kwargs: Optional[Dict[str, Union[UID, ActionObjectPointer]]],
        ) -> Action:
            return self.syft_make_method_action(op=op, args=args, kwargs=kwargs)

        return wrapper

    def send(self, client: SyftClient) -> Self:
        """Send the object to a Syft Client"""

        return client.api.services.action.set(self)

    def get_from(self, client: SyftClient) -> Any:
        """Get the object from a Syft Client"""

        return client.api.services.action.get(self.id).syft_action_data

    @staticmethod
    def from_obj(
        syft_action_data: Any,
        id: Optional[UID] = None,
        syft_lineage_id: Optional[LineageID] = None,
    ) -> ActionObject:
        """Create an ActionObject from an existing object.

        Parameters:
            syft_action_data: Any
                The object to be converted to a Syft ActionObject
            id: Optional[UID]
                Which ID to use for the ActionObject. Optional
            syft_lineage_id: Optional[LineageID]
                Which LineageID to use for the ActionObject. Optional
        """
        if id and syft_lineage_id and id != syft_lineage_id.id:
            raise ValueError("UID and LineageID should match")

        action_type = action_type_for_type(syft_action_data)
        action_object = action_type(syft_action_data=syft_action_data)

        if id:
            action_object.id = id

        if syft_lineage_id:
            action_object.id = syft_lineage_id.id
            action_object.syft_history_hash = syft_lineage_id.syft_history_hash
        elif id:
            action_object.syft_history_hash = hash(id)

        return action_object

    @staticmethod
    def empty(
        syft_internal_type: Any = Any,
        id: Optional[UID] = None,
        syft_lineage_id: Optional[LineageID] = None,
    ) -> ActionObject:
        """Create an ActionObject from a type, using a ActionDataEmpty object

        Parameters:
            syft_internal_type: Type
                The Type for which to create a ActionDataEmpty object
            id: Optional[UID]
                Which ID to use for the ActionObject. Optional
            syft_lineage_id: Optional[LineageID]
                Which LineageID to use for the ActionObject. Optional
        """

        empty = ActionDataEmpty(syft_internal_type=syft_internal_type)
        return ActionObject.from_obj(
            syft_action_data=empty, id=id, syft_lineage_id=syft_lineage_id
        )

    def __post_init__(self) -> None:
        """Add pre/post hooks."""
        if HOOK_ALWAYS not in self._syft_pre_hooks__:
            self._syft_pre_hooks__[HOOK_ALWAYS] = []

        # this should be a list as orders matters
<<<<<<< HEAD
        if make_action_side_effect not in self._syft_pre_hooks__[HOOK_ALWAYS]:
            self._syft_pre_hooks__[HOOK_ALWAYS].append(make_action_side_effect)

        if send_action_side_effect not in self._syft_pre_hooks__[HOOK_ALWAYS]:
            self._syft_pre_hooks__[HOOK_ALWAYS].append(send_action_side_effect)
=======
        for side_effect in [make_action_side_effect, send_action_side_effect]:
            if side_effect not in self._syft_pre_hooks__[HOOK_ALWAYS]:
                self._syft_pre_hooks__[HOOK_ALWAYS].append(side_effect)
>>>>>>> 4526fde7

        if HOOK_ALWAYS not in self._syft_post_hooks__:
            self._syft_post_hooks__[HOOK_ALWAYS] = []

<<<<<<< HEAD
        if propagate_node_uid not in self._syft_post_hooks__[HOOK_ALWAYS]:
            self._syft_post_hooks__[HOOK_ALWAYS].append(propagate_node_uid)
=======
        for side_effect in [propagate_node_uid]:
            if side_effect not in self._syft_post_hooks__[HOOK_ALWAYS]:
                self._syft_post_hooks__[HOOK_ALWAYS].append(side_effect)
>>>>>>> 4526fde7

        if isinstance(self.syft_action_data, ActionObject):
            raise Exception("Nested ActionObjects", self.syft_action_data)

        self.syft_history_hash = hash(self.id)

    def _syft_run_pre_hooks__(
        self, context: PreHookContext, name: str, args: Any, kwargs: Any
    ) -> Tuple[PreHookContext, Tuple[Any, ...], Dict[str, Any]]:
        """Hooks executed before the actual call"""
        result_args, result_kwargs = args, kwargs
        if name in self._syft_pre_hooks__:
            for hook in self._syft_pre_hooks__[name]:
                result = hook(context, *result_args, **result_kwargs)
                if result.is_ok():
                    context, result_args, result_kwargs = result.ok()
                else:
                    debug(f"Pre-hook failed with {result.err()}")

        if name not in self._syft_dont_wrap_attrs():
            if HOOK_ALWAYS in self._syft_pre_hooks__:
                for hook in self._syft_pre_hooks__[HOOK_ALWAYS]:
                    result = hook(context, *result_args, **result_kwargs)
                    if result.is_ok():
                        context, result_args, result_kwargs = result.ok()
                    else:
                        debug(f"Pre-hook failed with {result.err()}")

        return context, result_args, result_kwargs

    def _syft_run_post_hooks__(
        self, context: PreHookContext, name: str, result: Any
    ) -> Any:
        """Hooks executed after the actual call"""
        new_result = result
        if name in self._syft_post_hooks__:
            for hook in self._syft_post_hooks__[name]:
                result = hook(context, name, new_result)
                if result.is_ok():
                    new_result = result.ok()
                else:
                    debug(f"Post hook failed with {result.err()}")

        if name not in self._syft_dont_wrap_attrs():
            if HOOK_ALWAYS in self._syft_post_hooks__:
                for hook in self._syft_post_hooks__[HOOK_ALWAYS]:
                    result = hook(context, name, new_result)
                    if result.is_ok():
                        new_result = result.ok()
                    else:
                        debug(f"Post hook failed with {result.err()}")

        return new_result

    def _syft_output_action_object(
        self,
        result: Any,
    ) -> Any:
        """Wrap the result in an ActionObject"""
        if issubclass(type(result), ActionObject):
            return result

        constructor = action_type_for_type(result)
        result = constructor(syft_action_data=result)

        return result

    def _syft_passthrough_attrs(self) -> List[str]:
        """These attributes are forwarded to the `object` base class."""
        return passthrough_attrs + getattr(self, "syft_passthrough_attrs", [])

    def _syft_dont_wrap_attrs(self) -> List[str]:
<<<<<<< HEAD
        """The results from these attributes are ignored from ID patching."""
=======
        """The results from these attributes are ignored from UID patching."""
>>>>>>> 4526fde7
        return dont_wrap_output_attrs + getattr(self, "syft_dont_wrap_attrs", [])

    def _syft_get_attr_context(self, name: str) -> Any:
        """Find which instance - Syft ActionObject or the original object - has the requested attribute."""
        defined_on_self = name in self.__dict__ or name in self.__private_attributes__

        debug(">> ", name, ", defined_on_self = ", defined_on_self)

        # use the custom defined version
        context_self = self
        if not defined_on_self:
            context_self = self.syft_action_data  # type: ignore

        return context_self

    def _syft_attr_propagate_ids(self, context, name: str, result: Any) -> Any:
        """Patch the results with the syft_history_hash, node_uid, and result_id."""
        if name in self._syft_dont_wrap_attrs():
            return result

        # Wrap as Syft Object
        result = self._syft_output_action_object(result)

        # Propagate History
        if context.action is not None:
            result.syft_history_hash = context.action.syft_history_hash

        # Propagate Syft Node UID
        result.syft_node_uid = context.node_uid

        # Propagate Result ID
        if context.result_id is not None:
            result.id = context.result_id

        return result

    def _syft_wrap_attribute_for_bool_on_nonbools(self, name: str) -> Any:
        """Handle `__getattribute__` for bool casting."""
        if name != "__bool__":
            raise RuntimeError(
                "[_wrap_attribute_for_bool_on_nonbools] Use this only for the __bool__ operator"
            )

        if hasattr(self.syft_action_data, "__bool__"):
            raise RuntimeError(
                "[_wrap_attribute_for_bool_on_nonbools] self.syft_action_data already implements the bool operator"
            )

        debug("[__getattribute__] Handling bool on nonbools")
        context = PreHookContext(obj=self, op_name=name)
        context, _, _ = self._syft_run_pre_hooks__(context, name, (), {})

        # no input needs to propagate
        result = self._syft_run_post_hooks__(context, name, bool(self.syft_action_data))
        result = self._syft_attr_propagate_ids(context, name, result)

        def __wrapper__bool__() -> bool:
            return result

        return __wrapper__bool__

    def _syft_wrap_attribute_for_properties(self, name: str) -> Any:
        """Handle `__getattribute__` for properties."""
        context_self = self._syft_get_attr_context(name)

        if not self.syft_is_property(context_self, name):
            raise RuntimeError(
                "[_wrap_attribute_for_properties] Use this only on properties"
            )
        debug(f"[__getattribute__] Handling property {name} ")

        context = PreHookContext(obj=self, op_name=name)
        context, _, _ = self._syft_run_pre_hooks__(context, name, (), {})
        # no input needs to propagate
        result = self._syft_run_post_hooks__(
            context, name, self.syft_get_property(context_self, name)
        )

        return self._syft_attr_propagate_ids(context, name, result)

    def _syft_wrap_attribute_for_methods(self, name: str) -> Any:
        """Handle `__getattribute__` for methods."""

        # check for other types that aren't methods, functions etc
        def fake_func(*args: Any, **kwargs: Any) -> Any:
            return ActionDataEmpty(syft_internal_type=self.syft_internal_type)

        debug(f"[__getattribute__] Handling method {name} ")
        if (
            isinstance(self.syft_action_data, ActionDataEmpty)
            and name not in action_data_empty_must_run
        ):
            original_func = fake_func
        else:
            original_func = getattr(self.syft_action_data, name)

        debug_original_func(name, original_func)

        def _base_wrapper(*args: Any, **kwargs: Any) -> Any:
            context = PreHookContext(obj=self, op_name=name)
            context, pre_hook_args, pre_hook_kwargs = self._syft_run_pre_hooks__(
                context, name, args, kwargs
            )

            if has_action_data_empty(args=args, kwargs=kwargs):
                result = fake_func(*args, **kwargs)
            else:
                original_args, original_kwargs = debox_args_and_kwargs(
                    pre_hook_args, pre_hook_kwargs
                )
                result = original_func(*original_args, **original_kwargs)

            post_result = self._syft_run_post_hooks__(context, name, result)
            post_result = self._syft_attr_propagate_ids(context, name, post_result)

            return post_result
<<<<<<< HEAD

        if inspect.ismethod(original_func) or inspect.ismethoddescriptor(original_func):
            debug("Running method: ", name)

            def wrapper(_self: Any, *args: Any, **kwargs: Any):
                return _base_wrapper(*args, **kwargs)

            wrapper = types.MethodType(wrapper, type(self))
        else:
            debug("Running non-method: ", name)

=======

        if inspect.ismethod(original_func) or inspect.ismethoddescriptor(original_func):
            debug("Running method: ", name)

            def wrapper(_self: Any, *args: Any, **kwargs: Any):
                return _base_wrapper(*args, **kwargs)

            wrapper = types.MethodType(wrapper, type(self))
        else:
            debug("Running non-method: ", name)

>>>>>>> 4526fde7
            wrapper = _base_wrapper

        try:
            wrapper.__doc__ = original_func.__doc__
            debug(
                "Found original signature for ",
                name,
                inspect.signature(original_func),
            )
            wrapper.__ipython_inspector_signature_override__ = inspect.signature(
                original_func
            )
        except Exception:
            debug("name", name, "has no signature")

        return wrapper

    def __getattribute__(self, name: str) -> Any:
        """Called unconditionally to implement attribute accesses for instances of the class.
        If the class also defines __getattr__(), the latter will not be called unless __getattribute__()
        either calls it explicitly or raises an AttributeError.
        This method should return the (computed) attribute value or raise an AttributeError exception.
        In order to avoid infinite recursion in this method, its implementation should always:
         * call the base class method with the same name to access any attributes it needs
            for example : object.__getattribute__(self, name).
         * use the syft/_syft prefix for internal methods.
         * add the method name to the passthrough_attrs.

        Parameters:
            name: str
                The name of the attribute to access.
        """
        # bypass certain attrs to prevent recursion issues
        if name.startswith("_syft") or name.startswith("syft"):
            return object.__getattribute__(self, name)
<<<<<<< HEAD

        if name in self._syft_passthrough_attrs():
            return object.__getattribute__(self, name)

        context_self = self._syft_get_attr_context(name)

        # Handle bool operator on nonbools
        if name == "__bool__" and not hasattr(self.syft_action_data, "__bool__"):
            return self._syft_wrap_attribute_for_bool_on_nonbools(name)

        # Handle Properties
        if self.syft_is_property(context_self, name):
            return self._syft_wrap_attribute_for_properties(name)

        # Handle anything else
        return self._syft_wrap_attribute_for_methods(name)
=======

        if name in self._syft_passthrough_attrs():
            return object.__getattribute__(self, name)
        context_self = self._syft_get_attr_context(name)

        # Handle bool operator on nonbools
        if name == "__bool__" and not hasattr(self.syft_action_data, "__bool__"):
            return self._syft_wrap_attribute_for_bool_on_nonbools(name)

        # Handle Properties
        if self.syft_is_property(context_self, name):
            return self._syft_wrap_attribute_for_properties(name)

        # Handle anything else
        return self._syft_wrap_attribute_for_methods(name)

    def __setattr__(self, name: str, value: Any) -> Any:
        defined_on_self = name in self.__dict__ or name in self.__private_attributes__

        debug(">> ", name, ", defined_on_self = ", defined_on_self)

        # use the custom defined version
        if defined_on_self:
            self.__dict__[name] = value
            return value
        else:
            context_self = self.syft_action_data  # type: ignore
            return context_self.__setattr__(name, value)
>>>>>>> 4526fde7

    def keys(self) -> KeysView[str]:
        return self.syft_action_data.keys()  # type: ignore

    ###### __DUNDER_MIFFLIN__

    # if we do not implement these boiler plate __method__'s then special infix
    # operations like x + y won't trigger __getattribute__
    # unless there is a super special reason we should write no code in these functions

    def __repr__(self) -> str:
        return self.__repr__()

    def __str__(self) -> str:
        return self.__str__()

    def __len__(self) -> int:
        return self.__len__()

    def __getitem__(self, key: Any) -> Any:
        return self._syft_output_action_object(self.__getitem__(key))

    def __setitem__(self, key: Any, value: Any) -> None:
        return self.__setitem__(key, value)

    def __contains__(self, key: Any) -> bool:
        return self.__contains__(key)

    def __bool__(self) -> bool:
        return self.__bool__()

    def __add__(self, other: Any) -> Any:
        return self._syft_output_action_object(self.__add__(other))

    def __sub__(self, other: Any) -> Any:
        return self._syft_output_action_object(self.__sub__(other))

    def __mul__(self, other: Any) -> Any:
        return self._syft_output_action_object(self.__mul__(other))

    def __matmul__(self, other: Any) -> Any:
        return self._syft_output_action_object(self.__matmul__(other))

    def __eq__(self, other: Any) -> Any:
        return self._syft_output_action_object(self.__eq__(other))

    def __lt__(self, other: Any) -> Any:
        return self._syft_output_action_object(self.__lt__(other))

    def __gt__(self, other: Any) -> Any:
        return self._syft_output_action_object(self.__gt__(other))

    def __le__(self, other: Any) -> Any:
        return self._syft_output_action_object(self.__le__(other))

    def __ge__(self, other: Any) -> Any:
        return self._syft_output_action_object(self.__ge__(other))

    def __delattr__(self, key: Any) -> None:
        self.__delattr__(key)

    def __delitem__(self, key: Any) -> None:
        self.__delitem__(key)

    def __invert__(self) -> Any:
        return self._syft_output_action_object(self.__invert__())

    def __round__(self) -> Any:
        return self._syft_output_action_object(self.__round__())

    def __pos__(self) -> Any:
        return self._syft_output_action_object(self.__pos__())

    def __trunc__(self) -> Any:
        return self._syft_output_action_object(self.__trunc__())

    def __divmod__(self, other: Any) -> Any:
        return self._syft_output_action_object(self.__divmod__(other))

    def __floordiv__(self, other: Any) -> Any:
        return self._syft_output_action_object(self.__floordiv__(other))

    def __mod__(self, other: Any) -> Any:
        return self._syft_output_action_object(self.__mod__(other))

    def __abs__(self) -> Any:
        return self._syft_output_action_object(self.__abs__())

    def __neg__(self) -> Any:
        return self._syft_output_action_object(self.__neg__())

    def __or__(self, other: Any) -> Any:
        return self._syft_output_action_object(self.__or__(other))

    def __and__(self, other: Any) -> Any:
        return self._syft_output_action_object(self.__and__(other))

    def __xor__(self, other: Any) -> Any:
        return self._syft_output_action_object(self.__xor__(other))

    def __pow__(self, other: Any) -> Any:
        return self._syft_output_action_object(self.__pow__(other))

    def __truediv__(self, other: Any) -> Any:
        return self._syft_output_action_object(self.__truediv__(other))

    def __lshift__(self, other: Any) -> Any:
        return self._syft_output_action_object(self.__lshift__(other))

    def __rshift__(self, other: Any) -> Any:
        return self._syft_output_action_object(self.__rshift__(other))

    def __iter__(self):
        return self._syft_output_action_object(self.__iter__())

    def __next__(self):
        return self._syft_output_action_object(self.__next__())

    # r ops
    # we want the underlying implementation so we should just call into __getattribute__
    def __radd__(self, other: Any) -> Any:
        return self.__radd__(other)

    def __rsub__(self, other: Any) -> Any:
        return self.__rsub__(other)

    def __rmul__(self, other: Any) -> Any:
        return self.__rmul__(other)

    def __rmatmul__(self, other: Any) -> Any:
        return self.__rmatmul__(other)

    def __rmod__(self, other: Any) -> Any:
        return self.__rmod__(other)

    def __ror__(self, other: Any) -> Any:
        return self._syft_output_action_object(self.__ror__(other))

    def __rand__(self, other: Any) -> Any:
        return self._syft_output_action_object(self.__rand__(other))

    def __rxor__(self, other: Any) -> Any:
        return self._syft_output_action_object(self.__rxor__(other))

    def __rpow__(self, other: Any) -> Any:
        return self._syft_output_action_object(self.__rpow__(other))

    def __rtruediv__(self, other: Any) -> Any:
        return self._syft_output_action_object(self.__rtruediv__(other))

    def __rfloordiv__(self, other: Any) -> Any:
        return self._syft_output_action_object(self.__rfloordiv__(other))

    def __rlshift__(self, other: Any) -> Any:
        return self._syft_output_action_object(self.__rlshift__(other))

    def __rrshift__(self, other: Any) -> Any:
        return self._syft_output_action_object(self.__rrshift__(other))


@serializable()
class AnyActionObject(ActionObject):
    __canonical_name__ = "AnyActionObject"
    __version__ = SYFT_OBJECT_VERSION_1

    syft_internal_type: ClassVar[Type[Any]] = Any  # type: ignore
    syft_passthrough_attrs: List[str] = []
    syft_dont_wrap_attrs: List[str] = []

    def __float__(self) -> float:
        return float(self.syft_action_data)

    def __int__(self) -> float:
        return int(self.syft_action_data)


action_types[Any] = AnyActionObject


def debug_original_func(name: str, func: Callable) -> None:
    debug(f"{name} func is:")
    debug("inspect.isdatadescriptor", inspect.isdatadescriptor(func))
    debug("inspect.isgetsetdescriptor", inspect.isgetsetdescriptor(func))
    debug("inspect.isfunction", inspect.isfunction(func))
    debug("inspect.isbuiltin", inspect.isbuiltin(func))
    debug("inspect.ismethod", inspect.ismethod(func))
    debug("inspect.ismethoddescriptor", inspect.ismethoddescriptor(func))


def is_action_data_empty(obj: Any) -> bool:
    if hasattr(obj, "syft_action_data"):
        obj = obj.syft_action_data
    if isinstance(obj, ActionDataEmpty):
        return True
    return False


def has_action_data_empty(args: Any, kwargs: Any) -> bool:
    for a in args:
        if is_action_data_empty(a):
            return True

    for _, a in kwargs.items():
        if is_action_data_empty(a):
            return True
    return False<|MERGE_RESOLUTION|>--- conflicted
+++ resolved
@@ -213,28 +213,6 @@
     return Ok((context, args, kwargs))
 
 
-<<<<<<< HEAD
-def send_action_side_effect(
-    context: PreHookContext, *args: Any, **kwargs: Any
-) -> Result[Ok[Tuple[PreHookContext, Tuple[Any, ...], Dict[str, Any]]], Err[str]]:
-    """Create a new action from the context.op_name, and execute it on the remote node.
-
-    Parameters:
-        context: PreHookContext
-            PreHookContext object
-        *args:
-            Operation *args
-        **kwargs
-            Operation *kwargs
-    Returns:
-        - Ok[[Tuple[PreHookContext, Tuple[Any, ...], Dict[str, Any]]] on success
-        - Err[str] on failure
-    """
-    if context.op_name in dont_make_side_effects or not hasattr(
-        context.obj, "syft_node_uid"
-    ):
-        return Ok((context, args, kwargs))
-=======
 def convert_to_pointers(
     api: SyftAPI,
     node_uid: Optional[UID] = None,
@@ -266,14 +244,18 @@
 
     return arg_list, kwarg_dict
 
->>>>>>> 4526fde7
-
+
+def send_action_side_effect(context: PreHookContext, *args: Any, **kwargs: Any) -> Any:
     try:
-<<<<<<< HEAD
-        if not getattr(context.obj, "syft_node_uid", None):
-            raise RuntimeError(
-                "Can't Send Action without a target node. Use .point_to(node_uid: UID)"
-            )
+        if context.op_name not in dont_make_side_effects and hasattr(
+            context.obj, "syft_node_uid"
+        ):
+            if getattr(context.obj, "syft_node_uid", None):
+                if context.action is not None:
+                    action = context.obj.syft_make_method_action(
+                        op=context.op_name, args=args, kwargs=kwargs
+                    )
+                    context.action = action
 
         result = make_action_side_effect(context, *args, **kwargs)
         if result.is_err():
@@ -319,62 +301,6 @@
         if syft_node_uid is None:
             raise RuntimeError("Can't proagate node_uid because parent doesnt have one")
 
-=======
-        if context.op_name not in dont_make_side_effects and hasattr(
-            context.obj, "syft_node_uid"
-        ):
-            if getattr(context.obj, "syft_node_uid", None):
-                if context.action is not None:
-                    action = context.obj.syft_make_method_action(
-                        op=context.op_name, args=args, kwargs=kwargs
-                    )
-                    context.action = action
-
-        result = make_action_side_effect(context, *args, **kwargs)
-        if result.is_err():
-            raise RuntimeError(result.err())
-
-        context, _, _ = result.ok()
-
-        action_result = context.obj.syft_execute_action(context.action, sync=True)
-
-        if not isinstance(action_result, ActionObject):
-            raise RuntimeError(f"Got back unexpected response : {action_result}")
-        else:
-            context.node_uid = action_result.syft_node_uid
-            context.result_id = context.action.result_id
-    except Exception:
-        return Err(f"send_action_side_effect failed with {traceback.format_exc()}")
-    return Ok((context, args, kwargs))
-
-
-def propagate_node_uid(
-    context: PreHookContext, op: str, result: Any
-) -> Result[Ok[Any], Err[str]]:
-    """Patch the result to include the syft_node_uid
-
-    Parameters:
-        context: PreHookContext
-            PreHookContext object
-        op: str
-            Which operation was executed
-        result: Any
-            The result to patch
-    Returns:
-        - Ok[[result] on success
-        - Err[str] on failure
-    """
-    if context.op_name in dont_make_side_effects or not hasattr(
-        context.obj, "syft_node_uid"
-    ):
-        return Ok(result)
-
-    try:
-        syft_node_uid = getattr(context.obj, "syft_node_uid", None)
-        if syft_node_uid is None:
-            raise RuntimeError("Can't proagate node_uid because parent doesnt have one")
-
->>>>>>> 4526fde7
         if op not in context.obj._syft_dont_wrap_attrs():
             if hasattr(result, "syft_node_uid"):
                 setattr(result, "syft_node_uid", syft_node_uid)
@@ -447,11 +373,7 @@
             f"Must init {cls} with {cls.syft_internal_type} not {type(v)}"
         )
 
-<<<<<<< HEAD
-    def syft_point_to(self, node_uid: UID) -> None:
-=======
     def syft_point_to(self, node_uid: UID) -> "ActionObject":
->>>>>>> 4526fde7
         """Set the syft_node_uid, used in the post hooks"""
         self.syft_node_uid = node_uid
 
@@ -498,8 +420,6 @@
         )
         return api.make_call(api_call)
 
-<<<<<<< HEAD
-=======
     def _syft_try_to_save_to_store(self, obj) -> None:
         if self.syft_node_uid is None:
             return
@@ -533,26 +453,17 @@
 
         return act_obj.syft_lineage_id
 
->>>>>>> 4526fde7
     def syft_make_action(
         self,
         path: str,
         op: str,
         remote_self: Optional[Union[UID, LineageID]] = None,
         args: Optional[
-<<<<<<< HEAD
-            List[Union[UID, LineageID, ActionObjectPointer, ActionObject]]
-        ] = None,
-        kwargs: Optional[
-            Dict[str, Union[UID, LineageID, ActionObjectPointer, ActionObject]]
-        ] = None,
-=======
             List[Union[UID, LineageID, ActionObjectPointer, ActionObject, Any]]
         ] = [],
         kwargs: Optional[
             Dict[str, Union[UID, LineageID, ActionObjectPointer, ActionObject, Any]]
         ] = {},
->>>>>>> 4526fde7
     ) -> Action:
         """Generate new action from the information
 
@@ -574,47 +485,14 @@
             ValueError: For invalid args or kwargs
             PydanticValidationError: For args and kwargs
         """
-<<<<<<< HEAD
-        if args is None:
-            args = []
-        if kwargs is None:
-            kwargs = {}
-
         arg_ids = []
         kwarg_ids = {}
 
-        for uid in args:
-            if isinstance(uid, (UID, LineageID)):
-                arg_ids.append(LineageID(uid))
-                continue
-
-            if isinstance(uid, (ActionObjectPointer, ActionObject)):
-                arg_ids.append(uid.syft_lineage_id)
-                continue
-            raise ValueError(
-                f"Invalid args type {type(uid)}. Must be [UID, LineageID or ActionObject, or ActionObjectPointer]"
-            )
-
-        for k, uid in kwargs.items():
-            if isinstance(uid, (LineageID, UID)):
-                kwarg_ids[k] = LineageID(uid)
-                continue
-            if isinstance(uid, (ActionObjectPointer, ActionObject)):
-                kwarg_ids[k] = uid
-                continue
-            raise ValueError(
-                f"Invalid kwargs type {type(uid)}. Must be [UID, LineageID, ActionObject or ActionObjectPointer]"
-            )
-=======
-        arg_ids = []
-        kwarg_ids = {}
-
         for obj in args:
             arg_ids.append(self._syft_prepare_obj_uid(obj))
 
         for k, uid in kwargs.items():
             kwarg_ids[k] = self._syft_prepare_obj_uid(obj)
->>>>>>> 4526fde7
 
         action = Action(
             path=path,
@@ -653,11 +531,7 @@
         )
 
     def syft_get_path(self) -> str:
-<<<<<<< HEAD
-        """Get the type of the underlying object"""
-=======
         """Get the type path of the underlying object"""
->>>>>>> 4526fde7
         if isinstance(self, AnyActionObject) and self.syft_internal_type:
             return f"{type(self.syft_action_data).__name__}"  # avoids AnyActionObject errors
         return f"{type(self).__name__}"
@@ -755,29 +629,16 @@
             self._syft_pre_hooks__[HOOK_ALWAYS] = []
 
         # this should be a list as orders matters
-<<<<<<< HEAD
-        if make_action_side_effect not in self._syft_pre_hooks__[HOOK_ALWAYS]:
-            self._syft_pre_hooks__[HOOK_ALWAYS].append(make_action_side_effect)
-
-        if send_action_side_effect not in self._syft_pre_hooks__[HOOK_ALWAYS]:
-            self._syft_pre_hooks__[HOOK_ALWAYS].append(send_action_side_effect)
-=======
         for side_effect in [make_action_side_effect, send_action_side_effect]:
             if side_effect not in self._syft_pre_hooks__[HOOK_ALWAYS]:
                 self._syft_pre_hooks__[HOOK_ALWAYS].append(side_effect)
->>>>>>> 4526fde7
 
         if HOOK_ALWAYS not in self._syft_post_hooks__:
             self._syft_post_hooks__[HOOK_ALWAYS] = []
 
-<<<<<<< HEAD
-        if propagate_node_uid not in self._syft_post_hooks__[HOOK_ALWAYS]:
-            self._syft_post_hooks__[HOOK_ALWAYS].append(propagate_node_uid)
-=======
         for side_effect in [propagate_node_uid]:
             if side_effect not in self._syft_post_hooks__[HOOK_ALWAYS]:
                 self._syft_post_hooks__[HOOK_ALWAYS].append(side_effect)
->>>>>>> 4526fde7
 
         if isinstance(self.syft_action_data, ActionObject):
             raise Exception("Nested ActionObjects", self.syft_action_data)
@@ -850,11 +711,7 @@
         return passthrough_attrs + getattr(self, "syft_passthrough_attrs", [])
 
     def _syft_dont_wrap_attrs(self) -> List[str]:
-<<<<<<< HEAD
-        """The results from these attributes are ignored from ID patching."""
-=======
         """The results from these attributes are ignored from UID patching."""
->>>>>>> 4526fde7
         return dont_wrap_output_attrs + getattr(self, "syft_dont_wrap_attrs", [])
 
     def _syft_get_attr_context(self, name: str) -> Any:
@@ -971,7 +828,6 @@
             post_result = self._syft_attr_propagate_ids(context, name, post_result)
 
             return post_result
-<<<<<<< HEAD
 
         if inspect.ismethod(original_func) or inspect.ismethoddescriptor(original_func):
             debug("Running method: ", name)
@@ -983,19 +839,6 @@
         else:
             debug("Running non-method: ", name)
 
-=======
-
-        if inspect.ismethod(original_func) or inspect.ismethoddescriptor(original_func):
-            debug("Running method: ", name)
-
-            def wrapper(_self: Any, *args: Any, **kwargs: Any):
-                return _base_wrapper(*args, **kwargs)
-
-            wrapper = types.MethodType(wrapper, type(self))
-        else:
-            debug("Running non-method: ", name)
-
->>>>>>> 4526fde7
             wrapper = _base_wrapper
 
         try:
@@ -1031,24 +874,6 @@
         # bypass certain attrs to prevent recursion issues
         if name.startswith("_syft") or name.startswith("syft"):
             return object.__getattribute__(self, name)
-<<<<<<< HEAD
-
-        if name in self._syft_passthrough_attrs():
-            return object.__getattribute__(self, name)
-
-        context_self = self._syft_get_attr_context(name)
-
-        # Handle bool operator on nonbools
-        if name == "__bool__" and not hasattr(self.syft_action_data, "__bool__"):
-            return self._syft_wrap_attribute_for_bool_on_nonbools(name)
-
-        # Handle Properties
-        if self.syft_is_property(context_self, name):
-            return self._syft_wrap_attribute_for_properties(name)
-
-        # Handle anything else
-        return self._syft_wrap_attribute_for_methods(name)
-=======
 
         if name in self._syft_passthrough_attrs():
             return object.__getattribute__(self, name)
@@ -1077,7 +902,6 @@
         else:
             context_self = self.syft_action_data  # type: ignore
             return context_self.__setattr__(name, value)
->>>>>>> 4526fde7
 
     def keys(self) -> KeysView[str]:
         return self.syft_action_data.keys()  # type: ignore
