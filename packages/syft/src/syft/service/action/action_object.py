# future
from __future__ import annotations

# stdlib
from enum import Enum
import inspect
from io import BytesIO
from pathlib import Path
import time
import traceback
import types
from typing import Any
from typing import Callable
from typing import ClassVar
from typing import Dict
from typing import List
from typing import Optional
from typing import TYPE_CHECKING
from typing import Tuple
from typing import Type
from typing import Union

# third party
import pydantic
from result import Err
from result import Ok
from result import Result
from typing_extensions import Self

# relative
from ...client.api import APIRegistry
from ...client.api import SyftAPI
from ...client.api import SyftAPICall
from ...client.client import SyftClient
from ...node.credentials import SyftVerifyKey
from ...serde.serializable import serializable
from ...serde.serialize import _serialize as serialize
from ...service.response import SyftError
from ...store.linked_obj import LinkedObject
from ...types.datetime import DateTime
from ...types.syft_migration import migrate
from ...types.syft_object import SYFT_OBJECT_VERSION_1
from ...types.syft_object import SYFT_OBJECT_VERSION_2
from ...types.syft_object import SYFT_OBJECT_VERSION_3
from ...types.syft_object import SyftBaseObject
from ...types.syft_object import SyftObject
from ...types.transforms import drop
from ...types.transforms import make_set_default
from ...types.uid import LineageID
from ...types.uid import UID
from ...util.logger import debug
from ..response import SyftException
from ..service import from_api_or_context
from .action_data_empty import ActionDataEmpty
from .action_data_empty import ActionDataLink
from .action_data_empty import ObjectNotReady
from .action_permissions import ActionPermission
from .action_types import action_type_for_object
from .action_types import action_type_for_type
from .action_types import action_types

if TYPE_CHECKING:
    # relative
    from ..sync.diff_state import AttrDiff

NoneType = type(None)


@serializable()
class TwinMode(Enum):
    NONE = 0
    PRIVATE = 1
    MOCK = 2


@serializable()
class ActionType(Enum):
    GETATTRIBUTE = 1
    METHOD = 2
    SETATTRIBUTE = 4
    FUNCTION = 8
    CREATEOBJECT = 16
    SYFTFUNCTION = 32


def repr_cls(c: Any) -> str:
    return f"{c.__module__}.{c.__name__}"


@serializable()
class ActionV1(SyftObject):
    """Serializable Action object.

    Parameters:
        path: str
            The path of the Type of the remote object.
        op: str
            The method to be executed from the remote object.
        remote_self: Optional[LineageID]
            The extended UID of the SyftObject
        args: List[LineageID]
            `op` args
        kwargs: Dict[str, LineageID]
            `op` kwargs
        result_id: Optional[LineageID]
            Extended UID of the resulted SyftObject
    """

    __canonical_name__ = "Action"
    __version__ = SYFT_OBJECT_VERSION_1

    __attr_searchable__: List[str] = []

    path: str
    op: str
    remote_self: Optional[LineageID]
    args: List[LineageID]
    kwargs: Dict[str, LineageID]
    result_id: Optional[LineageID]
    action_type: Optional[ActionType]
    create_object: Optional[SyftObject] = None


@serializable()
class Action(SyftObject):
    """Serializable Action object.

    Parameters:
        path: str
            The path of the Type of the remote object.
        op: str
            The method to be executed from the remote object.
        remote_self: Optional[LineageID]
            The extended UID of the SyftObject
        args: List[LineageID]
            `op` args
        kwargs: Dict[str, LineageID]
            `op` kwargs
        result_id: Optional[LineageID]
            Extended UID of the resulted SyftObject
    """

    __canonical_name__ = "Action"
    __version__ = SYFT_OBJECT_VERSION_2

    __attr_searchable__: List[str] = []

    path: Optional[str]
    op: Optional[str]
    remote_self: Optional[LineageID]
    args: List[LineageID]
    kwargs: Dict[str, LineageID]
    result_id: Optional[LineageID]
    action_type: Optional[ActionType]
    create_object: Optional[SyftObject] = None
    user_code_id: Optional[UID] = None

    @pydantic.validator("id", pre=True, always=True)
    def make_id(cls, v: Optional[UID]) -> UID:
        """Generate or reuse an UID"""
        return v if isinstance(v, UID) else UID()

    @pydantic.validator("result_id", pre=True, always=True)
    def make_result_id(cls, v: Optional[Union[UID, LineageID]]) -> UID:
        """Generate or reuse a LineageID"""
        return v if isinstance(v, LineageID) else LineageID(v)

    @property
    def full_path(self) -> str:
        """Action path and operation"""
        return f"{self.path}.{self.op}"

    @property
    def job_display_name(self) -> str:
        if self.user_code_id is not None:
            api = APIRegistry.api_for(
                node_uid=self.syft_node_location,
                user_verify_key=self.syft_client_verify_key,
            )
            user_code = api.services.code.get_by_id(self.user_code_id)
            return user_code.service_func_name
        else:
            return f"{self.path}.{self.op}"

    @property
    def syft_history_hash(self) -> int:
        """Create a unique hash for the operations applied on the object."""
        hashes = 0
        if self.remote_self:
            hashes += hash(self.remote_self.syft_history_hash)
        # 🔵 TODO: resolve this
        # if the object is ActionDataEmpty then the type might not be equal to the
        # real thing. This is the same issue with determining the result type from
        # a pointer operation in the past, so we should think about what we want here
        # hashes += hash(self.path)
        hashes += hash(self.op)
        for arg in self.args:
            hashes += hash(arg.syft_history_hash)
        for k, arg in self.kwargs.items():
            hashes += hash(k)
            hashes += hash(arg.syft_history_hash)
        return hashes

    @classmethod
    def syft_function_action_from_kwargs_and_id(
        cls, kwargs: dict[str, Any], user_code_id: UID
    ) -> Self:
        kwarg_ids = {}
        for k, v in kwargs.items():
            kwarg_ids[k] = LineageID(v)
        return cls(
            args=[],
            kwargs=kwarg_ids,
            result_id=LineageID(),
            action_type=ActionType.SYFTFUNCTION,
            user_code_id=user_code_id,
        )

    @classmethod
    def from_api_call(cls, api_call: SyftAPICall) -> Action:
        # relative
        from ..code.user_code_service import map_kwargs_to_id

        kwargs = api_call.kwargs
        kwargs.pop("communication_protocol", None)
        function_id = kwargs.pop("uid", None)
        kwargs = map_kwargs_to_id(kwargs)
        kwarg_ids = {}
        for k, v in kwargs.items():
            kwarg_ids[k] = LineageID(v)

        action = cls(
            args=[],
            kwargs=kwarg_ids,
            result_id=LineageID(),
            action_type=ActionType.SYFTFUNCTION,
            user_code_id=function_id,
        )
        return action

    def __repr__(self) -> str:
        def repr_uid(_id: LineageID) -> str:
            return f"{str(_id)[:3]}..{str(_id)[-1]}"

        arg_repr = ", ".join([repr_uid(x) for x in self.args])
        kwargs_repr = ", ".join(
            [f"{key}={repr_uid(value)}" for key, value in self.kwargs.items()]
        )
        _coll_repr_ = (
            f"[{repr_uid(self.remote_self)}]" if self.remote_self is not None else ""
        )
        return (
            f"ActionObject {self.path}{_coll_repr_}.{self.op}({arg_repr},{kwargs_repr})"
        )


@migrate(Action, ActionV1)
def downgrade_action_v2_to_v1() -> list[Callable]:
    return [
        drop("user_code_id"),
        make_set_default("op", ""),
        make_set_default("path", ""),
    ]


@migrate(ActionV1, Action)
def upgrade_action_v1_to_v2() -> list[Callable]:
    return [make_set_default("user_code_id", None)]


class ActionObjectPointer:
    pass


# Hooks
HOOK_ALWAYS = "ALWAYS"
HOOK_ON_POINTERS = "ON_POINTERS"

passthrough_attrs = [
    "__dict__",  # python
    "__class__",  # python
    "__repr_name__",  # python
    "__annotations__",  # python
    "_init_private_attributes",  # pydantic
    "__private_attributes__",  # pydantic
    "__config__",  # pydantic
    "__fields__",  # pydantic
    "__fields_set__",  # pydantic
    "__repr_str__",  # pydantic
    "__repr_args__",  # pydantic
    "__post_init__",  # syft
    "id",  # syft
    "to_mongo",  # syft 🟡 TODO 23: Add composeable / inheritable object passthrough attrs
    "__attr_searchable__",  # syft
    "__canonical_name__",  # syft
    "__version__",  # syft
    "__args__",  # pydantic
    "to_pointer",  # syft
    "to",  # syft
    "send",  # syft
    "_copy_and_set_values",  # pydantic
    "get_from",  # syft
    "get",  # syft
    "delete_data",  # syft
    "_save_to_blob_storage_",  # syft
    "syft_action_data",  # syft
    "syft_resolved",  # syft
    "syft_action_data_node_id",
    "node_uid",
    "migrate_to",  # syft
    "to_dict",  # syft
    "dict",  # syft
    "_iter",  # pydantic
    "__exclude_fields__",  # pydantic
    "__include_fields__",  # pydantic
    "_calculate_keys",  # pydantic
    "_get_value",  # pydantic
    "__sha256__",
    "__hash_exclude_attrs__",
]
dont_wrap_output_attrs = [
    "__repr__",
    "__str__",
    "_repr_html_",
    "_repr_markdown_",
    "_repr_latex_",
    "__array_struct__",
    "__array_prepare__",
    "__array_wrap__",
    "__bool__",
    "__len__",
    "syft_resolved",  # syft
    "node_uid",
    "syft_action_data_node_id",
    "__sha256__",
    "__hash_exclude_attrs__",
]
dont_make_side_effects = [
    "_repr_html_",
    "_repr_markdown_",
    "_repr_latex_",
    "__repr__",
    "__getitem__",
    "__setitem__",
    "__len__",
    "shape",
    "syft_resolved",  # syft
    "node_uid",
    "syft_action_data_node_id",
    "__sha256__",
    "__hash_exclude_attrs__",
]
action_data_empty_must_run = [
    "__repr__",
    "__str__",
]


class PreHookContext(SyftBaseObject):
    __canonical_name__ = "PreHookContext"
    __version__ = SYFT_OBJECT_VERSION_1

    """Hook context

    Parameters:
        obj: Any
            The ActionObject to use for the action
        op_name: str
            The method name to use for the action
        node_uid: Optional[UID]
            Optional Syft node UID
        result_id: Optional[Union[UID, LineageID]]
            Optional result Syft UID
        action: Optional[Action]
            The action generated by the current hook
    """

    obj: Any
    op_name: str
    node_uid: Optional[UID]
    result_id: Optional[Union[UID, LineageID]]
    result_twin_type: Optional[TwinMode]
    action: Optional[Action]
    action_type: Optional[ActionType]


def make_action_side_effect(
    context: PreHookContext, *args: Any, **kwargs: Any
) -> Result[Ok[Tuple[PreHookContext, Tuple[Any, ...], Dict[str, Any]]], Err[str]]:
    """Create a new action from context_op_name, and add it to the PreHookContext

    Parameters:
        context: PreHookContext
            PreHookContext object
        *args:
            Operation *args
        **kwargs
            Operation *kwargs
    Returns:
        - Ok[[Tuple[PreHookContext, Tuple[Any, ...], Dict[str, Any]]] on success
        - Err[str] on failure
    """
    # relative

    try:
        action = context.obj.syft_make_action_with_self(
            op=context.op_name,
            args=args,
            kwargs=kwargs,
            action_type=context.action_type,
        )
        context.action = action
    except Exception:
        print(f"make_action_side_effect failed with {traceback.format_exc()}")
        return Err(f"make_action_side_effect failed with {traceback.format_exc()}")

    return Ok((context, args, kwargs))


class TraceResult:
    result: list = []
    _client: SyftClient = None
    is_tracing: bool = False

    @classmethod
    def reset(cls) -> None:
        cls.result = []
        cls._client = None


def trace_action_side_effect(
    context: PreHookContext, *args: Any, **kwargs: Any
) -> Result[Ok[Tuple[PreHookContext, Tuple[Any, ...], Dict[str, Any]]], Err[str]]:
    action = context.action
    if action is not None:
        TraceResult.result += [action]
    return Ok((context, args, kwargs))


def convert_to_pointers(
    api: SyftAPI,
    node_uid: Optional[UID] = None,
    args: Optional[List] = None,
    kwargs: Optional[Dict] = None,
) -> Tuple[List, Dict]:
    # relative
    from ..dataset.dataset import Asset

    arg_list = []
    kwarg_dict = {}
    if args is not None:
        for arg in args:
            if not isinstance(arg, (ActionObject, Asset, UID)):
                arg = ActionObject.from_obj(  # type: ignore[unreachable]
                    syft_action_data=arg,
                    syft_client_verify_key=api.signing_key.verify_key,
                    syft_node_location=api.node_uid,
                )
                arg.syft_node_uid = node_uid
                r = arg._save_to_blob_storage()
                if isinstance(r, SyftError):
                    print(r.message)
                arg = api.services.action.set(arg)
            arg_list.append(arg)

    if kwargs is not None:
        for k, arg in kwargs.items():
            if not isinstance(arg, (ActionObject, Asset, UID)):
                arg = ActionObject.from_obj(  # type: ignore[unreachable]
                    syft_action_data=arg,
                    syft_client_verify_key=api.signing_key.verify_key,
                    syft_node_location=api.node_uid,
                )
                arg.syft_node_uid = node_uid
                r = arg._save_to_blob_storage()
                if isinstance(r, SyftError):
                    print(r.message)
                arg = api.services.action.set(arg)

            kwarg_dict[k] = arg

    return arg_list, kwarg_dict


def send_action_side_effect(
    context: PreHookContext, *args: Any, **kwargs: Any
) -> Result[Ok[Tuple[PreHookContext, Tuple[Any, ...], Dict[str, Any]]], Err[str]]:
    """Create a new action from the context.op_name, and execute it on the remote node."""
    try:
        if context.action is None:
            result = make_action_side_effect(context, *args, **kwargs)
            if result.is_err():
                raise RuntimeError(result.err())

            context, _, _ = result.ok()

        action_result = context.obj.syft_execute_action(context.action, sync=True)

        if not isinstance(action_result, ActionObject):
            raise RuntimeError(f"Got back unexpected response : {action_result}")
        else:
            context.node_uid = action_result.syft_node_uid
            context.result_id = action_result.id
            context.result_twin_type = action_result.syft_twin_type
    except Exception as e:
        return Err(
            f"send_action_side_effect failed with {e}\n {traceback.format_exc()}"
        )
    return Ok((context, args, kwargs))


def propagate_node_uid(
    context: PreHookContext, op: str, result: Any
) -> Result[Ok[Any], Err[str]]:
    """Patch the result to include the syft_node_uid

    Parameters:
        context: PreHookContext
            PreHookContext object
        op: str
            Which operation was executed
        result: Any
            The result to patch
    Returns:
        - Ok[[result] on success
        - Err[str] on failure
    """
    if context.op_name in dont_make_side_effects or not hasattr(
        context.obj, "syft_node_uid"
    ):
        return Ok(result)

    try:
        syft_node_uid = getattr(context.obj, "syft_node_uid", None)
        if syft_node_uid is None:
            raise RuntimeError("Can't proagate node_uid because parent doesnt have one")

        if op not in context.obj._syft_dont_wrap_attrs():
            if hasattr(result, "syft_node_uid"):
                result.syft_node_uid = syft_node_uid
        else:
            raise RuntimeError("dont propogate node_uid because output isnt wrapped")
    except Exception:
        return Err(f"propagate_node_uid failed with {traceback.format_exc()}")

    return Ok(result)


def debox_args_and_kwargs(args: Any, kwargs: Any) -> Tuple[Any, Any]:
    filtered_args = []
    filtered_kwargs = {}
    for a in args:
        value = a
        if hasattr(value, "syft_action_data"):
            value = value.syft_action_data
        filtered_args.append(value)

    for k, a in kwargs.items():
        value = a
        if hasattr(value, "syft_action_data"):
            value = value.syft_action_data
        filtered_kwargs[k] = a

    return tuple(filtered_args), filtered_kwargs


BASE_PASSTHROUGH_ATTRS = [
    "is_mock",
    "is_real",
    "is_twin",
    "is_pointer",
    "request",
    "__repr__",
    "_repr_markdown_",
    "syft_twin_type",
    "_repr_debug_",
    "as_empty",
    "get",
    "is_link",
    "wait",
    "_save_to_blob_storage",
    "_save_to_blob_storage_",
    "syft_action_data",
    "__check_action_data",
    "as_empty_data",
    "_set_obj_location_",
    "syft_action_data_cache",
    "reload_cache",
    "syft_resolved",
    "refresh_object",
    "syft_action_data_node_id",
    "node_uid",
    "__sha256__",
    "__hash_exclude_attrs__",
]


@serializable()
class ActionObjectV1(SyftObject):
    """Action object for remote execution."""

    __canonical_name__ = "ActionObject"
    __version__ = SYFT_OBJECT_VERSION_1

    __attr_searchable__: List[str] = []
    syft_action_data_cache: Optional[Any] = None
    syft_blob_storage_entry_id: Optional[UID] = None
    syft_pointer_type: ClassVar[Type[ActionObjectPointer]]

    # Help with calculating history hash for code verification
    syft_parent_hashes: Optional[Union[int, List[int]]]
    syft_parent_op: Optional[str]
    syft_parent_args: Optional[Any]
    syft_parent_kwargs: Optional[Any]
    syft_history_hash: Optional[int]
    syft_internal_type: ClassVar[Type[Any]]
    syft_node_uid: Optional[UID]
    _syft_pre_hooks__: Dict[str, List] = {}
    _syft_post_hooks__: Dict[str, List] = {}
    syft_twin_type: TwinMode = TwinMode.NONE
    syft_passthrough_attrs = BASE_PASSTHROUGH_ATTRS
    syft_action_data_type: Optional[Type]
    syft_action_data_repr_: Optional[str]
    syft_action_data_str_: Optional[str]
    syft_has_bool_attr: Optional[bool]
    syft_resolve_data: Optional[bool]
    syft_created_at: Optional[DateTime]


@serializable()
class ActionObjectV2(SyftObject):
    """Action object for remote execution."""

    __canonical_name__ = "ActionObject"
    __version__ = SYFT_OBJECT_VERSION_2

    __attr_searchable__: List[str] = []
    syft_action_data_cache: Optional[Any] = None
    syft_blob_storage_entry_id: Optional[UID] = None
    syft_pointer_type: ClassVar[Type[ActionObjectPointer]]

    # Help with calculating history hash for code verification
    syft_parent_hashes: Optional[Union[int, List[int]]]
    syft_parent_op: Optional[str]
    syft_parent_args: Optional[Any]
    syft_parent_kwargs: Optional[Any]
    syft_history_hash: Optional[int]
    syft_internal_type: ClassVar[Type[Any]]
    syft_node_uid: Optional[UID]
    _syft_pre_hooks__: Dict[str, List] = {}
    _syft_post_hooks__: Dict[str, List] = {}
    syft_twin_type: TwinMode = TwinMode.NONE
    syft_passthrough_attrs = BASE_PASSTHROUGH_ATTRS
    syft_action_data_type: Optional[Type]
    syft_action_data_repr_: Optional[str]
    syft_action_data_str_: Optional[str]
    syft_has_bool_attr: Optional[bool]
    syft_resolve_data: Optional[bool]
    syft_created_at: Optional[DateTime]
    syft_resolved: bool = True


@serializable()
class ActionObject(SyftObject):
    """Action object for remote execution."""

    __canonical_name__ = "ActionObject"
    __version__ = SYFT_OBJECT_VERSION_3

    __attr_searchable__: List[str] = []
    syft_action_data_cache: Optional[Any] = None
    syft_blob_storage_entry_id: Optional[UID] = None
    syft_pointer_type: ClassVar[Type[ActionObjectPointer]]

    # Help with calculating history hash for code verification
    syft_parent_hashes: Optional[Union[int, List[int]]]
    syft_parent_op: Optional[str]
    syft_parent_args: Optional[Any]
    syft_parent_kwargs: Optional[Any]
    syft_history_hash: Optional[int]
    syft_internal_type: ClassVar[Type[Any]]
    syft_node_uid: Optional[UID]
    _syft_pre_hooks__: Dict[str, List] = {}
    _syft_post_hooks__: Dict[str, List] = {}
    syft_twin_type: TwinMode = TwinMode.NONE
    syft_passthrough_attrs = BASE_PASSTHROUGH_ATTRS
    syft_action_data_type: Optional[Type]
    syft_action_data_repr_: Optional[str]
    syft_action_data_str_: Optional[str]
    syft_has_bool_attr: Optional[bool]
    syft_resolve_data: Optional[bool]
    syft_created_at: Optional[DateTime]
    syft_resolved: bool = True
    syft_action_data_node_id: Optional[UID]
    # syft_dont_wrap_attrs = ["shape"]

    def get_diff(self, ext_obj) -> List[AttrDiff]:
        # relative
        from ...service.sync.diff_state import AttrDiff

        diff_attrs = []

        # Sanity check
        if ext_obj.id != self.id:
            raise Exception("Not the same id for low side and high side requests")

        low_data = ext_obj.syft_action_data
        high_data = self.syft_action_data
        if low_data != high_data:
            diff_attr = AttrDiff(
                attr_name="syft_action_data", low_attr=low_data, high_attr=high_data
            )
            diff_attrs.append(diff_attr)
        return diff_attrs

    def _set_obj_location_(self, node_uid, credentials):
        self.syft_node_location = node_uid
        self.syft_client_verify_key = credentials
        if self.syft_action_data_node_id is None:
            self.syft_action_data_node_id = node_uid

    @property
    def syft_action_data(self) -> Any:
        if (
            self.syft_blob_storage_entry_id
            and self.syft_created_at
            and not TraceResult.is_tracing
        ):
            self.reload_cache()

        return self.syft_action_data_cache

    def reload_cache(self) -> Optional[SyftError]:
        # If ActionDataEmpty then try to fetch it from store.
        if isinstance(self.syft_action_data_cache, ActionDataEmpty):
            blob_storage_read_method = from_api_or_context(
                func_or_path="blob_storage.read",
                syft_node_location=self.syft_node_location,
                syft_client_verify_key=self.syft_client_verify_key,
            )

            if blob_storage_read_method is not None:
                blob_retrieval_object = blob_storage_read_method(
                    uid=self.syft_blob_storage_entry_id
                )
<<<<<<< HEAD
                if isinstance(blob_retrieval_object, SyftError):
                    print(
                        "Could not fetch actionobject data\n",
                        type(blob_retrieval_object),
                    )
                    return blob_retrieval_object
=======
>>>>>>> 8b418b10
                # relative
                from ...store.blob_storage import BlobRetrieval

                if isinstance(blob_retrieval_object, SyftError):
                    return blob_retrieval_object
                elif isinstance(blob_retrieval_object, BlobRetrieval):
                    # TODO: This change is temporary to for gateway to be compatible with the new blob storage
                    self.syft_action_data_cache = blob_retrieval_object.read()
                    self.syft_action_data_type = type(self.syft_action_data)
                    return None
                else:
                    # In the case of gateway, we directly receive the actual object
                    # TODO: The ideal solution would be to stream the object from the domain through the gateway
                    # Currently , we are just passing the object as it is, which would be fixed later.
                    self.syft_action_data_cache = blob_retrieval_object
                    self.syft_action_data_type = type(self.syft_action_data)
                    return None
            else:
                print("cannot reload cache")
                return None

        return None

    def _save_to_blob_storage_(self, data: Any) -> Optional[SyftError]:
        # relative
        from ...types.blob_storage import BlobFile
        from ...types.blob_storage import CreateBlobStorageEntry

        if not isinstance(data, ActionDataEmpty):
            if isinstance(data, BlobFile) and not data.uploaded:
                api = APIRegistry.api_for(
                    self.syft_node_location, self.syft_client_verify_key
                )
                data.upload_to_blobstorage_from_api(api)
            else:
                storage_entry = CreateBlobStorageEntry.from_obj(data)
                if self.syft_blob_storage_entry_id is not None:
                    # TODO: check if it already exists
                    storage_entry.id = self.syft_blob_storage_entry_id
                allocate_method = from_api_or_context(
                    func_or_path="blob_storage.allocate",
                    syft_node_location=self.syft_node_location,
                    syft_client_verify_key=self.syft_client_verify_key,
                )
                if allocate_method is not None:
                    blob_deposit_object = allocate_method(storage_entry)

                    if isinstance(blob_deposit_object, SyftError):
                        return blob_deposit_object

                    result = blob_deposit_object.write(
                        BytesIO(serialize(data, to_bytes=True))
                    )
                    if isinstance(result, SyftError):
                        return result
                    self.syft_blob_storage_entry_id = (
                        blob_deposit_object.blob_storage_entry_id
                    )
                else:
                    print("cannot save to blob storage")

            self.syft_action_data_type = type(data)

            if inspect.isclass(data):
                self.syft_action_data_repr_ = repr_cls(data)
            else:
                self.syft_action_data_repr_ = (
                    data._repr_markdown_()
                    if hasattr(data, "_repr_markdown_")
                    else data.__repr__()
                )
            self.syft_action_data_str_ = str(data)
            self.syft_has_bool_attr = hasattr(data, "__bool__")
        else:
            debug("skipping writing action object to store, passed data was empty.")

        self.syft_action_data_cache = data

        return None

    def _save_to_blob_storage(self) -> Optional[SyftError]:
        data = self.syft_action_data
        if isinstance(data, SyftError):
            return data
        if isinstance(data, ActionDataEmpty):
            return SyftError(message=f"cannot store empty object {self.id}")
        result = self._save_to_blob_storage_(data)
        if isinstance(result, SyftError):
            return result
        if not TraceResult.is_tracing:
            self.syft_action_data_cache = self.as_empty_data()
        return None

    @property
    def is_pointer(self) -> bool:
        return self.syft_node_uid is not None

    @property
    def syft_lineage_id(self) -> LineageID:
        """Compute the LineageID of the ActionObject, using the `id` and the `syft_history_hash` memebers"""
        return LineageID(self.id, self.syft_history_hash)

    @pydantic.validator("id", pre=True, always=True)
    def make_id(cls, v: Optional[UID]) -> UID:
        """Generate or reuse an UID"""
        return Action.make_id(v)

    class Config:
        validate_assignment = True

    @pydantic.root_validator()
    def __check_action_data(cls, values: dict) -> dict:
        v = values.get("syft_action_data_cache")
        if values.get("syft_action_data_type", None) is None:
            values["syft_action_data_type"] = type(v)
        if not isinstance(v, ActionDataEmpty):
            if inspect.isclass(v):
                values["syft_action_data_repr_"] = repr_cls(v)
            else:
                values["syft_action_data_repr_"] = (
                    v._repr_markdown_()
                    if v is not None and hasattr(v, "_repr_markdown_")
                    else v.__repr__()
                )
            values["syft_action_data_str_"] = str(v)
            values["syft_has_bool_attr"] = hasattr(v, "__bool__")
        return values

    @property
    def is_mock(self) -> bool:
        return self.syft_twin_type == TwinMode.MOCK

    @property
    def is_real(self) -> bool:
        return self.syft_twin_type == TwinMode.PRIVATE

    @property
    def is_twin(self) -> bool:
        return self.syft_twin_type != TwinMode.NONE

    # @pydantic.validator("syft_action_data", pre=True, always=True)
    # def check_action_data(
    #     cls, v: ActionObject.syft_pointer_type
    # ) -> ActionObject.syft_pointer_type:
    #     if cls == AnyActionObject or isinstance(
    #         v, (cls.syft_internal_type, ActionDataEmpty)
    #     ):
    #         return v
    #     raise SyftException(
    #         f"Must init {cls} with {cls.syft_internal_type} not {type(v)}"
    #     )

    def syft_point_to(self, node_uid: UID) -> ActionObject:
        """Set the syft_node_uid, used in the post hooks"""
        self.syft_node_uid = node_uid
        return self

    def syft_get_property(self, obj: Any, method: str) -> Any:
        klass_method = getattr(type(obj), method, None)
        if klass_method is None:
            raise Exception(f"{type(obj)} has no {method} attribute")
        return klass_method.__get__(obj)

    def syft_is_property(self, obj: Any, method: str) -> bool:
        klass_method = getattr(type(obj), method, None)
        return isinstance(klass_method, property) or inspect.isdatadescriptor(
            klass_method
        )

    def syft_execute_action(
        self, action: Action, sync: bool = True
    ) -> ActionObjectPointer:
        """Execute a remote action

        Parameters:
            action: Action
                Which action to execute
            sync: bool
                Run sync/async

        Returns:
            ActionObjectPointer
        """
        if self.syft_node_uid is None:
            raise SyftException("Pointers can't execute without a node_uid.")

        # relative
        from ...client.api import APIRegistry
        from ...client.api import SyftAPICall

        api = APIRegistry.api_for(
            node_uid=self.syft_node_uid,
            user_verify_key=self.syft_client_verify_key,
        )

        kwargs = {"action": action}
        api_call = SyftAPICall(
            node_uid=self.syft_node_uid, path="action.execute", args=[], kwargs=kwargs
        )
        return api.make_call(api_call)

    def request(self, client: SyftClient) -> Union[Any, SyftError]:
        # relative
        from ..request.request import ActionStoreChange
        from ..request.request import SubmitRequest

        action_object_link = LinkedObject.from_obj(self, node_uid=self.syft_node_uid)
        permission_change = ActionStoreChange(
            linked_obj=action_object_link, apply_permission_type=ActionPermission.READ
        )

        submit_request = SubmitRequest(
            changes=[permission_change],
            requesting_user_verify_key=client.credentials.verify_key,
        )
        return client.api.services.request.submit(submit_request)

    def _syft_try_to_save_to_store(self, obj: SyftObject) -> None:
        if self.syft_node_uid is None or self.syft_client_verify_key is None:
            return
        elif obj.syft_node_uid is not None:
            return
        # TODO fix: the APIRegistry often gets the wrong client
        # if you have 2 clients in memory
        # therefore the following happens if you call a method
        # with a pointer to a twin (mock version)
        # 1) it gets the wrong credentials
        # 2) it uses the mock version to overwrite the real version
        # 3) it shouldnt send in the first place as it already exists

        # relative
        from ...client.api import APIRegistry

        if obj.syft_node_location is None:
            obj.syft_node_location = obj.syft_node_uid

        api = None
        if TraceResult._client is not None:
            api = TraceResult._client.api

        if api is not None:
            obj._set_obj_location_(api.node_uid, api.signing_key.verify_key)
            res = obj._save_to_blob_storage()
            if isinstance(res, SyftError):
                print(f"failed saving {obj} to blob storage, error: {res}")

        action = Action(
            path="",
            op="",
            remote_self=None,
            result_id=obj.id,
            args=[],
            kwargs={},
            action_type=ActionType.CREATEOBJECT,
            create_object=obj,
        )

        if api is not None:
            TraceResult.result += [action]
        else:
            api = APIRegistry.api_for(
                node_uid=self.syft_node_location,
                user_verify_key=self.syft_client_verify_key,
            )
        res = api.services.action.execute(action)
        if isinstance(res, SyftError):
            print(f"Failed to to store (arg) {obj} to store, {res}")

    def _syft_prepare_obj_uid(self, obj: Any) -> LineageID:
        # We got the UID
        if isinstance(obj, (UID, LineageID)):
            return LineageID(obj.id)

        # We got the ActionObjectPointer
        if isinstance(obj, ActionObjectPointer):
            return obj.syft_lineage_id

        # We got the ActionObject. We need to save it in the store.
        if isinstance(obj, ActionObject):
            self._syft_try_to_save_to_store(obj)
            return obj.syft_lineage_id

        # We got a raw object. We need to create the ActionObject from scratch and save it in the store.
        obj_id = Action.make_id(None)
        lin_obj_id = Action.make_result_id(obj_id)
        act_obj = ActionObject.from_obj(
            obj,
            id=obj_id,
            syft_lineage_id=lin_obj_id,
            syft_client_verify_key=self.syft_client_verify_key,
            syft_node_location=self.syft_node_location,
        )

        self._syft_try_to_save_to_store(act_obj)

        return act_obj.syft_lineage_id

    def syft_make_action(
        self,
        path: str,
        op: str,
        remote_self: Optional[Union[UID, LineageID]] = None,
        args: Optional[
            List[Union[UID, LineageID, ActionObjectPointer, ActionObject, Any]]
        ] = None,
        kwargs: Optional[
            Dict[str, Union[UID, LineageID, ActionObjectPointer, ActionObject, Any]]
        ] = None,
        action_type: Optional[ActionType] = None,
    ) -> Action:
        """Generate new action from the information

        Parameters:
            path: str
                The path of the Type of the remote object.
            op: str
                The method to be executed from the remote object.
            remote_self: Optional[Union[UID, LineageID]]
                The extended UID of the SyftObject
            args: Optional[List[Union[UID, LineageID, ActionObjectPointer, ActionObject]]]
                `op` args
            kwargs: Optional[Dict[str, Union[UID, LineageID, ActionObjectPointer, ActionObject]]]
                `op` kwargs
        Returns:
            Action object

        Raises:
            ValueError: For invalid args or kwargs
            PydanticValidationError: For args and kwargs
        """
        if args is None:
            args = []
        if kwargs is None:
            kwargs = {}

        arg_ids = []
        kwarg_ids = {}

        for obj in args:
            arg_ids.append(self._syft_prepare_obj_uid(obj))

        for k, obj in kwargs.items():
            kwarg_ids[k] = self._syft_prepare_obj_uid(obj)

        action = Action(
            path=path,
            op=op,
            remote_self=LineageID(remote_self),
            args=arg_ids,
            kwargs=kwarg_ids,
            action_type=action_type,
        )
        return action

    def syft_make_action_with_self(
        self,
        op: str,
        args: Optional[List[Union[UID, ActionObjectPointer]]] = None,
        kwargs: Optional[Dict[str, Union[UID, ActionObjectPointer]]] = None,
        action_type: Optional[ActionType] = None,
    ) -> Action:
        """Generate new method action from the current object.

        Parameters:
            op: str
                The method to be executed from the remote object.
            args: List[LineageID]
                `op` args
            kwargs: Dict[str, LineageID]
                `op` kwargs
        Returns:
            Action object

        Raises:
            ValueError: For invalid args or kwargs
            PydanticValidationError: For args and kwargs
        """
        path = self.syft_get_path()
        return self.syft_make_action(
            path=path,
            op=op,
            remote_self=self.syft_lineage_id,
            args=args,
            kwargs=kwargs,
            action_type=action_type,
        )

    def syft_get_path(self) -> str:
        """Get the type path of the underlying object"""
        if (
            isinstance(self, AnyActionObject)
            and self.syft_internal_type
            and self.syft_action_data_type is not None
        ):
            # avoids AnyActionObject errors
            return f"{self.syft_action_data_type.__name__}"
        return f"{type(self).__name__}"

    def syft_remote_method(
        self,
        op: str,
    ) -> Callable:
        """Generate a Callable object for remote calls.

        Parameters:
            op: str
                he method to be executed from the remote object.

        Returns:
            A function
        """

        def wrapper(
            *args: Optional[List[Union[UID, ActionObjectPointer]]],
            **kwargs: Optional[Dict[str, Union[UID, ActionObjectPointer]]],
        ) -> Action:
            return self.syft_make_action_with_self(op=op, args=args, kwargs=kwargs)

        return wrapper

    def send(self, client: SyftClient) -> Self:
        """Send the object to a Syft Client"""
        self._set_obj_location_(client.id, client.verify_key)
        self._save_to_blob_storage()
        res = client.api.services.action.set(self)
        if isinstance(res, ActionObject):
            self.syft_created_at = res.syft_created_at
        return res

    def get_from(self, client: SyftClient) -> Any:
        """Get the object from a Syft Client"""
        res = client.api.services.action.get(self.id)
        if not isinstance(res, ActionObject):
            return SyftError(message=f"{res}")
        else:
            return res.syft_action_data

    def refresh_object(self):
        # relative
        from ...client.api import APIRegistry

        api = APIRegistry.api_for(
            node_uid=self.syft_node_location,
            user_verify_key=self.syft_client_verify_key,
        )
        res = api.services.action.get(self.id)
        return res

    def get(self, block: bool = False) -> Any:
        """Get the object from a Syft Client"""
        # relative

        if block:
            self.wait()

        res = self.refresh_object()

        if not isinstance(res, ActionObject):
            return SyftError(message=f"{res}")
        else:
            nested_res = res.syft_action_data
            if isinstance(nested_res, ActionObject):
                nested_res.syft_node_location = res.syft_node_location
                nested_res.syft_client_verify_key = res.syft_client_verify_key
            return nested_res

    def as_empty(self) -> ActionObject:
        id = self.id
        # TODO: fix
        if isinstance(id, LineageID):
            id = id.id
        return ActionObject.empty(
            self.syft_internal_type,
            id,
            self.syft_lineage_id,
            self.syft_resolved,
            syft_blob_storage_entry_id=self.syft_blob_storage_entry_id,
        )

    @staticmethod
    def from_path(
        path: Union[str, Path],
        id: Optional[UID] = None,
        syft_lineage_id: Optional[LineageID] = None,
        syft_client_verify_key: Optional[SyftVerifyKey] = None,
        syft_node_location: Optional[UID] = None,
    ) -> ActionObject:
        """Create an Action Object from a file."""
        # relative
        from ...types.blob_storage import BlobFile

        if id is not None and syft_lineage_id is not None and id != syft_lineage_id.id:
            raise ValueError("UID and LineageID should match")

        _path = path if isinstance(path, Path) else Path(path)
        syft_action_data = BlobFile(path=_path, file_name=_path.name)

        action_type = action_type_for_object(syft_action_data)

        action_object = action_type(syft_action_data_cache=syft_action_data)

        if id is not None:
            action_object.id = id

        if syft_client_verify_key is not None:
            action_object.syft_client_verify_key = syft_client_verify_key

        if syft_node_location is not None:
            action_object.syft_node_location = syft_node_location

        if syft_lineage_id is not None:
            action_object.id = syft_lineage_id.id
            action_object.syft_history_hash = syft_lineage_id.syft_history_hash
        elif id is not None:
            action_object.syft_history_hash = hash(id)

        return action_object

    @staticmethod
    def from_obj(
        syft_action_data: Any,
        id: Optional[UID] = None,
        syft_lineage_id: Optional[LineageID] = None,
        syft_client_verify_key: Optional[SyftVerifyKey] = None,
        syft_node_location: Optional[UID] = None,
        syft_resolved: Optional[bool] = True,
        data_node_id: Optional[UID] = None,
        syft_blob_storage_entry_id=None,
    ) -> ActionObject:
        """Create an ActionObject from an existing object.

        Parameters:
            syft_action_data: Any
                The object to be converted to a Syft ActionObject
            id: Optional[UID]
                Which ID to use for the ActionObject. Optional
            syft_lineage_id: Optional[LineageID]
                Which LineageID to use for the ActionObject. Optional
        """
        if id is not None and syft_lineage_id is not None and id != syft_lineage_id.id:
            raise ValueError("UID and LineageID should match")

        action_type = action_type_for_object(syft_action_data)
        action_object = action_type(syft_action_data_cache=syft_action_data)
        action_object.syft_blob_storage_entry_id = syft_blob_storage_entry_id
        action_object.syft_action_data_node_id = data_node_id
        action_object.syft_resolved = syft_resolved

        if id is not None:
            action_object.id = id

        if syft_client_verify_key is not None:
            action_object.syft_client_verify_key = syft_client_verify_key

        if syft_node_location is not None:
            action_object.syft_node_location = syft_node_location

        if syft_lineage_id is not None:
            action_object.id = syft_lineage_id.id
            action_object.syft_history_hash = syft_lineage_id.syft_history_hash
        elif id is not None:
            action_object.syft_history_hash = hash(id)

        return action_object

    @classmethod
    def add_trace_hook(cls) -> bool:
        return True
        # if trace_action_side_effect not in self._syft_pre_hooks__[HOOK_ALWAYS]:
        #     self._syft_pre_hooks__[HOOK_ALWAYS].append(trace_action_side_effect)

    @classmethod
    def remove_trace_hook(cls) -> bool:
        return True
        # self._syft_pre_hooks__[HOOK_ALWAYS].pop(trace_action_side_effct, None)

    def as_empty_data(self) -> ActionDataEmpty:
        return ActionDataEmpty(syft_internal_type=self.syft_internal_type)

    def wait(self) -> ActionObject:
        # relative
        from ...client.api import APIRegistry

        api = APIRegistry.api_for(
            node_uid=self.syft_node_location,
            user_verify_key=self.syft_client_verify_key,
        )
        if isinstance(self.id, LineageID):
            obj_id = self.id.id
        else:
            obj_id = self.id

        while not api.services.action.is_resolved(obj_id):
            time.sleep(1)

        return self

    @staticmethod
    def link(
        result_id: UID,
        pointer_id: Optional[UID] = None,
    ) -> ActionObject:
        link = ActionDataLink(action_object_id=pointer_id)
        res = ActionObject.from_obj(
            id=result_id,
            syft_action_data=link,
        )
        return res

    @staticmethod
    def obj_not_ready(
        id: UID,
    ) -> ActionObject:
        inner_obj = ObjectNotReady(obj_id=id)

        res = ActionObject.from_obj(
            id=id,
            syft_action_data=inner_obj,
        )
        return res

    @staticmethod
    def empty(
        # TODO: fix the mypy issue
        syft_internal_type: Optional[Type[Any]] = None,
        id: Optional[UID] = None,
        syft_lineage_id: Optional[LineageID] = None,
        syft_resolved: Optional[bool] = True,
        data_node_id: Optional[UID] = None,
        syft_blob_storage_entry_id=None,
    ) -> ActionObject:
        """Create an ActionObject from a type, using a ActionDataEmpty object

        Parameters:
            syft_internal_type: Type
                The Type for which to create a ActionDataEmpty object
            id: Optional[UID]
                Which ID to use for the ActionObject. Optional
            syft_lineage_id: Optional[LineageID]
                Which LineageID to use for the ActionObject. Optional
        """

        syft_internal_type = (
            type(None) if syft_internal_type is None else syft_internal_type
        )
        empty = ActionDataEmpty(syft_internal_type=syft_internal_type)
        res = ActionObject.from_obj(
            id=id,
            syft_lineage_id=syft_lineage_id,
            syft_action_data=empty,
            syft_resolved=syft_resolved,
            data_node_id=data_node_id,
            syft_blob_storage_entry_id=syft_blob_storage_entry_id,
        )
        res.__dict__["syft_internal_type"] = syft_internal_type
        return res

    def __post_init__(self) -> None:
        """Add pre/post hooks."""
        if HOOK_ALWAYS not in self._syft_pre_hooks__:
            self._syft_pre_hooks__[HOOK_ALWAYS] = []

        if HOOK_ON_POINTERS not in self._syft_post_hooks__:
            self._syft_pre_hooks__[HOOK_ON_POINTERS] = []

        # this should be a list as orders matters
        for side_effect in [make_action_side_effect]:
            if side_effect not in self._syft_pre_hooks__[HOOK_ALWAYS]:
                self._syft_pre_hooks__[HOOK_ALWAYS].append(side_effect)

        for side_effect in [send_action_side_effect]:
            if side_effect not in self._syft_pre_hooks__[HOOK_ON_POINTERS]:
                self._syft_pre_hooks__[HOOK_ON_POINTERS].append(side_effect)

        if trace_action_side_effect not in self._syft_pre_hooks__[HOOK_ALWAYS]:
            self._syft_pre_hooks__[HOOK_ALWAYS].append(trace_action_side_effect)

        if HOOK_ALWAYS not in self._syft_post_hooks__:
            self._syft_post_hooks__[HOOK_ALWAYS] = []

        if HOOK_ON_POINTERS not in self._syft_post_hooks__:
            self._syft_post_hooks__[HOOK_ON_POINTERS] = []

        for side_effect in [propagate_node_uid]:
            if side_effect not in self._syft_post_hooks__[HOOK_ALWAYS]:
                self._syft_post_hooks__[HOOK_ALWAYS].append(side_effect)

        if isinstance(self.syft_action_data_type, ActionObject):
            raise Exception("Nested ActionObjects", self.syft_action_data_repr_)

        self.syft_history_hash = hash(self.id)

    def _syft_run_pre_hooks__(
        self, context: PreHookContext, name: str, args: Any, kwargs: Any
    ) -> Tuple[PreHookContext, Tuple[Any, ...], Dict[str, Any]]:
        """Hooks executed before the actual call"""
        result_args, result_kwargs = args, kwargs
        if name in self._syft_pre_hooks__:
            for hook in self._syft_pre_hooks__[name]:
                result = hook(context, *result_args, **result_kwargs)
                if result.is_ok():
                    context, result_args, result_kwargs = result.ok()
                else:
                    debug(f"Pre-hook failed with {result.err()}")
        if name not in self._syft_dont_wrap_attrs():
            if HOOK_ALWAYS in self._syft_pre_hooks__:
                for hook in self._syft_pre_hooks__[HOOK_ALWAYS]:
                    result = hook(context, *result_args, **result_kwargs)
                    if result.is_ok():
                        context, result_args, result_kwargs = result.ok()
                    else:
                        msg = result.err().replace("\\n", "\n")
                        debug(f"Pre-hook failed with {msg}")

        if self.is_pointer:
            if name not in self._syft_dont_wrap_attrs():
                if HOOK_ALWAYS in self._syft_pre_hooks__:
                    for hook in self._syft_pre_hooks__[HOOK_ON_POINTERS]:
                        result = hook(context, *result_args, **result_kwargs)
                        if result.is_ok():
                            context, result_args, result_kwargs = result.ok()
                        else:
                            msg = result.err().replace("\\n", "\n")
                            debug(f"Pre-hook failed with {msg}")

        return context, result_args, result_kwargs

    def _syft_run_post_hooks__(
        self, context: PreHookContext, name: str, result: Any
    ) -> Any:
        """Hooks executed after the actual call"""
        new_result = result
        if name in self._syft_post_hooks__:
            for hook in self._syft_post_hooks__[name]:
                result = hook(context, name, new_result)
                if result.is_ok():
                    new_result = result.ok()
                else:
                    debug(f"Post hook failed with {result.err()}")

        if name not in self._syft_dont_wrap_attrs():
            if HOOK_ALWAYS in self._syft_post_hooks__:
                for hook in self._syft_post_hooks__[HOOK_ALWAYS]:
                    result = hook(context, name, new_result)
                    if result.is_ok():
                        new_result = result.ok()
                    else:
                        debug(f"Post hook failed with {result.err()}")

        if self.is_pointer:
            if name not in self._syft_dont_wrap_attrs():
                if HOOK_ALWAYS in self._syft_post_hooks__:
                    for hook in self._syft_post_hooks__[HOOK_ON_POINTERS]:
                        result = hook(context, name, new_result)
                        if result.is_ok():
                            new_result = result.ok()
                        else:
                            debug(f"Post hook failed with {result.err()}")

        return new_result

    def _syft_output_action_object(
        self, result: Any, context: Optional[PreHookContext] = None
    ) -> Any:
        """Wrap the result in an ActionObject"""
        if issubclass(type(result), ActionObject):
            return result

        constructor = action_type_for_type(result)
        syft_twin_type = TwinMode.NONE
        if context is not None and context.result_twin_type is not None:
            syft_twin_type = context.result_twin_type
        result = constructor(
            syft_twin_type=syft_twin_type,
            syft_action_data_cache=result,
            syft_node_location=self.syft_node_location,
            syft_client_verify_key=self.syft_client_verify_key,
        )
        return result

    def _syft_passthrough_attrs(self) -> List[str]:
        """These attributes are forwarded to the `object` base class."""
        return passthrough_attrs + getattr(self, "syft_passthrough_attrs", [])

    def _syft_dont_wrap_attrs(self) -> List[str]:
        """The results from these attributes are ignored from UID patching."""
        return dont_wrap_output_attrs + getattr(self, "syft_dont_wrap_attrs", [])

    def _syft_get_attr_context(self, name: str) -> Any:
        """Find which instance - Syft ActionObject or the original object - has the requested attribute."""
        defined_on_self = name in self.__dict__ or name in self.__private_attributes__

        debug(">> ", name, ", defined_on_self = ", defined_on_self)

        # use the custom defined version
        context_self = self
        if not defined_on_self:
            context_self = self.syft_action_data

        return context_self

    def _syft_attr_propagate_ids(
        self, context: PreHookContext, name: str, result: Any
    ) -> Any:
        """Patch the results with the syft_history_hash, node_uid, and result_id."""
        if name in self._syft_dont_wrap_attrs():
            return result

        # Wrap as Syft Object
        result = self._syft_output_action_object(result, context)

        # Propagate History
        if context.action is not None:
            result.syft_history_hash = context.action.syft_history_hash

        # Propagate Syft Node UID
        result.syft_node_uid = context.node_uid

        # Propogate Syft Node Location and Client Verify Key
        result.syft_node_location = context.syft_node_location
        result.syft_client_verify_key = context.syft_client_verify_key

        # Propogate Syft blob storage entry id
        object_attrs = [
            "syft_blob_storage_entry_id",
            "syft_action_data_repr_",
            "syft_action_data_str_",
            "syft_action_data_type",
        ]
        for attr_name in object_attrs:
            attr_value = getattr(context.obj, attr_name, None)
            setattr(result, attr_name, attr_value)

        # Propagate Result ID
        if context.result_id is not None:
            result.id = context.result_id

        return result

    def _syft_wrap_attribute_for_bool_on_nonbools(self, name: str) -> Any:
        """Handle `__getattribute__` for bool casting."""
        if name != "__bool__":
            raise RuntimeError(
                "[_wrap_attribute_for_bool_on_nonbools] Use this only for the __bool__ operator"
            )

        if self.syft_has_bool_attr:
            raise RuntimeError(
                "[_wrap_attribute_for_bool_on_nonbools] self.syft_action_data already implements the bool operator"
            )

        debug("[__getattribute__] Handling bool on nonbools")
        context = PreHookContext(
            obj=self,
            op_name=name,
            syft_node_location=self.syft_node_location,
            syft_client_verify_key=self.syft_client_verify_key,
        )
        context, _, _ = self._syft_run_pre_hooks__(context, name, (), {})

        # no input needs to propagate
        result = self._syft_run_post_hooks__(
            context,
            name,
            any(
                x is not None
                for x in (self.syft_blob_storage_entry_id, self.syft_action_data_cache)
            ),
        )
        result = self._syft_attr_propagate_ids(context, name, result)

        def __wrapper__bool__() -> bool:
            return result

        return __wrapper__bool__

    def _syft_wrap_attribute_for_properties(self, name: str) -> Any:
        """Handle `__getattribute__` for properties."""
        context_self = self._syft_get_attr_context(name)

        if not self.syft_is_property(context_self, name):
            raise RuntimeError(
                "[_wrap_attribute_for_properties] Use this only on properties"
            )
        debug(f"[__getattribute__] Handling property {name} ")

        context = PreHookContext(
            obj=self,
            op_name=name,
            action_type=ActionType.GETATTRIBUTE,
            syft_node_location=self.syft_node_location,
            syft_client_verify_key=self.syft_client_verify_key,
        )
        context, _, _ = self._syft_run_pre_hooks__(context, name, (), {})
        # no input needs to propagate
        result = self._syft_run_post_hooks__(
            context, name, self.syft_get_property(context_self, name)
        )

        return self._syft_attr_propagate_ids(context, name, result)

    def _syft_wrap_attribute_for_methods(self, name: str) -> Any:
        """Handle `__getattribute__` for methods."""

        # check for other types that aren't methods, functions etc
        def fake_func(*args: Any, **kwargs: Any) -> Any:
            return ActionDataEmpty(syft_internal_type=self.syft_internal_type)

        debug(f"[__getattribute__] Handling method {name} ")
        if (
            issubclass(self.syft_action_data_type, ActionDataEmpty)
            and name not in action_data_empty_must_run
        ):
            original_func = fake_func
        else:
            original_func = getattr(self.syft_action_data, name)

        debug_original_func(name, original_func)

        def _base_wrapper(*args: Any, **kwargs: Any) -> Any:
            context = PreHookContext(
                obj=self,
                op_name=name,
                action_type=ActionType.METHOD,
                syft_node_location=self.syft_node_location,
                syft_client_verify_key=self.syft_client_verify_key,
            )
            context, pre_hook_args, pre_hook_kwargs = self._syft_run_pre_hooks__(
                context, name, args, kwargs
            )

            if has_action_data_empty(args=args, kwargs=kwargs):
                result = fake_func(*args, **kwargs)
            else:
                original_args, original_kwargs = debox_args_and_kwargs(
                    pre_hook_args, pre_hook_kwargs
                )
                result = original_func(*original_args, **original_kwargs)

            post_result = self._syft_run_post_hooks__(context, name, result)
            post_result = self._syft_attr_propagate_ids(context, name, post_result)

            return post_result

        if inspect.ismethod(original_func) or inspect.ismethoddescriptor(original_func):
            debug("Running method: ", name)

            def wrapper(_self: Any, *args: Any, **kwargs: Any) -> Any:
                return _base_wrapper(*args, **kwargs)

            wrapper = types.MethodType(wrapper, type(self))
        else:
            debug("Running non-method: ", name)

            wrapper = _base_wrapper

        try:
            wrapper.__doc__ = original_func.__doc__
            debug(
                "Found original signature for ",
                name,
                inspect.signature(original_func),
            )
            wrapper.__ipython_inspector_signature_override__ = inspect.signature(
                original_func
            )
        except Exception:
            debug("name", name, "has no signature")

        # third party
        return wrapper

    def _syft_setattr(self, name: str, value: Any) -> Any:
        args = (name, value)
        kwargs: dict = {}
        op_name = "__setattr__"

        def fake_func(*args: Any, **kwargs: Any) -> Any:
            return ActionDataEmpty(syft_internal_type=self.syft_internal_type)

        if isinstance(
            self.syft_action_data_type, ActionDataEmpty
        ) or has_action_data_empty(args=args, kwargs=kwargs):
            local_func = fake_func
        else:
            local_func = getattr(self.syft_action_data, op_name)

        context = PreHookContext(
            obj=self,
            op_name=op_name,
            action_type=ActionType.SETATTRIBUTE,
            syft_node_location=self.syft_node_location,
            syft_client_verify_key=self.syft_client_verify_key,
        )
        context, pre_hook_args, pre_hook_kwargs = self._syft_run_pre_hooks__(
            context, "__setattr__", args, kwargs
        )

        original_args, _ = debox_args_and_kwargs(pre_hook_args, pre_hook_kwargs)
        val = original_args[1]
        local_func(name, val)
        local_result = self

        post_result = self._syft_run_post_hooks__(context, op_name, local_result)
        post_result = self._syft_attr_propagate_ids(context, op_name, post_result)
        return post_result

    def __getattribute__(self, name: str) -> Any:
        """Called unconditionally to implement attribute accesses for instances of the class.
        If the class also defines __getattr__(), the latter will not be called unless __getattribute__()
        either calls it explicitly or raises an AttributeError.
        This method should return the (computed) attribute value or raise an AttributeError exception.
        In order to avoid infinite recursion in this method, its implementation should always:
         * call the base class method with the same name to access any attributes it needs
            for example : object.__getattribute__(self, name).
         * use the syft/_syft prefix for internal methods.
         * add the method name to the passthrough_attrs.

        Parameters:
            name: str
                The name of the attribute to access.
        """
        # bypass certain attrs to prevent recursion issues
        if name.startswith("_syft") or name.startswith("syft"):
            return object.__getattribute__(self, name)

        # third party
        if name in self._syft_passthrough_attrs():
            return object.__getattribute__(self, name)
        context_self = self._syft_get_attr_context(name)

        # Handle bool operator on nonbools
        if name == "__bool__" and not self.syft_has_bool_attr:
            return self._syft_wrap_attribute_for_bool_on_nonbools(name)

        # Handle Properties
        if self.syft_is_property(context_self, name):
            return self._syft_wrap_attribute_for_properties(name)

        # Handle anything else
        res = self._syft_wrap_attribute_for_methods(name)
        return res

    @property
    def is_link(self) -> bool:
        return isinstance(self.syft_action_data, ActionDataLink)

    def __setattr__(self, name: str, value: Any) -> Any:
        defined_on_self = name in self.__dict__ or name in self.__private_attributes__

        debug(">> ", name, ", defined_on_self = ", defined_on_self)

        # use the custom defined version
        if defined_on_self:
            self.__dict__[name] = value
            return value
        else:
            self._syft_setattr(name, value)
            context_self = self.syft_action_data
            return context_self.__setattr__(name, value)

    # def keys(self) -> KeysView[str]:
    #     return self.syft_action_data.keys()  # type: ignore

    ###### __DUNDER_MIFFLIN__

    # if we do not implement these boiler plate __method__'s then special infix
    # operations like x + y won't trigger __getattribute__
    # unless there is a super special reason we should write no code in these functions
    def _repr_markdown_(self) -> str:
        if self.is_mock:
            res = "TwinPointer(Mock)"
        elif self.is_real:
            res = "TwinPointer(Real)"
        elif not self.is_twin:
            res = "Pointer"

        if isinstance(self.syft_action_data_cache, ActionDataEmpty):
            data_repr_ = self.syft_action_data_repr_
        else:
            if inspect.isclass(self.syft_action_data_cache):
                data_repr_ = repr_cls(self.syft_action_data_cache)
            else:
                data_repr_ = (
                    self.syft_action_data_cache._repr_markdown_()
                    if (
                        self.syft_action_data_cache is not None
                        and hasattr(self.syft_action_data_cache, "_repr_markdown_")
                    )
                    else self.syft_action_data_cache.__repr__()
                )

        return f"```python\n{res}\n```\n{data_repr_}"

    def __repr__(self) -> str:
        if self.is_mock:
            res = "TwinPointer(Mock)"
        elif self.is_real:
            res = "TwinPointer(Real)"
        if not self.is_twin:
            res = "Pointer"
        if isinstance(self.syft_action_data_cache, ActionDataEmpty):
            data_repr_ = self.syft_action_data_repr_
        else:
            if inspect.isclass(self.syft_action_data_cache):
                data_repr_ = repr_cls(self.syft_action_data_cache)
            else:
                data_repr_ = self.syft_action_data_cache.__repr__()
        return f"{res}:\n{data_repr_}"

    def __call__(self, *args: Any, **kwds: Any) -> Any:
        return self.__call__(*args, **kwds)

    def __str__(self) -> str:
        if not inspect.isclass(self):
            return self.__str__()
        else:
            return self.syft_action_data_str_

    def __len__(self) -> int:
        return self.__len__()

    def __getitem__(self, key: Any) -> Any:
        return self._syft_output_action_object(self.__getitem__(key))

    def __setitem__(self, key: Any, value: Any) -> None:
        return self.__setitem__(key, value)

    def __contains__(self, key: Any) -> bool:
        return self.__contains__(key)

    def __bool__(self) -> bool:
        return self.__bool__()

    def __add__(self, other: Any) -> Any:
        return self._syft_output_action_object(self.__add__(other))

    def __sub__(self, other: Any) -> Any:
        return self._syft_output_action_object(self.__sub__(other))

    def __mul__(self, other: Any) -> Any:
        return self._syft_output_action_object(self.__mul__(other))

    def __matmul__(self, other: Any) -> Any:
        return self._syft_output_action_object(self.__matmul__(other))

    def __eq__(self, other: Any) -> Any:
        return self._syft_output_action_object(self.__eq__(other))

    def __ne__(self, other: Any) -> Any:
        return self._syft_output_action_object(self.__ne__(other))

    def __lt__(self, other: Any) -> Any:
        return self._syft_output_action_object(self.__lt__(other))

    def __gt__(self, other: Any) -> Any:
        return self._syft_output_action_object(self.__gt__(other))

    def __le__(self, other: Any) -> Any:
        return self._syft_output_action_object(self.__le__(other))

    def __ge__(self, other: Any) -> Any:
        return self._syft_output_action_object(self.__ge__(other))

    def __delattr__(self, key: Any) -> None:
        self.__delattr__(key)

    def __delitem__(self, key: Any) -> None:
        self.__delitem__(key)

    def __invert__(self) -> Any:
        return self._syft_output_action_object(self.__invert__())

    def __round__(self) -> Any:
        return self._syft_output_action_object(self.__round__())

    def __pos__(self) -> Any:
        return self._syft_output_action_object(self.__pos__())

    def __trunc__(self) -> Any:
        return self._syft_output_action_object(self.__trunc__())

    def __divmod__(self, other: Any) -> Any:
        return self._syft_output_action_object(self.__divmod__(other))

    def __floordiv__(self, other: Any) -> Any:
        return self._syft_output_action_object(self.__floordiv__(other))

    def __mod__(self, other: Any) -> Any:
        return self._syft_output_action_object(self.__mod__(other))

    def __abs__(self) -> Any:
        return self._syft_output_action_object(self.__abs__())

    def __neg__(self) -> Any:
        return self._syft_output_action_object(self.__neg__())

    def __or__(self, other: Any) -> Any:
        return self._syft_output_action_object(self.__or__(other))

    def __and__(self, other: Any) -> Any:
        return self._syft_output_action_object(self.__and__(other))

    def __xor__(self, other: Any) -> Any:
        return self._syft_output_action_object(self.__xor__(other))

    def __pow__(self, other: Any) -> Any:
        return self._syft_output_action_object(self.__pow__(other))

    def __truediv__(self, other: Any) -> Any:
        return self._syft_output_action_object(self.__truediv__(other))

    def __lshift__(self, other: Any) -> Any:
        return self._syft_output_action_object(self.__lshift__(other))

    def __rshift__(self, other: Any) -> Any:
        return self._syft_output_action_object(self.__rshift__(other))

    def __iter__(self) -> Any:
        return self._syft_output_action_object(self.__iter__())

    def __next__(self) -> Any:
        return self._syft_output_action_object(self.__next__())

    # r ops
    # we want the underlying implementation so we should just call into __getattribute__
    def __radd__(self, other: Any) -> Any:
        return self.__radd__(other)

    def __rsub__(self, other: Any) -> Any:
        return self.__rsub__(other)

    def __rmul__(self, other: Any) -> Any:
        return self.__rmul__(other)

    def __rmatmul__(self, other: Any) -> Any:
        return self.__rmatmul__(other)

    def __rmod__(self, other: Any) -> Any:
        return self.__rmod__(other)

    def __ror__(self, other: Any) -> Any:
        return self._syft_output_action_object(self.__ror__(other))

    def __rand__(self, other: Any) -> Any:
        return self._syft_output_action_object(self.__rand__(other))

    def __rxor__(self, other: Any) -> Any:
        return self._syft_output_action_object(self.__rxor__(other))

    def __rpow__(self, other: Any) -> Any:
        return self._syft_output_action_object(self.__rpow__(other))

    def __rtruediv__(self, other: Any) -> Any:
        return self._syft_output_action_object(self.__rtruediv__(other))

    def __rfloordiv__(self, other: Any) -> Any:
        return self._syft_output_action_object(self.__rfloordiv__(other))

    def __rlshift__(self, other: Any) -> Any:
        return self._syft_output_action_object(self.__rlshift__(other))

    def __rrshift__(self, other: Any) -> Any:
        return self._syft_output_action_object(self.__rrshift__(other))


@migrate(ActionObject, ActionObjectV1)
def downgrade_actionobject_v2_to_v1() -> list[Callable]:
    return [
        drop("syft_resolved"),
    ]


@migrate(ActionObjectV1, ActionObject)
def upgrade_actionobject_v1_to_v2() -> list[Callable]:
    return [
        make_set_default("syft_resolved", True),
    ]


@serializable()
class AnyActionObjectV1(ActionObjectV1):
    __canonical_name__ = "AnyActionObject"
    __version__ = SYFT_OBJECT_VERSION_1

    syft_internal_type: ClassVar[Type[Any]] = NoneType  # type: ignore
    # syft_passthrough_attrs: List[str] = []
    syft_dont_wrap_attrs: List[str] = ["__str__", "__repr__", "syft_action_data_str_"]


@serializable()
class AnyActionObjectV2(ActionObjectV2):
    __canonical_name__ = "AnyActionObject"
    __version__ = SYFT_OBJECT_VERSION_2

    syft_internal_type: ClassVar[Type[Any]] = NoneType  # type: ignore
    # syft_passthrough_attrs: List[str] = []
    syft_dont_wrap_attrs: List[str] = ["__str__", "__repr__", "syft_action_data_str_"]
    syft_action_data_str_ = ""


@serializable()
class AnyActionObject(ActionObject):
    __canonical_name__ = "AnyActionObject"
    __version__ = SYFT_OBJECT_VERSION_3

    syft_internal_type: ClassVar[Type[Any]] = NoneType  # type: ignore
    # syft_passthrough_attrs: List[str] = []
    syft_dont_wrap_attrs: List[str] = ["__str__", "__repr__", "syft_action_data_str_"]
    syft_action_data_str_ = ""

    def __float__(self) -> float:
        return float(self.syft_action_data)

    def __int__(self) -> float:
        return int(self.syft_action_data)


@migrate(AnyActionObject, AnyActionObjectV1)
def downgrade_anyactionobject_v2_to_v1() -> list[Callable]:
    return [
        drop("syft_action_data_str"),
        drop("syft_resolved"),
    ]


@migrate(AnyActionObjectV1, AnyActionObject)
def upgrade_anyactionobject_v1_to_v2() -> list[Callable]:
    return [
        make_set_default("syft_action_data_str", ""),
        make_set_default("syft_resolved", True),
    ]


action_types[Any] = AnyActionObject


def debug_original_func(name: str, func: Callable) -> None:
    debug(f"{name} func is:")
    debug("inspect.isdatadescriptor", inspect.isdatadescriptor(func))
    debug("inspect.isgetsetdescriptor", inspect.isgetsetdescriptor(func))
    debug("inspect.isfunction", inspect.isfunction(func))
    debug("inspect.isbuiltin", inspect.isbuiltin(func))
    debug("inspect.ismethod", inspect.ismethod(func))
    debug("inspect.ismethoddescriptor", inspect.ismethoddescriptor(func))


def is_action_data_empty(obj: Any) -> bool:
    return isinstance(obj, AnyActionObject) and issubclass(
        obj.syft_action_data_type, ActionDataEmpty
    )


def has_action_data_empty(args: Any, kwargs: Any) -> bool:
    for a in args:
        if is_action_data_empty(a):
            return True

    for _, a in kwargs.items():
        if is_action_data_empty(a):
            return True
    return False<|MERGE_RESOLUTION|>--- conflicted
+++ resolved
@@ -743,15 +743,12 @@
                 blob_retrieval_object = blob_storage_read_method(
                     uid=self.syft_blob_storage_entry_id
                 )
-<<<<<<< HEAD
                 if isinstance(blob_retrieval_object, SyftError):
                     print(
                         "Could not fetch actionobject data\n",
                         type(blob_retrieval_object),
                     )
                     return blob_retrieval_object
-=======
->>>>>>> 8b418b10
                 # relative
                 from ...store.blob_storage import BlobRetrieval
 
