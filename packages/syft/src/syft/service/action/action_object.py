# future
from __future__ import annotations

# stdlib
from collections.abc import Callable
from collections.abc import Iterable
from enum import Enum
import inspect
from io import BytesIO
import logging
from pathlib import Path
import sys
import threading
import time
import traceback
import types
from typing import Any
from typing import ClassVar
from typing import TYPE_CHECKING

# third party
from pydantic import ConfigDict
from pydantic import Field
from pydantic import field_validator
from pydantic import model_validator
from result import Err
from result import Ok
from result import Result
from typing_extensions import Self

# relative
from ...client.api import APIRegistry
from ...client.api import SyftAPI
from ...client.api import SyftAPICall
from ...client.client import SyftClient
from ...serde.serializable import serializable
from ...serde.serialize import _serialize as serialize
from ...server.credentials import SyftVerifyKey
from ...service.blob_storage.util import can_upload_to_blob_storage
from ...service.response import SyftError
from ...service.response import SyftSuccess
from ...service.response import SyftWarning
from ...store.linked_obj import LinkedObject
from ...types.base import SyftBaseModel
from ...types.datetime import DateTime
from ...types.syft_object import SYFT_OBJECT_VERSION_1
from ...types.syft_object import SyftBaseObject
from ...types.syft_object import SyftObject
from ...types.syncable_object import SyncableSyftObject
from ...types.uid import LineageID
from ...types.uid import UID
from ...util.util import prompt_warning_message
from ..context import AuthedServiceContext
from ..response import SyftException
from ..service import from_api_or_context
from .action_data_empty import ActionDataEmpty
from .action_data_empty import ActionDataLink
from .action_data_empty import ObjectNotReady
from .action_permissions import ActionPermission
from .action_types import action_type_for_object
from .action_types import action_type_for_type
from .action_types import action_types

logger = logging.getLogger(__name__)

if TYPE_CHECKING:
    # relative
    from ..sync.diff_state import AttrDiff

NoneType = type(None)


@serializable(canonical_name="TwinMode", version=1)
class TwinMode(Enum):
    NONE = 0
    PRIVATE = 1
    MOCK = 2


@serializable(canonical_name="ActionType", version=1)
class ActionType(Enum):
    GETATTRIBUTE = 1
    METHOD = 2
    SETATTRIBUTE = 4
    FUNCTION = 8
    CREATEOBJECT = 16
    SYFTFUNCTION = 32
    TWINAPI = 64


def repr_cls(c: Any) -> str:
    return f"{c.__module__}.{c.__name__}"


@serializable()
class Action(SyftObject):
    """Serializable Action object.

    Parameters:
        path: str
            The path of the Type of the remote object.
        op: str
            The method to be executed from the remote object.
        remote_self: Optional[LineageID]
            The extended UID of the SyftObject
        args: List[LineageID]
            `op` args
        kwargs: Dict[str, LineageID]
            `op` kwargs
        result_id: Optional[LineageID]
            Extended UID of the resulted SyftObject
    """

    __canonical_name__ = "Action"
    __version__ = SYFT_OBJECT_VERSION_1

    __attr_searchable__: ClassVar[list[str]] = []

    path: str | None = None
    op: str | None = None
    remote_self: LineageID | None = None
    args: list[LineageID]
    kwargs: dict[str, LineageID]
    result_id: LineageID = Field(default_factory=lambda: LineageID(UID()))
    action_type: ActionType | None = None
    create_object: SyftObject | None = None
    user_code_id: UID | None = None

    @field_validator("result_id", mode="before")
    @classmethod
    def make_result_id(cls, v: Any) -> LineageID:
        return v if isinstance(v, LineageID) else LineageID(v)

    @property
    def full_path(self) -> str:
        """Action path and operation"""
        return f"{self.path}.{self.op}"

    @property
    def job_display_name(self) -> str:
        api = APIRegistry.api_for(
            server_uid=self.syft_server_location,
            user_verify_key=self.syft_client_verify_key,
        )
        if self.user_code_id is not None and api is not None:
            user_code = api.services.code.get_by_id(self.user_code_id)
            return user_code.service_func_name
        else:
            return f"{self.path}.{self.op}"

    @property
    def syft_history_hash(self) -> int:
        """Create a unique hash for the operations applied on the object."""
        hashes = 0
        if self.remote_self:
            hashes += hash(self.remote_self.syft_history_hash)
        # 🔵 TODO: resolve this
        # if the object is ActionDataEmpty then the type might not be equal to the
        # real thing. This is the same issue with determining the result type from
        # a pointer operation in the past, so we should think about what we want here
        # hashes += hash(self.path)
        hashes += hash(self.op)
        for arg in self.args:
            hashes += hash(arg.syft_history_hash)
        for k, arg in self.kwargs.items():
            hashes += hash(k)
            hashes += hash(arg.syft_history_hash)
        return hashes

    @classmethod
    def syft_function_action_from_kwargs_and_id(
        cls, kwargs: dict[str, Any], user_code_id: UID
    ) -> Self:
        kwarg_ids = {}
        for k, v in kwargs.items():
            kwarg_ids[k] = LineageID(v)
        return cls(
            args=[],
            kwargs=kwarg_ids,
            result_id=LineageID(),
            action_type=ActionType.SYFTFUNCTION,
            user_code_id=user_code_id,
        )

    @classmethod
    def from_api_call(cls, api_call: SyftAPICall) -> Action:
        # relative
        from ..code.user_code_service import map_kwargs_to_id

        kwargs = api_call.kwargs
        kwargs.pop("communication_protocol", None)
        function_id = kwargs.pop("uid", None)
        kwargs = map_kwargs_to_id(kwargs)
        kwarg_ids = {}
        for k, v in kwargs.items():
            kwarg_ids[k] = LineageID(v)

        action = cls(
            args=[],
            kwargs=kwarg_ids,
            result_id=LineageID(),
            action_type=ActionType.SYFTFUNCTION,
            user_code_id=function_id,
        )
        return action

    @classmethod
    def from_api_endpoint_execution(cls: type[Self]) -> Action:
        return cls(
            args=[],
            kwargs={},
            result_id=LineageID(),
            action_type=ActionType.TWINAPI,
            user_code_id=None,
        )

    def __repr__(self) -> str:
        def repr_uid(_id: LineageID) -> str:
            return f"{str(_id)[:3]}..{str(_id)[-1]}"

        arg_repr = ", ".join([repr_uid(x) for x in self.args])
        kwargs_repr = ", ".join(
            [f"{key}={repr_uid(value)}" for key, value in self.kwargs.items()]
        )
        _coll_repr_ = (
            f"[{repr_uid(self.remote_self)}]" if self.remote_self is not None else ""
        )
        return (
            f"ActionObject {self.path}{_coll_repr_}.{self.op}({arg_repr},{kwargs_repr})"
        )


@serializable(canonical_name="ActionObjectPointer", version=1)
class ActionObjectPointer:
    pass


# Hooks
HOOK_ALWAYS = "ALWAYS"
HOOK_ON_POINTERS = "ON_POINTERS"

passthrough_attrs = [
    "__dict__",  # python
    "__class__",  # python
    "__repr_name__",  # python
    "__annotations__",  # python
    "_init_private_attributes",  # pydantic
    "__private_attributes__",  # pydantic
    "__config__",  # pydantic
    "__fields__",  # pydantic
    "__fields_set__",  # pydantic
    "__repr_str__",  # pydantic
    "__repr_args__",  # pydantic
    "__post_init__",  # syft
    "_get_api",  # syft
    "__validate_private_attrs__",  # syft
    "id",  # syft
    "created_date",  # syft
    "updated_date",  # syft
    "deleted_date",  # syft
    "to_mongo",  # syft 🟡 TODO 23: Add composeable / inheritable object passthrough attrs
    "__attr_searchable__",  # syft
    "__canonical_name__",  # syft
    "__version__",  # syft
    "__args__",  # pydantic
    "to_pointer",  # syft
    "to",  # syft
    "send",  # syft
    "_send",  # syft
    "_copy_and_set_values",  # pydantic
    "get_from",  # syft
    "get",  # syft
    "delete_data",  # syft
    "_save_to_blob_storage_",  # syft
    "syft_action_data",  # syft
    "syft_resolved",  # syft
    "syft_action_data_server_id",
    "server_uid",
    "migrate_to",  # syft
    "to_dict",  # syft
    "dict",  # syft
    "has_storage_permission",  # syft
    "_iter",  # pydantic
    "__exclude_fields__",  # pydantic
    "__include_fields__",  # pydantic
    "_calculate_keys",  # pydantic
    "_get_value",  # pydantic
    "__pydantic_validator__",  # pydantic
    "__class_vars__",  # pydantic
    "__private_attributes__",  # pydantic
    "__signature__",  # pydantic
    "__pydantic_complete__",  # pydantic
    "__pydantic_core_schema__",  # pydantic
    "__pydantic_custom_init__",  # pydantic
    "__pydantic_decorators__",  # pydantic
    "__pydantic_generic_metadata__",  # pydantic
    "__pydantic_parent_namespace__",  # pydantic
    "__pydantic_post_init__",  # pydantic
    "__pydantic_root_model__",  # pydantic
    "__pydantic_serializer__",  # pydantic
    "__pydantic_validator__",  # pydantic
    "__pydantic_extra__",  # pydantic
    "__pydantic_fields_set__",  # pydantic
    "__pydantic_private__",  # pydantic
    "model_config",  # pydantic
    "model_computed_fields",  # pydantic
    "model_extra",  # pydantic
    "model_fields",  # pydantic
    "model_fields_set",  # pydantic
    "model_construct",  # pydantic
    "model_copy",  # pydantic
    "model_dump",  # pydantic
    "model_dump_json",  # pydantic
    "model_json_schema",  # pydantic
    "model_parametrized_name",  # pydantic
    "model_post_init",  # pydantic
    "model_rebuild",  # pydantic
    "model_validate",  # pydantic
    "model_validate_json",  # pydantic
    "copy",  # pydantic
    "__sha256__",  # syft
    "__hash_exclude_attrs__",  # syft
    "__private_sync_attr_mocks__",  # syft
    "__exclude_sync_diff_attrs__",  # syft
    "__repr_attrs__",  # syft
    "get_sync_dependencies",
    "_data_repr",
    "syft_eq",  # syft
    "__table_coll_widths__",
    "_clear_cache",
    "_set_reprs",
]
dont_wrap_output_attrs = [
    "__repr__",
    "__str__",
    "__repr_attrs__",
    "_repr_html_",
    "_repr_markdown_",
    "_repr_latex_",
    "__array_struct__",
    "__array_prepare__",
    "__array_wrap__",
    "__bool__",
    "__len__",
    "syft_resolved",  # syft
    "server_uid",
    "syft_action_data_server_id",
    "__sha256__",
    "__hash_exclude_attrs__",
    "__exclude_sync_diff_attrs__",  # syft
    "__repr_attrs__",  # syft
    "get_sync_dependencies",  # syft
    "syft_eq",  # syft
    "__table_coll_widths__",
    "_clear_cache",
    "_set_reprs",
]
dont_make_side_effects = [
    "__repr_attrs__",
    "_repr_html_",
    "_repr_markdown_",
    "_repr_latex_",
    "__repr__",
    "__getitem__",
    "__setitem__",
    "__len__",
    "shape",
    "syft_resolved",  # syft
    "server_uid",
    "syft_action_data_server_id",
    "__sha256__",
    "__hash_exclude_attrs__",
    "__exclude_sync_diff_attrs__",  # syft
    "__repr_attrs__",
    "get_sync_dependencies",
    "syft_eq",  # syft
    "__table_coll_widths__",
    "_clear_cache",
    "_set_reprs",
]
action_data_empty_must_run = [
    "__repr__",
    "__str__",
]

methods_to_check_in_cache = [
    "_ipython_display_",
    "_repr_mimebundle_",
    "_repr_latex_",
    "_repr_javascript_",
    "_repr_html_",
    "_repr_jpeg_",
    "_repr_png_",
    "_repr_svg_",
    "_repr_pretty_",
    "_repr_pdf_",
    "_repr_json_",
    "_repr_markdown_",
]


class PreHookContext(SyftBaseObject):
    __canonical_name__ = "PreHookContext"
    __version__ = SYFT_OBJECT_VERSION_1

    """Hook context

    Parameters:
        obj: Any
            The ActionObject to use for the action
        op_name: str
            The method name to use for the action
        server_uid: Optional[UID]
            Optional Syft server UID
        result_id: Optional[Union[UID, LineageID]]
            Optional result Syft UID
        action: Optional[Action]
            The action generated by the current hook
    """

    obj: Any = None
    op_name: str
    server_uid: UID | None = None
    result_id: UID | LineageID | None = None
    result_twin_type: TwinMode | None = None
    action: Action | None = None
    action_type: ActionType | None = None


def make_action_side_effect(
    context: PreHookContext, *args: Any, **kwargs: Any
) -> Result[Ok[tuple[PreHookContext, tuple[Any, ...], dict[str, Any]]], Err[str]]:
    """Create a new action from context_op_name, and add it to the PreHookContext

    Parameters:
        context: PreHookContext
            PreHookContext object
        *args:
            Operation *args
        **kwargs
            Operation *kwargs
    Returns:
        - Ok[[Tuple[PreHookContext, Tuple[Any, ...], Dict[str, Any]]] on success
        - Err[str] on failure
    """
    try:
        action = context.obj.syft_make_action_with_self(
            op=context.op_name,
            args=args,
            kwargs=kwargs,
            action_type=context.action_type,
        )
        context.action = action
    except Exception as e:
        msg = "make_action_side_effect failed"
        logger.error(msg, exc_info=e)
        return Err(f"{msg} with {traceback.format_exc()}")

    return Ok((context, args, kwargs))


class TraceResultRegistry:
    __result_registry__: dict[int, TraceResult] = {}

    @classmethod
    def set_trace_result_for_current_thread(
        cls,
        client: SyftClient,
    ) -> None:
        cls.__result_registry__[threading.get_ident()] = TraceResult(
            client=client, is_tracing=True
        )

    @classmethod
    def get_trace_result_for_thread(cls) -> TraceResult | None:
        return cls.__result_registry__.get(threading.get_ident(), None)

    @classmethod
    def reset_result_for_thread(cls) -> None:
        if threading.get_ident() in cls.__result_registry__:
            del cls.__result_registry__[threading.get_ident()]

    @classmethod
    def current_thread_is_tracing(cls) -> bool:
        trace_result = cls.get_trace_result_for_thread()
        if trace_result is None:
            return False
        else:
            return trace_result.is_tracing


class TraceResult(SyftBaseModel):
    result: list = []
    client: SyftClient
    is_tracing: bool = False


def trace_action_side_effect(
    context: PreHookContext, *args: Any, **kwargs: Any
) -> Result[Ok[tuple[PreHookContext, tuple[Any, ...], dict[str, Any]]], Err[str]]:
    action = context.action
    if action is not None and TraceResultRegistry.current_thread_is_tracing():
        trace_result = TraceResultRegistry.get_trace_result_for_thread()
        trace_result.result += [action]  # type: ignore
    return Ok((context, args, kwargs))


def convert_to_pointers(
    api: SyftAPI,
    server_uid: UID | None = None,
    args: list | None = None,
    kwargs: dict | None = None,
) -> tuple[list, dict]:
    # relative
    from ..dataset.dataset import Asset

    def process_arg(arg: ActionObject | Asset | UID | Any) -> Any:
        if (
            not isinstance(arg, ActionObject | Asset | UID)
            and api.signing_key is not None  # type: ignore[unreachable]
        ):
            arg = ActionObject.from_obj(  # type: ignore[unreachable]
                syft_action_data=arg,
                syft_client_verify_key=api.signing_key.verify_key,
                syft_server_location=api.server_uid,
            )
            arg.syft_server_uid = server_uid
            r = arg._save_to_blob_storage()
            if isinstance(r, SyftError):
                print(r.message)
            if isinstance(r, SyftWarning):
                logger.debug(r.message)
            arg = api.services.action.set(arg)
        return arg

    arg_list = [process_arg(arg) for arg in args] if args else []
    kwarg_dict = {k: process_arg(v) for k, v in kwargs.items()} if kwargs else {}

    return arg_list, kwarg_dict


def send_action_side_effect(
    context: PreHookContext, *args: Any, **kwargs: Any
) -> Result[Ok[tuple[PreHookContext, tuple[Any, ...], dict[str, Any]]], Err[str]]:
    """Create a new action from the context.op_name, and execute it on the remote server."""
    try:
        if context.action is None:
            result = make_action_side_effect(context, *args, **kwargs)
            if result.is_err():
                raise RuntimeError(result.err())

            context, _, _ = result.ok()

        action_result = context.obj.syft_execute_action(context.action, sync=True)

        if not isinstance(action_result, ActionObject):
            raise RuntimeError(f"Got back unexpected response : {action_result}")
        else:
            context.server_uid = action_result.syft_server_uid
            context.result_id = action_result.id
            context.result_twin_type = action_result.syft_twin_type
    except Exception as e:
        return Err(
            f"send_action_side_effect failed with {e}\n {traceback.format_exc()}"
        )
    return Ok((context, args, kwargs))


def propagate_server_uid(
    context: PreHookContext, op: str, result: Any
) -> Result[Ok[Any], Err[str]]:
    """Patch the result to include the syft_server_uid

    Parameters:
        context: PreHookContext
            PreHookContext object
        op: str
            Which operation was executed
        result: Any
            The result to patch
    Returns:
        - Ok[[result] on success
        - Err[str] on failure
    """
    if context.op_name in dont_make_side_effects or not hasattr(
        context.obj, "syft_server_uid"
    ):
        return Ok(result)

    try:
        syft_server_uid = getattr(context.obj, "syft_server_uid", None)
        if syft_server_uid is None:
            raise RuntimeError(
                "Can't proagate server_uid because parent doesnt have one"
            )

        if op not in context.obj._syft_dont_wrap_attrs():
            if hasattr(result, "syft_server_uid"):
                result.syft_server_uid = syft_server_uid
        else:
            raise RuntimeError("dont propogate server_uid because output isnt wrapped")
    except Exception:
        return Err(f"propagate_server_uid failed with {traceback.format_exc()}")

    return Ok(result)


def debox_args_and_kwargs(args: Any, kwargs: Any) -> tuple[Any, Any]:
    filtered_args = []
    filtered_kwargs = {}
    for a in args:
        value = a
        if hasattr(value, "syft_action_data"):
            value = value.syft_action_data
        filtered_args.append(value)

    for k, a in kwargs.items():
        value = a
        if hasattr(value, "syft_action_data"):
            value = value.syft_action_data
        filtered_kwargs[k] = a

    return tuple(filtered_args), filtered_kwargs


BASE_PASSTHROUGH_ATTRS: list[str] = [
    "is_mock",
    "is_real",
    "is_twin",
    "is_pointer",
    "request",
    "__repr__",
    "_repr_markdown_",
    "syft_twin_type",
    "_repr_debug_",
    "as_empty",
    "get",
    "is_link",
    "wait",
    "_save_to_blob_storage",
    "_save_to_blob_storage_",
    "syft_action_data",
    "__check_action_data",
    "as_empty_data",
    "_set_obj_location_",
    "syft_action_data_cache",
    "reload_cache",
    "syft_resolved",
    "refresh_object",
    "syft_action_data_server_id",
    "server_uid",
    "__sha256__",
    "__hash_exclude_attrs__",
    "__hash__",
    "create_shareable_sync_copy",
    "_has_private_sync_attrs",
    "__exclude_sync_diff_attrs__",
    "__repr_attrs__",
    "get_sync_dependencies",
    "_data_repr",
    "syft_eq",
    "__table_coll_widths__",
    "_clear_cache",
    "_set_reprs",
]


def truncate_str(string: str, length: int = 100) -> str:
    stringlen = len(string)
    if stringlen > length:
        n_hidden = stringlen - length
        string = f"{string[:length]}... ({n_hidden} characters hidden)"
    return string


@serializable(without=["syft_pre_hooks__", "syft_post_hooks__"])
class ActionObject(SyncableSyftObject):
    """Action object for remote execution."""

    __canonical_name__ = "ActionObject"
    __version__ = SYFT_OBJECT_VERSION_1
    __private_sync_attr_mocks__: ClassVar[dict[str, Any]] = {
        "syft_action_data_cache": None,
        "syft_blob_storage_entry_id": None,
    }

    __attr_searchable__: list[str] = []  # type: ignore[misc]
    syft_action_data_cache: Any | None = None
    syft_blob_storage_entry_id: UID | None = None
    syft_pointer_type: ClassVar[type[ActionObjectPointer]]

    # Help with calculating history hash for code verification
    syft_parent_hashes: int | list[int] | None = None
    syft_parent_op: str | None = None
    syft_parent_args: Any | None = None
    syft_parent_kwargs: Any | None = None
    syft_history_hash: int | None = None
    syft_internal_type: ClassVar[type[Any]]
    syft_server_uid: UID | None = None
    syft_pre_hooks__: dict[str, list] = {}
    syft_post_hooks__: dict[str, list] = {}
    syft_twin_type: TwinMode = TwinMode.NONE
    syft_passthrough_attrs: list[str] = BASE_PASSTHROUGH_ATTRS
    syft_action_data_type: type | None = None
    syft_action_data_repr_: str | None = None
    syft_action_data_str_: str | None = None
    syft_has_bool_attr: bool | None = None
    syft_resolve_data: bool | None = None
    syft_created_at: DateTime | None = None
    syft_resolved: bool = True
    syft_action_data_server_id: UID | None = None
    syft_action_saved_to_blob_store: bool = True
    # syft_dont_wrap_attrs = ["shape"]

    def syft_get_diffs(self, ext_obj: Any) -> list[AttrDiff]:
        # relative
        from ...service.sync.diff_state import AttrDiff

        diff_attrs = []

        # Sanity check
        if ext_obj.id != self.id:
            raise Exception("Not the same id for low side and high side requests")

        low_data = ext_obj.syft_action_data
        high_data = self.syft_action_data

        try:
            cmp = low_data != high_data
            if isinstance(cmp, Iterable):
                cmp = all(cmp)
        except Exception:
            cmp = False

        if cmp:
            diff_attr = AttrDiff(
                attr_name="syft_action_data", low_attr=low_data, high_attr=high_data
            )
            diff_attrs.append(diff_attr)
        return diff_attrs

    def _set_obj_location_(self, server_uid: UID, credentials: SyftVerifyKey) -> None:
        self.syft_server_location = server_uid
        self.syft_client_verify_key = credentials
        if self.syft_action_data_server_id is None:
            self.syft_action_data_server_id = server_uid

    @property
    def syft_action_data(self) -> Any:
        if self.syft_blob_storage_entry_id and self.syft_created_at:
            res = self.reload_cache()
            if isinstance(res, SyftError):
                print(res)
        return self.syft_action_data_cache

    def reload_cache(self) -> SyftError | None:
        # If ActionDataEmpty then try to fetch it from store.
        if isinstance(self.syft_action_data_cache, ActionDataEmpty):
            blob_storage_read_method = from_api_or_context(
                func_or_path="blob_storage.read",
                syft_server_location=self.syft_server_location,
                syft_client_verify_key=self.syft_client_verify_key,
            )

            if blob_storage_read_method is not None:
                blob_retrieval_object = blob_storage_read_method(
                    uid=self.syft_blob_storage_entry_id
                )
                if isinstance(blob_retrieval_object, SyftError):
                    logger.error(
                        f"Could not fetch actionobject data: {blob_retrieval_object}"
                    )
                    return blob_retrieval_object
                # relative
                from ...store.blob_storage import BlobRetrieval

                if isinstance(blob_retrieval_object, SyftError):
                    return blob_retrieval_object
                elif isinstance(blob_retrieval_object, BlobRetrieval):
                    # TODO: This change is temporary to for gateway to be compatible with the new blob storage
                    self.syft_action_data_cache = blob_retrieval_object.read()
                    self.syft_action_data_type = type(self.syft_action_data)
                    return None
                else:
                    # In the case of gateway, we directly receive the actual object
                    # TODO: The ideal solution would be to stream the object from the datasite through the gateway
                    # Currently , we are just passing the object as it is, which would be fixed later.
                    self.syft_action_data_cache = blob_retrieval_object
                    self.syft_action_data_type = type(self.syft_action_data)
                    return None
            else:
                return SyftError(
                    message="Could not reload cache, could not get read method"
                )

        return None

    def _save_to_blob_storage_(
        self, data: Any, client: SyftClient | None
    ) -> SyftError | SyftWarning | None:
        # relative
        from ...types.blob_storage import BlobFile
        from ...types.blob_storage import CreateBlobStorageEntry

        if not isinstance(data, ActionDataEmpty):
            if isinstance(data, BlobFile):
                if not data.uploaded:
<<<<<<< HEAD
                    api = (
                        APIRegistry.api_for(
                            self.syft_node_location, self.syft_client_verify_key
                        )
                        if client is None
                        else client.api
                    )
                    data._upload_to_blobstorage_from_api(api)
            else:
                get_metadata = (
                    from_api_or_context(
                        func_or_path="metadata.get_metadata",
                        syft_node_location=self.syft_node_location,
                        syft_client_verify_key=self.syft_client_verify_key,
                    )
                    if client is None
                    else client.api.services.metadata.get_metadata
=======
                    api = APIRegistry.api_for(
                        self.syft_server_location, self.syft_client_verify_key
                    )
                    data._upload_to_blobstorage_from_api(api)
            else:
                get_metadata = from_api_or_context(
                    func_or_path="metadata.get_metadata",
                    syft_server_location=self.syft_server_location,
                    syft_client_verify_key=self.syft_client_verify_key,
>>>>>>> a1cf1868
                )

                if get_metadata is not None and not can_upload_to_blob_storage(
                    data, get_metadata()
                ):
                    self.syft_action_saved_to_blob_store = False
                    return SyftWarning(
                        message=f"The action object {self.id} was not saved to "
                        f"the blob store but to memory cache since it is small."
                    )
                serialized = serialize(data, to_bytes=True)
                size = sys.getsizeof(serialized)
                storage_entry = CreateBlobStorageEntry.from_obj(data, file_size=size)
                print("storage entry id", storage_entry.id)
                if not TraceResultRegistry.current_thread_is_tracing():
                    self.syft_action_data_cache = self.as_empty_data()
                if self.syft_blob_storage_entry_id is not None:
                    # TODO: check if it already exists
                    storage_entry.id = self.syft_blob_storage_entry_id
<<<<<<< HEAD
                allocate_method = (
                    from_api_or_context(
                        func_or_path="blob_storage.allocate",
                        syft_node_location=self.syft_node_location,
                        syft_client_verify_key=self.syft_client_verify_key,
                    )
                    if client is None
                    else client.api.services.blob_storage.allocate
=======
                allocate_method = from_api_or_context(
                    func_or_path="blob_storage.allocate",
                    syft_server_location=self.syft_server_location,
                    syft_client_verify_key=self.syft_client_verify_key,
>>>>>>> a1cf1868
                )
                if allocate_method is not None:
                    blob_deposit_object = allocate_method(storage_entry)
                    if isinstance(blob_deposit_object, SyftError):
                        return blob_deposit_object

                    result = blob_deposit_object.write(BytesIO(serialized))
                    if isinstance(result, SyftError):
                        return result

                    self.syft_blob_storage_entry_id = (
                        blob_deposit_object.blob_storage_entry_id
                    )
                else:
                    logger.warn("cannot save to blob storage. allocate_method=None")

            self.syft_action_data_type = type(data)
            self._set_reprs(data)
            self.syft_has_bool_attr = hasattr(data, "__bool__")
        else:
            logger.debug(
                "skipping writing action object to store, passed data was empty."
            )

        self.syft_action_data_cache = data

        return None

    def _save_to_blob_storage(
        self, allow_empty: bool = False, client: SyftClient | None = None
    ) -> SyftError | SyftSuccess | SyftWarning:
        data = self.syft_action_data
        if isinstance(data, SyftError):
            return data

        if isinstance(data, ActionDataEmpty):
            return SyftError(
                message=f"cannot store empty object {self.id} to the blob storage"
            )

        try:
            result = self._save_to_blob_storage_(data, client=client)
            if isinstance(result, SyftError | SyftWarning):
                return result
            if not TraceResultRegistry.current_thread_is_tracing():
                self._clear_cache()
            return SyftSuccess(
                message=f"Saved action object {self.id} to the blob store"
            )
        except Exception as e:
            raise e

    def _clear_cache(self) -> None:
        self.syft_action_data_cache = self.as_empty_data()

    def _set_reprs(self, data: any) -> None:
        if inspect.isclass(data):
            self.syft_action_data_repr_ = truncate_str(repr_cls(data))
        else:
            self.syft_action_data_repr_ = truncate_str(
                data._repr_markdown_()
                if hasattr(data, "_repr_markdown_")
                else data.__repr__()
            )
        self.syft_action_data_str_ = truncate_str(str(data))

    @property
    def is_pointer(self) -> bool:
        return self.syft_server_uid is not None

    @property
    def syft_lineage_id(self) -> LineageID:
        """Compute the LineageID of the ActionObject, using the `id` and the `syft_history_hash` members"""
        return LineageID(self.id, self.syft_history_hash)

    model_config = ConfigDict(validate_assignment=True)

    @model_validator(mode="before")
    @classmethod
    def __check_action_data(cls, values: dict) -> dict:
        v = values.get("syft_action_data_cache")
        if values.get("syft_action_data_type", None) is None:
            values["syft_action_data_type"] = type(v)
        if not isinstance(v, ActionDataEmpty):
            if inspect.isclass(v):
                values["syft_action_data_repr_"] = truncate_str(repr_cls(v))
            else:
                values["syft_action_data_repr_"] = truncate_str(
                    v._repr_markdown_()
                    if v is not None and hasattr(v, "_repr_markdown_")
                    else v.__repr__()
                )
            values["syft_action_data_str_"] = truncate_str(str(v))
            values["syft_has_bool_attr"] = hasattr(v, "__bool__")
        return values

    @property
    def is_mock(self) -> bool:
        return self.syft_twin_type == TwinMode.MOCK

    @property
    def is_real(self) -> bool:
        return self.syft_twin_type == TwinMode.PRIVATE

    @property
    def is_twin(self) -> bool:
        return self.syft_twin_type != TwinMode.NONE

    def syft_point_to(self, server_uid: UID) -> ActionObject:
        """Set the syft_server_uid, used in the post hooks"""
        self.syft_server_uid = server_uid
        return self

    def syft_get_property(self, obj: Any, method: str) -> Any:
        klass_method = getattr(type(obj), method, None)
        if klass_method is None:
            raise Exception(f"{type(obj)} has no {method} attribute")
        return klass_method.__get__(obj)

    def syft_is_property(self, obj: Any, method: str) -> bool:
        klass_method = getattr(type(obj), method, None)
        return isinstance(klass_method, property) or inspect.isdatadescriptor(
            klass_method
        )

    def syft_eq(self, ext_obj: Self | None) -> bool:
        if ext_obj is None:
            return False
        return self.id.id == ext_obj.id.id

    def syft_execute_action(
        self, action: Action, sync: bool = True
    ) -> ActionObjectPointer:
        """Execute a remote action

        Parameters:
            action: Action
                Which action to execute
            sync: bool
                Run sync/async

        Returns:
            ActionObjectPointer
        """
        if self.syft_server_uid is None:
            raise SyftException("Pointers can't execute without a server_uid.")

        # relative
        from ...client.api import APIRegistry
        from ...client.api import SyftAPICall

        api = APIRegistry.api_for(
            server_uid=self.syft_server_uid,
            user_verify_key=self.syft_client_verify_key,
        )
        if api is None:
            raise ValueError(f"api is None. You must login to {self.syft_server_uid}")
        kwargs = {"action": action}
        api_call = SyftAPICall(
            server_uid=self.syft_server_uid,
            path="action.execute",
            args=[],
            kwargs=kwargs,
        )
        return api.make_call(api_call)

    def request(self, client: SyftClient) -> Any | SyftError:
        # relative
        from ..request.request import ActionStoreChange
        from ..request.request import SubmitRequest

        action_object_link = LinkedObject.from_obj(
            self, server_uid=self.syft_server_uid
        )
        permission_change = ActionStoreChange(
            linked_obj=action_object_link, apply_permission_type=ActionPermission.READ
        )
        if client.credentials is None:
            return SyftError(f"{client} has no signing key")
        submit_request = SubmitRequest(
            changes=[permission_change],
            requesting_user_verify_key=client.credentials.verify_key,
        )
        return client.api.services.request.submit(submit_request)

    def _syft_try_to_save_to_store(self, obj: SyftObject) -> None:
        if self.syft_server_uid is None or self.syft_client_verify_key is None:
            return
        elif obj.syft_server_uid is not None:
            return

        if obj.syft_blob_storage_entry_id is not None:
            return
        # TODO fix: the APIRegistry often gets the wrong client
        # if you have 2 clients in memory
        # therefore the following happens if you call a method
        # with a pointer to a twin (mock version)
        # 1) it gets the wrong credentials
        # 2) it uses the mock version to overwrite the real version
        # 3) it shouldnt send in the first place as it already exists

        # relative
        from ...client.api import APIRegistry

        if obj.syft_server_location is None:
            obj.syft_server_location = obj.syft_server_uid

        action = Action(
            path="",
            op="",
            remote_self=None,
            result_id=obj.id,
            args=[],
            kwargs={},
            action_type=ActionType.CREATEOBJECT,
            create_object=obj,
        )

        if TraceResultRegistry.current_thread_is_tracing():
            trace_result = TraceResultRegistry.get_trace_result_for_thread()
            trace_result.result += [action]  # type: ignore

        api = APIRegistry.api_for(
            server_uid=self.syft_server_location,
            user_verify_key=self.syft_client_verify_key,
        )
        if api is None:
            print(
                f"failed saving {obj} to blob storage, api is None. You must login to {self.syft_server_location}"
            )
            return
        else:
            obj._set_obj_location_(api.server_uid, api.signing_key.verify_key)  # type: ignore[union-attr]

        res = api.services.action.execute(action)
        if isinstance(res, SyftError):
            print(f"Failed to to store (arg) {obj} to store, {res}")

    def _syft_prepare_obj_uid(self, obj: Any) -> LineageID:
        # We got the UID
        if isinstance(obj, UID | LineageID):
            return LineageID(obj.id)

        # We got the ActionObjectPointer
        if isinstance(obj, ActionObjectPointer):
            return obj.syft_lineage_id

        # We got the ActionObject. We need to save it in the store.
        if isinstance(obj, ActionObject):
            self._syft_try_to_save_to_store(obj)
            return obj.syft_lineage_id

        # We got a raw object. We need to create the ActionObject from scratch and save it in the store.
        act_obj = ActionObject.from_obj(
            obj,
            syft_client_verify_key=self.syft_client_verify_key,
            syft_server_location=self.syft_server_location,
        )

        self._syft_try_to_save_to_store(act_obj)

        return act_obj.syft_lineage_id

    def syft_make_action(
        self,
        path: str,
        op: str,
        remote_self: UID | LineageID | None = None,
        args: (
            list[UID | LineageID | ActionObjectPointer | ActionObject | Any] | None
        ) = None,
        kwargs: (
            dict[str, UID | LineageID | ActionObjectPointer | ActionObject | Any] | None
        ) = None,
        action_type: ActionType | None = None,
    ) -> Action:
        """Generate new action from the information

        Parameters:
            path: str
                The path of the Type of the remote object.
            op: str
                The method to be executed from the remote object.
            remote_self: Optional[Union[UID, LineageID]]
                The extended UID of the SyftObject
            args: Optional[List[Union[UID, LineageID, ActionObjectPointer, ActionObject]]]
                `op` args
            kwargs: Optional[Dict[str, Union[UID, LineageID, ActionObjectPointer, ActionObject]]]
                `op` kwargs
        Returns:
            Action object

        Raises:
            ValueError: For invalid args or kwargs
            PydanticValidationError: For args and kwargs
        """
        if args is None:
            args = []
        if kwargs is None:
            kwargs = {}

        arg_ids = [self._syft_prepare_obj_uid(obj) for obj in args]

        kwarg_ids = {k: self._syft_prepare_obj_uid(obj) for k, obj in kwargs.items()}

        action = Action(
            path=path,
            op=op,
            remote_self=LineageID(remote_self),
            args=arg_ids,
            kwargs=kwarg_ids,
            action_type=action_type,
        )
        return action

    def syft_make_action_with_self(
        self,
        op: str,
        args: list[UID | ActionObjectPointer] | None = None,
        kwargs: dict[str, UID | ActionObjectPointer] | None = None,
        action_type: ActionType | None = None,
    ) -> Action:
        """Generate new method action from the current object.

        Parameters:
            op: str
                The method to be executed from the remote object.
            args: List[LineageID]
                `op` args
            kwargs: Dict[str, LineageID]
                `op` kwargs
        Returns:
            Action object

        Raises:
            ValueError: For invalid args or kwargs
            PydanticValidationError: For args and kwargs
        """
        path = self.syft_get_path()
        return self.syft_make_action(
            path=path,
            op=op,
            remote_self=self.syft_lineage_id,
            args=args,
            kwargs=kwargs,
            action_type=action_type,
        )

    def get_sync_dependencies(
        self, context: AuthedServiceContext, **kwargs: dict
    ) -> list[UID]:  # type: ignore
        # relative
        from ..job.job_stash import Job

        job_service = context.server.get_service("jobservice")  # type: ignore
        job: Job | None | SyftError = job_service.get_by_result_id(context, self.id.id)  # type: ignore
        if isinstance(job, SyftError):
            return job
        elif job is not None:
            return [job.id]
        else:
            return []

    def syft_get_path(self) -> str:
        """Get the type path of the underlying object"""
        if (
            isinstance(self, AnyActionObject)
            and self.syft_internal_type
            and self.syft_action_data_type is not None
        ):
            # avoids AnyActionObject errors
            return f"{self.syft_action_data_type.__name__}"
        return f"{type(self).__name__}"

    def syft_remote_method(
        self,
        op: str,
    ) -> Callable:
        """Generate a Callable object for remote calls.

        Parameters:
            op: str
                he method to be executed from the remote object.

        Returns:
            A function
        """

        def wrapper(
            *args: list[UID | ActionObjectPointer] | None,
            **kwargs: dict[str, UID | ActionObjectPointer] | None,
        ) -> Action:
            return self.syft_make_action_with_self(op=op, args=args, kwargs=kwargs)

        return wrapper

    def send(self, client: SyftClient) -> Any:
        return self._send(
            server_uid=client.id,
            verify_key=client.verify_key,
            add_storage_permission=True,
        )

    def _send(
        self,
        server_uid: UID,
        verify_key: SyftVerifyKey,
        add_storage_permission: bool = True,
    ) -> Self | SyftError:
        self._set_obj_location_(server_uid, verify_key)

        blob_storage_res = self._save_to_blob_storage()
        if isinstance(blob_storage_res, SyftError):
            return blob_storage_res

        api = self._get_api()
        if isinstance(api, SyftError):
            return api

        if isinstance(blob_storage_res, SyftWarning):
            logger.debug(blob_storage_res.message)
        res = api.services.action.set(
            self,
            add_storage_permission=add_storage_permission,
        )
        if isinstance(res, ActionObject):
            self.syft_created_at = res.syft_created_at
        return res

    def get_from(self, client: SyftClient) -> Any:
        """Get the object from a Syft Client"""
        res = client.api.services.action.get(self.id)
        if not isinstance(res, ActionObject):
            return SyftError(message=f"{res}")
        else:
            return res.syft_action_data

    def refresh_object(self, resolve_nested: bool = True) -> ActionObject | SyftError:
        # relative
        from ...client.api import APIRegistry

        api = APIRegistry.api_for(
            server_uid=self.syft_server_location,
            user_verify_key=self.syft_client_verify_key,
        )
        if api is None:
            return SyftError(
                message=f"api is None. You must login to {self.syft_server_location}"
            )

        res = api.services.action.get(self.id, resolve_nested=resolve_nested)
        return res

    def has_storage_permission(self) -> bool:
        api = APIRegistry.api_for(
            server_uid=self.syft_server_location,
            user_verify_key=self.syft_client_verify_key,
        )

        if api is None:
            return False

        return api.services.action.has_storage_permission(self.id)

    def get(self, block: bool = False) -> Any:
        """Get the object from a Syft Client"""
        # relative

        if block:
            self.wait()

        res = self.refresh_object()
        if not isinstance(res, ActionObject):
            return SyftError(message=f"{res}")  # type: ignore
        elif issubclass(res.syft_action_data_type, Err):
            return SyftError(message=f"{res.syft_action_data.err()}")
        else:
            if not self.has_storage_permission():
                prompt_warning_message(
                    message="This is a placeholder object, the real data lives on a different server and is not synced."
                )
            nested_res = res.syft_action_data
            if isinstance(nested_res, ActionObject):
                nested_res.syft_server_location = res.syft_server_location
                nested_res.syft_client_verify_key = res.syft_client_verify_key
            return nested_res

    def as_empty(self) -> ActionObject:
        id = self.id

        if isinstance(id, LineageID):
            id = id.id

        res = ActionObject.empty(
            self.syft_internal_type,
            id,
            self.syft_lineage_id,
            self.syft_resolved,
            syft_blob_storage_entry_id=self.syft_blob_storage_entry_id,
        )
        if isinstance(self.id, LineageID):
            res.id = self.id

        return res

    def create_shareable_sync_copy(self, mock: bool) -> ActionObject:
        if mock:
            res = self.as_empty()
            for k, v in self.__private_sync_attr_mocks__.items():
                setattr(res, k, v)
            return res
        return self

    @staticmethod
    def from_path(
        path: str | Path,
        id: UID | None = None,
        syft_lineage_id: LineageID | None = None,
        syft_client_verify_key: SyftVerifyKey | None = None,
        syft_server_location: UID | None = None,
    ) -> ActionObject:
        """Create an Action Object from a file."""
        # relative
        from ...types.blob_storage import BlobFile

        if id is not None and syft_lineage_id is not None and id != syft_lineage_id.id:
            raise ValueError("UID and LineageID should match")

        _path = path if isinstance(path, Path) else Path(path)
        syft_action_data = BlobFile(path=_path, file_name=_path.name)

        action_type = action_type_for_object(syft_action_data)

        action_object = action_type(syft_action_data_cache=syft_action_data)

        if id is not None:
            action_object.id = id

        if syft_client_verify_key is not None:
            action_object.syft_client_verify_key = syft_client_verify_key

        if syft_server_location is not None:
            action_object.syft_server_location = syft_server_location

        if syft_lineage_id is not None:
            action_object.id = syft_lineage_id.id
            action_object.syft_history_hash = syft_lineage_id.syft_history_hash
        elif id is not None:
            action_object.syft_history_hash = hash(id)

        return action_object

    @staticmethod
    def from_obj(
        syft_action_data: Any,
        id: UID | None = None,
        syft_lineage_id: LineageID | None = None,
        syft_client_verify_key: SyftVerifyKey | None = None,
        syft_server_location: UID | None = None,
        syft_resolved: bool | None = True,
        data_server_id: UID | None = None,
        syft_blob_storage_entry_id: UID | None = None,
    ) -> ActionObject:
        """Create an ActionObject from an existing object.

        Parameters:
            syft_action_data: Any
                The object to be converted to a Syft ActionObject
            id: Optional[UID]
                Which ID to use for the ActionObject. Optional
            syft_lineage_id: Optional[LineageID]
                Which LineageID to use for the ActionObject. Optional
        """
        if id is not None and syft_lineage_id is not None and id != syft_lineage_id.id:
            raise ValueError("UID and LineageID should match")

        action_type = action_type_for_object(syft_action_data)
        action_object = action_type(syft_action_data_cache=syft_action_data)
        action_object.syft_blob_storage_entry_id = syft_blob_storage_entry_id
        action_object.syft_action_data_server_id = data_server_id
        action_object.syft_resolved = syft_resolved

        if id is not None:
            action_object.id = id

        if syft_client_verify_key is not None:
            action_object.syft_client_verify_key = syft_client_verify_key

        if syft_server_location is not None:
            action_object.syft_server_location = syft_server_location

        if syft_lineage_id is not None:
            action_object.id = syft_lineage_id.id
            action_object.syft_history_hash = syft_lineage_id.syft_history_hash
        elif id is not None:
            action_object.syft_history_hash = hash(id)

        return action_object

    @classmethod
    def add_trace_hook(cls) -> bool:
        return True
        # if trace_action_side_effect not in self.syft_pre_hooks__[HOOK_ALWAYS]:
        #     self.syft_pre_hooks__[HOOK_ALWAYS].append(trace_action_side_effect)

    @classmethod
    def remove_trace_hook(cls) -> bool:
        return True
        # self.syft_pre_hooks__[HOOK_ALWAYS].pop(trace_action_side_effct, None)

    def as_empty_data(self) -> ActionDataEmpty:
        return ActionDataEmpty(syft_internal_type=self.syft_internal_type)

    def wait(self, timeout: int | None = None) -> ActionObject | SyftError:
        # relative
        from ...client.api import APIRegistry

        api = APIRegistry.api_for(
            server_uid=self.syft_server_location,
            user_verify_key=self.syft_client_verify_key,
        )
        if isinstance(self.id, LineageID):
            obj_id = self.id.id
        else:
            obj_id = self.id

        counter = 0
        while api:
            obj_resolved: bool | str = api.services.action.is_resolved(obj_id)
            if isinstance(obj_resolved, str):
                return SyftError(message=obj_resolved)
            if obj_resolved:
                break
            if not obj_resolved:
                time.sleep(1)
                if timeout is not None:
                    counter += 1
                    if counter > timeout:
                        return SyftError(message="Reached Timeout!")

        return self

    @staticmethod
    def link(
        result_id: UID,
        pointer_id: UID | None = None,
    ) -> ActionObject:
        link = ActionDataLink(action_object_id=pointer_id)
        res = ActionObject.from_obj(
            id=result_id,
            syft_action_data=link,
        )
        return res

    @staticmethod
    def obj_not_ready(
        id: UID,
    ) -> ActionObject:
        inner_obj = ObjectNotReady(obj_id=id)

        res = ActionObject.from_obj(
            id=id,
            syft_action_data=inner_obj,
        )
        return res

    @classmethod
    def empty(
        # TODO: fix the mypy issue
        cls,
        syft_internal_type: type[Any] | None = None,
        id: UID | None = None,
        syft_lineage_id: LineageID | None = None,
        syft_resolved: bool | None = True,
        data_server_id: UID | None = None,
        syft_blob_storage_entry_id: UID | None = None,
    ) -> Self:
        """Create an ActionObject from a type, using a ActionDataEmpty object

        Parameters:
            syft_internal_type: Type
                The Type for which to create a ActionDataEmpty object
            id: Optional[UID]
                Which ID to use for the ActionObject. Optional
            syft_lineage_id: Optional[LineageID]
                Which LineageID to use for the ActionObject. Optional
        """

        syft_internal_type = (
            type(None) if syft_internal_type is None else syft_internal_type
        )
        empty = ActionDataEmpty(syft_internal_type=syft_internal_type)
        res = cls.from_obj(
            id=id,
            syft_lineage_id=syft_lineage_id,
            syft_action_data=empty,
            syft_resolved=syft_resolved,
            data_server_id=data_server_id,
            syft_blob_storage_entry_id=syft_blob_storage_entry_id,
        )
        res.__dict__["syft_internal_type"] = syft_internal_type
        return res

    def __post_init__(self) -> None:
        """Add pre/post hooks."""
        if HOOK_ALWAYS not in self.syft_pre_hooks__:
            self.syft_pre_hooks__[HOOK_ALWAYS] = []

        if HOOK_ON_POINTERS not in self.syft_pre_hooks__:
            self.syft_pre_hooks__[HOOK_ON_POINTERS] = []

        if HOOK_ALWAYS not in self.syft_post_hooks__:
            self.syft_post_hooks__[HOOK_ALWAYS] = []

        if HOOK_ON_POINTERS not in self.syft_post_hooks__:
            self.syft_post_hooks__[HOOK_ON_POINTERS] = []

        api = APIRegistry.api_for(
            self.syft_server_location, self.syft_client_verify_key
        )
        eager_execution_enabled = (
            api is not None
            and api.metadata is not None
            and api.metadata.eager_execution_enabled
        )

        self._syft_add_pre_hooks__(eager_execution_enabled)
        self._syft_add_post_hooks__(eager_execution_enabled)

        if isinstance(self.syft_action_data_type, ActionObject):
            raise Exception("Nested ActionObjects", self.syft_action_data_repr_)

        self.syft_history_hash = hash(self.id)

    def _syft_add_pre_hooks__(self, eager_execution: bool) -> None:
        """
        Add pre-hooks

        Args:
            eager_execution: bool: If eager execution is enabled, hooks for
                tracing and executing the action on remote are added.
        """

        # this should be a list as orders matters
        for side_effect in [make_action_side_effect]:
            if side_effect not in self.syft_pre_hooks__[HOOK_ALWAYS]:
                self.syft_pre_hooks__[HOOK_ALWAYS].append(side_effect)

        if eager_execution:
            for side_effect in [send_action_side_effect]:
                if side_effect not in self.syft_pre_hooks__[HOOK_ON_POINTERS]:
                    self.syft_pre_hooks__[HOOK_ON_POINTERS].append(side_effect)

            if trace_action_side_effect not in self.syft_pre_hooks__[HOOK_ALWAYS]:
                self.syft_pre_hooks__[HOOK_ALWAYS].append(trace_action_side_effect)

    def _syft_add_post_hooks__(self, eager_execution: bool) -> None:
        """
        Add post-hooks

        Args:
            eager_execution: bool: If eager execution is enabled, hooks for
                tracing and executing the action on remote are added.
        """
        if eager_execution:
            # this should be a list as orders matters
            for side_effect in [propagate_server_uid]:
                if side_effect not in self.syft_post_hooks__[HOOK_ALWAYS]:
                    self.syft_post_hooks__[HOOK_ALWAYS].append(side_effect)

    def _syft_run_pre_hooks__(
        self, context: PreHookContext, name: str, args: Any, kwargs: Any
    ) -> tuple[PreHookContext, tuple[Any, ...], dict[str, Any]]:
        """Hooks executed before the actual call"""
        result_args, result_kwargs = args, kwargs
        if name in self.syft_pre_hooks__:
            for hook in self.syft_pre_hooks__[name]:
                result = hook(context, *result_args, **result_kwargs)
                if result.is_ok():
                    context, result_args, result_kwargs = result.ok()
                else:
                    logger.debug(f"Pre-hook failed with {result.err()}")
        if name not in self._syft_dont_wrap_attrs():
            if HOOK_ALWAYS in self.syft_pre_hooks__:
                for hook in self.syft_pre_hooks__[HOOK_ALWAYS]:
                    result = hook(context, *result_args, **result_kwargs)
                    if result.is_ok():
                        context, result_args, result_kwargs = result.ok()
                    else:
                        msg = result.err().replace("\\n", "\n")
                        logger.debug(f"Pre-hook failed with {msg}")

        if self.is_pointer:
            if name not in self._syft_dont_wrap_attrs():
                if HOOK_ALWAYS in self.syft_pre_hooks__:
                    for hook in self.syft_pre_hooks__[HOOK_ON_POINTERS]:
                        result = hook(context, *result_args, **result_kwargs)
                        if result.is_ok():
                            context, result_args, result_kwargs = result.ok()
                        else:
                            msg = result.err().replace("\\n", "\n")
                            logger.debug(f"Pre-hook failed with {msg}")

        return context, result_args, result_kwargs

    def _syft_run_post_hooks__(
        self, context: PreHookContext, name: str, result: Any
    ) -> Any:
        """Hooks executed after the actual call"""
        new_result = result
        if name in self.syft_post_hooks__:
            for hook in self.syft_post_hooks__[name]:
                result = hook(context, name, new_result)
                if result.is_ok():
                    new_result = result.ok()
                else:
                    logger.debug(f"Post hook failed with {result.err()}")

        if name not in self._syft_dont_wrap_attrs():
            if HOOK_ALWAYS in self.syft_post_hooks__:
                for hook in self.syft_post_hooks__[HOOK_ALWAYS]:
                    result = hook(context, name, new_result)
                    if result.is_ok():
                        new_result = result.ok()
                    else:
                        logger.debug(f"Post hook failed with {result.err()}")

        if self.is_pointer:
            if name not in self._syft_dont_wrap_attrs():
                if HOOK_ALWAYS in self.syft_post_hooks__:
                    for hook in self.syft_post_hooks__[HOOK_ON_POINTERS]:
                        result = hook(context, name, new_result)
                        if result.is_ok():
                            new_result = result.ok()
                        else:
                            logger.debug(f"Post hook failed with {result.err()}")

        return new_result

    def _syft_output_action_object(
        self, result: Any, context: PreHookContext | None = None
    ) -> Any:
        """Wrap the result in an ActionObject"""
        if issubclass(type(result), ActionObject):
            return result

        constructor = action_type_for_type(result)
        syft_twin_type = TwinMode.NONE
        if context is not None and context.result_twin_type is not None:
            syft_twin_type = context.result_twin_type
        result = constructor(
            syft_twin_type=syft_twin_type,
            syft_action_data_cache=result,
            syft_server_location=self.syft_server_location,
            syft_client_verify_key=self.syft_client_verify_key,
        )
        return result

    def _syft_passthrough_attrs(self) -> list[str]:
        """These attributes are forwarded to the `object` base class."""
        return passthrough_attrs + getattr(self, "syft_passthrough_attrs", [])

    def _syft_dont_wrap_attrs(self) -> list[str]:
        """The results from these attributes are ignored from UID patching."""
        return dont_wrap_output_attrs + getattr(self, "syft_dont_wrap_attrs", [])

    def _syft_get_attr_context(self, name: str) -> Any:
        """Find which instance - Syft ActionObject or the original object - has the requested attribute."""
        defined_on_self = name in self.__dict__ or name in self.__private_attributes__

        # use the custom defined version
        context_self = self
        if not defined_on_self:
            context_self = self.syft_action_data

        return context_self

    def _syft_attr_propagate_ids(
        self, context: PreHookContext, name: str, result: Any
    ) -> Any:
        """Patch the results with the syft_history_hash, server_uid, and result_id."""
        if name in self._syft_dont_wrap_attrs():
            return result

        # Wrap as Syft Object
        result = self._syft_output_action_object(result, context)

        # Propagate History
        if context.action is not None:
            result.syft_history_hash = context.action.syft_history_hash

        # Propagate Syft Server UID
        result.syft_server_uid = context.server_uid

        # Propogate Syft Server Location and Client Verify Key
        result.syft_server_location = context.syft_server_location
        result.syft_client_verify_key = context.syft_client_verify_key

        # Propagate Syft blob storage entry id
        object_attrs = [
            "syft_blob_storage_entry_id",
            "syft_action_data_repr_",
            "syft_action_data_str_",
            "syft_action_data_type",
        ]
        for attr_name in object_attrs:
            attr_value = getattr(context.obj, attr_name, None)
            setattr(result, attr_name, attr_value)

        # Propagate Result ID
        if context.result_id is not None:
            result.id = context.result_id

        return result

    def _syft_wrap_attribute_for_bool_on_nonbools(self, name: str) -> Any:
        """Handle `__getattribute__` for bool casting."""
        if name != "__bool__":
            raise RuntimeError(
                "[_wrap_attribute_for_bool_on_nonbools] Use this only for the __bool__ operator"
            )

        if self.syft_has_bool_attr:
            raise RuntimeError(
                "[_wrap_attribute_for_bool_on_nonbools] self.syft_action_data already implements the bool operator"
            )

        logger.debug("[__getattribute__] Handling bool on nonbools")
        context = PreHookContext(
            obj=self,
            op_name=name,
            syft_server_location=self.syft_server_location,
            syft_client_verify_key=self.syft_client_verify_key,
        )
        context, _, _ = self._syft_run_pre_hooks__(context, name, (), {})

        # no input needs to propagate
        result = self._syft_run_post_hooks__(
            context,
            name,
            any(
                x is not None
                for x in (self.syft_blob_storage_entry_id, self.syft_action_data_cache)
            ),
        )
        result = self._syft_attr_propagate_ids(context, name, result)

        def __wrapper__bool__() -> bool:
            return result

        return __wrapper__bool__

    def _syft_wrap_attribute_for_properties(self, name: str) -> Any:
        """Handle `__getattribute__` for properties."""
        context_self = self._syft_get_attr_context(name)

        if not self.syft_is_property(context_self, name):
            raise RuntimeError(
                "[_wrap_attribute_for_properties] Use this only on properties"
            )
        logger.debug(f"[__getattribute__] Handling property {name}")

        context = PreHookContext(
            obj=self,
            op_name=name,
            action_type=ActionType.GETATTRIBUTE,
            syft_server_location=self.syft_server_location,
            syft_client_verify_key=self.syft_client_verify_key,
        )
        context, _, _ = self._syft_run_pre_hooks__(context, name, (), {})
        # no input needs to propagate
        result = self._syft_run_post_hooks__(
            context, name, self.syft_get_property(context_self, name)
        )

        return self._syft_attr_propagate_ids(context, name, result)

    def _syft_wrap_attribute_for_methods(self, name: str) -> Any:
        """Handle `__getattribute__` for methods."""

        # check for other types that aren't methods, functions etc
        def fake_func(*args: Any, **kwargs: Any) -> Any:
            return ActionDataEmpty(syft_internal_type=self.syft_internal_type)

        logger.debug(f"[__getattribute__] Handling method {name}")
        if (
            issubclass(self.syft_action_data_type, ActionDataEmpty)
            and name not in action_data_empty_must_run
        ):
            original_func = fake_func
        else:
            original_func = getattr(self.syft_action_data, name)

        debug_original_func(name, original_func)

        def _base_wrapper(*args: Any, **kwargs: Any) -> Any:
            context = PreHookContext(
                obj=self,
                op_name=name,
                action_type=ActionType.METHOD,
                syft_server_location=self.syft_server_location,
                syft_client_verify_key=self.syft_client_verify_key,
            )
            context, pre_hook_args, pre_hook_kwargs = self._syft_run_pre_hooks__(
                context, name, args, kwargs
            )

            if has_action_data_empty(args=args, kwargs=kwargs):
                result = fake_func(*args, **kwargs)
            else:
                original_args, original_kwargs = debox_args_and_kwargs(
                    pre_hook_args, pre_hook_kwargs
                )
                result = original_func(*original_args, **original_kwargs)

            post_result = self._syft_run_post_hooks__(context, name, result)
            post_result = self._syft_attr_propagate_ids(context, name, post_result)

            return post_result

        if inspect.ismethod(original_func) or inspect.ismethoddescriptor(original_func):
            logger.debug(f"Running method: {name}")

            def wrapper(_self: Any, *args: Any, **kwargs: Any) -> Any:
                return _base_wrapper(*args, **kwargs)

            wrapper = types.MethodType(wrapper, type(self))
        else:
            logger.debug(f"Running non-method: {name}")

            wrapper = _base_wrapper

        try:
            wrapper.__doc__ = original_func.__doc__
            logger.debug(
                "Found original signature for ",
                name,
                inspect.signature(original_func),
            )
            wrapper.__ipython_inspector_signature_override__ = inspect.signature(
                original_func
            )
        except Exception:
            logger.debug(f"name={name} has no signature")

        # third party
        return wrapper

    def _syft_setattr(self, name: str, value: Any) -> Any:
        args = (name, value)
        kwargs: dict = {}
        op_name = "__setattr__"

        def fake_func(*args: Any, **kwargs: Any) -> Any:
            return ActionDataEmpty(syft_internal_type=self.syft_internal_type)

        if isinstance(
            self.syft_action_data_type, ActionDataEmpty
        ) or has_action_data_empty(args=args, kwargs=kwargs):
            local_func = fake_func
        else:
            local_func = getattr(self.syft_action_data, op_name)

        context = PreHookContext(
            obj=self,
            op_name=op_name,
            action_type=ActionType.SETATTRIBUTE,
            syft_server_location=self.syft_server_location,
            syft_client_verify_key=self.syft_client_verify_key,
        )
        context, pre_hook_args, pre_hook_kwargs = self._syft_run_pre_hooks__(
            context, "__setattr__", args, kwargs
        )

        original_args, _ = debox_args_and_kwargs(pre_hook_args, pre_hook_kwargs)
        val = original_args[1]
        local_func(name, val)
        local_result = self

        post_result = self._syft_run_post_hooks__(context, op_name, local_result)
        post_result = self._syft_attr_propagate_ids(context, op_name, post_result)
        return post_result

    def __getattribute__(self, name: str) -> Any:
        """Called unconditionally to implement attribute accesses for instances of the class.
        If the class also defines __getattr__(), the latter will not be called unless __getattribute__()
        either calls it explicitly or raises an AttributeError.
        This method should return the (computed) attribute value or raise an AttributeError exception.
        In order to avoid infinite recursion in this method, its implementation should always:
         * call the base class method with the same name to access any attributes it needs
            for example : object.__getattribute__(self, name).
         * use the syft/_syft prefix for internal methods.
         * add the method name to the passthrough_attrs.

        Parameters:
            name: str
                The name of the attribute to access.
        """
        # bypass ipython canary verification
        if name == "_ipython_canary_method_should_not_exist_":
            return None

        # bypass certain attrs to prevent recursion issues
        if name.startswith("_syft") or name.startswith("syft"):
            return object.__getattribute__(self, name)

        if name in passthrough_attrs:
            return object.__getattribute__(self, name)

        # third party
        if name in self._syft_passthrough_attrs():
            return object.__getattribute__(self, name)

        # Handle bool operator on nonbools
        if name == "__bool__" and not self.syft_has_bool_attr:
            return self._syft_wrap_attribute_for_bool_on_nonbools(name)

        # check cache first
        if name in methods_to_check_in_cache:
            return getattr(self.syft_action_data_cache, name, None)

        # Handle Properties
        context_self = self._syft_get_attr_context(name)
        if self.syft_is_property(context_self, name):
            return self._syft_wrap_attribute_for_properties(name)

        # Handle anything else
        res = self._syft_wrap_attribute_for_methods(name)
        return res

    @property
    def is_link(self) -> bool:
        return self.syft_action_data_type is ActionDataLink

    def __setattr__(self, name: str, value: Any) -> Any:
        defined_on_self = name in self.__dict__ or name in self.__private_attributes__

        logger.debug(f">> {name} defined_on_self={defined_on_self}")

        # use the custom defined version
        if defined_on_self:
            self.__dict__[name] = value
            return value
        else:
            self._syft_setattr(name, value)
            context_self = self.syft_action_data
            return context_self.__setattr__(name, value)

    # def keys(self) -> KeysView[str]:
    #     return self.syft_action_data.keys()  # type: ignore

    ###### __DUNDER_MIFFLIN__

    # if we do not implement these boiler plate __method__'s then special infix
    # operations like x + y won't trigger __getattribute__
    # unless there is a super special reason we should write no code in these functions
    def _repr_markdown_(self, wrap_as_python: bool = True, indent: int = 0) -> str:
        if self.is_mock:
            res = "TwinPointer(Mock)"
        elif self.is_real:
            res = "TwinPointer(Real)"
        elif not self.is_twin:
            res = "Pointer"

        if isinstance(self.syft_action_data_cache, ActionDataEmpty):
            data_repr_ = self.syft_action_data_repr_
        else:
            if inspect.isclass(self.syft_action_data_cache):
                data_repr_ = repr_cls(self.syft_action_data_cache)
            else:
                data_repr_ = (
                    self.syft_action_data_cache._repr_markdown_()
                    if (
                        self.syft_action_data_cache is not None
                        and hasattr(self.syft_action_data_cache, "_repr_markdown_")
                    )
                    else self.syft_action_data_cache.__repr__()
                )

        return f"\n**{res}**\n\n{data_repr_}\n"

    def _data_repr(self) -> str | None:
        if isinstance(self.syft_action_data_cache, ActionDataEmpty):
            data_repr = self.syft_action_data_repr_
        elif inspect.isclass(self.syft_action_data_cache):
            data_repr = repr_cls(self.syft_action_data_cache)
        else:
            data_repr = self.syft_action_data_cache.__repr__()

        return data_repr

    def __repr__(self) -> str:
        if self.is_mock:
            res = "TwinPointer(Mock)"
        elif self.is_real:
            res = "TwinPointer(Real)"
        if not self.is_twin:
            res = "Pointer"
        data_repr = self._data_repr()
        return f"{res}:\n{data_repr}"

    def __call__(self, *args: Any, **kwds: Any) -> Any:
        return self.__call__(*args, **kwds)

    def __str__(self) -> str:
        if not inspect.isclass(self):
            return self.__str__()
        else:
            return self.syft_action_data_str_

    def __len__(self) -> int:
        return self.__len__()

    def __hash__(self, *args: Any, **kwargs: Any) -> int:
        return super().__hash__(*args, **kwargs)

    def __getitem__(self, key: Any) -> Any:
        return self._syft_output_action_object(self.__getitem__(key))

    def __setitem__(self, key: Any, value: Any) -> None:
        return self.__setitem__(key, value)

    def __contains__(self, key: Any) -> bool:
        return self.__contains__(key)

    def __bool__(self) -> bool:
        return self.__bool__()

    def __add__(self, other: Any) -> Any:
        return self._syft_output_action_object(self.__add__(other))

    def __sub__(self, other: Any) -> Any:
        return self._syft_output_action_object(self.__sub__(other))

    def __mul__(self, other: Any) -> Any:
        return self._syft_output_action_object(self.__mul__(other))

    def __matmul__(self, other: Any) -> Any:
        return self._syft_output_action_object(self.__matmul__(other))

    def __eq__(self, other: Any) -> Any:
        return self._syft_output_action_object(self.__eq__(other))

    def __ne__(self, other: Any) -> Any:
        return self._syft_output_action_object(self.__ne__(other))

    def __lt__(self, other: Any) -> Any:
        return self._syft_output_action_object(self.__lt__(other))

    def __gt__(self, other: Any) -> Any:
        return self._syft_output_action_object(self.__gt__(other))

    def __le__(self, other: Any) -> Any:
        return self._syft_output_action_object(self.__le__(other))

    def __ge__(self, other: Any) -> Any:
        return self._syft_output_action_object(self.__ge__(other))

    def __delattr__(self, key: Any) -> None:
        self.__delattr__(key)

    def __delitem__(self, key: Any) -> None:
        self.__delitem__(key)

    def __invert__(self) -> Any:
        return self._syft_output_action_object(self.__invert__())

    def __round__(self) -> Any:
        return self._syft_output_action_object(self.__round__())

    def __pos__(self) -> Any:
        return self._syft_output_action_object(self.__pos__())

    def __trunc__(self) -> Any:
        return self._syft_output_action_object(self.__trunc__())

    def __divmod__(self, other: Any) -> Any:
        return self._syft_output_action_object(self.__divmod__(other))

    def __floordiv__(self, other: Any) -> Any:
        return self._syft_output_action_object(self.__floordiv__(other))

    def __mod__(self, other: Any) -> Any:
        return self._syft_output_action_object(self.__mod__(other))

    def __abs__(self) -> Any:
        return self._syft_output_action_object(self.__abs__())

    def __neg__(self) -> Any:
        return self._syft_output_action_object(self.__neg__())

    def __or__(self, other: Any) -> Any:
        return self._syft_output_action_object(self.__or__(other))

    def __and__(self, other: Any) -> Any:
        return self._syft_output_action_object(self.__and__(other))

    def __xor__(self, other: Any) -> Any:
        return self._syft_output_action_object(self.__xor__(other))

    def __pow__(self, other: Any) -> Any:
        return self._syft_output_action_object(self.__pow__(other))

    def __truediv__(self, other: Any) -> Any:
        return self._syft_output_action_object(self.__truediv__(other))

    def __lshift__(self, other: Any) -> Any:
        return self._syft_output_action_object(self.__lshift__(other))

    def __rshift__(self, other: Any) -> Any:
        return self._syft_output_action_object(self.__rshift__(other))

    def __iter__(self) -> Any:
        return self._syft_output_action_object(self.__iter__())

    def __next__(self) -> Any:
        return self._syft_output_action_object(self.__next__())

    # r ops
    # we want the underlying implementation so we should just call into __getattribute__
    def __radd__(self, other: Any) -> Any:
        return self.__radd__(other)

    def __rsub__(self, other: Any) -> Any:
        return self.__rsub__(other)

    def __rmul__(self, other: Any) -> Any:
        return self.__rmul__(other)

    def __rmatmul__(self, other: Any) -> Any:
        return self.__rmatmul__(other)

    def __rmod__(self, other: Any) -> Any:
        return self.__rmod__(other)

    def __ror__(self, other: Any) -> Any:
        return self._syft_output_action_object(self.__ror__(other))

    def __rand__(self, other: Any) -> Any:
        return self._syft_output_action_object(self.__rand__(other))

    def __rxor__(self, other: Any) -> Any:
        return self._syft_output_action_object(self.__rxor__(other))

    def __rpow__(self, other: Any) -> Any:
        return self._syft_output_action_object(self.__rpow__(other))

    def __rtruediv__(self, other: Any) -> Any:
        return self._syft_output_action_object(self.__rtruediv__(other))

    def __rfloordiv__(self, other: Any) -> Any:
        return self._syft_output_action_object(self.__rfloordiv__(other))

    def __rlshift__(self, other: Any) -> Any:
        return self._syft_output_action_object(self.__rlshift__(other))

    def __rrshift__(self, other: Any) -> Any:
        return self._syft_output_action_object(self.__rrshift__(other))


@serializable()
class AnyActionObject(ActionObject):
    """
    This is a catch-all class for all objects that are not
    defined in the `action_types` dictionary.
    """

    __canonical_name__ = "AnyActionObject"
    __version__ = SYFT_OBJECT_VERSION_1

    syft_internal_type: ClassVar[type[Any]] = NoneType  # type: ignore
    # syft_passthrough_attrs: List[str] = []
    syft_dont_wrap_attrs: list[str] = ["__str__", "__repr__", "syft_action_data_str_"]
    syft_action_data_str_: str = ""

    def __float__(self) -> float:
        return float(self.syft_action_data)

    def __int__(self) -> float:
        return int(self.syft_action_data)


action_types[Any] = AnyActionObject


def debug_original_func(name: str, func: Callable) -> None:
    logger.debug(f"{name} func is:")
    logger.debug(f"inspect.isdatadescriptor = {inspect.isdatadescriptor(func)}")
    logger.debug(f"inspect.isgetsetdescriptor = {inspect.isgetsetdescriptor(func)}")
    logger.debug(f"inspect.isfunction = {inspect.isfunction(func)}")
    logger.debug(f"inspect.isbuiltin = {inspect.isbuiltin(func)}")
    logger.debug(f"inspect.ismethod = {inspect.ismethod(func)}")
    logger.debug(f"inspect.ismethoddescriptor = {inspect.ismethoddescriptor(func)}")


def is_action_data_empty(obj: Any) -> bool:
    return isinstance(obj, AnyActionObject) and issubclass(
        obj.syft_action_data_type, ActionDataEmpty
    )


def has_action_data_empty(args: Any, kwargs: Any) -> bool:
    for a in args:
        if is_action_data_empty(a):
            return True

    for a in kwargs.values():
        if is_action_data_empty(a):
            return True
    return False<|MERGE_RESOLUTION|>--- conflicted
+++ resolved
@@ -805,10 +805,9 @@
         if not isinstance(data, ActionDataEmpty):
             if isinstance(data, BlobFile):
                 if not data.uploaded:
-<<<<<<< HEAD
                     api = (
                         APIRegistry.api_for(
-                            self.syft_node_location, self.syft_client_verify_key
+                            self.syft_server_location, self.syft_client_verify_key
                         )
                         if client is None
                         else client.api
@@ -818,22 +817,11 @@
                 get_metadata = (
                     from_api_or_context(
                         func_or_path="metadata.get_metadata",
-                        syft_node_location=self.syft_node_location,
+                        syft_server_location=self.syft_server_location,
                         syft_client_verify_key=self.syft_client_verify_key,
                     )
                     if client is None
                     else client.api.services.metadata.get_metadata
-=======
-                    api = APIRegistry.api_for(
-                        self.syft_server_location, self.syft_client_verify_key
-                    )
-                    data._upload_to_blobstorage_from_api(api)
-            else:
-                get_metadata = from_api_or_context(
-                    func_or_path="metadata.get_metadata",
-                    syft_server_location=self.syft_server_location,
-                    syft_client_verify_key=self.syft_client_verify_key,
->>>>>>> a1cf1868
                 )
 
                 if get_metadata is not None and not can_upload_to_blob_storage(
@@ -853,21 +841,14 @@
                 if self.syft_blob_storage_entry_id is not None:
                     # TODO: check if it already exists
                     storage_entry.id = self.syft_blob_storage_entry_id
-<<<<<<< HEAD
                 allocate_method = (
                     from_api_or_context(
                         func_or_path="blob_storage.allocate",
-                        syft_node_location=self.syft_node_location,
+                        syft_server_location=self.syft_server_location,
                         syft_client_verify_key=self.syft_client_verify_key,
                     )
                     if client is None
                     else client.api.services.blob_storage.allocate
-=======
-                allocate_method = from_api_or_context(
-                    func_or_path="blob_storage.allocate",
-                    syft_server_location=self.syft_server_location,
-                    syft_client_verify_key=self.syft_client_verify_key,
->>>>>>> a1cf1868
                 )
                 if allocate_method is not None:
                     blob_deposit_object = allocate_method(storage_entry)
