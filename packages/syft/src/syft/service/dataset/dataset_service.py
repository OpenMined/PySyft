--- conflicted
+++ resolved
@@ -115,22 +115,12 @@
         context: AuthedServiceContext,
         page_size: int | None = 0,
         page_index: int | None = 0,
-<<<<<<< HEAD
         include_deleted: bool = False,
-    ) -> DatasetPageView | DictTuple[str, Dataset] | SyftError:
-        """Get all datasets"""
-        get_res = self.stash.get_all(
-            credentials=context.credentials, include_deleted=include_deleted
-        )
-        if not get_res.is_ok():
-            return SyftError(message=get_res.err())
-
-        datasets = get_res.ok()
-=======
     ) -> DatasetPageView | DictTuple[str, Dataset]:
         """Get a Dataset"""
-        datasets = self.stash.get_all(context.credentials).unwrap()
->>>>>>> ba7d2b2d
+        datasets = self.stash.get_all(
+            context.credentials, include_deleted=include_deleted
+        ).unwrap()
 
         for dataset in datasets:
             if context.server is not None:
@@ -162,17 +152,8 @@
     @service_method(path="dataset.get_by_id", name="get_by_id")
     def get_by_id(self, context: AuthedServiceContext, uid: UID) -> Dataset:
         """Get a Dataset"""
-<<<<<<< HEAD
-        result = self.stash.get_by_uid(context.credentials, uid=uid)
-        if result.is_err():
-            return SyftError(message=result.err())
-        dataset = result.ok()
-        if dataset is None:
-            return SyftError(message=f"Dataset with UID {uid} not found.")
-=======
         dataset = self.stash.get_by_uid(context.credentials, uid=uid).unwrap()
 
->>>>>>> ba7d2b2d
         if context.server is not None:
             dataset.server_uid = context.server.id
 
@@ -270,15 +251,13 @@
         context: AuthedServiceContext,
         existed_dataset_uid: UID,
         dataset: CreateDataset,
-    ) -> SyftSuccess | SyftError:
+    ) -> SyftSuccess:
         dataset = dataset.to(Dataset, context=context)
         dataset.id = existed_dataset_uid
-        result = self.stash.update(
+        self.stash.update(
             credentials=context.credentials, dataset_update=dataset
-        )
+        ).unwrap()
         # TODO: should we delete the existed dataset's asssets after force replace?
-        if result.is_err():
-            return SyftError(message=result.err())
         return SyftSuccess(
             message=f"Dataset with id '{existed_dataset_uid}' successfully replaced."
         )
