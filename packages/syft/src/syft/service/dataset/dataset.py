--- conflicted
+++ resolved
@@ -71,12 +71,12 @@
 
     def _repr_html_(self) -> Any:
         return f"""
-            <div class='syft-contributor' style="line-height:25%">
-                <h3>Contributor</h3>
-                <p><strong>Name: </strong>{self.name}</p>
-                <p><strong>Role: </strong>{self.role}</p>
-                <p><strong>Email: </strong>{self.email}</p>
-            </div>
+            
+                Contributor
+                Name: {self.name}
+                Role: {self.role}
+                Email: {self.email}
+            
             """
 
     def __eq__(self, value: object) -> bool:
@@ -126,7 +126,7 @@
         from ...service.action.action_object import ActionObject
 
         uploaded_by_line = (
-            f"<p><strong>Uploaded by: </strong>{self.uploader.name} ({self.uploader.email})</p>"
+            f"Uploaded by: {self.uploader.name} ({self.uploader.email})"
             if self.uploader
             else ""
         )
@@ -159,15 +159,12 @@
         elif isinstance(mock, pd.DataFrame):
             mock_table_line = itable_template_from_df(df=self.mock.head(5))
         else:
-<<<<<<< HEAD
-            mock_table_line = mock
-=======
             try:
                 mock_table_line = repr_truncation(self.mock)
             except Exception as e:
                 logger.debug(f"Failed to truncate mock data repr. {e}")
                 mock_table_line = self.mock
->>>>>>> 259f67da
+
             if isinstance(mock_table_line, SyftError):
                 mock_table_line = mock_table_line.message
 
