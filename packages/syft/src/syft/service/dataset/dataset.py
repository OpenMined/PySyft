# stdlib
from collections.abc import Callable
from datetime import datetime
from enum import Enum
import logging
import textwrap
from typing import Any

# third party
<<<<<<< HEAD
from IPython import display
import itables
=======
from IPython.display import display
>>>>>>> 23910624
import markdown
import pandas as pd
from pydantic import ConfigDict
from pydantic import field_validator
from pydantic import model_validator
from result import Err
from result import Ok
from result import Result
from typing_extensions import Self

# relative
from ...serde.serializable import serializable
from ...store.document_store import PartitionKey
from ...types.datetime import DateTime
from ...types.dicttuple import DictTuple
from ...types.errors import SyftException
from ...types.syft_object import PartialSyftObject
from ...types.syft_object import SYFT_OBJECT_VERSION_1
from ...types.syft_object import SYFT_OBJECT_VERSION_2
from ...types.syft_object import SyftObject
from ...types.transforms import TransformContext
from ...types.transforms import generate_id
from ...types.transforms import make_set_default
from ...types.transforms import transform
from ...types.transforms import validate_url
from ...types.uid import UID
from ...util.markdown import as_markdown_python_code
from ...util.misc_objs import MarkdownDescription
from ...util.notebook_ui.icons import Icon
from ...util.table import itable_template_from_df
from ...util.util import repr_truncation
from ..action.action_data_empty import ActionDataEmpty
from ..action.action_object import ActionObject
from ..data_subject.data_subject import DataSubject
from ..data_subject.data_subject import DataSubjectCreate
from ..data_subject.data_subject_service import DataSubjectService
from ..response import SyftError
from ..response import SyftSuccess
from ..response import SyftWarning

NamePartitionKey = PartitionKey(key="name", type_=str)
logger = logging.getLogger(__name__)


@serializable()
class Contributor(SyftObject):
    __canonical_name__ = "Contributor"
    __version__ = SYFT_OBJECT_VERSION_1

    name: str
    role: str | None = None
    email: str
    phone: str | None = None
    note: str | None = None

    __repr_attrs__ = ["name", "role", "email"]

    def _repr_html_(self) -> Any:
        return f"""

                Contributor
                Name: {self.name}
                Role: {self.role}
                Email: {self.email}

            """

    def __eq__(self, value: object) -> bool:
        if not isinstance(value, Contributor):
            return False

        # We assoctiate two contributors as equal if they have the same email
        return self.email == value.email

    def __hash__(self) -> int:
        return hash(self.email)


@serializable()
class Asset(SyftObject):
    # version
    __canonical_name__ = "Asset"
    __version__ = SYFT_OBJECT_VERSION_1

    action_id: UID
    server_uid: UID
    name: str
    description: MarkdownDescription | None = None
    contributors: set[Contributor] = set()
    data_subjects: list[DataSubject] = []
    mock_is_real: bool = False
    shape: tuple | None = None
    created_at: DateTime = DateTime.now()
    uploader: Contributor | None = None

    # _kwarg_name and _dataset_name are set by the UserCode.assets
    _kwarg_name: str | None = None
    _dataset_name: str | None = None
    __syft_include_id_coll_repr__ = False

    def __init__(
        self,
        description: MarkdownDescription | str | None = "",
        **data: Any,
    ):
        if isinstance(description, str):
            description = MarkdownDescription(text=description)
        super().__init__(**data, description=description)

    def _repr_html_(self) -> Any:
        # relative
        from ...service.action.action_object import ActionObject

        uploaded_by_line = (
            f"Uploaded by: {self.uploader.name} ({self.uploader.email})"
            if self.uploader
            else ""
        )

        mock = self.mock
        private_data_res = self._private_data()
        if private_data_res.is_err():
            data_table_line = private_data_res.err_value
        else:
            private_data_obj = private_data_res.ok_value
            if isinstance(private_data_obj, ActionObject):
                df = pd.DataFrame(self.data.syft_action_data)
                data_table_line = itable_template_from_df(df=private_data_obj.head(5))
            elif isinstance(private_data_obj, pd.DataFrame):
                data_table_line = itable_template_from_df(df=private_data_obj.head(5))
            else:
                try:
                    data_table_line = repr_truncation(private_data_obj)
                except Exception as e:
                    logger.debug(f"Failed to truncate private data repr. {e}")
                    data_table_line = private_data_res.ok_value

        if isinstance(mock, ActionObject):
            df = pd.DataFrame(mock.syft_action_data)
            mock_table_line = itable_template_from_df(df=df.head(5))
        elif isinstance(mock, pd.DataFrame):
            mock_table_line = itable_template_from_df(df=self.mock.head(5))
        else:
            try:
                mock_table_line = repr_truncation(self.mock)
            except Exception as e:
                logger.debug(f"Failed to truncate mock data repr. {e}")
                mock_table_line = self.mock

            if isinstance(mock_table_line, SyftError):
                mock_table_line = mock_table_line.message

        return f"""
            <div class="syft-asset">
            <h3>{self.name}</h3>
            <p>{self.description or ""}</p>
            <p><strong>Asset ID: </strong>{self.id}</p>
            <p><strong>Action Object ID: </strong>{self.action_id}</p>
            {uploaded_by_line}
            <p><strong>Created on: </strong>{self.created_at}</p>
            <p><strong>Data:</strong></p>
            {data_table_line}
            <p><strong>Mock Data:</strong></p>
            {mock_table_line}
            </div>"""

    def __repr__(self) -> str:
        return f"Asset(name='{self.name}', server_uid='{self.server_uid}', action_id='{self.action_id}')"

    def _repr_markdown_(self, wrap_as_python: bool = True, indent: int = 0) -> str:
        _repr_str = f"Asset: {self.name}\n"
        _repr_str += f"Pointer Id: {self.action_id}\n"
        _repr_str += f"Description: {self.description}\n"
        _repr_str += f"Total Data Subjects: {len(self.data_subjects)}\n"
        _repr_str += f"Shape: {self.shape}\n"
        _repr_str += f"Contributors: {len(self.contributors)}\n"
        for contributor in self.contributors:
            _repr_str += f"\t{contributor.name}: {contributor.email}\n"
        return as_markdown_python_code(_repr_str)

    def _coll_repr_(self) -> dict[str, Any]:
        base_dict = {
            "Parameter": self._kwarg_name,
            "Action ID": self.action_id,
            "Asset Name": self.name,
            "Dataset Name": self._dataset_name,
            "Server UID": self.server_uid,
        }

        # _kwarg_name and _dataset_name are set by the UserCode.assets
        # if they are None, we remove them from the dict
        filtered_dict = {
            key: value for key, value in base_dict.items() if value is not None
        }
        return filtered_dict

    def _get_dict_for_user_code_repr(self) -> dict[str, Any]:
        return {
            "action_id": self.action_id.no_dash,
            "source_asset": self.name,
            "source_dataset": self._dataset_name,
            "source_server": self.server_uid.no_dash,
        }

    def __eq__(self, other: object) -> bool:
        if not isinstance(other, Asset):
            return False
        return (
            self.action_id == other.action_id
            and self.name == other.name
            and self.contributors == other.contributors
            and self.shape == other.shape
            and self.description == other.description
            and self.data_subjects == other.data_subjects
            and self.mock_is_real == other.mock_is_real
            and self.uploader == other.uploader
            and self.created_at == other.created_at
        )

    @property
    def pointer(self) -> Any:
        api = self.get_api()
        if api.services is not None:
            return api.services.action.get_pointer(self.action_id)

    @property
    def mock(self) -> Any:
        # relative
        api = self.get_api()
        try:
            result = api.services.action.get_mock(self.action_id)
            if isinstance(result, SyftObject):
                return result.syft_action_data
            else:
                return result
        except Exception as e:
            raise SyftException.from_exception(
                e, public_message=f"Failed to get mock. {e}"
            )

    def has_data_permission(self) -> bool:
        return self.data is not None

    def has_permission(self, data_result: Any) -> bool:
        # TODO: implement in a better way
        return not (
            isinstance(data_result, str)
            and data_result.startswith("Permission")
            and data_result.endswith("denied")
        )

    def _private_data(self) -> Result[Any, str]:
        """
        Retrieves the private data associated with this asset.

        Returns:
            Result[Any, str]: A Result object containing the private data if the user has permission
            otherwise an Err object with the message "You do not have permission to access private data."
        """

        # TODO: split this out in permission logic and existence logic
        api = self.get_api_wrapped()
        if api.is_err():
            return Ok(None)
        res = api.unwrap().services.action.get(self.action_id)
        if self.has_permission(res):
            return Ok(res.syft_action_data)
        else:
            return Err("You do not have permission to access the private data.")

    @property
    def data(self) -> Any:
        # relative
        private_data_or_error = self._private_data()

        if private_data_or_error.is_err():
            display(SyftError(message=private_data_or_error.err_value), clear=True)
            return None
        else:
            return private_data_or_error.ok_value


def _is_action_data_empty(obj: Any) -> bool:
    # just a wrapper of action_object.is_action_data_empty
    # to work around circular import error

    # relative
    from ...service.action.action_object import is_action_data_empty

    return is_action_data_empty(obj)


def check_mock(data: Any, mock: Any) -> bool:
    if type(data) == type(mock):
        return True

    return _is_action_data_empty(mock) or _is_action_data_empty(data)


@serializable()
class CreateAsset(SyftObject):
    # version
    __canonical_name__ = "CreateAsset"
    __version__ = SYFT_OBJECT_VERSION_1

    id: UID | None = None  # type:ignore[assignment]
    name: str
    description: MarkdownDescription | None = None
    contributors: set[Contributor] = set()
    data_subjects: list[DataSubjectCreate] = []
    server_uid: UID | None = None
    action_id: UID | None = None
    data: Any | None = None
    mock: Any | None = None
    shape: tuple | None = None
    mock_is_real: bool = False
    created_at: DateTime | None = None
    uploader: Contributor | None = None

    __repr_attrs__ = ["name"]
    model_config = ConfigDict(validate_assignment=True, extra="forbid")

    def __init__(self, description: str | None = None, **data: Any) -> None:
        if isinstance(description, str):
            description = MarkdownDescription(text=description)
        super().__init__(**data, description=description)

    @model_validator(mode="after")
    def __mock_is_real_for_empty_mock_must_be_false(self) -> Self:
        if self.mock_is_real and (
            self.mock is None or _is_action_data_empty(self.mock)
        ):
            self.__dict__["mock_is_real"] = False

        return self

    def contains_empty(self) -> bool:
        if isinstance(self.mock, ActionObject) and isinstance(
            self.mock.syft_action_data_cache, ActionDataEmpty
        ):
            return True
        if isinstance(self.data, ActionObject) and isinstance(
            self.data.syft_action_data_cache, ActionDataEmpty
        ):
            return True
        return False

    def add_data_subject(self, data_subject: DataSubject) -> None:
        self.data_subjects.append(data_subject)

    def add_contributor(
        self,
        name: str,
        email: str,
        role: Enum | str | None = None,
        phone: str | None = None,
        note: str | None = None,
    ) -> SyftSuccess:
        try:
            _role_str = role.value if isinstance(role, Enum) else role
            contributor = Contributor(
                name=name, role=_role_str, email=email, phone=phone, note=note
            )
            if contributor in self.contributors:
                raise SyftException(
                    public_message=f"Contributor with email: '{email}' already exists in '{self.name}' Asset."
                )
            self.contributors.add(contributor)

            return SyftSuccess(
                message=f"Contributor '{name}' added to '{self.name}' Asset."
            )
        except Exception as e:
            raise SyftException(public_message=f"Failed to add contributor. Error: {e}")

    def set_description(self, description: str) -> None:
        self.description = MarkdownDescription(text=description)

    def set_obj(self, data: Any) -> None:
        if isinstance(data, SyftError):
            raise SyftException(public_message=data)
        self.data = data

    def set_mock(self, mock_data: Any, mock_is_real: bool) -> None:
        if isinstance(mock_data, SyftError):
            raise SyftException(public_message=mock_data)

        if mock_is_real and (mock_data is None or _is_action_data_empty(mock_data)):
            raise SyftException(
                public_message="`mock_is_real` must be False if mock is empty"
            )

        self.mock = mock_data
        self.mock_is_real = mock_is_real

    def no_mock(self) -> None:
        # relative
        from ..action.action_object import ActionObject

        self.set_mock(ActionObject.empty(), False)

    def set_shape(self, shape: tuple) -> None:
        self.shape = shape

    def check(self) -> SyftSuccess:
        if not check_mock(self.data, self.mock):
            raise SyftException(
                public_message=f"set_obj type {type(self.data)} must match set_mock type {type(self.mock)}"
            )

        return SyftSuccess(message="Dataset is Valid")


def get_shape_or_len(obj: Any) -> tuple[int, ...] | int | None:
    if hasattr(obj, "shape"):
        shape = getattr(obj, "shape", None)
        if shape:
            return shape
    len_attr = getattr(obj, "__len__", None)
    if len_attr is not None:
        len_value = len_attr()
        if isinstance(len_value, int):
            return (len_value,)
        return len_value
    return None


@serializable()
class Dataset(SyftObject):
    # version
    __canonical_name__: str = "Dataset"
    __version__ = SYFT_OBJECT_VERSION_1

    id: UID
    name: str
    server_uid: UID | None = None
    asset_list: list[Asset] = []
    contributors: set[Contributor] = set()
    citation: str | None = None
    url: str | None = None
    description: MarkdownDescription | None = None
    updated_at: str | None = None
    requests: int | None = 0
    mb_size: float | None = None
    created_at: DateTime = DateTime.now()
    uploader: Contributor
    summary: str | None = None
    to_be_deleted: bool = False

    __attr_searchable__ = [
        "name",
        "citation",
        "url",
        "description",
        "action_ids",
        "summary",
    ]
    __attr_unique__ = ["name"]
    __repr_attrs__ = ["name", "summary", "url", "created_at"]
    __table_sort_attr__ = "Created at"

    def __init__(
        self,
        description: str | MarkdownDescription | None = "",
        **data: Any,
    ) -> None:
        if isinstance(description, str):
            description = MarkdownDescription(text=description)
        super().__init__(**data, description=description)

    @property
    def icon(self) -> str:
        return Icon.FOLDER.svg

    def _coll_repr_(self) -> dict[str, Any]:
        return {
            "Name": self.name,
            "Summary": self.summary,
            "Assets": len(self.asset_list),
            "Size": f"{self.mb_size} (MB)",
            "Url": self.url,
            "Created at": str(self.created_at),
        }

    def _repr_html_(self) -> Any:
        uploaded_by_line = (
            (
                "<p class='paragraph-sm'><strong>"
                + f"<span class='pr-8'>Uploaded by: </span></strong>{self.uploader.name} ({self.uploader.email})</p>"
            )
            if self.uploader
            else ""
        )
        if self.description is not None and self.description.text:
            description_info_message = f"""
            <h2><strong><span class='pr-8'>Description</span></strong></h2>
            {markdown.markdown(self.description.text, extensions=["extra"])}
            """
        else:
            description_info_message = ""
        if self.to_be_deleted:
            return "This dataset has been marked for deletion. The underlying data may be not available."
        return f"""
            <div class='syft-dataset'>
            <h1>{self.name}</h1>
            <h2><strong><span class='pr-8'>Summary</span></strong></h2>
            {f"<p>{self.summary}</p>" if self.summary else ""}
            {description_info_message}
            <h2><strong><span class='pr-8'>Dataset Details</span></strong></h2>
            {uploaded_by_line}
            <p class='paragraph-sm'><strong><span class='pr-8'>Created on: </span></strong>{self.created_at}</p>
            <p class='paragraph-sm'><strong><span class='pr-8'>URL:
            </span></strong><a href='{self.url}'>{self.url}</a></p>
            <p class='paragraph-sm'><strong><span class='pr-8'>Contributors:</span></strong>
            To see full details call <strong>dataset.contributors</strong>.</p>
            <h2><strong><span class='pr-8'>Assets</span></strong></h2>
            {self.assets._repr_html_()}
            """

    def action_ids(self) -> list[UID]:
        return [asset.action_id for asset in self.asset_list if asset.action_id]

    @property
    def assets(self) -> DictTuple[str, Asset]:
        return DictTuple((asset.name, asset) for asset in self.asset_list)

    def _repr_markdown_(self, wrap_as_python: bool = True, indent: int = 0) -> str:
        _repr_str = f"Syft Dataset: {self.name}\n\n"
        _repr_str += "Assets:\n\n"
        for asset in self.asset_list:
            if asset.description is not None:
                description_text = textwrap.shorten(
                    asset.description.text, width=100, placeholder="..."
                )
                _repr_str += f"\t{asset.name}: {description_text}\n\n"
            else:
                _repr_str += f"\t{asset.name}\n\n"
        if self.citation:
            _repr_str += f"Citation: {self.citation}\n\n"
        if self.url:
            _repr_str += f"URL: {self.url}\n\n"
        if self.description:
            _repr_str += f"Description: \n\n{self.description.text}\n\n"
        return _repr_str

    @property
    def client(self) -> Any | None:
        # relative
        from ...client.client import SyftClientSessionCache

        client = SyftClientSessionCache.get_client_for_server_uid(self.server_uid)
        if client is None:
            raise SyftException(
                public_message=f"No clients for {self.server_uid} in memory. Please login with sy.login"
            )
        return client


_ASSET_WITH_NONE_MOCK_ERROR_MESSAGE: str = "".join(
    [
        "To be included in a Dataset, an asset must either contain a mock, ",
        "or have it explicitly set to be empty.\n",
        "You can create an asset without a mock with `sy.Asset(..., mock=sy.ActionObject.empty())` or\n"
        "set the mock of an existing asset to be empty with `asset.no_mock()` or ",
        "`asset.mock = sy.ActionObject.empty()`.",
    ]
)


def _check_asset_must_contain_mock(asset_list: list[CreateAsset]) -> None:
    assets_without_mock = [asset.name for asset in asset_list if asset.mock is None]
    if assets_without_mock:
        raise ValueError(
            "".join(
                [
                    "These assets do not contain a mock:\n",
                    *[f"{asset}\n" for asset in assets_without_mock],
                    "\n",
                    _ASSET_WITH_NONE_MOCK_ERROR_MESSAGE,
                ]
            )
        )


@serializable()
class DatasetPageView(SyftObject):
    __canonical_name__ = "DatasetPageView"
    __version__ = SYFT_OBJECT_VERSION_2

    datasets: DictTuple[str, Dataset]
    total: int


@serializable()
class DatasetPageViewV1(SyftObject):
    __canonical_name__ = "DatasetPageView"
    __version__ = SYFT_OBJECT_VERSION_1

    datasets: DictTuple
    total: int


@serializable()
class CreateDataset(Dataset):
    __canonical_name__ = "CreateDataset"
    __version__ = SYFT_OBJECT_VERSION_1
    asset_list: list[CreateAsset] = []

    __repr_attrs__ = ["name", "summary", "url"]

    id: UID | None = None  # type: ignore[assignment]
    created_at: DateTime | None = None  # type: ignore[assignment]
    uploader: Contributor | None = None  # type: ignore[assignment]

    model_config = ConfigDict(validate_assignment=True, extra="forbid")

    @field_validator("asset_list")
    @classmethod
    def __assets_must_contain_mock(
        cls, asset_list: list[CreateAsset]
    ) -> list[CreateAsset]:
        _check_asset_must_contain_mock(asset_list)
        return asset_list

    @field_validator("to_be_deleted")
    @classmethod
    def __to_be_deleted_must_be_false(cls, v: bool) -> bool:
        if v is True:
            raise ValueError("to_be_deleted must be False")
        return v

    def set_description(self, description: str) -> None:
        self.description = MarkdownDescription(text=description)

    def set_summary(self, summary: str) -> None:
        self.summary = summary

    def add_citation(self, citation: str) -> None:
        self.citation = citation

    def add_url(self, url: str) -> None:
        self.url = url

    def add_contributor(
        self,
        name: str,
        email: str,
        role: Enum | str | None = None,
        phone: str | None = None,
        note: str | None = None,
    ) -> SyftSuccess:
        try:
            _role_str = role.value if isinstance(role, Enum) else role
            contributor = Contributor(
                name=name, role=_role_str, email=email, phone=phone, note=note
            )
            if contributor in self.contributors:
                raise SyftException(
                    public_message=f"Contributor with email: '{email}' already exists in '{self.name}' Dataset."
                )
            self.contributors.add(contributor)
            return SyftSuccess(
                message=f"Contributor '{name}' added to '{self.name}' Dataset."
            )
        except Exception as e:
            raise SyftException(public_message=f"Failed to add contributor. Error: {e}")

    def add_asset(self, asset: CreateAsset, force_replace: bool = False) -> SyftSuccess:
        if asset.mock is None:
            raise ValueError(_ASSET_WITH_NONE_MOCK_ERROR_MESSAGE)

        for i, existing_asset in enumerate(self.asset_list):
            if existing_asset.name == asset.name:
                if not force_replace:
                    raise SyftException(
                        public_message=(
                            f"Asset '{asset.name}' already exists in '{self.name}' Dataset."
                            "\nUse add_asset(asset, force_replace=True) to replace."
                        )
                    )
                else:
                    self.asset_list[i] = asset
                    return SyftSuccess(
                        message=f"Asset {asset.name} has been successfully replaced."
                    )

        self.asset_list.append(asset)

        return SyftSuccess(
            message=f"Asset '{asset.name}' added to '{self.name}' Dataset."
        )

    def replace_asset(self, asset: CreateAsset) -> SyftSuccess:
        return self.add_asset(asset=asset, force_replace=True)

    def remove_asset(self, name: str) -> SyftSuccess:
        asset_to_remove = None
        for asset in self.asset_list:
            if asset.name == name:
                asset_to_remove = asset
                break

        if asset_to_remove is None:
            raise SyftException(public_message=f"No asset exists with name: {name}")
        self.asset_list.remove(asset_to_remove)
        return SyftSuccess(
            message=f"Asset '{self.name}' removed from '{self.name}' Dataset."
        )

    def check(self) -> SyftSuccess:
        errors = []
        for asset in self.asset_list:
            result = asset.check()
            if not result:
                errors.append(result)
        if len(errors):
            raise SyftException(public_message=f"Errors: {errors}")
        return SyftSuccess(message="Dataset is Valid")


def create_and_store_twin(context: TransformContext) -> TransformContext:
    if context.output is None:
        raise ValueError(f"{context}'s output is None. No transformation happened")

    action_id = context.output["action_id"]
    if action_id is None:
        # relative
        from ...types.twin_object import TwinObject

        private_obj = context.output.pop("data", None)
        mock_obj = context.output.pop("mock", None)
        if private_obj is None and mock_obj is None:
            raise ValueError("No data and no action_id means this asset has no data")

        asset = context.obj  # type: ignore
        contains_empty = asset.contains_empty()  # type: ignore
        twin = TwinObject(
            private_obj=asset.data,  # type: ignore
            mock_obj=asset.mock,  # type: ignore
            syft_server_location=asset.syft_server_location,  # type: ignore
            syft_client_verify_key=asset.syft_client_verify_key,  # type: ignore
        )
        res = twin._save_to_blob_storage(allow_empty=contains_empty).unwrap()
        if isinstance(res, SyftWarning):
            logger.debug(res.message)
        # TODO, upload to blob storage here
        if context.server is None:
            raise ValueError(
                "f{context}'s server is None, please log in. No trasformation happened"
            )
        action_service = context.server.get_service("actionservice")
        action_service._set(
            context=context.to_server_context(),
            action_object=twin,
        ).unwrap(public_message="Failed to create and store twin")
        context.output["action_id"] = twin.id
    else:
        private_obj = context.output.pop("data", None)
        mock_obj = context.output.pop("mock", None)

    return context


def infer_shape(context: TransformContext) -> TransformContext:
    if context.output is None:
        raise ValueError(f"{context}'s output is None. No transformation happened")
    if context.output["shape"] is None:
        if context.obj is not None and not _is_action_data_empty(context.obj.mock):
            context.output["shape"] = get_shape_or_len(context.obj.mock)
    return context


def set_data_subjects(context: TransformContext) -> TransformContext:
    if context.output is None:
        raise ValueError(f"{context}'s output is None. No transformation happened")
    if context.server is None:
        raise SyftException(
            public_message="f{context}'s server is None, please log in. No trasformation happened"
        )
    data_subjects = context.output["data_subjects"]
    get_data_subject = context.server.get_service_method(DataSubjectService.get_by_name)
    resultant_data_subjects = []
    for data_subject in data_subjects:
        result = get_data_subject(context=context, name=data_subject.name)
        resultant_data_subjects.append(result)
    context.output["data_subjects"] = resultant_data_subjects
    return context


def add_msg_creation_time(context: TransformContext) -> TransformContext:
    if context.output is None:
        return context

    context.output["created_at"] = DateTime.now()
    return context


def add_default_server_uid(context: TransformContext) -> TransformContext:
    if context.output is not None:
        if context.output["server_uid"] is None and context.server is not None:
            context.output["server_uid"] = context.server.id
    else:
        raise ValueError(f"{context}'s output is None. No transformation happened")
    return context


@transform(CreateAsset, Asset)
def createasset_to_asset() -> list[Callable]:
    return [
        generate_id,
        add_msg_creation_time,
        infer_shape,
        create_and_store_twin,
        set_data_subjects,
        add_default_server_uid,
    ]


def convert_asset(context: TransformContext) -> TransformContext:
    if context.output is None:
        return context

    assets = context.output.pop("asset_list", [])
    for idx, create_asset in enumerate(assets):
        asset_context = TransformContext.from_context(obj=create_asset, context=context)
        assets[idx] = create_asset.to(Asset, context=asset_context)
    context.output["asset_list"] = assets

    return context


def add_current_date(context: TransformContext) -> TransformContext:
    if context.output is None:
        return context

    current_date = datetime.now()
    formatted_date = current_date.strftime("%b %d, %Y")
    context.output["updated_at"] = formatted_date

    return context


@transform(CreateDataset, Dataset)
def createdataset_to_dataset() -> list[Callable]:
    return [
        generate_id,
        add_msg_creation_time,
        validate_url,
        convert_asset,
        add_current_date,
        make_set_default("to_be_deleted", False),  # explicitly set it to False
    ]


class DatasetUpdate(PartialSyftObject):
    __canonical_name__ = "DatasetUpdate"
    __version__ = SYFT_OBJECT_VERSION_1

    name: str
    to_be_deleted: bool<|MERGE_RESOLUTION|>--- conflicted
+++ resolved
@@ -7,12 +7,7 @@
 from typing import Any
 
 # third party
-<<<<<<< HEAD
-from IPython import display
-import itables
-=======
 from IPython.display import display
->>>>>>> 23910624
 import markdown
 import pandas as pd
 from pydantic import ConfigDict
