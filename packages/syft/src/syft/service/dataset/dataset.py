# stdlib
from collections.abc import Callable
from datetime import datetime
from enum import Enum
import logging
import textwrap
from typing import Any

# third party
import itables
import markdown
import pandas as pd
from pydantic import ConfigDict
from pydantic import field_validator
from pydantic import model_validator
from result import Err
from result import Ok
from result import Result
from typing_extensions import Self

# relative
from ...client.api import APIRegistry
from ...serde.serializable import serializable
from ...store.document_store import PartitionKey
from ...types.datetime import DateTime
from ...types.dicttuple import DictTuple
from ...types.errors import SyftException
from ...types.syft_migration import migrate
from ...types.syft_object import PartialSyftObject
from ...types.syft_object import SYFT_OBJECT_VERSION_1
from ...types.syft_object import SYFT_OBJECT_VERSION_2
from ...types.syft_object import SYFT_OBJECT_VERSION_3
from ...types.syft_object import SyftObject
from ...types.transforms import TransformContext
from ...types.transforms import generate_id
from ...types.transforms import make_set_default
from ...types.transforms import transform
from ...types.transforms import validate_url
from ...types.uid import UID
from ...util import options
from ...util.colors import ON_SURFACE_HIGHEST
from ...util.colors import SURFACE
from ...util.colors import SURFACE_SURFACE
from ...util.markdown import as_markdown_python_code
from ...util.misc_objs import MarkdownDescription
from ...util.notebook_ui.icons import Icon
from ...util.notebook_ui.styles import FONT_CSS
from ...util.notebook_ui.styles import ITABLES_CSS
from ..action.action_data_empty import ActionDataEmpty
from ..action.action_object import ActionObject
from ..data_subject.data_subject import DataSubject
from ..data_subject.data_subject import DataSubjectCreate
from ..data_subject.data_subject_service import DataSubjectService
from ..response import SyftError
from ..response import SyftSuccess
from ..response import SyftWarning

NamePartitionKey = PartitionKey(key="name", type_=str)
logger = logging.getLogger(__name__)


@serializable()
class Contributor(SyftObject):
    __canonical_name__ = "Contributor"
    __version__ = SYFT_OBJECT_VERSION_1

    name: str
    role: str | None = None
    email: str
    phone: str | None = None
    note: str | None = None

    __repr_attrs__ = ["name", "role", "email"]

    def _repr_html_(self) -> Any:
        return f"""
            <style>
            .syft-contributor {{color: {SURFACE[options.color_theme]};}}
            </style>
            <div class='syft-contributor' style="line-height:25%">
                <h3>Contributor</h3>
                <p><strong>Name: </strong>{self.name}</p>
                <p><strong>Role: </strong>{self.role}</p>
                <p><strong>Email: </strong>{self.email}</p>
            </div>
            """

    def __eq__(self, value: object) -> bool:
        if not isinstance(value, Contributor):
            return False

        # We assoctiate two contributors as equal if they have the same email
        return self.email == value.email

    def __hash__(self) -> int:
        return hash(self.email)


@serializable()
class Asset(SyftObject):
    # version
    __canonical_name__ = "Asset"
    __version__ = SYFT_OBJECT_VERSION_1

    action_id: UID
    server_uid: UID
    name: str
    description: MarkdownDescription | None = None
    contributors: set[Contributor] = set()
    data_subjects: list[DataSubject] = []
    mock_is_real: bool = False
    shape: tuple | None = None
    created_at: DateTime = DateTime.now()
    uploader: Contributor | None = None

    # _kwarg_name and _dataset_name are set by the UserCode.assets
    _kwarg_name: str | None = None
    _dataset_name: str | None = None
    __syft_include_id_coll_repr__ = False

    def __init__(
        self,
        description: MarkdownDescription | str | None = "",
        **data: Any,
    ):
        if isinstance(description, str):
            description = MarkdownDescription(text=description)
        super().__init__(**data, description=description)

    def _repr_html_(self) -> Any:
        itables_css = f"""
        .itables table {{
            margin: 0 auto;
            float: left;
            color: {ON_SURFACE_HIGHEST[options.color_theme]};
        }}
        .itables table th {{color: {SURFACE_SURFACE[options.color_theme]};}}
        """

        # relative
        from ...service.action.action_object import ActionObject

        uploaded_by_line = (
            f"<p><strong>Uploaded by: </strong>{self.uploader.name} ({self.uploader.email})</p>"
            if self.uploader
            else ""
        )
        try:
            data = self.data
        except SyftException:
            data = None

        mock = self.mock
        private_data_res = self._private_data()
        if private_data_res.is_err():
            data_table_line = private_data_res.err_value
        else:
            private_data_obj = private_data_res.ok_value
            if isinstance(private_data_obj, ActionObject):
                data_table_line = itables.to_html_datatable(
                    df=self.data.syft_action_data, css=itables_css
                )
            elif isinstance(private_data_obj, pd.DataFrame):
                data_table_line = itables.to_html_datatable(
                    df=private_data_obj, css=itables_css
                )
            else:
                data_table_line = private_data_res.ok_value

        if isinstance(mock, ActionObject):
            mock_table_line = itables.to_html_datatable(
                df=mock.syft_action_data, css=itables_css
            )
        elif isinstance(mock, pd.DataFrame):
            mock_table_line = itables.to_html_datatable(df=mock, css=itables_css)
        else:
            mock_table_line = mock
            if isinstance(mock_table_line, SyftError):
                mock_table_line = mock_table_line.message

        return f"""
            <style>
            {FONT_CSS}
            .syft-asset {{color: {SURFACE[options.color_theme]};}}
            .syft-asset h3,
            .syft-asset p
              {{font-family: 'Open Sans'}}
            {ITABLES_CSS}
            </style>

            <div class="syft-asset">
            <h3>{self.name}</h3>
            <p>{self.description or ""}</p>
            <p><strong>Asset ID: </strong>{self.id}</p>
            <p><strong>Action Object ID: </strong>{self.action_id}</p>
            {uploaded_by_line}
            <p><strong>Created on: </strong>{self.created_at}</p>
            <p><strong>Data:</strong></p>
            {data_table_line}
            <p><strong>Mock Data:</strong></p>
            {mock_table_line}
            </div>"""

    def __repr__(self) -> str:
        return f"Asset(name='{self.name}', server_uid='{self.server_uid}', action_id='{self.action_id}')"

    def _repr_markdown_(self, wrap_as_python: bool = True, indent: int = 0) -> str:
        _repr_str = f"Asset: {self.name}\n"
        _repr_str += f"Pointer Id: {self.action_id}\n"
        _repr_str += f"Description: {self.description}\n"
        _repr_str += f"Total Data Subjects: {len(self.data_subjects)}\n"
        _repr_str += f"Shape: {self.shape}\n"
        _repr_str += f"Contributors: {len(self.contributors)}\n"
        for contributor in self.contributors:
            _repr_str += f"\t{contributor.name}: {contributor.email}\n"
        return as_markdown_python_code(_repr_str)

    def _coll_repr_(self) -> dict[str, Any]:
        base_dict = {
            "Parameter": self._kwarg_name,
            "Action ID": self.action_id,
            "Asset Name": self.name,
            "Dataset Name": self._dataset_name,
            "Server UID": self.server_uid,
        }

        # _kwarg_name and _dataset_name are set by the UserCode.assets
        # if they are None, we remove them from the dict
        filtered_dict = {
            key: value for key, value in base_dict.items() if value is not None
        }
        return filtered_dict

    def _get_dict_for_user_code_repr(self) -> dict[str, Any]:
        return {
            "action_id": self.action_id.no_dash,
            "source_asset": self.name,
            "source_dataset": self._dataset_name,
            "source_server": self.server_uid.no_dash,
        }

    def __eq__(self, other: object) -> bool:
        if not isinstance(other, Asset):
            return False
        return (
            self.action_id == other.action_id
            and self.name == other.name
            and self.contributors == other.contributors
            and self.shape == other.shape
            and self.description == other.description
            and self.data_subjects == other.data_subjects
            and self.mock_is_real == other.mock_is_real
            and self.uploader == other.uploader
            and self.created_at == other.created_at
        )

    @property
    def pointer(self) -> Any:
<<<<<<< HEAD
        api = self.get_api()
        if api.services is not None:
            return api.services.action.get_pointer(self.action_id)
=======
        api = APIRegistry.api_for(
            server_uid=self.server_uid,
            user_verify_key=self.syft_client_verify_key,
        ).unwrap()
        return api.services.action.get_pointer(self.action_id)
>>>>>>> 37332533

    @property
    def mock(self) -> Any:
        # relative
        from ...client.api import APIRegistry

<<<<<<< HEAD
        api = self.get_api()
=======
        api = APIRegistry.api_for(
            server_uid=self.server_uid,
            user_verify_key=self.syft_client_verify_key,
        ).unwrap()

>>>>>>> 37332533
        try:
            result = api.services.action.get_mock(self.action_id)
            if isinstance(result, SyftObject):
                return result.syft_action_data
            else:
                return result
        except Exception as e:
            raise SyftException.from_exception(e, public_message=f"Failed to get mock. {e}")

    def has_data_permission(self) -> bool:
        return self.data is not None

    def has_permission(self, data_result: Any) -> bool:
        # TODO: implement in a better way
        return not (
            isinstance(data_result, str)
            and data_result.startswith("Permission")
            and data_result.endswith("denied")
        )

    def _private_data(self) -> Result[Any, str]:
        """
        Retrieves the private data associated with this asset.

        Returns:
            Result[Any, str]: A Result object containing the private data if the user has permission
            otherwise an Err object with the message "You do not have permission to access private data."
        """

        # TODO: split this out in permission logic and existence logic
        api = self.get_api_wrapped()
        if api.is_err():
            return Ok(None)
        res = api.unwrap().services.action.get(self.action_id)
        if self.has_permission(res):
            return Ok(res.syft_action_data)
        else:
            return Err("You do not have permission to access the private data.")

    @property
    def data(self) -> Any:
        # relative
        private_data_or_error = self._private_data()

        if private_data_or_error.is_err():
            display(SyftError(message=private_data_or_error.err_value), clear=True)
            return None
        else:
            return private_data_or_error.ok_value


def _is_action_data_empty(obj: Any) -> bool:
    # just a wrapper of action_object.is_action_data_empty
    # to work around circular import error

    # relative
    from ...service.action.action_object import is_action_data_empty

    return is_action_data_empty(obj)


def check_mock(data: Any, mock: Any) -> bool:
    if type(data) == type(mock):
        return True

    return _is_action_data_empty(mock) or _is_action_data_empty(data)


@serializable()
class CreateAsset(SyftObject):
    # version
    __canonical_name__ = "CreateAsset"
    __version__ = SYFT_OBJECT_VERSION_1

    id: UID | None = None  # type:ignore[assignment]
    name: str
    description: MarkdownDescription | None = None
    contributors: set[Contributor] = set()
    data_subjects: list[DataSubjectCreate] = []
    server_uid: UID | None = None
    action_id: UID | None = None
    data: Any | None = None
    mock: Any | None = None
    shape: tuple | None = None
    mock_is_real: bool = False
    created_at: DateTime | None = None
    uploader: Contributor | None = None

    __repr_attrs__ = ["name"]
    model_config = ConfigDict(validate_assignment=True, extra="forbid")

    def __init__(self, description: str | None = None, **data: Any) -> None:
        if isinstance(description, str):
            description = MarkdownDescription(text=description)
        super().__init__(**data, description=description)

    @model_validator(mode="after")
    def __mock_is_real_for_empty_mock_must_be_false(self) -> Self:
        if self.mock_is_real and (
            self.mock is None or _is_action_data_empty(self.mock)
        ):
            self.__dict__["mock_is_real"] = False

        return self

    def contains_empty(self) -> bool:
        if isinstance(self.mock, ActionObject) and isinstance(
            self.mock.syft_action_data_cache, ActionDataEmpty
        ):
            return True
        if isinstance(self.data, ActionObject) and isinstance(
            self.data.syft_action_data_cache, ActionDataEmpty
        ):
            return True
        return False

    def add_data_subject(self, data_subject: DataSubject) -> None:
        self.data_subjects.append(data_subject)

    def add_contributor(
        self,
        name: str,
        email: str,
        role: Enum | str | None = None,
        phone: str | None = None,
        note: str | None = None,
    ) -> SyftSuccess:
        try:
            _role_str = role.value if isinstance(role, Enum) else role
            contributor = Contributor(
                name=name, role=_role_str, email=email, phone=phone, note=note
            )
            if contributor in self.contributors:
                raise SyftException(
                    public_message=f"Contributor with email: '{email}' already exists in '{self.name}' Asset."
                )
            self.contributors.add(contributor)

            return SyftSuccess(
                message=f"Contributor '{name}' added to '{self.name}' Asset."
            )
        except Exception as e:
            raise SyftException(public_message=f"Failed to add contributor. Error: {e}")

    def set_description(self, description: str) -> None:
        self.description = MarkdownDescription(text=description)

    def set_obj(self, data: Any) -> None:
        if isinstance(data, SyftError):
            raise SyftException(public_message=data)
        self.data = data

    def set_mock(self, mock_data: Any, mock_is_real: bool) -> None:
        if isinstance(mock_data, SyftError):
            raise SyftException(public_message=mock_data)

        if mock_is_real and (mock_data is None or _is_action_data_empty(mock_data)):
            raise SyftException(
                public_message="`mock_is_real` must be False if mock is empty"
            )

        self.mock = mock_data
        self.mock_is_real = mock_is_real

    def no_mock(self) -> None:
        # relative
        from ..action.action_object import ActionObject

        self.set_mock(ActionObject.empty(), False)

    def set_shape(self, shape: tuple) -> None:
        self.shape = shape

    def check(self) -> SyftSuccess:
        if not check_mock(self.data, self.mock):
            raise SyftException(
                public_message=f"set_obj type {type(self.data)} must match set_mock type {type(self.mock)}"
            )

        return SyftSuccess(message="Dataset is Valid")


def get_shape_or_len(obj: Any) -> tuple[int, ...] | int | None:
    if hasattr(obj, "shape"):
        shape = getattr(obj, "shape", None)
        if shape:
            return shape
    len_attr = getattr(obj, "__len__", None)
    if len_attr is not None:
        len_value = len_attr()
        if isinstance(len_value, int):
            return (len_value,)
        return len_value
    return None


@serializable()
class Dataset(SyftObject):
    # version
    __canonical_name__: str = "Dataset"
    __version__ = SYFT_OBJECT_VERSION_1

    id: UID
    name: str
    server_uid: UID | None = None
    asset_list: list[Asset] = []
    contributors: set[Contributor] = set()
    citation: str | None = None
    url: str | None = None
    description: MarkdownDescription | None = None
    updated_at: str | None = None
    requests: int | None = 0
    mb_size: float | None = None
    created_at: DateTime = DateTime.now()
    uploader: Contributor
    summary: str | None = None
    to_be_deleted: bool = False

    __attr_searchable__ = [
        "name",
        "citation",
        "url",
        "description",
        "action_ids",
        "summary",
    ]
    __attr_unique__ = ["name"]
    __repr_attrs__ = ["name", "summary", "url", "created_at"]
    __table_sort_attr__ = "Created at"

    def __init__(
        self,
        description: str | MarkdownDescription | None = "",
        **data: Any,
    ) -> None:
        if isinstance(description, str):
            description = MarkdownDescription(text=description)
        super().__init__(**data, description=description)

    @property
    def icon(self) -> str:
        return Icon.FOLDER.svg

    def _coll_repr_(self) -> dict[str, Any]:
        return {
            "Name": self.name,
            "Summary": self.summary,
            "Assets": len(self.asset_list),
            "Size": f"{self.mb_size} (MB)",
            "Url": self.url,
            "Created at": str(self.created_at),
        }

    def _repr_html_(self) -> Any:
        uploaded_by_line = (
            (
                "<p class='paragraph-sm'><strong>"
                + f"<span class='pr-8'>Uploaded by: </span></strong>{self.uploader.name} ({self.uploader.email})</p>"
            )
            if self.uploader
            else ""
        )
        if self.description is not None and self.description.text:
            description_info_message = f"""
            <h2><strong><span class='pr-8'>Description</span></strong></h2>
            {markdown.markdown(self.description.text, extensions=["extra"])}
            """
        else:
            description_info_message = ""
        if self.to_be_deleted:
            return "This dataset has been marked for deletion. The underlying data may be not available."
        return f"""
            <style>
            {FONT_CSS}
            .syft-dataset {{color: {SURFACE[options.color_theme]};}}
            .syft-dataset h3,
            .syft-dataset p
              {{font-family: 'Open Sans';}}
              {ITABLES_CSS}
            </style>
            <div class='syft-dataset'>
            <h1>{self.name}</h1>
            <h2><strong><span class='pr-8'>Summary</span></strong></h2>
            {f"<p>{self.summary}</p>" if self.summary else ""}
            {description_info_message}
            <h2><strong><span class='pr-8'>Dataset Details</span></strong></h2>
            {uploaded_by_line}
            <p class='paragraph-sm'><strong><span class='pr-8'>Created on: </span></strong>{self.created_at}</p>
            <p class='paragraph-sm'><strong><span class='pr-8'>URL:
            </span></strong><a href='{self.url}'>{self.url}</a></p>
            <p class='paragraph-sm'><strong><span class='pr-8'>Contributors:</span></strong>
            To see full details call <strong>dataset.contributors</strong>.</p>
            <h2><strong><span class='pr-8'>Assets</span></strong></h2>
            {self.assets._repr_html_()}
            """

    def action_ids(self) -> list[UID]:
        return [asset.action_id for asset in self.asset_list if asset.action_id]

    @property
    def assets(self) -> DictTuple[str, Asset]:
        return DictTuple((asset.name, asset) for asset in self.asset_list)

    def _repr_markdown_(self, wrap_as_python: bool = True, indent: int = 0) -> str:
        _repr_str = f"Syft Dataset: {self.name}\n\n"
        _repr_str += "Assets:\n\n"
        for asset in self.asset_list:
            if asset.description is not None:
                description_text = textwrap.shorten(
                    asset.description.text, width=100, placeholder="..."
                )
                _repr_str += f"\t{asset.name}: {description_text}\n\n"
            else:
                _repr_str += f"\t{asset.name}\n\n"
        if self.citation:
            _repr_str += f"Citation: {self.citation}\n\n"
        if self.url:
            _repr_str += f"URL: {self.url}\n\n"
        if self.description:
            _repr_str += f"Description: \n\n{self.description.text}\n\n"
        return _repr_str

    @property
    def client(self) -> Any | None:
        # relative
        from ...client.client import SyftClientSessionCache

        client = SyftClientSessionCache.get_client_for_server_uid(self.server_uid)
        if client is None:
            raise SyftException(
                public_message=f"No clients for {self.server_uid} in memory. Please login with sy.login"
            )
        return client


_ASSET_WITH_NONE_MOCK_ERROR_MESSAGE: str = "".join(
    [
        "To be included in a Dataset, an asset must either contain a mock, ",
        "or have it explicitly set to be empty.\n",
        "You can create an asset without a mock with `sy.Asset(..., mock=sy.ActionObject.empty())` or\n"
        "set the mock of an existing asset to be empty with `asset.no_mock()` or ",
        "`asset.mock = sy.ActionObject.empty()`.",
    ]
)


def _check_asset_must_contain_mock(asset_list: list[CreateAsset]) -> None:
    assets_without_mock = [asset.name for asset in asset_list if asset.mock is None]
    if assets_without_mock:
        raise ValueError(
            "".join(
                [
                    "These assets do not contain a mock:\n",
                    *[f"{asset}\n" for asset in assets_without_mock],
                    "\n",
                    _ASSET_WITH_NONE_MOCK_ERROR_MESSAGE,
                ]
            )
        )


@serializable()
class DatasetPageView(SyftObject):
    # version
    __canonical_name__ = "DatasetPageView"
    __version__ = SYFT_OBJECT_VERSION_1

    datasets: DictTuple
    total: int


@serializable()
class CreateDataset(Dataset):
    # version
    __canonical_name__ = "CreateDataset"
    __version__ = SYFT_OBJECT_VERSION_1
    asset_list: list[CreateAsset] = []

    __repr_attrs__ = ["name", "summary", "url"]

    id: UID | None = None  # type: ignore[assignment]
    created_at: DateTime | None = None  # type: ignore[assignment]
    uploader: Contributor | None = None  # type: ignore[assignment]

    model_config = ConfigDict(validate_assignment=True, extra="forbid")

    @field_validator("asset_list")
    @classmethod
    def __assets_must_contain_mock(
        cls, asset_list: list[CreateAsset]
    ) -> list[CreateAsset]:
        _check_asset_must_contain_mock(asset_list)
        return asset_list

    @field_validator("to_be_deleted")
    @classmethod
    def __to_be_deleted_must_be_false(cls, v: bool) -> bool:
        if v is True:
            raise ValueError("to_be_deleted must be False")
        return v

    def set_description(self, description: str) -> None:
        self.description = MarkdownDescription(text=description)

    def set_summary(self, summary: str) -> None:
        self.summary = summary

    def add_citation(self, citation: str) -> None:
        self.citation = citation

    def add_url(self, url: str) -> None:
        self.url = url

    def add_contributor(
        self,
        name: str,
        email: str,
        role: Enum | str | None = None,
        phone: str | None = None,
        note: str | None = None,
    ) -> SyftSuccess:
        try:
            _role_str = role.value if isinstance(role, Enum) else role
            contributor = Contributor(
                name=name, role=_role_str, email=email, phone=phone, note=note
            )
            if contributor in self.contributors:
                raise SyftException(
                    public_message=f"Contributor with email: '{email}' already exists in '{self.name}' Dataset."
                )
            self.contributors.add(contributor)
            return SyftSuccess(
                message=f"Contributor '{name}' added to '{self.name}' Dataset."
            )
        except Exception as e:
            raise SyftException(public_message=f"Failed to add contributor. Error: {e}")

    def add_asset(self, asset: CreateAsset, force_replace: bool = False) -> SyftSuccess:
        if asset.mock is None:
            raise ValueError(_ASSET_WITH_NONE_MOCK_ERROR_MESSAGE)

        for i, existing_asset in enumerate(self.asset_list):
            if existing_asset.name == asset.name:
                if not force_replace:
                    raise SyftException(
                        public_message=(
                            f"Asset '{asset.name}' already exists in '{self.name}' Dataset."
                            "\nUse add_asset(asset, force_replace=True) to replace."
                        )
                    )
                else:
                    self.asset_list[i] = asset
                    return SyftSuccess(
                        message=f"Asset {asset.name} has been successfully replaced."
                    )

        self.asset_list.append(asset)

        return SyftSuccess(
            message=f"Asset '{asset.name}' added to '{self.name}' Dataset."
        )

    def replace_asset(self, asset: CreateAsset) -> SyftSuccess:
        return self.add_asset(asset=asset, force_replace=True)

    def remove_asset(self, name: str) -> SyftSuccess:
        asset_to_remove = None
        for asset in self.asset_list:
            if asset.name == name:
                asset_to_remove = asset
                break

        if asset_to_remove is None:
            raise SyftException(public_message=f"No asset exists with name: {name}")
        self.asset_list.remove(asset_to_remove)
        return SyftSuccess(
            message=f"Asset '{self.name}' removed from '{self.name}' Dataset."
        )

    def check(self) -> SyftSuccess:
        errors = []
        for asset in self.asset_list:
            result = asset.check()
            if not result:
                errors.append(result)
        if len(errors):
            raise SyftException(public_message=f"Errors: {errors}")
        return SyftSuccess(message="Dataset is Valid")


def create_and_store_twin(context: TransformContext) -> TransformContext:
    if context.output is None:
        raise ValueError(f"{context}'s output is None. No transformation happened")

    action_id = context.output["action_id"]
    if action_id is None:
        # relative
        from ...types.twin_object import TwinObject

        private_obj = context.output.pop("data", None)
        mock_obj = context.output.pop("mock", None)
        if private_obj is None and mock_obj is None:
            raise ValueError("No data and no action_id means this asset has no data")

        asset = context.obj  # type: ignore
        contains_empty = asset.contains_empty()  # type: ignore
        twin = TwinObject(
            private_obj=asset.data,  # type: ignore
            mock_obj=asset.mock,  # type: ignore
            syft_server_location=asset.syft_server_location,  # type: ignore
            syft_client_verify_key=asset.syft_client_verify_key,  # type: ignore
        )
        res = twin._save_to_blob_storage(allow_empty=contains_empty).unwrap()
        if isinstance(res, SyftWarning):
            logger.debug(res.message)
        # TODO, upload to blob storage here
        if context.server is None:
            raise ValueError(
                "f{context}'s server is None, please log in. No trasformation happened"
            )
        action_service = context.server.get_service("actionservice")
        action_service._set(
            context=context.to_server_context(),
            action_object=twin,
        ).unwrap(public_message="Failed to create and store twin")
        context.output["action_id"] = twin.id
    else:
        private_obj = context.output.pop("data", None)
        mock_obj = context.output.pop("mock", None)

    return context


def infer_shape(context: TransformContext) -> TransformContext:
    if context.output is None:
        raise ValueError(f"{context}'s output is None. No transformation happened")
    if context.output["shape"] is None:
        if context.obj is not None and not _is_action_data_empty(context.obj.mock):
            context.output["shape"] = get_shape_or_len(context.obj.mock)
    return context


def set_data_subjects(context: TransformContext) -> TransformContext:
    if context.output is None:
        raise ValueError(f"{context}'s output is None. No transformation happened")
    if context.server is None:
        raise SyftException(
            public_message="f{context}'s server is None, please log in. No trasformation happened"
        )
    data_subjects = context.output["data_subjects"]
    get_data_subject = context.server.get_service_method(DataSubjectService.get_by_name)
    resultant_data_subjects = []
    for data_subject in data_subjects:
        result = get_data_subject(context=context, name=data_subject.name)
        resultant_data_subjects.append(result)
    context.output["data_subjects"] = resultant_data_subjects
    return context


def add_msg_creation_time(context: TransformContext) -> TransformContext:
    if context.output is None:
        return context

    context.output["created_at"] = DateTime.now()
    return context


def add_default_server_uid(context: TransformContext) -> TransformContext:
    if context.output is not None:
        if context.output["server_uid"] is None and context.server is not None:
            context.output["server_uid"] = context.server.id
    else:
        raise ValueError(f"{context}'s output is None. No transformation happened")
    return context


@transform(CreateAsset, Asset)
def createasset_to_asset() -> list[Callable]:
    return [
        generate_id,
        add_msg_creation_time,
        infer_shape,
        create_and_store_twin,
        set_data_subjects,
        add_default_server_uid,
    ]


def convert_asset(context: TransformContext) -> TransformContext:
    if context.output is None:
        return context

    assets = context.output.pop("asset_list", [])
    for idx, create_asset in enumerate(assets):
        asset_context = TransformContext.from_context(obj=create_asset, context=context)
        assets[idx] = create_asset.to(Asset, context=asset_context)
    context.output["asset_list"] = assets

    return context


def add_current_date(context: TransformContext) -> TransformContext:
    if context.output is None:
        return context

    current_date = datetime.now()
    formatted_date = current_date.strftime("%b %d, %Y")
    context.output["updated_at"] = formatted_date

    return context


@transform(CreateDataset, Dataset)
def createdataset_to_dataset() -> list[Callable]:
    return [
        generate_id,
        add_msg_creation_time,
        validate_url,
        convert_asset,
        add_current_date,
        make_set_default("to_be_deleted", False),  # explicitly set it to False
    ]


class DatasetUpdate(PartialSyftObject):
    __canonical_name__ = "DatasetUpdate"
    __version__ = SYFT_OBJECT_VERSION_1

    name: str
    to_be_deleted: bool<|MERGE_RESOLUTION|>--- conflicted
+++ resolved
@@ -256,32 +256,14 @@
 
     @property
     def pointer(self) -> Any:
-<<<<<<< HEAD
         api = self.get_api()
         if api.services is not None:
             return api.services.action.get_pointer(self.action_id)
-=======
-        api = APIRegistry.api_for(
-            server_uid=self.server_uid,
-            user_verify_key=self.syft_client_verify_key,
-        ).unwrap()
-        return api.services.action.get_pointer(self.action_id)
->>>>>>> 37332533
 
     @property
     def mock(self) -> Any:
         # relative
-        from ...client.api import APIRegistry
-
-<<<<<<< HEAD
         api = self.get_api()
-=======
-        api = APIRegistry.api_for(
-            server_uid=self.server_uid,
-            user_verify_key=self.syft_client_verify_key,
-        ).unwrap()
-
->>>>>>> 37332533
         try:
             result = api.services.action.get_mock(self.action_id)
             if isinstance(result, SyftObject):
