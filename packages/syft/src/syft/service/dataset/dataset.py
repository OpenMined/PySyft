--- conflicted
+++ resolved
@@ -98,11 +98,7 @@
 class Asset(SyftObject):
     # version
     __canonical_name__ = "Asset"
-<<<<<<< HEAD
-    __version__ = SYFT_OBJECT_VERSION_3
-=======
     __version__ = SYFT_OBJECT_VERSION_1
->>>>>>> b0952954
 
     action_id: UID
     server_uid: UID
@@ -114,7 +110,7 @@
     shape: tuple | None = None
     created_at: DateTime = DateTime.now()
     uploader: Contributor | None = None
-    hash: str
+    asset_hash: str
 
     # _kwarg_name and _dataset_name are set by the UserCode.assets
     _kwarg_name: str | None = None
@@ -184,7 +180,7 @@
             <p>{self.description}</p>
             <p><strong>Asset ID: </strong>{self.id}</p>
             <p><strong>Action Object ID: </strong>{self.action_id}</p>
-            <p><strong>Asset Hash (Private): </strong>{self.hash}</p>
+            <p><strong>Asset Hash (Private): </strong>{self.asset_hash}</p>
             {uploaded_by_line}
             <p><strong>Created on: </strong>{self.created_at}</p>
             <p><strong>Data:</strong></p>
@@ -303,29 +299,6 @@
             )
             display(warning, clear=True)
             return None
-
-
-@serializable()
-class AssetV2(SyftObject):
-    # version
-    __canonical_name__ = "Asset"
-    __version__ = SYFT_OBJECT_VERSION_2
-
-    action_id: UID
-    node_uid: UID
-    name: str
-    description: MarkdownDescription | None = None
-    contributors: set[Contributor] = set()
-    data_subjects: list[DataSubject] = []
-    mock_is_real: bool = False
-    shape: tuple | None = None
-    created_at: DateTime = DateTime.now()
-    uploader: Contributor | None = None
-
-    # _kwarg_name and _dataset_name are set by the UserCode.assets
-    _kwarg_name: str | None = None
-    _dataset_name: str | None = None
-    __syft_include_id_coll_repr__ = False
 
 
 def _is_action_data_empty(obj: Any) -> bool:
@@ -869,6 +842,9 @@
     # relative
     from ..action.action_service import ActionService
 
+    if context.output is None:
+        return context
+
     action_id = context.output["action_id"]
     if action_id is not None:
         action_service = context.node.get_service(ActionService)
@@ -877,7 +853,7 @@
 
         if action_obj.is_err():
             return SyftError(f"Failed to get action object with id {action_obj.err()}")
-        context.output["hash"] = action_obj.ok().hash()
+        context.output["asset_hash"] = action_obj.ok().hash()
     else:
         raise ValueError("Asset must have an action_id to generate a hash")
 
@@ -892,12 +868,8 @@
         infer_shape,
         create_and_store_twin,
         set_data_subjects,
-<<<<<<< HEAD
-        add_default_node_uid,
+        add_default_server_uid,
         add_asset_hash,
-=======
-        add_default_server_uid,
->>>>>>> b0952954
     ]
 
 
