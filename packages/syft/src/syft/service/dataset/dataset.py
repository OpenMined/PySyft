--- conflicted
+++ resolved
@@ -585,21 +585,7 @@
             """
         else:
             description_info_message = ""
-<<<<<<< HEAD
         repr_html = f"""
-            <style>
-            {FONT_CSS}
-            .syft-dataset {{color: {SURFACE[options.color_theme]};}}
-            .syft-dataset h3,
-            .syft-dataset p
-              {{font-family: 'Open Sans';}}
-              {ITABLES_CSS}
-            </style>
-=======
-        if self.to_be_deleted:
-            return "This dataset has been marked for deletion. The underlying data may be not available."
-        return f"""
->>>>>>> 150bb0cc
             <div class='syft-dataset'>
             <h1>{self.name}</h1>
             <h2><strong><span class='pr-8'>Summary</span></strong></h2>
@@ -612,7 +598,6 @@
             </span></strong><a href='{self.url}'>{self.url}</a></p>
             <p class='paragraph-sm'><strong><span class='pr-8'>Contributors:</span></strong>
             To see full details call <strong>dataset.contributors</strong>.</p>
-
         """
         if self.to_be_deleted:
             repr_html += (
@@ -622,7 +607,7 @@
             )
         else:
             repr_html += f"""
-                        <h4><strong><span class='pr-8'>Assets</span></strong></h4>
+                        <h2><strong><span class='pr-8'>Assets</span></strong></h2>
                         {self.assets._repr_html_()}
                     """
         return repr_html
