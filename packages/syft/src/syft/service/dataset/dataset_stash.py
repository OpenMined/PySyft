--- conflicted
+++ resolved
@@ -20,13 +20,8 @@
 
 
 @instrument
-<<<<<<< HEAD
-@serializable()
+@serializable(canonical_name="DatasetStash", version=1)
 class DatasetStash(NewBaseUIDStoreStash):
-=======
-@serializable(canonical_name="DatasetStash", version=1)
-class DatasetStash(BaseUIDStoreStash):
->>>>>>> d0e0ea41
     object_type = Dataset
     settings: PartitionSettings = PartitionSettings(
         name=Dataset.__canonical_name__, object_type=Dataset
