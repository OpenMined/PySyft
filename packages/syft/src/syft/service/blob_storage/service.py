# stdlib
from pathlib import Path

# third party
import requests

# relative
from ...node.credentials import SyftVerifyKey
from ...serde.serializable import serializable
from ...service.action.action_object import ActionObject
from ...store.blob_storage import BlobRetrieval
from ...store.blob_storage.on_disk import OnDiskBlobDeposit
from ...store.blob_storage.seaweedfs import SeaweedFSBlobDeposit
from ...store.document_store import DocumentStore
from ...store.document_store import UIDPartitionKey
from ...types.blob_storage import AzureSecureFilePathLocation
from ...types.blob_storage import BlobFileType
from ...types.blob_storage import BlobStorageEntry
from ...types.blob_storage import BlobStorageMetadata
from ...types.blob_storage import CreateBlobStorageEntry
from ...types.blob_storage import SeaweedSecureFilePathLocation
from ...types.uid import UID
from ..context import AuthedServiceContext
from ..response import SyftError
from ..response import SyftSuccess
from ..service import AbstractService
from ..service import TYPE_TO_SERVICE
from ..service import service_method
from ..user.user_roles import ADMIN_ROLE_LEVEL
from ..user.user_roles import GUEST_ROLE_LEVEL
from .remote_profile import AzureRemoteProfile
from .remote_profile import RemoteProfileStash
from .stash import BlobStorageStash

BlobDepositType = OnDiskBlobDeposit | SeaweedFSBlobDeposit


@serializable()
class BlobStorageService(AbstractService):
    store: DocumentStore
    stash: BlobStorageStash
    remote_profile_stash: RemoteProfileStash

    def __init__(self, store: DocumentStore) -> None:
        self.store = store
        self.stash = BlobStorageStash(store=store)
        self.remote_profile_stash = RemoteProfileStash(store=store)

    @service_method(path="blob_storage.get_all", name="get_all")
    def get_all_blob_storage_entries(
        self, context: AuthedServiceContext
    ) -> list[BlobStorageEntry] | SyftError:
        result = self.stash.get_all(context.credentials)
        if result.is_ok():
            return result.ok()
        return SyftError(message=result.err())

    @service_method(path="blob_storage.mount_azure", name="mount_azure")
    def mount_azure(
        self,
        context: AuthedServiceContext,
        account_name: str,
        account_key: str,
        container_name: str,
        bucket_name: str,
        use_direct_connections: bool = True,
    ) -> SyftSuccess | SyftError:
        # TODO: fix arguments

        remote_name = f"{account_name}{container_name}"
        remote_name = "".join(ch for ch in remote_name if ch.isalnum())
        args_dict = {
            "account_name": account_name,
            "account_key": account_key,
            "container_name": container_name,
            "remote_name": remote_name,
            "bucket_name": bucket_name,
        }

        new_profile = AzureRemoteProfile(
            profile_name=remote_name,
            account_name=account_name,
            account_key=account_key,
            container_name=container_name,
        )
        res = self.remote_profile_stash.set(context.credentials, new_profile)
        if res.is_err():
            return SyftError(message=res.value)
        remote_profile = res.ok()

        seaweed_config = context.server.blob_storage_client.config
        # we cache this here such that we can use it when reading a file from azure
        # from the remote_name
        seaweed_config.remote_profiles[remote_name] = remote_profile

        # TODO: possible wrap this in try catch
        cfg = context.server.blob_store_config.client_config
        init_request = requests.post(url=cfg.mount_url, json=args_dict)  # nosec
        print(init_request.content)
        # TODO check return code
        res = context.server.blob_storage_client.connect().client.list_objects(
            Bucket=bucket_name
        )
        # stdlib
        objects = res["Contents"]
        file_sizes = [object["Size"] for object in objects]
        file_paths = [object["Key"] for object in objects]
        if use_direct_connections:
            secure_file_paths = [
                AzureSecureFilePathLocation(
                    path=file_path,
                    azure_profile_name=remote_name,
                    bucket_name=bucket_name,
                )
                for file_path in file_paths
            ]
        else:
            secure_file_paths = [
                SeaweedSecureFilePathLocation(
                    path=file_path,
                )
                for file_path in file_paths
            ]

        for sfp, file_size in zip(secure_file_paths, file_sizes):
            blob_storage_entry = BlobStorageEntry(
                location=sfp,
                uploaded_by=context.credentials,
                file_size=file_size,
                type_=BlobFileType,
                bucket_name=bucket_name,
            )
            self.stash.set(context.credentials, blob_storage_entry)

        return SyftSuccess(message="Mounting Azure Successful!")

    @service_method(
        path="blob_storage.get_files_from_bucket", name="get_files_from_bucket"
    )
    def get_files_from_bucket(
        self, context: AuthedServiceContext, bucket_name: str
    ) -> list | SyftError:
        result = self.stash.find_all(context.credentials, bucket_name=bucket_name)
        if result.is_err():
            return result
        bse_list = result.ok()
        # stdlib

        blob_files = []
        for bse in bse_list:
            self.stash.set(obj=bse, credentials=context.credentials)
            # We create an empty ActionObject and set its blob_storage_entry_id to bse.id
            # such that we can call reload_cache which creates
            # the BlobRetrieval (user needs permission to do this)
            # This could be a BlobRetrievalByURL that creates a BlobFile
            # and then sets it in the cache (it does not contain the data, only the BlobFile).
            # In the client, when reading the file, we will creates **another**, blobretrieval
            # object to read the actual data
            blob_file = ActionObject.empty()
            blob_file.syft_blob_storage_entry_id = bse.id
            blob_file.syft_client_verify_key = context.credentials
            if context.server is not None:
                blob_file.syft_server_location = context.server.id
            blob_file.reload_cache()
            blob_files.append(blob_file.syft_action_data)

        return blob_files

    @service_method(path="blob_storage.get_by_uid", name="get_by_uid")
    def get_blob_storage_entry_by_uid(
        self, context: AuthedServiceContext, uid: UID
    ) -> BlobStorageEntry | SyftError:
        result = self.stash.get_by_uid(context.credentials, uid=uid)
        if result.is_ok():
            return result.ok()
        return SyftError(message=result.err())

    @service_method(path="blob_storage.get_metadata", name="get_metadata")
    def get_blob_storage_metadata_by_uid(
        self, context: AuthedServiceContext, uid: UID
    ) -> BlobStorageEntry | SyftError:
        result = self.stash.get_by_uid(context.credentials, uid=uid)
        if result.is_ok():
            blob_storage_entry = result.ok()
            return blob_storage_entry.to(BlobStorageMetadata)
        return SyftError(message=result.err())

    # TODO: replace name with `create_blob_retrieval`
    @service_method(
        path="blob_storage.read",
        name="read",
        roles=GUEST_ROLE_LEVEL,
    )
    def read(
        self, context: AuthedServiceContext, uid: UID
    ) -> BlobRetrieval | SyftError:
        result = self.stash.get_by_uid(context.credentials, uid=uid)
        if result.is_ok():
            obj: BlobStorageEntry | None = result.ok()
            if obj is None:
                return SyftError(
                    message=f"No blob storage entry exists for uid: {uid}, or you have no permissions to read it"
                )

            with context.server.blob_storage_client.connect() as conn:
                res: BlobRetrieval = conn.read(
                    obj.location, obj.type_, bucket_name=obj.bucket_name
                )
                res.syft_blob_storage_entry_id = uid
                res.file_size = obj.file_size
                return res
        return SyftError(message=result.err())

    def _allocate(
        self,
        context: AuthedServiceContext,
        obj: CreateBlobStorageEntry,
        uploaded_by: SyftVerifyKey | None = None,
    ) -> BlobDepositType | SyftError:
<<<<<<< HEAD
        with context.server.blob_storage_client.connect() as conn:
=======
        """
        Allocate a secure location for the blob storage entry.

        If uploaded_by is None, the credentials of the context will be used.

        Args:
            context (AuthedServiceContext): context
            obj (CreateBlobStorageEntry): create blob parameters
            uploaded_by (SyftVerifyKey | None, optional): Uploader credentials.
                Can be used to upload on behalf of another user, needed for data migrations.
                Defaults to None.

        Returns:
            BlobDepositType | SyftError: Blob deposit
        """
        upload_credentials = uploaded_by or context.credentials

        with context.node.blob_storage_client.connect() as conn:
>>>>>>> 477fd1ea
            secure_location = conn.allocate(obj)

            if isinstance(secure_location, SyftError):
                return secure_location

            blob_storage_entry = BlobStorageEntry(
                id=obj.id,
                location=secure_location,
                type_=obj.type_,
                mimetype=obj.mimetype,
                file_size=obj.file_size,
                uploaded_by=upload_credentials,
            )
            blob_deposit = conn.write(blob_storage_entry)

        result = self.stash.set(
            upload_credentials,
            blob_storage_entry,
        )
        if result.is_err():
            return SyftError(message=f"{result.err()}")
        return blob_deposit

    @service_method(
        path="blob_storage.allocate",
        name="allocate",
        roles=GUEST_ROLE_LEVEL,
    )
    def allocate(
        self, context: AuthedServiceContext, obj: CreateBlobStorageEntry
    ) -> BlobDepositType | SyftError:
        return self._allocate(context, obj)

    @service_method(
        path="blob_storage.allocate_for_user",
        name="allocate_for_user",
        roles=ADMIN_ROLE_LEVEL,
    )
    def allocate_for_user(
        self,
        context: AuthedServiceContext,
        obj: CreateBlobStorageEntry,
        uploaded_by: SyftVerifyKey,
    ) -> BlobDepositType | SyftError:
        return self._allocate(context, obj, uploaded_by)

    @service_method(
        path="blob_storage.write_to_disk",
        name="write_to_disk",
        roles=GUEST_ROLE_LEVEL,
    )
    def write_to_disk(
        self, context: AuthedServiceContext, uid: UID, data: bytes
    ) -> SyftSuccess | SyftError:
        result = self.stash.get_by_uid(
            credentials=context.credentials,
            uid=uid,
        )
        if result.is_err():
            return SyftError(message=f"{result.err()}")

        obj: BlobStorageEntry | None = result.ok()

        if obj is None:
            return SyftError(
                message=f"No blob storage entry exists for uid: {uid}, or you have no permissions to read it"
            )

        try:
            Path(obj.location.path).write_bytes(data)
            return SyftSuccess(message="File successfully saved.")
        except Exception as e:
            return SyftError(message=f"Failed to write object to disk: {e}")

    @service_method(
        path="blob_storage.mark_write_complete",
        name="mark_write_complete",
        roles=GUEST_ROLE_LEVEL,
    )
    def mark_write_complete(
        self,
        context: AuthedServiceContext,
        uid: UID,
        etags: list,
        no_lines: int | None = 0,
    ) -> SyftError | SyftSuccess:
        result = self.stash.get_by_uid(
            credentials=context.credentials,
            uid=uid,
        )
        if result.is_err():
            return SyftError(message=f"{result.err()}")

        obj: BlobStorageEntry | None = result.ok()

        if obj is None:
            return SyftError(
                message=f"No blob storage entry exists for uid: {uid}, or you have no permissions to read it"
            )

        obj.no_lines = no_lines
        result = self.stash.update(
            credentials=context.credentials,
            obj=obj,
        )
        if result.is_err():
            return SyftError(message=f"{result.err()}")

        with context.server.blob_storage_client.connect() as conn:
            result = conn.complete_multipart_upload(obj, etags)

        return result

    @service_method(path="blob_storage.delete", name="delete")
    def delete(
        self, context: AuthedServiceContext, uid: UID
    ) -> SyftSuccess | SyftError:
        result = self.stash.get_by_uid(context.credentials, uid=uid)
        if result.is_ok():
            obj = result.ok()

            if obj is None:
                return SyftError(
                    message=f"No blob storage entry exists for uid: {uid}, or you have no permissions to read it"
                )

            try:
                with context.server.blob_storage_client.connect() as conn:
                    file_unlinked_result = conn.delete(obj.location)
            except Exception as e:
                return SyftError(message=f"Failed to delete file: {e}")

            if isinstance(file_unlinked_result, SyftError):
                return file_unlinked_result
            blob_storage_entry_deleted = self.stash.delete(
                context.credentials, UIDPartitionKey.with_obj(uid), has_permission=True
            )
            if blob_storage_entry_deleted.is_ok():
                return file_unlinked_result

        return SyftError(message=result.err())


TYPE_TO_SERVICE[BlobStorageEntry] = BlobStorageEntry<|MERGE_RESOLUTION|>--- conflicted
+++ resolved
@@ -5,8 +5,8 @@
 import requests
 
 # relative
-from ...node.credentials import SyftVerifyKey
 from ...serde.serializable import serializable
+from ...server.credentials import SyftVerifyKey
 from ...service.action.action_object import ActionObject
 from ...store.blob_storage import BlobRetrieval
 from ...store.blob_storage.on_disk import OnDiskBlobDeposit
@@ -217,9 +217,6 @@
         obj: CreateBlobStorageEntry,
         uploaded_by: SyftVerifyKey | None = None,
     ) -> BlobDepositType | SyftError:
-<<<<<<< HEAD
-        with context.server.blob_storage_client.connect() as conn:
-=======
         """
         Allocate a secure location for the blob storage entry.
 
@@ -237,8 +234,7 @@
         """
         upload_credentials = uploaded_by or context.credentials
 
-        with context.node.blob_storage_client.connect() as conn:
->>>>>>> 477fd1ea
+        with context.server.blob_storage_client.connect() as conn:
             secure_location = conn.allocate(obj)
 
             if isinstance(secure_location, SyftError):
