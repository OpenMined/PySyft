# stdlib
<<<<<<< HEAD
from typing import cast
=======
from pathlib import Path
>>>>>>> cceabe68

# third party
import requests

# relative
from ...serde.serializable import serializable
from ...service.action.action_object import ActionObject
from ...store.blob_storage import BlobRetrieval
from ...store.blob_storage.seaweedfs import SeaweedFSBlobDeposit
from ...store.document_store import DocumentStore
from ...store.document_store import UIDPartitionKey
from ...types.blob_storage import AzureSecureFilePathLocation
from ...types.blob_storage import BlobFileType
from ...types.blob_storage import BlobStorageEntry
from ...types.blob_storage import BlobStorageMetadata
from ...types.blob_storage import CreateBlobStorageEntry
from ...types.blob_storage import SeaweedSecureFilePathLocation
from ...types.blob_storage import SecureFilePathLocation
from ...types.uid import UID
from ..context import AuthedServiceContext
from ..response import SyftError
from ..response import SyftSuccess
from ..service import AbstractService
from ..service import TYPE_TO_SERVICE
from ..service import service_method
from ..user.user_roles import GUEST_ROLE_LEVEL
from .remote_profile import AzureRemoteProfile
from .remote_profile import RemoteProfileStash
from .stash import BlobStorageStash

BlobDepositType = SeaweedFSBlobDeposit


@serializable()
class BlobStorageService(AbstractService):
    store: DocumentStore
    stash: BlobStorageStash
    remote_profile_stash: RemoteProfileStash

    def __init__(self, store: DocumentStore) -> None:
        self.store = store
        self.stash = BlobStorageStash(store=store)
        self.remote_profile_stash = RemoteProfileStash(store=store)

    @service_method(path="blob_storage.get_all", name="get_all")
    def get_all_blob_storage_entries(
        self, context: AuthedServiceContext
    ) -> list[BlobStorageEntry] | SyftError:
        result = self.stash.get_all(context.credentials)
        if result.is_ok():
            return result.ok()
        return SyftError(message=result.err())

    @service_method(path="blob_storage.mount_azure", name="mount_azure")
    def mount_azure(
        self,
        context: AuthedServiceContext,
        account_name: str,
        account_key: str,
        container_name: str,
        bucket_name: str,
        use_direct_connections: bool = True,
    ) -> SyftSuccess | SyftError:
        # TODO: fix arguments

        remote_name = f"{account_name}{container_name}"
        remote_name = "".join(ch for ch in remote_name if ch.isalnum())
        args_dict = {
            "account_name": account_name,
            "account_key": account_key,
            "container_name": container_name,
            "remote_name": remote_name,
            "bucket_name": bucket_name,
        }

        new_profile = AzureRemoteProfile(
            profile_name=remote_name,
            account_name=account_name,
            account_key=account_key,
            container_name=container_name,
        )
        res = self.remote_profile_stash.set(context.credentials, new_profile)
        if res.is_err():
            return SyftError(message=res.value)
        remote_profile = res.ok()

        seaweed_config = context.node.blob_storage_client.config
        # we cache this here such that we can use it when reading a file from azure
        # from the remote_name
        seaweed_config.remote_profiles[remote_name] = remote_profile

        # TODO: possible wrap this in try catch
        cfg = context.node.blob_store_config.client_config
        init_request = requests.post(url=cfg.mount_url, json=args_dict)  # nosec
        print(init_request.content)
        # TODO check return code
        res = context.node.blob_storage_client.connect().client.list_objects(
            Bucket=bucket_name
        )
        # stdlib
        objects = res["Contents"]
        file_sizes = [object["Size"] for object in objects]
        file_paths = [object["Key"] for object in objects]
        if use_direct_connections:
            secure_file_paths = [
                AzureSecureFilePathLocation(
                    path=file_path,
                    azure_profile_name=remote_name,
                    bucket_name=bucket_name,
                )
                for file_path in file_paths
            ]
        else:
            secure_file_paths = [
                SeaweedSecureFilePathLocation(
                    path=file_path,
                )
                for file_path in file_paths
            ]

        for sfp, file_size in zip(secure_file_paths, file_sizes):
            blob_storage_entry = BlobStorageEntry(
                location=sfp,
                uploaded_by=context.credentials,
                file_size=file_size,
                type_=BlobFileType,
                bucket_name=bucket_name,
            )
            self.stash.set(context.credentials, blob_storage_entry)

        return SyftSuccess(message="Mounting Azure Successful!")

    @service_method(
        path="blob_storage.get_files_from_bucket", name="get_files_from_bucket"
    )
    def get_files_from_bucket(
        self, context: AuthedServiceContext, bucket_name: str
    ) -> list | SyftError:
        result = self.stash.find_all(context.credentials, bucket_name=bucket_name)
        if result.is_err():
            return result
        bse_list = result.ok()
        # stdlib

        blob_files = []
        for bse in bse_list:
            self.stash.set(obj=bse, credentials=context.credentials)
            # We create an empty ActionObject and set its blob_storage_entry_id to bse.id
            # such that we can call reload_cache which creates
            # the BlobRetrieval (user needs permission to do this)
            # This could be a BlobRetrievalByURL that creates a BlobFile
            # and then sets it in the cache (it does not contain the data, only the BlobFile).
            # In the client, when reading the file, we will creates **another**, blobretrieval
            # object to read the actual data
            blob_file = ActionObject.empty()
            blob_file.syft_blob_storage_entry_id = bse.id
            blob_file.syft_client_verify_key = context.credentials
            if context.node is not None:
                blob_file.syft_node_location = context.node.id
            blob_file.reload_cache()
            blob_files.append(blob_file.syft_action_data)

        return blob_files

    @service_method(path="blob_storage.get_by_uid", name="get_by_uid")
    def get_blob_storage_entry_by_uid(
        self, context: AuthedServiceContext, uid: UID
    ) -> BlobStorageEntry | SyftError:
        result = self.stash.get_by_uid(context.credentials, uid=uid)
        if result.is_ok():
            return result.ok()
        return SyftError(message=result.err())

    @service_method(path="blob_storage.get_metadata", name="get_metadata")
    def get_blob_storage_metadata_by_uid(
        self, context: AuthedServiceContext, uid: UID
    ) -> BlobStorageEntry | SyftError:
        result = self.stash.get_by_uid(context.credentials, uid=uid)
        if result.is_ok():
            blob_storage_entry = result.ok()
            return blob_storage_entry.to(BlobStorageMetadata)
        return SyftError(message=result.err())

    # TODO: replace name with `create_blob_retrieval`
    @service_method(
        path="blob_storage.read",
        name="read",
        roles=GUEST_ROLE_LEVEL,
    )
    def read(
        self, context: AuthedServiceContext, uid: UID
    ) -> BlobRetrieval | SyftError:
        try:
            result = self.stash.get_by_uid(context.credentials, uid=uid)

<<<<<<< HEAD
            if result.is_ok():
                obj: BlobStorageEntry | None = result.ok()

                if obj is None:
                    return SyftError(
                        message=f"No blob storage entry exists for uid: {uid}, or you have no permissions to read it"
                    )

                context.node = cast(AbstractNode, context.node)

                with context.node.blob_storage_client.connect() as conn:
                    res: BlobRetrieval = conn.read(
                        obj.location,
                        obj.type_,  # , bucket_name=obj.bucket_name
                    )
                    res.syft_blob_storage_entry_id = uid
                    res.file_size = obj.file_size
                    return res
            return SyftError(message="Deu pau geral")
        except Exception as e:
            print(f"BlobStorageService(read): failed to read: {e}")
            return SyftError(message=result.err())
=======
            with context.node.blob_storage_client.connect() as conn:
                res: BlobRetrieval = conn.read(
                    obj.location, obj.type_, bucket_name=obj.bucket_name
                )
                res.syft_blob_storage_entry_id = uid
                res.file_size = obj.file_size
                return res
        return SyftError(message=result.err())
>>>>>>> cceabe68

    @service_method(
        path="blob_storage.allocate",
        name="allocate",
        roles=GUEST_ROLE_LEVEL,
    )
    def allocate(
        self, context: AuthedServiceContext, obj: CreateBlobStorageEntry
<<<<<<< HEAD
    ) -> SecureFilePathLocation | SyftError:
        context.node = cast(AbstractNode, context.node)

        with context.node.blob_storage_client.connect() as conn:
            return conn.allocate(obj)

    @service_method(
        path="blob_storage.write",
        name="write",
        roles=GUEST_ROLE_LEVEL,
    )
    def write(
        self,
        context: AuthedServiceContext,
        obj: CreateBlobStorageEntry,
        fp: SecureFilePathLocation,
        data: bytes,
    ):
        context.node = cast(AbstractNode, context.node)

=======
    ) -> BlobDepositType | SyftError:
>>>>>>> cceabe68
        with context.node.blob_storage_client.connect() as conn:
            try:
                conn.write(fp, data)
            except Exception as e:
                return SyftError(
                    message=f"blob_storage:write::failed to write file: {e}"
                )

            print(f"stashing {obj.id}, saved at {fp} ({obj.file_size})")

            blob_storage_entry = BlobStorageEntry(
                id=obj.id,
                location=fp,
                type_=obj.type_,
                mimetype=obj.mimetype,
                file_size=obj.file_size,
                uploaded_by=context.credentials,
            )

            result = self.stash.set(context.credentials, blob_storage_entry)

            if result.is_err():
                return SyftError(message=f"{result.err()}")

            return SyftSuccess(message="File successfully saved.")

    @service_method(
        path="blob_storage.mark_write_complete",
        name="mark_write_complete",
        roles=GUEST_ROLE_LEVEL,
    )
    def mark_write_complete(
        self,
        context: AuthedServiceContext,
        uid: UID,
        etags: list,
        no_lines: int | None = 0,
    ) -> SyftError | SyftSuccess:
        result = self.stash.get_by_uid(
            credentials=context.credentials,
            uid=uid,
        )
        if result.is_err():
            return SyftError(message=f"{result.err()}")

        obj: BlobStorageEntry | None = result.ok()

        if obj is None:
            return SyftError(
                message=f"No blob storage entry exists for uid: {uid}, or you have no permissions to read it"
            )

        obj.no_lines = no_lines
        result = self.stash.update(
            credentials=context.credentials,
            obj=obj,
        )
        if result.is_err():
            return SyftError(message=f"{result.err()}")

        with context.node.blob_storage_client.connect() as conn:
            result = conn.complete_multipart_upload(obj, etags)

        return result

    @service_method(path="blob_storage.delete", name="delete")
    def delete(
        self, context: AuthedServiceContext, uid: UID
    ) -> SyftSuccess | SyftError:
        result = self.stash.get_by_uid(context.credentials, uid=uid)
        if result.is_ok():
            obj = result.ok()

            if obj is None:
                return SyftError(
                    message=f"No blob storage entry exists for uid: {uid}, or you have no permissions to read it"
                )

            try:
                with context.node.blob_storage_client.connect() as conn:
                    file_unlinked_result = conn.delete(obj.location)
            except Exception as e:
                return SyftError(message=f"Failed to delete file: {e}")

            if isinstance(file_unlinked_result, SyftError):
                return file_unlinked_result
            blob_storage_entry_deleted = self.stash.delete(
                context.credentials, UIDPartitionKey.with_obj(uid), has_permission=True
            )
            if blob_storage_entry_deleted.is_ok():
                return file_unlinked_result

        return SyftError(message=result.err())


TYPE_TO_SERVICE[BlobStorageEntry] = BlobStorageEntry<|MERGE_RESOLUTION|>--- conflicted
+++ resolved
@@ -1,9 +1,4 @@
 # stdlib
-<<<<<<< HEAD
-from typing import cast
-=======
-from pathlib import Path
->>>>>>> cceabe68
 
 # third party
 import requests
@@ -187,7 +182,7 @@
             return blob_storage_entry.to(BlobStorageMetadata)
         return SyftError(message=result.err())
 
-    # TODO: replace name with `create_blob_retrieval`
+    # TODO: replace name with `create_blob_retrieval` @teo why?
     @service_method(
         path="blob_storage.read",
         name="read",
@@ -199,16 +194,18 @@
         try:
             result = self.stash.get_by_uid(context.credentials, uid=uid)
 
-<<<<<<< HEAD
             if result.is_ok():
                 obj: BlobStorageEntry | None = result.ok()
 
                 if obj is None:
                     return SyftError(
-                        message=f"No blob storage entry exists for uid: {uid}, or you have no permissions to read it"
+                        message=(
+                            f"No blob storage entry exists for uid: {uid}, "
+                            "or you have no permissions to read it"
+                        )
                     )
 
-                context.node = cast(AbstractNode, context.node)
+                # context.node = cast(AbstractNode, context.node)
 
                 with context.node.blob_storage_client.connect() as conn:
                     res: BlobRetrieval = conn.read(
@@ -218,20 +215,12 @@
                     res.syft_blob_storage_entry_id = uid
                     res.file_size = obj.file_size
                     return res
-            return SyftError(message="Deu pau geral")
+            elif result.is_err():
+                return SyftError(message=result.err())
         except Exception as e:
-            print(f"BlobStorageService(read): failed to read: {e}")
-            return SyftError(message=result.err())
-=======
-            with context.node.blob_storage_client.connect() as conn:
-                res: BlobRetrieval = conn.read(
-                    obj.location, obj.type_, bucket_name=obj.bucket_name
-                )
-                res.syft_blob_storage_entry_id = uid
-                res.file_size = obj.file_size
-                return res
-        return SyftError(message=result.err())
->>>>>>> cceabe68
+            return SyftError(
+                message=f"Failed to get UID: {uid} from Blob Storage with {e}"
+            )
 
     @service_method(
         path="blob_storage.allocate",
@@ -240,9 +229,8 @@
     )
     def allocate(
         self, context: AuthedServiceContext, obj: CreateBlobStorageEntry
-<<<<<<< HEAD
     ) -> SecureFilePathLocation | SyftError:
-        context.node = cast(AbstractNode, context.node)
+        # context.node = cast(AbstractNode, context.node)
 
         with context.node.blob_storage_client.connect() as conn:
             return conn.allocate(obj)
@@ -259,11 +247,8 @@
         fp: SecureFilePathLocation,
         data: bytes,
     ):
-        context.node = cast(AbstractNode, context.node)
-
-=======
-    ) -> BlobDepositType | SyftError:
->>>>>>> cceabe68
+        # context.node = cast(AbstractNode, context.node)
+
         with context.node.blob_storage_client.connect() as conn:
             try:
                 conn.write(fp, data)
