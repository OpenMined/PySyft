--- conflicted
+++ resolved
@@ -59,37 +59,26 @@
         account_name: str,
         account_key: str,
         container_name: str,
-        remote_name: str,
         bucket_name: str,
     ):
         # stdlib
         import sys
 
         # TODO: fix arguments
+
         args_dict = {  
             "account_name": account_name,
             "account_key": account_key,
             "container_name": container_name,
-            "remote_name": remote_name,
+            "remote_name": f"{account_name}{container_name}",
             "bucket_name": bucket_name,
         }
         # TODO: possible wrap this in try catch
         cfg = context.node.blob_store_config.client_config
         init_request = requests.post(
-<<<<<<< HEAD
             url=cfg.mount_url, json=args_dict
         )
-        import pdb
-        pdb.set_trace()
-        first_res = json.loads(init_request.content.decode("utf-8").replace("'", '"'))
-        result_url = first_res["result_url"][:-5] + "true"
-        get_result = requests.get(result_url)
-        print(get_result.content)
-=======
-            url="http://0.0.0.0:4000/configure_azure", json=args_dict
-        )
         print(init_request.content)
->>>>>>> cc0d8196
         # TODO check return code
 
         print(bucket_name, file=sys.stderr)
@@ -111,7 +100,7 @@
                 uploaded_by=context.credentials,
                 file_size=file_size,
                 type_=BlobFileType,
-                bucket_name="azurebucket",
+                bucket_name=bucket_name,
             )
             self.stash.set(context.credentials, blob_storage_entry)
 
@@ -175,8 +164,9 @@
                 return SyftError(message=f"No blob storage entry exists for uid: {uid}")
 
             with context.node.blob_storage_client.connect() as conn:
-                res = conn.read(obj.location, obj.type_, bucket_name=obj.bucket_name)
+                res: BlobRetrieval = conn.read(obj.location, obj.type_, bucket_name=obj.bucket_name)
                 res.syft_blob_storage_entry_id = uid
+                res.file_size = obj.file_size
                 return res
         return SyftError(message=result.err())
 
