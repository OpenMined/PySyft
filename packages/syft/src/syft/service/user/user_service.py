--- conflicted
+++ resolved
@@ -220,25 +220,9 @@
         name="request_password_reset",
         roles=ADMIN_ROLE_LEVEL,
     )
-<<<<<<< HEAD
-    def request_password_reset(
-        self, context: AuthedServiceContext, uid: UID
-    ) -> str | SyftError:
-        result = self.stash.get_by_uid(credentials=context.credentials, uid=uid)
-        if result.is_err():
-            return SyftError(
-                message=(
-                    f"Failed to retrieve user with UID: {uid}. Error: {result.err()!s}"
-                )
-            )
-        user = result.ok()
-        if user is None:
-            return SyftError(message=f"No user exists for given: {uid}")
-=======
     def request_password_reset(self, context: AuthedServiceContext, uid: UID) -> str:
         user = self.stash.get_by_uid(credentials=context.credentials, uid=uid).unwrap()
         user_role = self.get_role_for_credentials(user.verify_key).unwrap()
->>>>>>> 72f2580e
 
         if user_role == ServiceRole.ADMIN:
             raise SyftException(
@@ -250,21 +234,9 @@
         )
         user.reset_token_date = datetime.now()
 
-<<<<<<< HEAD
-        result = self.stash.update(
-            credentials=context.credentials, user=user, has_permission=True
-        )
-        if result.is_err():
-            return SyftError(
-                message=(
-                    f"Failed to update user with UID: {uid}. Error: {result.err()!s}"
-                )
-            )
-=======
         self.stash.update(
             credentials=context.credentials, obj=user, has_permission=True
         ).unwrap()
->>>>>>> 72f2580e
 
         return user.reset_token
 
@@ -317,20 +289,10 @@
         user.reset_token = None
         user.reset_token_date = None
 
-<<<<<<< HEAD
-        result = self.stash.update(
-            credentials=root_context.credentials, user=user, has_permission=True
-        )
-        if result.is_err():
-            return SyftError(
-                message=(f"Failed to update user password.  Error: {result.err()!s}")
-            )
-=======
         self.stash.update(
             credentials=root_context.credentials, obj=user, has_permission=True
         ).unwrap()
 
->>>>>>> 72f2580e
         return SyftSuccess(message="User Password updated successfully!")
 
     def generate_new_password_reset_token(
@@ -490,28 +452,11 @@
 
         # check if the email already exists (with root's key)
         if user_update.email is not Empty:
-<<<<<<< HEAD
-            user_with_email_exists: bool = self.stash.email_exists(
-                email=user_update.email
-            )
-            if user_with_email_exists:
-                raise UserAlreadyExistsException.raise_with_context(context=context)
-
-        if result.is_err():
-            error_msg = f"Failed to find user with UID: {uid}. Error: {result.err()!s}"
-            return SyftError(message=error_msg)
-
-        user = result.ok()
-
-        if user is None:
-            return SyftError(message=f"No user exists for given UID: {uid}")
-=======
             user_exists = self.stash.email_exists(email=user_update.email).unwrap()
             if user_exists:
                 raise UserUpdateError(
                     public_message=f"User {user_update.email} already exists"
                 )
->>>>>>> 72f2580e
 
         if updates_role:
             if context.role == ServiceRole.ADMIN:
@@ -556,21 +501,9 @@
             elif not name.startswith("__") and value is not None:
                 setattr(user, name, value)
 
-<<<<<<< HEAD
-        result = self.stash.update(
-            credentials=context.credentials, user=user, has_permission=True
-        )
-
-        if result.is_err():
-            error_msg = (
-                f"Failed to update user with UID: {uid}. Error: {result.err()!s}"
-            )
-            return SyftError(message=error_msg)
-=======
         user = self.stash.update(
             credentials=context.credentials, obj=user, has_permission=True
         ).unwrap()
->>>>>>> 72f2580e
 
         if user.role == ServiceRole.ADMIN:
             settings_stash = SettingsStash(store=self.store)
