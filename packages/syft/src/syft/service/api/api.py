--- conflicted
+++ resolved
@@ -544,16 +544,8 @@
 
             api_service = context.server.get_service("apiservice")
             upsert_result = api_service.stash.upsert(
-<<<<<<< HEAD
-                context.node.get_service("userservice").admin_verify_key(), self
+                context.server.get_service("userservice").admin_verify_key(), self
             ).unwrap()
-=======
-                context.server.get_service("userservice").admin_verify_key(), self
-            )
-
-            if upsert_result.is_err():
-                raise Exception(upsert_result.err())
->>>>>>> fbc11879
 
             # return the results
             return result
