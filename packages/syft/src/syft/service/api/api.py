# stdlib
import ast
from collections.abc import Callable
import inspect
from inspect import Signature
import keyword
import linecache
import re
import textwrap
from textwrap import dedent
from typing import Any
from typing import cast

# third party
from pydantic import ValidationError
from pydantic import field_validator
from pydantic import model_validator

# relative
from ...abstract_server import AbstractServer
from ...client.client import SyftClient
from ...serde.serializable import serializable
from ...serde.signature import signature_remove_context
from ...types.errors import SyftException
from ...types.result import as_result
from ...types.syft_object import PartialSyftObject
from ...types.syft_object import SYFT_OBJECT_VERSION_1
from ...types.syft_object import SyftObject
from ...types.syncable_object import SyncableSyftObject
from ...types.transforms import TransformContext
from ...types.transforms import generate_action_object_id
from ...types.transforms import generate_id
from ...types.transforms import keep
from ...types.transforms import transform
from ...types.uid import UID
from ...util.misc_objs import MarkdownDescription
from ..context import AuthedServiceContext
from ..response import SyftError
from ..user.user import UserView
from ..user.user_service import UserService

NOT_ACCESSIBLE_STRING = "N / A"


class HelperFunctionSet:
    def __init__(self, helper_functions: dict[str, Callable]) -> None:
        self.helper_functions = helper_functions
        for name, func in helper_functions.items():
            setattr(self, name, func)


class TwinAPIAuthedContext(AuthedServiceContext):
    __canonical_name__ = "TwinAPIAuthedContext"
    __version__ = SYFT_OBJECT_VERSION_1

    user: UserView | None = None
    settings: dict[str, Any] | None = None
    code: HelperFunctionSet | None = None
    state: dict[Any, Any] | None = None
    admin_client: SyftClient | None = None
    user_client: SyftClient | None = None


@serializable()
class TwinAPIContextView(SyftObject):
    __canonical_name__ = "TwinAPIContextView"
    __version__ = SYFT_OBJECT_VERSION_1

    __repr_attrs__ = ["settings", "state", "user"]
    user: UserView
    settings: dict[str, Any]
    state: dict[Any, Any]


def get_signature(func: Callable) -> Signature:
    sig = inspect.signature(func)
    sig = signature_remove_context(sig)
    return sig


def register_fn_in_linecache(fname: str, src: str) -> None:
    """adds a function to linecache, such that inspect.getsource works for functions nested in this function.
    This only works if the same function is compiled under the same filename"""
    lines = [
        line + "\n" for line in src.splitlines()
    ]  # use same splitting method same as linecache 112 (py3.12)
    linecache.cache[fname] = (137, None, lines, fname)


@serializable()
class TwinAPIEndpointView(SyftObject):
    # version
    __canonical_name__ = "CustomAPIView"
    __version__ = SYFT_OBJECT_VERSION_1

    path: str
    action_object_id: UID
    signature: Signature
    access: str = "Public"
    mock_function: str | None = None
    private_function: str | None = None
    description: MarkdownDescription | None = None
    mock_helper_functions: list[str] | None = None
    private_helper_functions: list[str] | None = None
    worker_pool: str | None = None
    endpoint_timeout: int = 60

    __repr_attrs__ = [
        "path",
        "signature",
        "worker_pool",
        "endpoint_timeout",
    ]

    def _coll_repr_(self) -> dict[str, Any]:
        if self.mock_function:
            mock_parsed_code = ast.parse(self.mock_function)
            mock_function_name = [
                server.name
                for server in ast.walk(mock_parsed_code)
                if isinstance(server, ast.FunctionDef)
            ][0]
        else:
            mock_function_name = NOT_ACCESSIBLE_STRING

        if self.private_function:
            private_parsed_code = ast.parse(self.private_function)
            private_function_name = [
                server.name
                for server in ast.walk(private_parsed_code)
                if isinstance(server, ast.FunctionDef)
            ][0]
        else:
            private_function_name = NOT_ACCESSIBLE_STRING

        worker_pool = "UNSET (DEFAULT)"
        if self.worker_pool is not None:
            worker_pool = self.worker_pool
        return {
            "API path": self.path,
            "Signature": self.path + str(self.signature),
            "Access": self.access,
            "Mock Function": mock_function_name,
            "Private Function": private_function_name,
            "Worker Pool": worker_pool,
        }


@serializable()
class Endpoint(SyftObject):
    """Base class to perform basic Endpoint validation for both public/private endpoints."""

    # version
    __canonical_name__ = "CustomApiEndpoint"
    __version__ = SYFT_OBJECT_VERSION_1

    api_code: str
    func_name: str
    settings: dict[str, Any] | None = None
    view_access: bool = True
    helper_functions: dict[str, str] | None = None
    state: dict[Any, Any] | None = None
    signature: Signature

    __exclude_sync_diff_attrs__ = ["state"]

    def __repr__(self) -> str:
        type_name = type(self).__name__
        repr_str = f"""<{type_name}: {self.func_name}>

        {self.api_code}
        """
        return textwrap.dedent(repr_str)

    @field_validator("api_code", check_fields=False)
    @classmethod
    def validate_api_code(cls, api_code: str) -> str:
        valid_code = True
        api_code = dedent(api_code)
        try:
            ast.parse(api_code)
        except SyntaxError:
            # If the code isn't valid Python syntax
            valid_code = False

        if not valid_code:
            raise ValueError("Code must be a valid Python function.")

        return api_code

    @field_validator("func_name", check_fields=False)
    @classmethod
    def validate_func_name(cls, func_name: str) -> str:
        if not str.isidentifier(func_name) or keyword.iskeyword(func_name):
            raise ValueError("Invalid function name.")
        return func_name

    @field_validator("settings", check_fields=False)
    @classmethod
    def validate_settings(
        cls, settings: dict[str, Any] | None
    ) -> dict[str, Any] | None:
        return settings

    def update_state(self, state: dict[Any, Any]) -> None:
        self.state = state

    def build_internal_context(
        self,
        context: AuthedServiceContext,
        admin_client: SyftClient | None = None,
        user_client: SyftClient | None = None,
    ) -> TwinAPIAuthedContext:
        helper_function_dict: dict[str, Callable] = {}
        self.helper_functions = self.helper_functions or {}
        for helper_name, helper_code in self.helper_functions.items():
            # Create a dictionary to serve as local scope
            local_scope: dict[str, Callable] = {}

            # Execute the function string within the local scope
            exec(helper_code, local_scope)  # nosec
            helper_function_dict[helper_name] = local_scope[helper_name]

        helper_function_set = HelperFunctionSet(helper_function_dict)

        user_service = context.server.get_service("userservice")
        user = user_service.get_current_user(context)

        return TwinAPIAuthedContext(
            credentials=context.credentials,
            role=context.role,
            job_id=context.job_id,
            extra_kwargs=context.extra_kwargs,
            has_execute_permissions=context.has_execute_permissions,
            server=context.server,
            id=context.id,
            settings=self.settings or {},
            code=helper_function_set,
            state=self.state or {},
            user=user,
            admin_client=admin_client,
            user_client=user_client,
        )

    def __call__(self, *args: Any, **kwargs: Any) -> Any:
        # relative
        from ... import SyftSigningKey
        from ..context import AuthedServiceContext

        mock_context = AuthedServiceContext(
            server=AbstractServer(), credentials=SyftSigningKey.generate().verify_key
        )
        return self.call_locally(mock_context, *args, **kwargs)

    def call_locally(
        self, context: AuthedServiceContext, *args: Any, **kwargs: Any
    ) -> Any:
        inner_function = ast.parse(self.api_code).body[0]
        inner_function.decorator_list = []
        # compile the function
        raw_byte_code = compile(ast.unparse(inner_function), "<string>", "exec")

        # load it
        exec(raw_byte_code)  # nosec

        internal_context = self.build_internal_context(context=context)

        # execute it
        evil_string = f"{self.func_name}(*args, **kwargs,context=internal_context)"
        result = eval(evil_string, None, locals())  # nosec

        # Update code context state
        self.update_state(internal_context.state)

        # return the results
        return result


@serializable()
class PrivateAPIEndpoint(Endpoint):
    # version
    __canonical_name__ = "PrivateAPIEndpoint"
    __version__ = SYFT_OBJECT_VERSION_1

    view_access: bool = False


@serializable()
class PublicAPIEndpoint(Endpoint):
    # version
    __canonical_name__ = "PublicAPIEndpoint"
    __version__ = SYFT_OBJECT_VERSION_1


class BaseTwinAPIEndpoint(SyftObject):
    __canonical_name__ = "BaseTwinAPIEndpoint"
    __version__ = SYFT_OBJECT_VERSION_1

    @model_validator(mode="before")
    @classmethod
    def validate_signature(cls, data: dict[str, Any]) -> dict[str, Any]:
        mock_function = data["mock_function"]  # mock_function can't be None
        private_function = data.get("private_function")

        # Add none check
        if private_function and private_function.signature != mock_function.signature:
            raise ValueError(
                "Mock and Private API Endpoints must have the same signature."
            )

        return data

    @field_validator("path", check_fields=False)
    @classmethod
    def validate_path(cls, path: str) -> str:
        # TODO: Check path doesn't collide with system endpoints

        if path.startswith(".") or path.endswith("."):
            raise ValueError("Path cannot start or end with a '.'")
        if not path.islower():
            raise ValueError("Path must be lowercase")
        parts = path.split(".")
        for part in parts:
            if not str.isidentifier(part) or keyword.iskeyword(part):
                raise ValueError(f"Invalid path: {part} is not a valid identifier")

        return path

    @field_validator("private_function", check_fields=False)
    @classmethod
    def validate_private_function(
        cls, private_function: PrivateAPIEndpoint | None
    ) -> PrivateAPIEndpoint | None:
        # TODO: what kind of validation should we do here?

        return private_function

    @field_validator("mock_function", check_fields=False)
    @classmethod
    def validate_mock_function(
        cls, mock_function: PublicAPIEndpoint
    ) -> PublicAPIEndpoint:
        # TODO: what kind of validation should we do here?
        return mock_function


@serializable()
class UpdateTwinAPIEndpoint(PartialSyftObject, BaseTwinAPIEndpoint):
    # version
    __canonical_name__ = "UpdateTwinAPIEndpoint"
    __version__ = SYFT_OBJECT_VERSION_1

    path: str
    private_function: PrivateAPIEndpoint | None = None
    mock_function: PublicAPIEndpoint
    description: MarkdownDescription | None = None
    endpoint_timeout: int = 60


@serializable()
class CreateTwinAPIEndpoint(BaseTwinAPIEndpoint):
    # version
    __canonical_name__ = "CreateTwinAPIEndpoint"
    __version__ = SYFT_OBJECT_VERSION_1

    path: str
    private_function: PrivateAPIEndpoint | None = None
    mock_function: PublicAPIEndpoint
    signature: Signature
    description: MarkdownDescription | None = None
    worker_pool: str | None = None
    endpoint_timeout: int = 60

    def __init__(
        self, description: str | MarkdownDescription | None = "", **kwargs: Any
    ) -> None:
        if isinstance(description, str):
            description = MarkdownDescription(text=description)

        super().__init__(**kwargs, description=description)


@serializable()
class TwinAPIEndpoint(SyncableSyftObject):
    # version
    __canonical_name__: str = "TwinAPIEndpoint"
    __version__ = SYFT_OBJECT_VERSION_1
    __exclude_sync_diff_attrs__ = ["private_function"]
    __private_sync_attr_mocks__ = {
        "private_function": None,
    }

    def __init__(self, **kwargs: Any) -> None:
        super().__init__(**kwargs)

    path: str
    private_function: PrivateAPIEndpoint | None = None
    mock_function: PublicAPIEndpoint
    signature: Signature
    description: MarkdownDescription | None = None
    action_object_id: UID
    worker_pool: str | None = None
    endpoint_timeout: int = 60

    __attr_searchable__ = ["path"]
    __attr_unique__ = ["path"]
    __repr_attrs__ = [
        "path",
        "description",
        "private_function",
        "mock_function",
        "endpoint_timeout",
    ]

    def has_mock(self) -> bool:
        return self.api_mock_code is not None

    def has_permission(self, context: AuthedServiceContext) -> bool:
        """Check if the user has permission to access the endpoint.

        Args:
            context: The context of the user requesting the code.
        Returns:
            bool: True if the user has permission to access the endpoint, False otherwise.
        """
        if context.role.value == 128:
            return True
        return False

    def select_code(
        self, context: AuthedServiceContext
    ) -> PrivateAPIEndpoint | PublicAPIEndpoint | None:
        """Select the code to execute based on the user's permissions and public code availability.

        Args:
            context: The context of the user requesting the code.
        Returns:
            Result[Ok, Err]: The selected code to execute.
        """
        if self.has_permission(context) and self.private_function:
            return self.private_function
        return self.mock_function

    def exec(self, context: AuthedServiceContext, *args: Any, **kwargs: Any) -> Any:
        """Execute the code based on the user's permissions and public code availability.

        Args:
            context: The context of the user requesting the code.
            *args: Any
            **kwargs: Any
        Returns:
            Any: The result of the executed code.
        """
        selected_code = self.select_code(context)
        return self.exec_code(selected_code, context, *args, **kwargs)

    def exec_mock_function(
        self, context: AuthedServiceContext, *args: Any, **kwargs: Any
    ) -> Any:
        """Execute the public code if it exists."""
        if self.mock_function:
            return self.exec_code(self.mock_function, context, *args, **kwargs)

        raise SyftException(public_message="No public code available")

    def exec_private_function(
        self, context: AuthedServiceContext, *args: Any, **kwargs: Any
    ) -> Any:
        """Execute the private code if user is has the proper permissions.

        Args:
            context: The context of the user requesting the code.
            *args: Any
            **kwargs: Any
        Returns:
            Any: The result of the executed code.
        """
        if self.private_function is None:
            raise SyftException(public_message="No private code available")

        if self.has_permission(context):
            return self.exec_code(self.private_function, context, *args, **kwargs)

        raise SyftException(public_message="You're not allowed to run this code.")

    def get_user_client_from_server(self, context: AuthedServiceContext) -> SyftClient:
        # get a user client
        guest_client = context.server.get_guest_client()
        user_client = guest_client
        signing_key_for_verify_key = context.server.get_service_method(
            UserService.signing_key_for_verify_key
        )
        private_key = signing_key_for_verify_key(context.credentials)
        signing_key = private_key.signing_key
        user_client.credentials = signing_key
        return user_client

    def get_admin_client_from_server(self, context: AuthedServiceContext) -> SyftClient:
        admin_client = context.server.get_guest_client()
        admin_client.credentials = context.server.signing_key
        return admin_client

    @as_result(SyftException)
    def exec_code(
        self,
        code: PrivateAPIEndpoint | PublicAPIEndpoint,
        context: AuthedServiceContext,
        *args: Any,
        **kwargs: Any,
    ) -> Any:
        try:
            inner_function = ast.parse(code.api_code).body[0]
            inner_function.decorator_list = []
            # compile the function
            src = ast.unparse(inner_function)
            raw_byte_code = compile(src, code.func_name, "exec")
            register_fn_in_linecache(code.func_name, src)
            user_client = self.get_user_client_from_server(context)
            admin_client = self.get_admin_client_from_server(context)

            # load it
            exec(raw_byte_code)  # nosec

            internal_context = code.build_internal_context(
                context=context, admin_client=admin_client, user_client=user_client
            )

            # execute it
            evil_string = f"{code.func_name}(*args, **kwargs,context=internal_context)"
            result = eval(evil_string, None, locals())  # nosec

            # Update code context state
            code.update_state(internal_context.state)

            if isinstance(code, PublicAPIEndpoint):
                self.mock_function = code
            else:
                self.private_function = code  # type: ignore

            api_service = context.server.get_service("apiservice")
            api_service.stash.upsert(
                context.server.get_service("userservice").admin_verify_key(), self
            ).unwrap()

            # return the results
            return result
        except Exception as e:
            # If it's admin, return the error message.
            # TODO: cleanup typeerrors
            if context.role.value == 128 or isinstance(e, TypeError):
                raise SyftException(
                    public_message=f"An error was raised during the execution of the API endpoint call: \n {str(e)}"
                )
            else:
<<<<<<< HEAD
                return SyftError(
                    message="Oops something went wrong during this endpoint execution, please contact your admin."
=======
                raise SyftException(
                    public_message="Ops something went wrong during this endpoint execution, please contact your admin."
>>>>>>> 755a4dbc
                )


def set_access_type(context: TransformContext) -> TransformContext:
    if context.output is not None and context.obj is not None:
        if context.obj.private_function is not None:
            context.output["access"] = "Private / Mock"
        else:
            context.output["access"] = "Public"
    return context


def check_and_cleanup_signature(context: TransformContext) -> TransformContext:
    if context.output is not None and context.obj is not None:
        params = dict(context.obj.signature.parameters)
        if "context" not in params:
            raise ValueError(
                "Function Signature must include 'context' [AuthedContext] parameters."
            )
        params.pop("context", None)
        context.output["signature"] = Signature(
            list(params.values()),
            return_annotation=context.obj.signature.return_annotation,
        )
    return context


def decorator_cleanup(code: str) -> str:
    # Regular expression to remove decorator
    # It matches from "@" to "def" (non-greedy) across multiple lines
    decorator_regex = r"@.*?def "

    # Substituting the matched pattern with "def"
    return re.sub(decorator_regex, "def ", code, count=1, flags=re.DOTALL)


def extract_code_string(code_field: str) -> Callable:
    def code_string(context: TransformContext) -> TransformContext:
        if context.obj is not None and context.output is not None:
            endpoint_type = (
                context.obj.private_function
                if code_field == "private_function"
                else context.obj.mock_function
            )
            helper_function_field = (
                "mock_helper_functions"
                if code_field == "mock_function"
                else "private_helper_functions"
            )

            context.server = cast(AbstractServer, context.server)
            admin_key = context.server.get_service("userservice").admin_verify_key()

            # If endpoint exists **AND** (has visible access **OR** the user is admin)
            if endpoint_type is not None and (
                endpoint_type.view_access or context.credentials == admin_key
            ):
                context.output[code_field] = decorator_cleanup(endpoint_type.api_code)
                context.output[helper_function_field] = (
                    endpoint_type.helper_functions.values() or []
                )
            else:
                context.output[code_field] = None
                context.output[helper_function_field] = []
        return context

    return code_string


@transform(TwinAPIAuthedContext, TwinAPIContextView)
def twin_api_context_to_twin_api_context_view() -> list[Callable]:
    return [keep(["state", "settings", "user"])]


@transform(CreateTwinAPIEndpoint, TwinAPIEndpoint)
def endpoint_create_to_twin_endpoint() -> list[Callable]:
    return [generate_id, generate_action_object_id, check_and_cleanup_signature]


@transform(TwinAPIEndpoint, TwinAPIEndpointView)
def twin_endpoint_to_view() -> list[Callable]:
    return [
        set_access_type,
        extract_code_string("private_function"),
        extract_code_string("mock_function"),
    ]


@transform(Endpoint, PrivateAPIEndpoint)
def endpoint_to_private_endpoint() -> list[Callable]:
    return [
        keep(
            [
                "api_code",
                "func_name",
                "settings",
                "view_access",
                "helper_functions",
                "state",
                "signature",
            ]
        )
    ]


@transform(Endpoint, PublicAPIEndpoint)
def endpoint_to_public_endpoint() -> list[Callable]:
    return [
        keep(
            [
                "api_code",
                "func_name",
                "settings",
                "view_access",
                "helper_functions",
                "state",
                "signature",
            ]
        )
    ]


def api_endpoint(
    path: str,
    settings: dict[str, str] | None = None,
    helper_functions: list[Callable] | None = None,
    description: MarkdownDescription | None = None,
    worker_pool: str | None = None,
    endpoint_timeout: int = 60,
) -> Callable[..., TwinAPIEndpoint | SyftError]:
    def decorator(f: Callable) -> TwinAPIEndpoint | SyftError:
        try:
            helper_functions_dict = {
                f.__name__: dedent(inspect.getsource(f))
                for f in (helper_functions or [])
            }
            res = CreateTwinAPIEndpoint(
                path=path,
                mock_function=PublicAPIEndpoint(
                    api_code=inspect.getsource(f),
                    func_name=f.__name__,
                    settings=settings,
                    signature=inspect.signature(f),
                    helper_functions=helper_functions_dict,
                ),
                signature=inspect.signature(f),
                description=description,
                worker_pool=worker_pool,
                endpoint_timeout=endpoint_timeout,
            )
        except ValidationError as e:
            for error in e.errors():
                error_msg = error["msg"]
            res = SyftError(message=error_msg)
        return res

    return decorator


def api_endpoint_method(
    settings: dict[str, str] | None = None,
    helper_functions: list[Callable] | None = None,
) -> Callable[..., Endpoint | SyftError]:
    def decorator(f: Callable) -> Endpoint | SyftError:
        try:
            helper_functions_dict = {
                f.__name__: dedent(inspect.getsource(f))
                for f in (helper_functions or [])
            }
            return Endpoint(
                api_code=inspect.getsource(f),
                func_name=f.__name__,
                settings=settings,
                signature=inspect.signature(f),
                helper_functions=helper_functions_dict,
            )
        except ValidationError as e:
            for error in e.errors():
                error_msg = error["msg"]
            res = SyftError(message=error_msg)
        return res

    return decorator


def create_new_api_endpoint(
    path: str,
    mock_function: Endpoint,
    private_function: Endpoint | None = None,
    description: MarkdownDescription | None = None,
    worker_pool: str | None = None,
    endpoint_timeout: int = 60,
    hide_mock_definition: bool = False,
    hide_private_definition: bool = True,
) -> CreateTwinAPIEndpoint | SyftError:
    try:
        # Parse the string to extract the function name

        endpoint_signature = mock_function.signature
        if private_function is not None:
            if private_function.signature != mock_function.signature:
                return SyftError(message="Signatures don't match")
            endpoint_signature = mock_function.signature
            private_function.view_access = not hide_private_definition
            mock_function.view_access = not hide_mock_definition

            return CreateTwinAPIEndpoint(
                path=path,
                private_function=private_function.to(PrivateAPIEndpoint),
                mock_function=mock_function.to(PublicAPIEndpoint),
                signature=endpoint_signature,
                description=description,
                worker_pool=worker_pool,
                endpoint_timeout=endpoint_timeout,
            )

        return CreateTwinAPIEndpoint(
            path=path,
            prublic_code=mock_function.to(PublicAPIEndpoint),
            signature=endpoint_signature,
            worker_pool=worker_pool,
            endpoint_timeout=endpoint_timeout,
        )
    except ValidationError as e:
        for error in e.errors():
            error_msg = error["msg"]

    return SyftError(message=error_msg)<|MERGE_RESOLUTION|>--- conflicted
+++ resolved
@@ -552,13 +552,8 @@
                     public_message=f"An error was raised during the execution of the API endpoint call: \n {str(e)}"
                 )
             else:
-<<<<<<< HEAD
-                return SyftError(
-                    message="Oops something went wrong during this endpoint execution, please contact your admin."
-=======
                 raise SyftException(
                     public_message="Ops something went wrong during this endpoint execution, please contact your admin."
->>>>>>> 755a4dbc
                 )
 
 
