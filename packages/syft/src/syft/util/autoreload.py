AUTORELOAD_ENABLED = False


def enable_autoreload() -> None:
    global AUTORELOAD_ENABLED
    try:
        # third party
        from IPython import get_ipython

<<<<<<< HEAD
        ipython = get_ipython()
        ipython.run_line_magic("load_ext", "autoreload")
        ipython.run_line_magic("autoreload", "2")
=======
        ipython = get_ipython()  # noqa: F821
        if hasattr(ipython, "run_line_magic"):
            ipython.run_line_magic("load_ext", "autoreload")
            ipython.run_line_magic("autoreload", "2")
>>>>>>> 72f2580e
        AUTORELOAD_ENABLED = True
        print("Autoreload enabled")
    except Exception as e:
        AUTORELOAD_ENABLED = False
        print(f"Error enabling autoreload: {e}")


def disable_autoreload() -> None:
    global AUTORELOAD_ENABLED
    try:
        # third party
        from IPython import get_ipython

<<<<<<< HEAD
        ipython = get_ipython()
        ipython.run_line_magic("autoreload", "0")
=======
        ipython = get_ipython()  # noqa: F821
        if hasattr(ipython, "run_line_magic"):
            ipython.run_line_magic("autoreload", "0")
>>>>>>> 72f2580e
        AUTORELOAD_ENABLED = False
        print("Autoreload disabled.")
    except Exception as e:
        print(f"Error disabling autoreload: {e}")


def autoreload_enabled() -> bool:
    global AUTORELOAD_ENABLED
    return AUTORELOAD_ENABLED<|MERGE_RESOLUTION|>--- conflicted
+++ resolved
@@ -6,17 +6,10 @@
     try:
         # third party
         from IPython import get_ipython
-
-<<<<<<< HEAD
-        ipython = get_ipython()
-        ipython.run_line_magic("load_ext", "autoreload")
-        ipython.run_line_magic("autoreload", "2")
-=======
         ipython = get_ipython()  # noqa: F821
         if hasattr(ipython, "run_line_magic"):
             ipython.run_line_magic("load_ext", "autoreload")
             ipython.run_line_magic("autoreload", "2")
->>>>>>> 72f2580e
         AUTORELOAD_ENABLED = True
         print("Autoreload enabled")
     except Exception as e:
@@ -30,14 +23,9 @@
         # third party
         from IPython import get_ipython
 
-<<<<<<< HEAD
-        ipython = get_ipython()
-        ipython.run_line_magic("autoreload", "0")
-=======
         ipython = get_ipython()  # noqa: F821
         if hasattr(ipython, "run_line_magic"):
             ipython.run_line_magic("autoreload", "0")
->>>>>>> 72f2580e
         AUTORELOAD_ENABLED = False
         print("Autoreload disabled.")
     except Exception as e:
