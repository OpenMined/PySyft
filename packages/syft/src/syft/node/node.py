--- conflicted
+++ resolved
@@ -99,8 +99,6 @@
 from ..service.worker.utils import DEFAULT_WORKER_POOL_NAME
 from ..service.worker.utils import create_default_image
 from ..service.worker.worker_image_service import SyftWorkerImageService
-from ..service.worker.worker_pool import SyftWorker
-from ..service.worker.worker_pool import WorkerStatus
 from ..service.worker.worker_pool_service import SyftWorkerPoolService
 from ..service.worker.worker_service import WorkerService
 from ..store.blob_storage import BlobStorageConfig
@@ -181,10 +179,6 @@
 
 def get_enable_warnings() -> bool:
     return str_to_bool(get_env("ENABLE_WARNINGS", "False"))
-
-
-def get_syft_worker_uid() -> Optional[str]:
-    return get_env("SYFT_WORKER_UID", None)
 
 
 def get_venv_packages() -> str:
@@ -446,7 +440,6 @@
                 else:
                     address = None
 
-<<<<<<< HEAD
             if address is None:
                 raise ValueError("address unknown for consumers")
 
@@ -483,34 +476,6 @@
             syft_worker_id=syft_worker_id,
         )
         consumer.run()
-=======
-            for n in range(queue_config_.client_config.n_consumers):
-                if address is None:
-                    raise ValueError("address unknown for consumers")
-
-                syft_worker_id_str = get_syft_worker_uid()
-                if syft_worker_id_str is None:
-                    # this means we are not in a docker container
-                    # so the object does not exist yet
-                    syft_worker = SyftWorker(
-                        name=f"in-memory-worker-{n}",
-                        container_id=None,
-                        image_hash=None,
-                        status=WorkerStatus.PENDING,
-                    )
-                    self.worker_stash.set(self.signing_key.verify_key, syft_worker)
-                    syft_worker_id = syft_worker.id
-                else:
-                    syft_worker_id = UID(syft_worker_id_str)
-
-                consumer: QueueConsumer = self.queue_manager.create_consumer(
-                    message_handler,
-                    address=address,
-                    worker_stash=self.worker_stash,
-                    syft_worker_id=syft_worker_id,
-                )
-                consumer.run()
->>>>>>> 8e6d948f
 
     @classmethod
     def named(
