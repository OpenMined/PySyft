# future
from __future__ import annotations

# stdlib
import binascii
from collections import OrderedDict
import contextlib
from datetime import datetime
from functools import partial
import hashlib
from multiprocessing import current_process
import os
from pathlib import Path
import subprocess  # nosec
import traceback
from typing import Any
from typing import Callable
from typing import Dict
from typing import List
from typing import Optional
from typing import Type
from typing import Union
import uuid

# third party
from nacl.signing import SigningKey
from result import Err
from result import Result
from typing_extensions import Self

# relative
from .. import __version__
from ..abstract_node import AbstractNode
from ..abstract_node import NodeSideType
from ..abstract_node import NodeType
from ..client.api import SignedSyftAPICall
from ..client.api import SyftAPI
from ..client.api import SyftAPICall
from ..client.api import SyftAPIData
from ..client.api import debox_signed_syftapicall_response
from ..client.client import SyftClient
from ..exceptions.exception import PySyftException
from ..external import OBLV
from ..protocol.data_protocol import PROTOCOL_TYPE
from ..protocol.data_protocol import get_data_protocol
from ..service.action.action_object import Action
from ..service.action.action_object import ActionObject
from ..service.action.action_service import ActionService
from ..service.action.action_store import ActionStore
from ..service.action.action_store import DictActionStore
from ..service.action.action_store import MongoActionStore
from ..service.action.action_store import SQLiteActionStore
from ..service.blob_storage.service import BlobStorageService
from ..service.code.status_service import UserCodeStatusService
from ..service.code.user_code_service import UserCodeService
from ..service.code.user_code_stash import UserCodeStash
from ..service.code_history.code_history_service import CodeHistoryService
from ..service.context import AuthedServiceContext
from ..service.context import NodeServiceContext
from ..service.context import UnauthedServiceContext
from ..service.context import UserLoginCredentials
from ..service.data_subject.data_subject_member_service import DataSubjectMemberService
from ..service.data_subject.data_subject_service import DataSubjectService
from ..service.dataset.dataset_service import DatasetService
from ..service.enclave.enclave_service import EnclaveService
from ..service.job.job_service import JobService
from ..service.job.job_stash import Job
from ..service.job.job_stash import JobStash
from ..service.log.log_service import LogService
from ..service.metadata.metadata_service import MetadataService
from ..service.metadata.node_metadata import NodeMetadataV3
from ..service.network.network_service import NetworkService
from ..service.notification.notification_service import NotificationService
from ..service.notifier.notifier_service import NotifierService
from ..service.object_search.migration_state_service import MigrateStateService
from ..service.output.output_service import OutputService
from ..service.policy.policy_service import PolicyService
from ..service.project.project_service import ProjectService
from ..service.queue.base_queue import AbstractMessageHandler
from ..service.queue.base_queue import QueueConsumer
from ..service.queue.base_queue import QueueProducer
from ..service.queue.queue import APICallMessageHandler
from ..service.queue.queue import QueueManager
from ..service.queue.queue_service import QueueService
from ..service.queue.queue_stash import ActionQueueItem
from ..service.queue.queue_stash import QueueItem
from ..service.queue.queue_stash import QueueStash
from ..service.queue.zmq_queue import QueueConfig
from ..service.queue.zmq_queue import ZMQClientConfig
from ..service.queue.zmq_queue import ZMQQueueConfig
from ..service.request.request_service import RequestService
from ..service.response import SyftError
from ..service.service import AbstractService
from ..service.service import ServiceConfigRegistry
from ..service.service import UserServiceConfigRegistry
from ..service.settings.settings import NodeSettingsV2
from ..service.settings.settings_service import SettingsService
from ..service.settings.settings_stash import SettingsStash
from ..service.sync.sync_service import SyncService
from ..service.user.user import User
from ..service.user.user import UserCreate
from ..service.user.user_roles import ServiceRole
from ..service.user.user_service import UserService
from ..service.user.user_stash import UserStash
from ..service.veilid.veilid_service import VeilidService
from ..service.worker.image_registry_service import SyftImageRegistryService
from ..service.worker.utils import DEFAULT_WORKER_IMAGE_TAG
from ..service.worker.utils import DEFAULT_WORKER_POOL_NAME
from ..service.worker.utils import create_default_image
from ..service.worker.worker_image_service import SyftWorkerImageService
from ..service.worker.worker_pool import WorkerPool
from ..service.worker.worker_pool_service import SyftWorkerPoolService
from ..service.worker.worker_pool_stash import SyftWorkerPoolStash
from ..service.worker.worker_service import WorkerService
from ..service.worker.worker_stash import WorkerStash
from ..store.blob_storage import BlobStorageConfig
from ..store.blob_storage.on_disk import OnDiskBlobStorageClientConfig
from ..store.blob_storage.on_disk import OnDiskBlobStorageConfig
from ..store.dict_document_store import DictStoreConfig
from ..store.document_store import StoreConfig
from ..store.linked_obj import LinkedObject
from ..store.mongo_document_store import MongoStoreConfig
from ..store.sqlite_document_store import SQLiteStoreClientConfig
from ..store.sqlite_document_store import SQLiteStoreConfig
from ..types.syft_object import SYFT_OBJECT_VERSION_1
from ..types.syft_object import SyftObject
from ..types.uid import UID
from ..util.experimental_flags import flags
from ..util.telemetry import instrument
from ..util.util import get_env
from ..util.util import get_queue_address
from ..util.util import get_root_data_path
from ..util.util import random_name
from ..util.util import str_to_bool
from ..util.util import thread_ident
from .credentials import SyftSigningKey
from .credentials import SyftVerifyKey
from .worker_settings import WorkerSettings

# if user code needs to be serded and its not available we can call this to refresh
# the code for a specific node UID and thread
CODE_RELOADER: Dict[int, Callable] = {}


NODE_PRIVATE_KEY = "NODE_PRIVATE_KEY"
NODE_UID = "NODE_UID"
NODE_TYPE = "NODE_TYPE"
NODE_NAME = "NODE_NAME"
NODE_SIDE_TYPE = "NODE_SIDE_TYPE"

DEFAULT_ROOT_EMAIL = "DEFAULT_ROOT_EMAIL"
DEFAULT_ROOT_USERNAME = "DEFAULT_ROOT_USERNAME"
DEFAULT_ROOT_PASSWORD = "DEFAULT_ROOT_PASSWORD"  # nosec


def get_private_key_env() -> Optional[str]:
    return get_env(NODE_PRIVATE_KEY)


def get_node_type() -> Optional[str]:
    return get_env(NODE_TYPE, "domain")


def get_node_name() -> Optional[str]:
    return get_env(NODE_NAME, None)


def get_node_side_type() -> Optional[str]:
    return get_env(NODE_SIDE_TYPE, "high")


def get_node_uid_env() -> Optional[str]:
    return get_env(NODE_UID)


def get_default_root_email() -> Optional[str]:
    return get_env(DEFAULT_ROOT_EMAIL, "info@openmined.org")


def get_default_root_username() -> Optional[str]:
    return get_env(DEFAULT_ROOT_USERNAME, "Jane Doe")


def get_default_root_password() -> Optional[str]:
    return get_env(DEFAULT_ROOT_PASSWORD, "changethis")  # nosec


def get_dev_mode() -> bool:
    return str_to_bool(get_env("DEV_MODE", "False"))


def get_enable_warnings() -> bool:
    return str_to_bool(get_env("ENABLE_WARNINGS", "False"))


def get_container_host() -> Optional[str]:
    return get_env("CONTAINER_HOST")


def get_default_worker_image() -> Optional[str]:
    return get_env("DEFAULT_WORKER_POOL_IMAGE")


def get_default_worker_pool_name() -> Optional[str]:
    return get_env("DEFAULT_WORKER_POOL_NAME", DEFAULT_WORKER_POOL_NAME)


def get_default_worker_pool_count(node: Node) -> int:
    return int(
        get_env(
            "DEFAULT_WORKER_POOL_COUNT", node.queue_config.client_config.n_consumers
        )
    )


def in_kubernetes() -> bool:
    return get_container_host() == "k8s"


def get_venv_packages() -> str:
    res = subprocess.getoutput(
        "pip list --format=freeze",
    )
    return res


def get_syft_worker() -> bool:
    return str_to_bool(get_env("SYFT_WORKER", "false"))


def get_k8s_pod_name() -> Optional[str]:
    return get_env("K8S_POD_NAME")


def get_syft_worker_uid() -> Optional[str]:
    is_worker = get_syft_worker()
    pod_name = get_k8s_pod_name()
    uid = get_env("SYFT_WORKER_UID")
    # if uid is empty is a K8S worker, generate a uid from the pod name
    if (not uid) and is_worker and pod_name:
        uid = str(UID.with_seed(pod_name))
    return uid


signing_key_env = get_private_key_env()
node_uid_env = get_node_uid_env()

default_root_email = get_default_root_email()
default_root_username = get_default_root_username()
default_root_password = get_default_root_password()


class AuthNodeContextRegistry:
    __node_context_registry__: Dict[str, NodeServiceContext] = OrderedDict()

    @classmethod
    def set_node_context(
        cls,
        node_uid: Union[UID, str],
        context: NodeServiceContext,
        user_verify_key: Union[SyftVerifyKey, str],
    ) -> None:
        if isinstance(node_uid, str):
            node_uid = UID.from_string(node_uid)

        if isinstance(user_verify_key, str):
            user_verify_key = SyftVerifyKey.from_string(user_verify_key)

        key = cls._get_key(node_uid=node_uid, user_verify_key=user_verify_key)

        cls.__node_context_registry__[key] = context

    @staticmethod
    def _get_key(node_uid: UID, user_verify_key: SyftVerifyKey) -> str:
        return "-".join(str(x) for x in (node_uid, user_verify_key))

    @classmethod
    def auth_context_for_user(
        cls,
        node_uid: UID,
        user_verify_key: SyftVerifyKey,
    ) -> Optional[AuthedServiceContext]:
        key = cls._get_key(node_uid=node_uid, user_verify_key=user_verify_key)
        return cls.__node_context_registry__.get(key)


@instrument
class Node(AbstractNode):
    signing_key: Optional[SyftSigningKey]
    required_signed_calls: bool = True
    packages: str

    def __init__(
        self,
        *,  # Trasterisk
        name: Optional[str] = None,
        id: Optional[UID] = None,
        services: Optional[List[Type[AbstractService]]] = None,
        signing_key: Optional[Union[SyftSigningKey, SigningKey]] = None,
        action_store_config: Optional[StoreConfig] = None,
        document_store_config: Optional[StoreConfig] = None,
        root_email: Optional[str] = default_root_email,
        root_username: Optional[str] = default_root_username,
        root_password: Optional[str] = default_root_password,
        processes: int = 0,
        is_subprocess: bool = False,
        node_type: Union[str, NodeType] = NodeType.DOMAIN,
        local_db: bool = False,
        sqlite_path: Optional[str] = None,
        blob_storage_config: Optional[BlobStorageConfig] = None,
        queue_config: Optional[QueueConfig] = None,
        queue_port: Optional[int] = None,
        n_consumers: int = 0,
        create_producer: bool = False,
        thread_workers: bool = False,
        node_side_type: Union[str, NodeSideType] = NodeSideType.HIGH_SIDE,
        enable_warnings: bool = False,
        dev_mode: bool = False,
        migrate: bool = False,
        in_memory_workers: bool = True,
        smtp_username: Optional[str] = None,
        smtp_password: Optional[str] = None,
        email_sender: Optional[str] = None,
        smtp_port: Optional[str] = None,
        smtp_host: Optional[str] = None,
    ):
        # 🟡 TODO 22: change our ENV variable format and default init args to make this
        # less horrible or add some convenience functions
        self.dev_mode = dev_mode or get_dev_mode()
        if node_uid_env is not None:
            self.id = UID.from_string(node_uid_env)
        else:
            if id is None:
                id = UID()
            self.id = id
        self.packages = ""

        self.signing_key = None
        if signing_key_env is not None:
            self.signing_key = SyftSigningKey.from_string(signing_key_env)
        else:
            if isinstance(signing_key, SigningKey):
                signing_key = SyftSigningKey(signing_key=signing_key)
            self.signing_key = signing_key

        if self.signing_key is None:
            self.signing_key = SyftSigningKey.generate()

        self.processes = processes
        self.is_subprocess = is_subprocess
        self.name = random_name() if name is None else name
        services = (
            [
                UserService,
                WorkerService,
                SettingsService,
                ActionService,
                LogService,
                DatasetService,
                UserCodeService,
                QueueService,
                JobService,
                RequestService,
                DataSubjectService,
                NetworkService,
                PolicyService,
                NotifierService,
                NotificationService,
                DataSubjectMemberService,
                ProjectService,
                EnclaveService,
                CodeHistoryService,
                MetadataService,
                BlobStorageService,
                MigrateStateService,
                SyftWorkerImageService,
                SyftWorkerPoolService,
                SyftImageRegistryService,
<<<<<<< HEAD
                VeilidService,
=======
                SyncService,
                OutputService,
                UserCodeStatusService,
>>>>>>> ce4ac435
            ]
            if services is None
            else services
        )

        self.service_config = ServiceConfigRegistry.get_registered_configs()
        self.local_db = local_db
        self.sqlite_path = sqlite_path
        self.init_stores(
            action_store_config=action_store_config,
            document_store_config=document_store_config,
        )

        if OBLV:
            # relative
            from ..external.oblv.oblv_service import OblvService

            services += [OblvService]
            create_oblv_key_pair(worker=self)

        self.enable_warnings = enable_warnings
        self.in_memory_workers = in_memory_workers

        self.services = services
        self._construct_services()

        create_admin_new(  # nosec B106
            name=root_username,
            email=root_email,
            password=root_password,
            node=self,
        )

        NotifierService.init_notifier(
            node=self,
            email_password=smtp_password,
            email_username=smtp_username,
            email_sender=email_sender,
            smtp_port=smtp_port,
            smtp_host=smtp_host,
        )

        self.client_cache: dict = {}

        if isinstance(node_type, str):
            node_type = NodeType(node_type)
        self.node_type = node_type

        if isinstance(node_side_type, str):
            node_side_type = NodeSideType(node_side_type)
        self.node_side_type = node_side_type

        self.post_init()
        self.create_initial_settings(admin_email=root_email)

        self.queue_config = self.create_queue_config(
            n_consumers=n_consumers,
            create_producer=create_producer,
            thread_workers=thread_workers,
            queue_port=queue_port,
            queue_config=queue_config,
        )

        self.init_queue_manager(queue_config=self.queue_config)

        self.init_blob_storage(config=blob_storage_config)

        # Migrate data before any operation on db
        if migrate:
            self.find_and_migrate_data()

        NodeRegistry.set_node_for(self.id, self)

    @property
    def runs_in_docker(self) -> bool:
        path = "/proc/self/cgroup"
        return (
            os.path.exists("/.dockerenv")
            or os.path.isfile(path)
            and any("docker" in line for line in open(path))
        )

    def init_blob_storage(self, config: Optional[BlobStorageConfig] = None) -> None:
        if config is None:
            root_directory = get_root_data_path()
            base_directory = root_directory / f"{self.id}"
            client_config = OnDiskBlobStorageClientConfig(base_directory=base_directory)
            config_ = OnDiskBlobStorageConfig(client_config=client_config)
        else:
            config_ = config
        self.blob_store_config = config_
        self.blob_storage_client = config_.client_type(config=config_.client_config)

        # relative
        from ..store.blob_storage.seaweedfs import SeaweedFSConfig

        if isinstance(config, SeaweedFSConfig) and self.signing_key:
            blob_storage_service = self.get_service(BlobStorageService)
            remote_profiles = blob_storage_service.remote_profile_stash.get_all(
                credentials=self.signing_key.verify_key, has_permission=True
            ).ok()
            for remote_profile in remote_profiles:
                self.blob_store_config.client_config.remote_profiles[
                    remote_profile.profile_name
                ] = remote_profile

    def stop(self) -> None:
        for consumer_list in self.queue_manager.consumers.values():
            for c in consumer_list:
                c.close()
        for p in self.queue_manager.producers.values():
            p.close()

    def close(self) -> None:
        self.stop()

    def create_queue_config(
        self,
        n_consumers: int,
        create_producer: bool,
        thread_workers: bool,
        queue_port: Optional[int],
        queue_config: Optional[QueueConfig],
    ) -> QueueConfig:
        if queue_config:
            queue_config_ = queue_config
        elif queue_port is not None or n_consumers > 0 or create_producer:
            if not create_producer and queue_port is None:
                print("No queue port defined to bind consumers.")
            queue_config_ = ZMQQueueConfig(
                client_config=ZMQClientConfig(
                    create_producer=create_producer,
                    queue_port=queue_port,
                    n_consumers=n_consumers,
                ),
                thread_workers=thread_workers,
            )
        else:
            queue_config_ = ZMQQueueConfig()

        return queue_config_

    def init_queue_manager(self, queue_config: QueueConfig) -> None:
        MessageHandlers = [APICallMessageHandler]
        if self.is_subprocess:
            return None

        self.queue_manager = QueueManager(config=queue_config)
        for message_handler in MessageHandlers:
            queue_name = message_handler.queue_name
            # client config
            if getattr(queue_config.client_config, "create_producer", True):
                context = AuthedServiceContext(
                    node=self,
                    credentials=self.verify_key,
                    role=ServiceRole.ADMIN,
                )
                producer: QueueProducer = self.queue_manager.create_producer(
                    queue_name=queue_name,
                    queue_stash=self.queue_stash,
                    context=context,
                    worker_stash=self.worker_stash,
                )
                producer.run()
                address = producer.address
            else:
                port = queue_config.client_config.queue_port
                if port is not None:
                    address = get_queue_address(port)
                else:
                    address = None

            if address is None and queue_config.client_config.n_consumers > 0:
                raise ValueError("address unknown for consumers")

            service_name = queue_config.client_config.consumer_service

            if not service_name:
                # Create consumers for default worker pool
                create_default_worker_pool(self)
            else:
                # Create consumer for given worker pool
                syft_worker_uid = get_syft_worker_uid()
                print(
                    f"Running as consumer with uid={syft_worker_uid} service={service_name}"
                )

                if syft_worker_uid:
                    self.add_consumer_for_service(
                        service_name=service_name,
                        syft_worker_id=UID(syft_worker_uid),
                        address=address,
                        message_handler=message_handler,
                    )

    def add_consumer_for_service(
        self,
        service_name: str,
        syft_worker_id: UID,
        address: str,
        message_handler: Type[AbstractMessageHandler] = APICallMessageHandler,
    ) -> None:
        consumer: QueueConsumer = self.queue_manager.create_consumer(
            message_handler,
            address=address,
            service_name=service_name,
            worker_stash=self.worker_stash,
            syft_worker_id=syft_worker_id,
        )
        consumer.run()

    @classmethod
    def named(
        cls,
        *,  # Trasterisk
        name: str,
        processes: int = 0,
        reset: bool = False,
        local_db: bool = False,
        sqlite_path: Optional[str] = None,
        node_type: Union[str, NodeType] = NodeType.DOMAIN,
        node_side_type: Union[str, NodeSideType] = NodeSideType.HIGH_SIDE,
        enable_warnings: bool = False,
        n_consumers: int = 0,
        thread_workers: bool = False,
        create_producer: bool = False,
        queue_port: Optional[int] = None,
        dev_mode: bool = False,
        migrate: bool = False,
        in_memory_workers: bool = True,
    ) -> Self:
        name_hash = hashlib.sha256(name.encode("utf8")).digest()
        name_hash_uuid = name_hash[0:16]
        name_hash_uuid = bytearray(name_hash_uuid)
        name_hash_uuid[6] = (
            name_hash_uuid[6] & 0x0F
        ) | 0x40  # Set version to 4 (uuid4)
        name_hash_uuid[8] = (name_hash_uuid[8] & 0x3F) | 0x80  # Set variant to RFC 4122
        name_hash_string = binascii.hexlify(bytearray(name_hash_uuid)).decode("utf-8")
        if uuid.UUID(name_hash_string).version != 4:
            raise Exception(f"Invalid UID: {name_hash_string} for name: {name}")
        uid = UID(name_hash_string)
        key = SyftSigningKey(signing_key=SigningKey(name_hash))
        blob_storage_config = None
        if reset:
            store_config = SQLiteStoreClientConfig()
            store_config.filename = f"{uid}.sqlite"

            # stdlib
            import sqlite3

            with contextlib.closing(sqlite3.connect(store_config.file_path)) as db:
                cursor = db.cursor()
                cursor.execute("SELECT name FROM sqlite_master WHERE type='table';")
                tables = cursor.fetchall()

                for table_name in tables:
                    drop_table_sql = f"DROP TABLE IF EXISTS {table_name[0]};"
                    cursor.execute(drop_table_sql)

                db.commit()
                db.close()

            # remove lock files for reading
            # we should update this to partition locks per node
            for f in Path("/tmp/sherlock").glob("*.json"):  # nosec
                if f.is_file():
                    f.unlink()

            with contextlib.suppress(FileNotFoundError, PermissionError):
                if os.path.exists(store_config.file_path):
                    os.unlink(store_config.file_path)

            # Reset blob storage
            root_directory = get_root_data_path()
            base_directory = root_directory / f"{uid}"
            if base_directory.exists():
                for file in base_directory.iterdir():
                    file.unlink()
            blob_client_config = OnDiskBlobStorageClientConfig(
                base_directory=base_directory
            )
            blob_storage_config = OnDiskBlobStorageConfig(
                client_config=blob_client_config
            )

        node_type = NodeType(node_type)
        node_side_type = NodeSideType(node_side_type)

        return cls(
            name=name,
            id=uid,
            signing_key=key,
            processes=processes,
            local_db=local_db,
            sqlite_path=sqlite_path,
            node_type=node_type,
            node_side_type=node_side_type,
            enable_warnings=enable_warnings,
            blob_storage_config=blob_storage_config,
            queue_port=queue_port,
            n_consumers=n_consumers,
            thread_workers=thread_workers,
            create_producer=create_producer,
            dev_mode=dev_mode,
            migrate=migrate,
            in_memory_workers=in_memory_workers,
        )

    def is_root(self, credentials: SyftVerifyKey) -> bool:
        return credentials == self.verify_key

    @property
    def root_client(self) -> SyftClient:
        # relative
        from ..client.client import PythonConnection

        connection = PythonConnection(node=self)
        client_type = connection.get_client_type()
        if isinstance(client_type, SyftError):
            return client_type
        root_client = client_type(connection=connection, credentials=self.signing_key)
        if root_client.api.refresh_api_callback is not None:
            root_client.api.refresh_api_callback()
        return root_client

    def _find_klasses_pending_for_migration(
        self, object_types: List[SyftObject]
    ) -> List[SyftObject]:
        context = AuthedServiceContext(
            node=self,
            credentials=self.verify_key,
            role=ServiceRole.ADMIN,
        )
        migration_state_service = self.get_service(MigrateStateService)

        klasses_to_be_migrated = []

        for object_type in object_types:
            canonical_name = object_type.__canonical_name__
            object_version = object_type.__version__

            migration_state = migration_state_service.get_state(context, canonical_name)
            if (
                migration_state is not None
                and migration_state.current_version != migration_state.latest_version
            ):
                klasses_to_be_migrated.append(object_type)
            else:
                migration_state_service.register_migration_state(
                    context,
                    current_version=object_version,
                    canonical_name=canonical_name,
                )

        return klasses_to_be_migrated

    def find_and_migrate_data(self) -> None:
        # Track all object type that need migration for document store
        context = AuthedServiceContext(
            node=self,
            credentials=self.verify_key,
            role=ServiceRole.ADMIN,
        )
        document_store_object_types = [
            partition.settings.object_type
            for partition in self.document_store.partitions.values()
        ]

        object_pending_migration = self._find_klasses_pending_for_migration(
            object_types=document_store_object_types
        )

        if object_pending_migration:
            print(
                "Object in Document Store that needs migration: ",
                object_pending_migration,
            )

        # Migrate data for objects in document store
        for object_type in object_pending_migration:
            canonical_name = object_type.__canonical_name__
            object_partition = self.document_store.partitions.get(canonical_name)
            if object_partition is None:
                continue

            print(f"Migrating data for: {canonical_name} table.")
            migration_status = object_partition.migrate_data(
                to_klass=object_type, context=context
            )
            if migration_status.is_err():
                raise Exception(
                    f"Failed to migrate data for {canonical_name}. Error: {migration_status.err()}"
                )

        # Track all object types from action store
        action_object_types = [Action, ActionObject]
        action_object_types.extend(ActionObject.__subclasses__())
        action_object_pending_migration = self._find_klasses_pending_for_migration(
            action_object_types
        )

        if action_object_pending_migration:
            print(
                "Object in Action Store that needs migration: ",
                action_object_pending_migration,
            )

        # Migrate data for objects in action store
        for object_type in action_object_pending_migration:
            canonical_name = object_type.__canonical_name__

            migration_status = self.action_store.migrate_data(
                to_klass=object_type, credentials=self.verify_key
            )
            if migration_status.is_err():
                raise Exception(
                    f"Failed to migrate data for {canonical_name}. Error: {migration_status.err()}"
                )
        print("Data Migrated to latest version !!!")

    @property
    def guest_client(self) -> SyftClient:
        return self.get_guest_client()

    @property
    def current_protocol(self) -> Union[str, int]:
        data_protocol = get_data_protocol()
        return data_protocol.latest_version

    def get_guest_client(self, verbose: bool = True) -> SyftClient:
        # relative
        from ..client.client import PythonConnection

        connection = PythonConnection(node=self)
        if verbose and self.node_side_type:
            message: str = (
                f"Logged into <{self.name}: {self.node_side_type.value.capitalize()} "
            )
            if self.node_type:
                message += f"side {self.node_type.value.capitalize()} > as GUEST"
            print(message)

        client_type = connection.get_client_type()
        if isinstance(client_type, SyftError):
            return client_type

        guest_client = client_type(
            connection=connection, credentials=SyftSigningKey.generate()
        )
        if guest_client.api.refresh_api_callback is not None:
            guest_client.api.refresh_api_callback()
        return guest_client

    def __repr__(self) -> str:
        service_string = ""
        if not self.is_subprocess:
            services = []
            for service in self.services:
                services.append(service.__name__)
            service_string = ", ".join(sorted(services))
            service_string = f"\n\nServices:\n{service_string}"
        return f"{type(self).__name__}: {self.name} - {self.id} - {self.node_type}{service_string}"

    def post_init(self) -> None:
        context = AuthedServiceContext(
            node=self, credentials=self.verify_key, role=ServiceRole.ADMIN
        )
        AuthNodeContextRegistry.set_node_context(
            node_uid=self.id, user_verify_key=self.verify_key, context=context
        )

        if UserCodeService in self.services:
            user_code_service = self.get_service(UserCodeService)
            user_code_service.load_user_code(context=context)

        if self.is_subprocess or current_process().name != "MainProcess":
            # print(f"> Starting Subprocess {self}")
            pass
        else:
            pass
            # why would we do this?
            # print(f"> {self}")

        def reload_user_code() -> None:
            user_code_service.load_user_code(context=context)

        ti = thread_ident()
        if ti is not None:
            CODE_RELOADER[ti] = reload_user_code

    def init_stores(
        self,
        document_store_config: Optional[StoreConfig] = None,
        action_store_config: Optional[StoreConfig] = None,
    ) -> None:
        if document_store_config is None:
            if self.local_db or (self.processes > 0 and not self.is_subprocess):
                client_config = SQLiteStoreClientConfig(path=self.sqlite_path)
                document_store_config = SQLiteStoreConfig(client_config=client_config)
            else:
                document_store_config = DictStoreConfig()
        if (
            isinstance(document_store_config, SQLiteStoreConfig)
            and document_store_config.client_config.filename is None
        ):
            document_store_config.client_config.filename = f"{self.id}.sqlite"
            if self.dev_mode:
                print(
                    f"SQLite Store Path:\n!open file://{document_store_config.client_config.file_path}\n"
                )
        document_store = document_store_config.store_type
        self.document_store_config = document_store_config

        # We add the python id of the current node in order
        # to create one connection per Node object in MongoClientCache
        # so that we avoid closing the connection from a
        # different thread through the garbage collection
        if isinstance(self.document_store_config, MongoStoreConfig):
            self.document_store_config.client_config.node_obj_python_id = id(self)

        self.document_store = document_store(
            root_verify_key=self.verify_key,
            store_config=document_store_config,
        )
        if action_store_config is None:
            if self.local_db or (self.processes > 0 and not self.is_subprocess):
                client_config = SQLiteStoreClientConfig(path=self.sqlite_path)
                action_store_config = SQLiteStoreConfig(client_config=client_config)
            else:
                action_store_config = DictStoreConfig()

        if (
            isinstance(action_store_config, SQLiteStoreConfig)
            and action_store_config.client_config.filename is None
        ):
            action_store_config.client_config.filename = f"{self.id}.sqlite"

        if isinstance(action_store_config, SQLiteStoreConfig):
            self.action_store: ActionStore = SQLiteActionStore(
                store_config=action_store_config,
                root_verify_key=self.verify_key,
            )
        elif isinstance(action_store_config, MongoStoreConfig):
            # We add the python id of the current node in order
            # to create one connection per Node object in MongoClientCache
            # so that we avoid closing the connection from a
            # different thread through the garbage collection
            action_store_config.client_config.node_obj_python_id = id(self)

            self.action_store = MongoActionStore(
                root_verify_key=self.verify_key, store_config=action_store_config
            )
        else:
            self.action_store = DictActionStore(root_verify_key=self.verify_key)

        self.action_store_config = action_store_config
        self.queue_stash = QueueStash(store=self.document_store)

    @property
    def job_stash(self) -> JobStash:
        return self.get_service("jobservice").stash

    @property
    def worker_stash(self) -> WorkerStash:
        return self.get_service("workerservice").stash

    def _construct_services(self) -> None:
        self.service_path_map = {}

        for service_klass in self.services:
            kwargs = {}
            if service_klass == ActionService:
                kwargs["store"] = self.action_store
            store_services = [
                UserService,
                WorkerService,
                SettingsService,
                DatasetService,
                UserCodeService,
                LogService,
                RequestService,
                QueueService,
                JobService,
                DataSubjectService,
                NetworkService,
                PolicyService,
                NotifierService,
                NotificationService,
                DataSubjectMemberService,
                ProjectService,
                EnclaveService,
                CodeHistoryService,
                MetadataService,
                BlobStorageService,
                MigrateStateService,
                SyftWorkerImageService,
                SyftWorkerPoolService,
                SyftImageRegistryService,
<<<<<<< HEAD
                VeilidService,
=======
                SyncService,
                OutputService,
                UserCodeStatusService,
>>>>>>> ce4ac435
            ]

            if OBLV:
                # relative
                from ..external.oblv.oblv_service import OblvService

                store_services += [OblvService]

            if service_klass in store_services:
                kwargs["store"] = self.document_store  # type: ignore[assignment]
            self.service_path_map[service_klass.__name__.lower()] = service_klass(
                **kwargs
            )

    def get_service_method(self, path_or_func: Union[str, Callable]) -> Callable:
        if callable(path_or_func):
            path_or_func = path_or_func.__qualname__
        return self._get_service_method_from_path(path_or_func)

    def get_service(self, path_or_func: Union[str, Callable]) -> AbstractService:
        if callable(path_or_func):
            path_or_func = path_or_func.__qualname__
        return self._get_service_from_path(path_or_func)

    def _get_service_from_path(self, path: str) -> AbstractService:
        path_list = path.split(".")
        if len(path_list) > 1:
            _ = path_list.pop()
        service_name = path_list.pop()
        return self.service_path_map[service_name.lower()]

    def _get_service_method_from_path(self, path: str) -> Callable:
        path_list = path.split(".")
        method_name = path_list.pop()
        service_obj = self._get_service_from_path(path=path)

        return getattr(service_obj, method_name)

    @property
    def settings(self) -> NodeSettingsV2:
        settings_stash = SettingsStash(store=self.document_store)
        if self.signing_key is None:
            raise ValueError(f"{self} has no signing key")
        settings = settings_stash.get_all(self.signing_key.verify_key)
        if settings.is_ok() and len(settings.ok()) > 0:
            settings_data = settings.ok()[0]
        return settings_data

    @property
    def metadata(self) -> NodeMetadataV3:
        name = ""
        organization = ""
        description = ""
        show_warnings = self.enable_warnings
        settings_data = self.settings
        name = settings_data.name
        organization = settings_data.organization
        description = settings_data.description
        show_warnings = settings_data.show_warnings
        node_type = self.node_type.value if self.node_type else ""
        node_side_type = self.node_side_type.value if self.node_side_type else ""

        return NodeMetadataV3(
            name=name,
            id=self.id,
            verify_key=self.verify_key,
            highest_version=SYFT_OBJECT_VERSION_1,
            lowest_version=SYFT_OBJECT_VERSION_1,
            syft_version=__version__,
            description=description,
            organization=organization,
            node_type=node_type,
            node_side_type=node_side_type,
            show_warnings=show_warnings,
        )

    @property
    def icon(self) -> str:
        return "🦾"

    @property
    def verify_key(self) -> SyftVerifyKey:
        if self.signing_key is None:
            raise ValueError(f"{self} has no signing key")
        return self.signing_key.verify_key

    def __hash__(self) -> int:
        return hash(self.id)

    def __eq__(self, other: Any) -> bool:
        if not isinstance(other, type(self)):
            return False

        if self.id != other.id:
            return False

        return True

    def await_future(
        self, credentials: SyftVerifyKey, uid: UID
    ) -> Union[Optional[QueueItem], SyftError]:
        # stdlib
        from time import sleep

        # relative
        from ..service.queue.queue import Status

        while True:
            result = self.queue_stash.pop_on_complete(credentials, uid)
            if not result.is_ok():
                return result.err()
            else:
                res = result.ok()
                if res.status == Status.COMPLETED:
                    return res
            sleep(0.1)

    def resolve_future(
        self, credentials: SyftVerifyKey, uid: UID
    ) -> Union[Optional[QueueItem], SyftError]:
        result = self.queue_stash.pop_on_complete(credentials, uid)

        if result.is_ok():
            queue_obj = result.ok()
            queue_obj._set_obj_location_(
                node_uid=self.id,
                credentials=credentials,
            )
            return queue_obj
        return result.err()

    def forward_message(
        self, api_call: Union[SyftAPICall, SignedSyftAPICall]
    ) -> Result[Union[QueueItem, SyftObject], Err]:
        node_uid = api_call.message.node_uid
        if NetworkService not in self.services:
            return SyftError(
                message=(
                    "Node has no network service so we can't "
                    f"forward this message to {node_uid}"
                )
            )

        client = None
        if node_uid in self.client_cache:
            client = self.client_cache[node_uid]
        else:
            network_service = self.get_service(NetworkService)
            peer = network_service.stash.get_by_uid(self.verify_key, node_uid)

            if peer.is_ok() and peer.ok():
                peer = peer.ok()
                context = AuthedServiceContext(
                    node=self, credentials=api_call.credentials
                )
                client = peer.client_with_context(context=context)
                self.client_cache[node_uid] = client
        if client:
            message: SyftAPICall = api_call.message
            if message.path == "metadata":
                result = client.metadata
            elif message.path == "login":
                result = client.connection.login(**message.kwargs)
            elif message.path == "register":
                result = client.connection.register(**message.kwargs)
            elif message.path == "api":
                result = client.connection.get_api(**message.kwargs)
            else:
                signed_result = client.connection.make_call(api_call)
                result = debox_signed_syftapicall_response(signed_result=signed_result)

                # relative
                from ..store.blob_storage import BlobRetrievalByURL

                # In the case of blob storage, the gateway downloads the result and then passes it to
                # the proxy client
                if isinstance(result, BlobRetrievalByURL):
                    blob_route = client.api.connection.to_blob_route(
                        result.url.url_path
                    )
                    result.url = blob_route
                    final_res = result.read()
                    return final_res

            return result

        return SyftError(message=(f"Node has no route to {node_uid}"))

    def get_role_for_credentials(self, credentials: SyftVerifyKey) -> ServiceRole:
        role = self.get_service("userservice").get_role_for_credentials(
            credentials=credentials
        )
        return role

    def handle_api_call(
        self,
        api_call: Union[SyftAPICall, SignedSyftAPICall],
        job_id: Optional[UID] = None,
        check_call_location: bool = True,
    ) -> Result[SignedSyftAPICall, Err]:
        # Get the result
        result = self.handle_api_call_with_unsigned_result(
            api_call, job_id=job_id, check_call_location=check_call_location
        )
        # Sign the result
        signed_result = SyftAPIData(data=result).sign(self.signing_key)

        return signed_result

    def handle_api_call_with_unsigned_result(
        self,
        api_call: Union[SyftAPICall, SignedSyftAPICall],
        job_id: Optional[UID] = None,
        check_call_location: bool = True,
    ) -> Union[Result, QueueItem, SyftObject, SyftError]:
        if self.required_signed_calls and isinstance(api_call, SyftAPICall):
            return SyftError(
                message=f"You sent a {type(api_call)}. This node requires SignedSyftAPICall."
            )
        else:
            if not api_call.is_valid:
                return SyftError(message="Your message signature is invalid")

        if api_call.message.node_uid != self.id and check_call_location:
            return self.forward_message(api_call=api_call)
        if api_call.message.path == "queue":
            return self.resolve_future(
                credentials=api_call.credentials, uid=api_call.message.kwargs["uid"]
            )

        if api_call.message.path == "metadata":
            return self.metadata

        result = None
        is_blocking = api_call.message.blocking

        if is_blocking or self.is_subprocess:
            credentials: SyftVerifyKey = api_call.credentials
            api_call = api_call.message

            role = self.get_role_for_credentials(credentials=credentials)
            context = AuthedServiceContext(
                node=self, credentials=credentials, role=role, job_id=job_id
            )
            AuthNodeContextRegistry.set_node_context(self.id, context, credentials)

            user_config_registry = UserServiceConfigRegistry.from_role(role)

            if api_call.path not in user_config_registry:
                if ServiceConfigRegistry.path_exists(api_call.path):
                    return SyftError(
                        message=f"As a `{role}`, "
                        f"you have no access to: {api_call.path}"
                    )
                else:
                    return SyftError(
                        message=f"API call not in registered services: {api_call.path}"
                    )

            _private_api_path = user_config_registry.private_path_for(api_call.path)
            method = self.get_service_method(_private_api_path)
            try:
                result = method(context, *api_call.args, **api_call.kwargs)
            except PySyftException as e:
                return e.handle()
            except Exception:
                result = SyftError(
                    message=f"Exception calling {api_call.path}. {traceback.format_exc()}"
                )
        else:
            return self.add_api_call_to_queue(api_call)
        return result

    def add_action_to_queue(
        self,
        action: Action,
        credentials: SyftVerifyKey,
        parent_job_id: Optional[UID] = None,
        has_execute_permissions: bool = False,
        worker_pool_name: Optional[str] = None,
    ) -> Union[Job, SyftError]:
        job_id = UID()
        task_uid = UID()
        worker_settings = WorkerSettings.from_node(node=self)

        # Extract worker pool id from user code
        if action.user_code_id is not None:
            result = self.user_code_stash.get_by_uid(
                credentials=credentials, uid=action.user_code_id
            )

            # If result is Ok, then user code object exists
            if result.is_ok() and result.ok() is not None:
                user_code = result.ok()
                worker_pool_name = user_code.worker_pool_name

        # If worker pool id is not set, then use default worker pool
        # Else, get the worker pool for given uid
        if worker_pool_name is None:
            worker_pool = self.get_default_worker_pool()
        else:
            result = self.pool_stash.get_by_name(credentials, worker_pool_name)
            if result.is_err():
                return SyftError(message=f"{result.err()}")
            worker_pool = result.ok()

        # Create a Worker pool reference object
        worker_pool_ref = LinkedObject.from_obj(
            worker_pool,
            service_type=SyftWorkerPoolService,
            node_uid=self.id,
        )

        queue_item = ActionQueueItem(
            id=task_uid,
            node_uid=self.id,
            syft_client_verify_key=credentials,
            syft_node_location=self.id,
            job_id=job_id,
            worker_settings=worker_settings,
            args=[],
            kwargs={"action": action},
            has_execute_permissions=has_execute_permissions,
            worker_pool=worker_pool_ref,  # set worker pool reference as part of queue item
        )
        return self.add_queueitem_to_queue(
            queue_item, credentials, action, parent_job_id
        )

    def add_queueitem_to_queue(
        self,
        queue_item: QueueItem,
        credentials: SyftVerifyKey,
        action: Optional[Action] = None,
        parent_job_id: Optional[UID] = None,
    ) -> Union[Job, SyftError]:
        log_id = UID()
        role = self.get_role_for_credentials(credentials=credentials)
        context = AuthedServiceContext(node=self, credentials=credentials, role=role)

        result_obj = ActionObject.empty()
        if action is not None:
            result_obj = ActionObject.obj_not_ready(id=action.result_id)
            result_obj.id = action.result_id
            result_obj.syft_resolved = False
            result_obj.syft_node_location = self.id
            result_obj.syft_client_verify_key = credentials

            action_service = self.get_service("actionservice")

            if not action_service.store.exists(uid=action.result_id):
                result = action_service.set_result_to_store(
                    result_action_object=result_obj,
                    context=context,
                )
                if result.is_err():
                    return result.err()

        job = Job(
            id=queue_item.job_id,
            result=result_obj,
            node_uid=self.id,
            syft_client_verify_key=credentials,
            syft_node_location=self.id,
            log_id=log_id,
            parent_job_id=parent_job_id,
            action=action,
        )

        # 🟡 TODO 36: Needs distributed lock
        self.queue_stash.set_placeholder(credentials, queue_item)
        self.job_stash.set(credentials, job)

        log_service = self.get_service("logservice")

        result = log_service.add(context, log_id)
        if isinstance(result, SyftError):
            return result
        return job

    def _get_existing_user_code_jobs(
        self, context: AuthedServiceContext, user_code_id: UID
    ) -> Union[List[Job], SyftError]:
        job_service = self.get_service("jobservice")
        return job_service.get_by_user_code_id(
            context=context, user_code_id=user_code_id
        )

    def _is_usercode_call_on_owned_kwargs(
        self, context: AuthedServiceContext, api_call: SyftAPICall
    ) -> bool:
        if api_call.path != "code.call":
            return False
        user_code_service = self.get_service("usercodeservice")
        return user_code_service.is_execution_on_owned_args(api_call.kwargs, context)

    def add_api_call_to_queue(
        self, api_call: SyftAPICall, parent_job_id: Optional[UID] = None
    ) -> Union[Job, SyftError]:
        unsigned_call = api_call
        if isinstance(api_call, SignedSyftAPICall):
            unsigned_call = api_call.message

        credentials = api_call.credentials
        context = AuthedServiceContext(
            node=self,
            credentials=credentials,
            role=self.get_role_for_credentials(credentials=credentials),
        )

        is_user_code = unsigned_call.path == "code.call"

        service_str, method_str = unsigned_call.path.split(".")

        action = None
        if is_user_code:
            action = Action.from_api_call(unsigned_call)

            is_usercode_call_on_owned_kwargs = self._is_usercode_call_on_owned_kwargs(
                context, unsigned_call
            )
            # Low side does not execute jobs, unless this is a mock execution
            if (
                not is_usercode_call_on_owned_kwargs
                and self.node_side_type == NodeSideType.LOW_SIDE
            ):
                existing_jobs = self._get_existing_user_code_jobs(
                    context, action.user_code_id
                )
                if isinstance(existing_jobs, SyftError):
                    return existing_jobs
                elif len(existing_jobs) > 0:
                    # Print warning if there are existing jobs for this user code
                    # relative
                    from ..util.util import prompt_warning_message

                    prompt_warning_message(
                        "There are existing jobs for this user code, returning the latest one"
                    )
                    return existing_jobs[-1]
                else:
                    return SyftError(
                        message="Please wait for the admin to allow the execution of this code"
                    )

            return self.add_action_to_queue(
                action, api_call.credentials, parent_job_id=parent_job_id
            )

        else:
            worker_settings = WorkerSettings.from_node(node=self)
            default_worker_pool = self.get_default_worker_pool()
            worker_pool = LinkedObject.from_obj(
                default_worker_pool,
                service_type=SyftWorkerPoolService,
                node_uid=self.id,
            )
            queue_item = QueueItem(
                id=UID(),
                node_uid=self.id,
                syft_client_verify_key=api_call.credentials,
                syft_node_location=self.id,
                job_id=UID(),
                worker_settings=worker_settings,
                service=service_str,
                method=method_str,
                args=unsigned_call.args,
                kwargs=unsigned_call.kwargs,
                worker_pool=worker_pool,
            )
            return self.add_queueitem_to_queue(
                queue_item,
                api_call.credentials,
                action=None,
                parent_job_id=parent_job_id,
            )

    @property
    def pool_stash(self) -> SyftWorkerPoolStash:
        return self.get_service(SyftWorkerPoolService).stash

    @property
    def user_code_stash(self) -> UserCodeStash:
        return self.get_service(UserCodeService).stash

    def get_default_worker_pool(self) -> Union[Optional[WorkerPool], SyftError]:
        result = self.pool_stash.get_by_name(
            credentials=self.verify_key,
            pool_name=get_default_worker_pool_name(),
        )
        if result.is_err():
            return SyftError(message=f"{result.err()}")
        worker_pool = result.ok()
        return worker_pool

    def get_api(
        self,
        for_user: Optional[SyftVerifyKey] = None,
        communication_protocol: Optional[PROTOCOL_TYPE] = None,
    ) -> SyftAPI:
        return SyftAPI.for_user(
            node=self,
            user_verify_key=for_user,
            communication_protocol=communication_protocol,
        )

    def get_method_with_context(
        self, function: Callable, context: NodeServiceContext
    ) -> Callable:
        method = self.get_service_method(function)
        return partial(method, context=context)

    def get_unauthed_context(
        self, login_credentials: UserLoginCredentials
    ) -> NodeServiceContext:
        return UnauthedServiceContext(node=self, login_credentials=login_credentials)

    def create_initial_settings(self, admin_email: str) -> Optional[NodeSettingsV2]:
        if self.name is None:
            self.name = random_name()
        try:
            settings_stash = SettingsStash(store=self.document_store)
            if self.signing_key is None:
                print("create_initial_settings failed as there is no signing key")
                return None
            settings_exists = settings_stash.get_all(self.signing_key.verify_key).ok()
            if settings_exists:
                self.name = settings_exists[0].name
                return None
            else:
                # Currently we allow automatic user registration on enclaves,
                # as enclaves do not have superusers
                if self.node_type == NodeType.ENCLAVE:
                    flags.CAN_REGISTER = True
                new_settings = NodeSettingsV2(
                    id=self.id,
                    name=self.name,
                    verify_key=self.verify_key,
                    node_type=self.node_type,
                    deployed_on=datetime.now().date().strftime("%m/%d/%Y"),
                    signup_enabled=flags.CAN_REGISTER,
                    admin_email=admin_email,
                    node_side_type=self.node_side_type.value,  # type: ignore
                    show_warnings=self.enable_warnings,
                )
                result = settings_stash.set(
                    credentials=self.signing_key.verify_key, settings=new_settings
                )
                if result.is_ok():
                    return result.ok()
                return None
        except Exception as e:
            print(f"create_initial_settings failed with error {e}")
            return None


def create_admin_new(
    name: str,
    email: str,
    password: str,
    node: AbstractNode,
) -> Optional[User]:
    try:
        user_stash = UserStash(store=node.document_store)
        row_exists = user_stash.get_by_email(
            credentials=node.signing_key.verify_key, email=email
        ).ok()
        if row_exists:
            return None
        else:
            create_user = UserCreate(
                name=name,
                email=email,
                password=password,
                password_verify=password,
                role=ServiceRole.ADMIN,
            )
            # New User Initialization
            # 🟡 TODO: change later but for now this gives the main user super user automatically
            user = create_user.to(User)
            user.signing_key = node.signing_key
            user.verify_key = user.signing_key.verify_key
            result = user_stash.set(
                credentials=node.signing_key.verify_key,
                user=user,
                ignore_duplicates=True,
            )
            if result.is_ok():
                return result.ok()
            else:
                raise Exception(f"Could not create user: {result}")
    except Exception as e:
        print("Unable to create new admin", e)

    return None


def create_oblv_key_pair(
    worker: Node,
) -> Optional[str]:
    try:
        # relative
        from ..external.oblv.oblv_keys_stash import OblvKeys
        from ..external.oblv.oblv_keys_stash import OblvKeysStash
        from ..external.oblv.oblv_service import generate_oblv_key

        oblv_keys_stash = OblvKeysStash(store=worker.document_store)

        if not len(oblv_keys_stash) and worker.signing_key:
            public_key, private_key = generate_oblv_key(oblv_key_name=worker.name)
            oblv_keys = OblvKeys(public_key=public_key, private_key=private_key)
            res = oblv_keys_stash.set(worker.signing_key.verify_key, oblv_keys)
            if res.is_ok():
                print("Successfully generated Oblv Key pair at startup")
            return res.err()
        else:
            print(f"Using Existing Public/Private Key pair: {len(oblv_keys_stash)}")
    except Exception as e:
        print("Unable to create Oblv Keys.", e)
        return None

    return None


class NodeRegistry:
    __node_registry__: Dict[UID, Node] = {}

    @classmethod
    def set_node_for(
        cls,
        node_uid: Union[UID, str],
        node: Node,
    ) -> None:
        if isinstance(node_uid, str):
            node_uid = UID.from_string(node_uid)

        cls.__node_registry__[node_uid] = node

    @classmethod
    def node_for(cls, node_uid: UID) -> Node:
        return cls.__node_registry__.get(node_uid, None)

    @classmethod
    def get_all_nodes(cls) -> List[Node]:
        return list(cls.__node_registry__.values())


def get_default_worker_tag_by_env(dev_mode: bool = False) -> Optional[str]:
    if in_kubernetes():
        return get_default_worker_image()
    elif dev_mode:
        return "local-dev"
    else:
        return __version__


def create_default_worker_pool(node: Node) -> Optional[SyftError]:
    credentials = node.verify_key
    pull_image = not node.dev_mode
    image_stash = node.get_service(SyftWorkerImageService).stash
    default_pool_name = get_default_worker_pool_name()
    default_worker_pool = node.get_default_worker_pool()
    default_worker_tag = get_default_worker_tag_by_env(node.dev_mode)
    worker_count = get_default_worker_pool_count(node)
    context = AuthedServiceContext(
        node=node,
        credentials=credentials,
        role=ServiceRole.ADMIN,
    )

    print(f"Creating default worker image with tag='{default_worker_tag}'")
    # Get/Create a default worker SyftWorkerImage
    default_image = create_default_image(
        credentials=credentials,
        image_stash=image_stash,
        tag=default_worker_tag,
        in_kubernetes=in_kubernetes(),
    )
    if isinstance(default_image, SyftError):
        print("Failed to create default worker image: ", default_image.message)
        return default_image

    if not default_image.is_built:
        print(f"Building default worker image with tag={default_worker_tag}")
        image_build_method = node.get_service_method(SyftWorkerImageService.build)
        # Build the Image for given tag
        result = image_build_method(
            context,
            image_uid=default_image.id,
            tag=DEFAULT_WORKER_IMAGE_TAG,
            pull=pull_image,
        )

        if isinstance(result, SyftError):
            print("Failed to build default worker image: ", result.message)
            return None

    # Create worker pool if it doesn't exists
    print(
        "Setting up worker pool"
        f"name={default_pool_name} "
        f"workers={worker_count} "
        f"image_uid={default_image.id} "
        f"in_memory={node.in_memory_workers}"
    )
    if default_worker_pool is None:
        worker_to_add_ = worker_count
        create_pool_method = node.get_service_method(SyftWorkerPoolService.launch)
        result = create_pool_method(
            context,
            name=default_pool_name,
            image_uid=default_image.id,
            num_workers=worker_count,
        )
    else:
        # Else add a worker to existing worker pool
        worker_to_add_ = max(default_worker_pool.max_count, worker_count) - len(
            default_worker_pool.worker_list
        )
        add_worker_method = node.get_service_method(SyftWorkerPoolService.add_workers)
        result = add_worker_method(
            context=context,
            number=worker_to_add_,
            pool_name=default_pool_name,
        )

    if isinstance(result, SyftError):
        print(f"Default worker pool error. {result.message}")
        return None

    for n in range(worker_to_add_):
        container_status = result[n]
        if container_status.error:
            print(
                f"Failed to create container: Worker: {container_status.worker},"
                f"Error: {container_status.error}"
            )
            return None

    print("Created default worker pool.")
    return None<|MERGE_RESOLUTION|>--- conflicted
+++ resolved
@@ -376,13 +376,10 @@
                 SyftWorkerImageService,
                 SyftWorkerPoolService,
                 SyftImageRegistryService,
-<<<<<<< HEAD
-                VeilidService,
-=======
                 SyncService,
                 OutputService,
                 UserCodeStatusService,
->>>>>>> ce4ac435
+                VeilidService,
             ]
             if services is None
             else services
@@ -982,13 +979,10 @@
                 SyftWorkerImageService,
                 SyftWorkerPoolService,
                 SyftImageRegistryService,
-<<<<<<< HEAD
-                VeilidService,
-=======
                 SyncService,
                 OutputService,
                 UserCodeStatusService,
->>>>>>> ce4ac435
+                VeilidService,
             ]
 
             if OBLV:
