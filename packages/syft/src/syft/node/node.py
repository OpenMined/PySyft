--- conflicted
+++ resolved
@@ -70,12 +70,8 @@
 from ..service.job.job_stash import JobType
 from ..service.log.log_service import LogService
 from ..service.metadata.metadata_service import MetadataService
-<<<<<<< HEAD
-from ..service.metadata.node_metadata import NodeMetadataV3
 from ..service.migration.migration_service import MigrationService
-=======
 from ..service.metadata.node_metadata import NodeMetadata
->>>>>>> 1a811e5e
 from ..service.network.network_service import NetworkService
 from ..service.network.utils import PeerHealthCheckTask
 from ..service.notification.notification_service import NotificationService
@@ -132,13 +128,10 @@
 from ..store.mongo_document_store import MongoStoreConfig
 from ..store.sqlite_document_store import SQLiteStoreClientConfig
 from ..store.sqlite_document_store import SQLiteStoreConfig
-<<<<<<< HEAD
 from ..types.syft_object import Context
-=======
 from ..types.datetime import DATETIME_FORMAT
 from ..types.syft_metaclass import Empty
 from ..types.syft_object import PartialSyftObject
->>>>>>> 1a811e5e
 from ..types.syft_object import SYFT_OBJECT_VERSION_2
 from ..types.syft_object import SyftObject
 from ..types.uid import UID
@@ -761,128 +754,8 @@
             credentials=self.verify_key,
             role=ServiceRole.ADMIN,
         )
-<<<<<<< HEAD
         migration_service = self.get_service("migrationservice")
         return migration_service.migrate_data(context, document_store_object_types)
-
-        # # Track all object type that need migration for document store
-        # context = AuthedServiceContext(
-        #     node=self,
-        #     credentials=self.verify_key,
-        #     role=ServiceRole.ADMIN,
-        # )
-        # document_store_object_types = [
-        #     partition.settings.object_type
-        #     for partition in self.document_store.partitions.values()
-        # ]
-
-        # object_pending_migration = self._find_klasses_pending_for_migration(
-        #     object_types=document_store_object_types
-        # )
-
-        # if object_pending_migration:
-        #     print(
-        #         "Object in Document Store that needs migration: ",
-        #         object_pending_migration,
-        #     )
-
-        # # Migrate data for objects in document store
-        # for object_type in object_pending_migration:
-        #     canonical_name = object_type.__canonical_name__
-        #     object_partition = self.document_store.partitions.get(canonical_name)
-        #     if object_partition is None:
-        #         continue
-
-        #     print(f"Migrating data for: {canonical_name} table.")
-        #     migration_status = object_partition.migrate_data(
-        #         to_klass=object_type, context=context
-        #     )
-        #     if migration_status.is_err():
-        #         raise Exception(
-        #             f"Failed to migrate data for {canonical_name}. Error: {migration_status.err()}"
-        #         )
-
-        # # Track all object types from action store
-        # action_object_types = [Action, ActionObject]
-        # action_object_types.extend(ActionObject.__subclasses__())
-        # action_object_pending_migration = self._find_klasses_pending_for_migration(
-        #     action_object_types
-        # )
-
-        # if action_object_pending_migration:
-        #     print(
-        #         "Object in Action Store that needs migration: ",
-        #         action_object_pending_migration,
-        #     )
-
-        # # Migrate data for objects in action store
-        # for object_type in action_object_pending_migration:
-        #     canonical_name = object_type.__canonical_name__
-
-        #     migration_status = self.action_store.migrate_data(
-        #         to_klass=object_type, credentials=self.verify_key
-        #     )
-        #     if migration_status.is_err():
-        #         raise Exception(
-        #             f"Failed to migrate data for {canonical_name}. Error: {migration_status.err()}"
-        #         )
-        # print("Data Migrated to latest version !!!")
-=======
-        document_store_object_types = [
-            partition.settings.object_type
-            for partition in self.document_store.partitions.values()
-        ]
-
-        object_pending_migration = self._find_klasses_pending_for_migration(
-            object_types=document_store_object_types
-        )
-
-        if object_pending_migration:
-            logger.debug(
-                f"Object in Document Store that needs migration: {object_pending_migration}"
-            )
-
-        # Migrate data for objects in document store
-        for object_type in object_pending_migration:
-            canonical_name = object_type.__canonical_name__
-            object_partition = self.document_store.partitions.get(canonical_name)
-            if object_partition is None:
-                continue
-
-            logger.debug(f"Migrating data for: {canonical_name} table.")
-            migration_status = object_partition.migrate_data(
-                to_klass=object_type, context=context
-            )
-            if migration_status.is_err():
-                raise Exception(
-                    f"Failed to migrate data for {canonical_name}. Error: {migration_status.err()}"
-                )
-
-        # Track all object types from action store
-        action_object_types = [Action, ActionObject]
-        action_object_types.extend(ActionObject.__subclasses__())
-        action_object_pending_migration = self._find_klasses_pending_for_migration(
-            action_object_types
-        )
-
-        if action_object_pending_migration:
-            logger.info(
-                f"Object in Action Store that needs migration: {action_object_pending_migration}",
-            )
-
-        # Migrate data for objects in action store
-        for object_type in action_object_pending_migration:
-            canonical_name = object_type.__canonical_name__
-
-            migration_status = self.action_store.migrate_data(
-                to_klass=object_type, credentials=self.verify_key
-            )
-            if migration_status.is_err():
-                raise Exception(
-                    f"Failed to migrate data for {canonical_name}. Error: {migration_status.err()}"
-                )
-        logger.info("Data Migrated to latest version !!!")
->>>>>>> 1a811e5e
 
     @property
     def guest_client(self) -> SyftClient:
@@ -1824,16 +1697,8 @@
                 return result.ok()
             else:
                 raise Exception(f"Could not create user: {result}")
-<<<<<<< HEAD
-    except Exception:
-        # stdlib
-        import traceback
-
-        print("Unable to create new admin", traceback.format_exc())
-=======
     except Exception as e:
         logger.error("Unable to create new admin", exc_info=e)
->>>>>>> 1a811e5e
 
     return None
 
