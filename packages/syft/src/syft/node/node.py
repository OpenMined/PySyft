--- conflicted
+++ resolved
@@ -256,19 +256,15 @@
         if not (self.is_subprocess or self.processes == 0):
             self.init_queue_manager(queue_config=queue_config)
 
-<<<<<<< HEAD
         self.init_file_store(config=file_store_config)
+
+        NodeRegistry.set_node_for(self.id, self)
 
     def init_file_store(self, config: Optional[FileStoreConfig] = None) -> None:
         config_ = OnDiskFileStoreConfig() if config is None else config
         self.file_client = config_.file_client(config=config_.file_client_config)
 
     def init_queue_manager(self, queue_config: QueueConfig) -> None:
-=======
-        NodeRegistry.set_node_for(self.id, self)
-
-    def init_queue_manager(self, queue_config: QueueConfig):
->>>>>>> 3841e18e
         MessageHandlers = [APICallMessageHandler]
 
         self.queue_manager = QueueManager(queue_config)
