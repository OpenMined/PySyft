--- conflicted
+++ resolved
@@ -1290,12 +1290,7 @@
                 logger.info(f"API Call: {api_call}")
                 result = method(context, *api_call.args, **api_call.kwargs)
             except SyftException as exc:
-<<<<<<< HEAD
-                msg = exc.get_message(context)
-                result = SyftError(message=msg)
-=======
                 result = SyftError.from_exception(context=context, exc=exc)
->>>>>>> ee19b264
             except Exception:
                 result = SyftError(
                     message=f"Exception calling {api_call.path}. {traceback.format_exc()}"
