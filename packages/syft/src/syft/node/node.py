# future
from __future__ import annotations

# stdlib
from collections import OrderedDict
from collections.abc import Callable
from datetime import MINYEAR
from datetime import datetime
from functools import partial
import hashlib
import json
import logging
import os
from pathlib import Path
import subprocess  # nosec
import sys
from time import sleep
import traceback
from typing import Any
from typing import cast

# third party
from nacl.signing import SigningKey
from result import Err
from result import Result

# relative
from .. import __version__
from ..abstract_node import AbstractNode
from ..abstract_node import NodeSideType
from ..abstract_node import NodeType
from ..client.api import SignedSyftAPICall
from ..client.api import SyftAPI
from ..client.api import SyftAPICall
from ..client.api import SyftAPIData
from ..client.api import debox_signed_syftapicall_response
from ..client.client import SyftClient
from ..exceptions.exception import PySyftException
from ..protocol.data_protocol import PROTOCOL_TYPE
from ..protocol.data_protocol import get_data_protocol
from ..service.action.action_object import Action
from ..service.action.action_object import ActionObject
from ..service.action.action_store import ActionStore
from ..service.action.action_store import DictActionStore
from ..service.action.action_store import MongoActionStore
from ..service.action.action_store import SQLiteActionStore
from ..service.blob_storage.service import BlobStorageService
from ..service.code.user_code_service import UserCodeService
from ..service.code.user_code_stash import UserCodeStash
from ..service.context import AuthedServiceContext
from ..service.context import NodeServiceContext
from ..service.context import UnauthedServiceContext
from ..service.context import UserLoginCredentials
<<<<<<< HEAD
from ..service.data_subject.data_subject_member_service import DataSubjectMemberService
from ..service.data_subject.data_subject_service import DataSubjectService
from ..service.dataset.dataset_service import DatasetService
from ..service.enclave.domain_enclave_service import DomainEnclaveService
from ..service.enclave.enclave_service import EnclaveService
from ..service.job.job_service import JobService
=======
>>>>>>> fe31b282
from ..service.job.job_stash import Job
from ..service.job.job_stash import JobStash
from ..service.job.job_stash import JobStatus
from ..service.job.job_stash import JobType
from ..service.metadata.node_metadata import NodeMetadata
<<<<<<< HEAD
from ..service.migration.migration_service import MigrationService
from ..service.model.model_service import ModelService
=======
>>>>>>> fe31b282
from ..service.network.network_service import NetworkService
from ..service.network.utils import PeerHealthCheckTask
from ..service.notifier.notifier_service import NotifierService
from ..service.queue.base_queue import AbstractMessageHandler
from ..service.queue.base_queue import QueueConsumer
from ..service.queue.base_queue import QueueProducer
from ..service.queue.queue import APICallMessageHandler
from ..service.queue.queue import QueueManager
from ..service.queue.queue_stash import APIEndpointQueueItem
from ..service.queue.queue_stash import ActionQueueItem
from ..service.queue.queue_stash import QueueItem
from ..service.queue.queue_stash import QueueStash
from ..service.queue.zmq_queue import QueueConfig
from ..service.queue.zmq_queue import ZMQClientConfig
from ..service.queue.zmq_queue import ZMQQueueConfig
from ..service.response import SyftError
from ..service.service import AbstractService
from ..service.service import ServiceConfigRegistry
from ..service.service import UserServiceConfigRegistry
from ..service.settings.settings import NodeSettings
from ..service.settings.settings import NodeSettingsUpdate
from ..service.settings.settings_stash import SettingsStash
from ..service.user.user import User
from ..service.user.user import UserCreate
from ..service.user.user import UserView
from ..service.user.user_roles import ServiceRole
from ..service.user.user_service import UserService
from ..service.user.user_stash import UserStash
from ..service.worker.utils import DEFAULT_WORKER_IMAGE_TAG
from ..service.worker.utils import DEFAULT_WORKER_POOL_NAME
from ..service.worker.utils import create_default_image
from ..service.worker.worker_image_service import SyftWorkerImageService
from ..service.worker.worker_pool import WorkerPool
from ..service.worker.worker_pool_service import SyftWorkerPoolService
from ..service.worker.worker_pool_stash import SyftWorkerPoolStash
from ..service.worker.worker_stash import WorkerStash
from ..store.blob_storage import BlobStorageConfig
from ..store.blob_storage.on_disk import OnDiskBlobStorageClientConfig
from ..store.blob_storage.on_disk import OnDiskBlobStorageConfig
from ..store.blob_storage.seaweedfs import SeaweedFSBlobDeposit
from ..store.dict_document_store import DictStoreConfig
from ..store.document_store import StoreConfig
from ..store.linked_obj import LinkedObject
from ..store.mongo_document_store import MongoStoreConfig
from ..store.sqlite_document_store import SQLiteStoreClientConfig
from ..store.sqlite_document_store import SQLiteStoreConfig
from ..types.datetime import DATETIME_FORMAT
from ..types.syft_metaclass import Empty
from ..types.syft_object import Context
from ..types.syft_object import PartialSyftObject
from ..types.syft_object import SYFT_OBJECT_VERSION_2
from ..types.syft_object import SyftObject
from ..types.uid import UID
from ..util.experimental_flags import flags
from ..util.telemetry import instrument
from ..util.util import get_dev_mode
from ..util.util import get_env
from ..util.util import get_queue_address
from ..util.util import random_name
from ..util.util import str_to_bool
from ..util.util import thread_ident
from .credentials import SyftSigningKey
from .credentials import SyftVerifyKey
from .service_registry import ServiceRegistry
from .utils import get_named_node_uid
from .utils import get_temp_dir_for_node
from .utils import remove_temp_dir_for_node
from .worker_settings import WorkerSettings

logger = logging.getLogger(__name__)

# if user code needs to be serded and its not available we can call this to refresh
# the code for a specific node UID and thread
CODE_RELOADER: dict[int, Callable] = {}


NODE_PRIVATE_KEY = "NODE_PRIVATE_KEY"
NODE_UID = "NODE_UID"
NODE_TYPE = "NODE_TYPE"
NODE_NAME = "NODE_NAME"
NODE_SIDE_TYPE = "NODE_SIDE_TYPE"

DEFAULT_ROOT_EMAIL = "DEFAULT_ROOT_EMAIL"
DEFAULT_ROOT_USERNAME = "DEFAULT_ROOT_USERNAME"
DEFAULT_ROOT_PASSWORD = "DEFAULT_ROOT_PASSWORD"  # nosec


def get_private_key_env() -> str | None:
    return get_env(NODE_PRIVATE_KEY)


def get_node_type() -> str | None:
    return get_env(NODE_TYPE, "domain")


def get_node_name() -> str | None:
    return get_env(NODE_NAME, None)


def get_node_side_type() -> str | None:
    return get_env(NODE_SIDE_TYPE, "high")


def get_node_uid_env() -> str | None:
    return get_env(NODE_UID)


def get_default_root_email() -> str | None:
    return get_env(DEFAULT_ROOT_EMAIL, "info@openmined.org")


def get_default_root_username() -> str | None:
    return get_env(DEFAULT_ROOT_USERNAME, "Jane Doe")


def get_default_root_password() -> str | None:
    return get_env(DEFAULT_ROOT_PASSWORD, "changethis")  # nosec


def get_enable_warnings() -> bool:
    return str_to_bool(get_env("ENABLE_WARNINGS", "False"))


def get_container_host() -> str | None:
    return get_env("CONTAINER_HOST")


def get_default_worker_image() -> str | None:
    return get_env("DEFAULT_WORKER_POOL_IMAGE")


def get_default_worker_pool_name() -> str | None:
    return get_env("DEFAULT_WORKER_POOL_NAME", DEFAULT_WORKER_POOL_NAME)


def get_default_bucket_name() -> str:
    env = get_env("DEFAULT_BUCKET_NAME")
    node_id = get_node_uid_env() or "syft-bucket"
    return env or node_id or "syft-bucket"


def get_default_worker_pool_count(node: Node) -> int:
    return int(
        get_env(
            "DEFAULT_WORKER_POOL_COUNT", node.queue_config.client_config.n_consumers
        )
    )


def get_default_worker_pool_pod_annotations() -> dict[str, str] | None:
    annotations = get_env("DEFAULT_WORKER_POOL_POD_ANNOTATIONS", "null")
    return json.loads(annotations)


def get_default_worker_pool_pod_labels() -> dict[str, str] | None:
    labels = get_env("DEFAULT_WORKER_POOL_POD_LABELS", "null")
    return json.loads(labels)


def in_kubernetes() -> bool:
    return get_container_host() == "k8s"


def get_venv_packages() -> str:
    try:
        # subprocess call is safe because it uses a fully qualified path and fixed arguments
        result = subprocess.run(
            [sys.executable, "-m", "pip", "list", "--format=freeze"],  # nosec
            capture_output=True,
            check=True,
            text=True,
        )
        return result.stdout
    except subprocess.CalledProcessError as e:
        return f"An error occurred: {e.stderr}"


def get_syft_worker() -> bool:
    return str_to_bool(get_env("SYFT_WORKER", "false"))


def get_k8s_pod_name() -> str | None:
    return get_env("K8S_POD_NAME")


def get_syft_worker_uid() -> str | None:
    is_worker = get_syft_worker()
    pod_name = get_k8s_pod_name()
    uid = get_env("SYFT_WORKER_UID")
    # if uid is empty is a K8S worker, generate a uid from the pod name
    if (not uid) and is_worker and pod_name:
        uid = str(UID.with_seed(pod_name))
    return uid


signing_key_env = get_private_key_env()
node_uid_env = get_node_uid_env()

default_root_email = get_default_root_email()
default_root_username = get_default_root_username()
default_root_password = get_default_root_password()


class AuthNodeContextRegistry:
    __node_context_registry__: dict[str, NodeServiceContext] = OrderedDict()

    @classmethod
    def set_node_context(
        cls,
        node_uid: UID | str,
        context: NodeServiceContext,
        user_verify_key: SyftVerifyKey | str,
    ) -> None:
        if isinstance(node_uid, str):
            node_uid = UID.from_string(node_uid)

        if isinstance(user_verify_key, str):
            user_verify_key = SyftVerifyKey.from_string(user_verify_key)

        key = cls._get_key(node_uid=node_uid, user_verify_key=user_verify_key)

        cls.__node_context_registry__[key] = context

    @staticmethod
    def _get_key(node_uid: UID, user_verify_key: SyftVerifyKey) -> str:
        return "-".join(str(x) for x in (node_uid, user_verify_key))

    @classmethod
    def auth_context_for_user(
        cls,
        node_uid: UID,
        user_verify_key: SyftVerifyKey,
    ) -> AuthedServiceContext | None:
        key = cls._get_key(node_uid=node_uid, user_verify_key=user_verify_key)
        return cls.__node_context_registry__.get(key)


@instrument
class Node(AbstractNode):
    signing_key: SyftSigningKey | None
    required_signed_calls: bool = True
    packages: str

    def __init__(
        self,
        *,  # Trasterisk
        name: str | None = None,
        id: UID | None = None,
        signing_key: SyftSigningKey | SigningKey | None = None,
        action_store_config: StoreConfig | None = None,
        document_store_config: StoreConfig | None = None,
        root_email: str | None = default_root_email,
        root_username: str | None = default_root_username,
        root_password: str | None = default_root_password,
        processes: int = 0,
        is_subprocess: bool = False,
        node_type: str | NodeType = NodeType.DOMAIN,
        local_db: bool = False,
        reset: bool = False,
        blob_storage_config: BlobStorageConfig | None = None,
        queue_config: QueueConfig | None = None,
        queue_port: int | None = None,
        n_consumers: int = 0,
        create_producer: bool = False,
        thread_workers: bool = False,
        node_side_type: str | NodeSideType = NodeSideType.HIGH_SIDE,
        enable_warnings: bool = False,
        dev_mode: bool = False,
        migrate: bool = False,
        in_memory_workers: bool = True,
        smtp_username: str | None = None,
        smtp_password: str | None = None,
        email_sender: str | None = None,
        smtp_port: int | None = None,
        smtp_host: str | None = None,
        association_request_auto_approval: bool = False,
        background_tasks: bool = False,
    ):
        # 🟡 TODO 22: change our ENV variable format and default init args to make this
        # less horrible or add some convenience functions
        self.dev_mode = dev_mode or get_dev_mode()
        self.id = UID.from_string(node_uid_env) if node_uid_env else (id or UID())
        self.packages = ""
        self.processes = processes
        self.is_subprocess = is_subprocess
        self.name = name or random_name()
        self.enable_warnings = enable_warnings
        self.in_memory_workers = in_memory_workers
        self.node_type = NodeType(node_type)
        self.node_side_type = NodeSideType(node_side_type)
        self.client_cache: dict = {}
        self.peer_client_cache: dict = {}

        if isinstance(node_type, str):
            node_type = NodeType(node_type)
        self.node_type = node_type

        if isinstance(node_side_type, str):
            node_side_type = NodeSideType(node_side_type)
        self.node_side_type = node_side_type

        skey = None
        if signing_key_env:
            skey = SyftSigningKey.from_string(signing_key_env)
        elif isinstance(signing_key, SigningKey):
            skey = SyftSigningKey(signing_key=signing_key)
        else:
            skey = signing_key
        self.signing_key = skey or SyftSigningKey.generate()

        self.association_request_auto_approval = association_request_auto_approval

        self.queue_config = self.create_queue_config(
            n_consumers=n_consumers,
            create_producer=create_producer,
            thread_workers=thread_workers,
            queue_port=queue_port,
            queue_config=queue_config,
        )

        # must call before initializing stores
        if reset:
            self.remove_temp_dir()

        use_sqlite = local_db or (processes > 0 and not is_subprocess)
        document_store_config = document_store_config or self.get_default_store(
            use_sqlite=use_sqlite,
            store_type="Document Store",
        )
        action_store_config = action_store_config or self.get_default_store(
            use_sqlite=use_sqlite,
            store_type="Action Store",
        )
        self.init_stores(
            action_store_config=action_store_config,
            document_store_config=document_store_config,
        )

        # construct services only after init stores
        self.services: ServiceRegistry = ServiceRegistry.for_node(self)

        create_admin_new(  # nosec B106
            name=root_username,
            email=root_email,
            password=root_password,
            node=self,
        )

        NotifierService.init_notifier(
            node=self,
            email_password=smtp_password,
            email_username=smtp_username,
            email_sender=email_sender,
            smtp_port=smtp_port,
            smtp_host=smtp_host,
        )

        self.post_init()

        if migrate:
            self.find_and_migrate_data()
        else:
            self.find_and_migrate_data([NodeSettings])

        self.create_initial_settings(admin_email=root_email)

        self.init_blob_storage(config=blob_storage_config)

        # Migrate data before any operation on db

        # first migrate, for backwards compatibility
        self.init_queue_manager(queue_config=self.queue_config)

        context = AuthedServiceContext(
            node=self,
            credentials=self.verify_key,
            role=ServiceRole.ADMIN,
        )

        self.peer_health_manager: PeerHealthCheckTask | None = None
        if background_tasks:
            self.run_peer_health_checks(context=context)

        NodeRegistry.set_node_for(self.id, self)

    @property
    def runs_in_docker(self) -> bool:
        path = "/proc/self/cgroup"
        return (
            os.path.exists("/.dockerenv")
            or os.path.isfile(path)
            and any("docker" in line for line in open(path))
        )

    def get_default_store(self, use_sqlite: bool, store_type: str) -> StoreConfig:
        if use_sqlite:
            path = self.get_temp_dir("db")
            file_name: str = f"{self.id}.sqlite"
            if self.dev_mode:
                logger.debug(f"{store_type}'s SQLite DB path: {path/file_name}")
                print(f"{store_type}'s SQLite DB path: {path/file_name}")
            return SQLiteStoreConfig(
                client_config=SQLiteStoreClientConfig(
                    filename=file_name,
                    path=path,
                )
            )
        return DictStoreConfig()

    def init_blob_storage(self, config: BlobStorageConfig | None = None) -> None:
        if config is None:
            client_config = OnDiskBlobStorageClientConfig(
                base_directory=self.get_temp_dir("blob")
            )
            config_ = OnDiskBlobStorageConfig(
                client_config=client_config,
                min_blob_size=os.getenv("MIN_SIZE_BLOB_STORAGE_MB", 16),
            )
        else:
            config_ = config
        self.blob_store_config = config_
        self.blob_storage_client = config_.client_type(config=config_.client_config)

        # relative
        from ..store.blob_storage.seaweedfs import SeaweedFSConfig

        if isinstance(config, SeaweedFSConfig) and self.signing_key:
            blob_storage_service = self.get_service(BlobStorageService)
            remote_profiles = blob_storage_service.remote_profile_stash.get_all(
                credentials=self.signing_key.verify_key, has_permission=True
            ).ok()
            for remote_profile in remote_profiles:
                self.blob_store_config.client_config.remote_profiles[
                    remote_profile.profile_name
                ] = remote_profile

        if self.dev_mode:
            if isinstance(self.blob_store_config, OnDiskBlobStorageConfig):
                logger.debug(
                    f"Using on-disk blob storage with path: "
                    f"{self.blob_store_config.client_config.base_directory}",
                )
            logger.debug(
                f"Minimum object size to be saved to the blob storage: "
                f"{self.blob_store_config.min_blob_size} (MB)."
            )

    def run_peer_health_checks(self, context: AuthedServiceContext) -> None:
        self.peer_health_manager = PeerHealthCheckTask()
        self.peer_health_manager.run(context=context)

    def stop(self) -> None:
        if self.peer_health_manager is not None:
            self.peer_health_manager.stop()

        for consumer_list in self.queue_manager.consumers.values():
            for c in consumer_list:
                c.close()
        for p in self.queue_manager.producers.values():
            p.close()

        self.queue_manager.producers.clear()
        self.queue_manager.consumers.clear()

        NodeRegistry.remove_node(self.id)

    def close(self) -> None:
        self.stop()

    def cleanup(self) -> None:
        self.stop()
        self.remove_temp_dir()

    def create_queue_config(
        self,
        n_consumers: int,
        create_producer: bool,
        thread_workers: bool,
        queue_port: int | None,
        queue_config: QueueConfig | None,
    ) -> QueueConfig:
        if queue_config:
            queue_config_ = queue_config
        elif queue_port is not None or n_consumers > 0 or create_producer:
            if not create_producer and queue_port is None:
                logger.warn("No queue port defined to bind consumers.")
            queue_config_ = ZMQQueueConfig(
                client_config=ZMQClientConfig(
                    create_producer=create_producer,
                    queue_port=queue_port,
                    n_consumers=n_consumers,
                ),
                thread_workers=thread_workers,
            )
        else:
            queue_config_ = ZMQQueueConfig()

        return queue_config_

    def init_queue_manager(self, queue_config: QueueConfig) -> None:
        MessageHandlers = [APICallMessageHandler]
        if self.is_subprocess:
            return None

        self.queue_manager = QueueManager(config=queue_config)
        for message_handler in MessageHandlers:
            queue_name = message_handler.queue_name
            # client config
            if getattr(queue_config.client_config, "create_producer", True):
                context = AuthedServiceContext(
                    node=self,
                    credentials=self.verify_key,
                    role=ServiceRole.ADMIN,
                )
                producer: QueueProducer = self.queue_manager.create_producer(
                    queue_name=queue_name,
                    queue_stash=self.queue_stash,
                    context=context,
                    worker_stash=self.worker_stash,
                )
                producer.run()
                address = producer.address
            else:
                port = queue_config.client_config.queue_port
                if port is not None:
                    address = get_queue_address(port)
                else:
                    address = None

            if address is None and queue_config.client_config.n_consumers > 0:
                raise ValueError("address unknown for consumers")

            service_name = queue_config.client_config.consumer_service

            if not service_name:
                # Create consumers for default worker pool
                create_default_worker_pool(self)
            else:
                # Create consumer for given worker pool
                syft_worker_uid = get_syft_worker_uid()
                logger.info(
                    f"Running as consumer with uid={syft_worker_uid} service={service_name}"
                )

                if syft_worker_uid:
                    self.add_consumer_for_service(
                        service_name=service_name,
                        syft_worker_id=UID(syft_worker_uid),
                        address=address,
                        message_handler=message_handler,
                    )

    def add_consumer_for_service(
        self,
        service_name: str,
        syft_worker_id: UID,
        address: str,
        message_handler: type[AbstractMessageHandler] = APICallMessageHandler,
    ) -> None:
        consumer: QueueConsumer = self.queue_manager.create_consumer(
            message_handler,
            address=address,
            service_name=service_name,
            worker_stash=self.worker_stash,
            syft_worker_id=syft_worker_id,
        )
        consumer.run()

    def remove_consumer_with_id(self, syft_worker_id: UID) -> None:
        for consumers in self.queue_manager.consumers.values():
            # Grab the list of consumers for the given queue
            consumer_to_pop = None
            for consumer_idx, consumer in enumerate(consumers):
                if consumer.syft_worker_id == syft_worker_id:
                    consumer.close()
                    consumer_to_pop = consumer_idx
                    break
            if consumer_to_pop is not None:
                consumers.pop(consumer_to_pop)

    @classmethod
    def named(
        cls: type[Node],
        *,  # Trasterisk
        name: str,
        processes: int = 0,
        reset: bool = False,
        local_db: bool = False,
        node_type: str | NodeType = NodeType.DOMAIN,
        node_side_type: str | NodeSideType = NodeSideType.HIGH_SIDE,
        enable_warnings: bool = False,
        n_consumers: int = 0,
        thread_workers: bool = False,
        create_producer: bool = False,
        queue_port: int | None = None,
        dev_mode: bool = False,
        migrate: bool = False,
        in_memory_workers: bool = True,
        association_request_auto_approval: bool = False,
        background_tasks: bool = False,
    ) -> Node:
        uid = get_named_node_uid(name)
        name_hash = hashlib.sha256(name.encode("utf8")).digest()
        key = SyftSigningKey(signing_key=SigningKey(name_hash))
        blob_storage_config = None

        node_type = NodeType(node_type)
        node_side_type = NodeSideType(node_side_type)

        return cls(
            name=name,
            id=uid,
            signing_key=key,
            processes=processes,
            local_db=local_db,
            node_type=node_type,
            node_side_type=node_side_type,
            enable_warnings=enable_warnings,
            blob_storage_config=blob_storage_config,
            queue_port=queue_port,
            n_consumers=n_consumers,
            thread_workers=thread_workers,
            create_producer=create_producer,
            dev_mode=dev_mode,
            migrate=migrate,
            in_memory_workers=in_memory_workers,
            reset=reset,
            association_request_auto_approval=association_request_auto_approval,
            background_tasks=background_tasks,
        )

    def is_root(self, credentials: SyftVerifyKey) -> bool:
        return credentials == self.verify_key

    @property
    def root_client(self) -> SyftClient:
        # relative
        from ..client.client import PythonConnection

        connection = PythonConnection(node=self)
        client_type = connection.get_client_type()
        if isinstance(client_type, SyftError):
            return client_type
        root_client = client_type(connection=connection, credentials=self.signing_key)
        if root_client.api.refresh_api_callback is not None:
            root_client.api.refresh_api_callback()
        return root_client

    def _find_klasses_pending_for_migration(
        self, object_types: list[SyftObject]
    ) -> list[SyftObject]:
        context = AuthedServiceContext(
            node=self,
            credentials=self.verify_key,
            role=ServiceRole.ADMIN,
        )
        migration_state_service = self.services.migration

        klasses_to_be_migrated = []

        for object_type in object_types:
            canonical_name = object_type.__canonical_name__
            object_version = object_type.__version__

            migration_state = migration_state_service.get_state(context, canonical_name)
            if isinstance(migration_state, SyftError):
                raise Exception(
                    f"Failed to get migration state for {canonical_name}. Error: {migration_state}"
                )
            if (
                migration_state is not None
                and migration_state.current_version != migration_state.latest_version
            ):
                klasses_to_be_migrated.append(object_type)
            else:
                migration_state_service.register_migration_state(
                    context,
                    current_version=object_version,
                    canonical_name=canonical_name,
                )

        return klasses_to_be_migrated

    def find_and_migrate_data(
        self, document_store_object_types: list[type[SyftObject]] | None = None
    ) -> None:
        context = AuthedServiceContext(
            node=self,
            credentials=self.verify_key,
            role=ServiceRole.ADMIN,
        )
        migration_service = self.get_service("migrationservice")
        return migration_service.migrate_data(context, document_store_object_types)

    @property
    def guest_client(self) -> SyftClient:
        return self.get_guest_client()

    @property
    def current_protocol(self) -> str | int:
        data_protocol = get_data_protocol()
        return data_protocol.latest_version

    def get_guest_client(self, verbose: bool = True) -> SyftClient:
        # relative
        from ..client.client import PythonConnection

        connection = PythonConnection(node=self)
        if verbose and self.node_side_type:
            message: str = (
                f"Logged into <{self.name}: {self.node_side_type.value.capitalize()} "
            )
            if self.node_type:
                message += f"side {self.node_type.value.capitalize()} > as GUEST"
            logger.debug(message)

        client_type = connection.get_client_type()
        if isinstance(client_type, SyftError):
            return client_type

        guest_client = client_type(
            connection=connection, credentials=SyftSigningKey.generate()
        )
        if guest_client.api.refresh_api_callback is not None:
            guest_client.api.refresh_api_callback()
        return guest_client

    def __repr__(self) -> str:
        service_string = ""
        if not self.is_subprocess:
            services = [service.__name__ for service in self.services]
            service_string = ", ".join(sorted(services))
            service_string = f"\n\nServices:\n{service_string}"
        return f"{type(self).__name__}: {self.name} - {self.id} - {self.node_type}{service_string}"

    def post_init(self) -> None:
        context = AuthedServiceContext(
            node=self, credentials=self.verify_key, role=ServiceRole.ADMIN
        )
        AuthNodeContextRegistry.set_node_context(
            node_uid=self.id, user_verify_key=self.verify_key, context=context
        )

        if "usercodeservice" in self.service_path_map:
            user_code_service = self.get_service(UserCodeService)
            user_code_service.load_user_code(context=context)

        def reload_user_code() -> None:
            user_code_service.load_user_code(context=context)

        ti = thread_ident()
        if ti is not None:
            CODE_RELOADER[ti] = reload_user_code

    def init_stores(
        self,
        document_store_config: StoreConfig,
        action_store_config: StoreConfig,
    ) -> None:
        # We add the python id of the current node in order
        # to create one connection per Node object in MongoClientCache
        # so that we avoid closing the connection from a
        # different thread through the garbage collection
        if isinstance(document_store_config, MongoStoreConfig):
            document_store_config.client_config.node_obj_python_id = id(self)

        self.document_store_config = document_store_config
        self.document_store = document_store_config.store_type(
            node_uid=self.id,
            root_verify_key=self.verify_key,
            store_config=document_store_config,
        )

        if isinstance(action_store_config, SQLiteStoreConfig):
            self.action_store: ActionStore = SQLiteActionStore(
                node_uid=self.id,
                store_config=action_store_config,
                root_verify_key=self.verify_key,
                document_store=self.document_store,
            )
        elif isinstance(action_store_config, MongoStoreConfig):
            # We add the python id of the current node in order
            # to create one connection per Node object in MongoClientCache
            # so that we avoid closing the connection from a
            # different thread through the garbage collection
            action_store_config.client_config.node_obj_python_id = id(self)

            self.action_store = MongoActionStore(
                node_uid=self.id,
                root_verify_key=self.verify_key,
                store_config=action_store_config,
                document_store=self.document_store,
            )
        else:
            self.action_store = DictActionStore(
                node_uid=self.id,
                root_verify_key=self.verify_key,
                document_store=self.document_store,
            )

        self.action_store_config = action_store_config
        self.queue_stash = QueueStash(store=self.document_store)

    @property
    def job_stash(self) -> JobStash:
        return self.get_service("jobservice").stash

    @property
    def worker_stash(self) -> WorkerStash:
        return self.get_service("workerservice").stash

<<<<<<< HEAD
    def _construct_services(self) -> None:
        service_path_map: dict[str, AbstractService] = {}
        initialized_services: list[AbstractService] = []

        # A dict of service and init kwargs.
        # - "svc" expects a callable (class or function)
        #     - The callable must return AbstractService or None
        # - "store" expects a store type
        #     - By default all services get the document store
        #     - Pass a custom "store" to override this
        default_services: list[dict] = [
            {"svc": ActionService, "store": self.action_store},
            {"svc": UserService},
            {"svc": AttestationService},
            {"svc": WorkerService},
            {"svc": SettingsService},
            {"svc": DatasetService},
            {"svc": UserCodeService},
            {"svc": LogService},
            {"svc": RequestService},
            {"svc": QueueService},
            {"svc": JobService},
            {"svc": APIService},
            {"svc": DataSubjectService},
            {"svc": NetworkService},
            {"svc": PolicyService},
            {"svc": NotifierService},
            {"svc": NotificationService},
            {"svc": DataSubjectMemberService},
            {"svc": ProjectService},
            {"svc": DomainEnclaveService},
            {"svc": EnclaveService},
            {"svc": CodeHistoryService},
            {"svc": MetadataService},
            {"svc": BlobStorageService},
            {"svc": MigrationService},
            {"svc": SyftWorkerImageService},
            {"svc": SyftWorkerPoolService},
            {"svc": SyftImageRegistryService},
            {"svc": SyncService},
            {"svc": OutputService},
            {"svc": UserCodeStatusService},
            {"svc": ModelService},
        ]

        for svc_kwargs in default_services:
            ServiceCls = svc_kwargs.pop("svc")
            svc_kwargs.setdefault("store", self.document_store)

            svc_instance = ServiceCls(**svc_kwargs)
            if not svc_instance:
                continue
            elif not isinstance(svc_instance, AbstractService):
                raise ValueError(
                    f"Service {ServiceCls.__name__} must be an instance of AbstractService"
                )

            service_path_map[ServiceCls.__name__.lower()] = svc_instance
            initialized_services.append(ServiceCls)
=======
    @property
    def service_path_map(self) -> dict[str, AbstractService]:
        return self.services.service_path_map
>>>>>>> fe31b282

    @property
    def initialized_services(self) -> list[AbstractService]:
        return self.services.services

    def get_service_method(self, path_or_func: str | Callable) -> Callable:
        if callable(path_or_func):
            path_or_func = path_or_func.__qualname__
        return self._get_service_method_from_path(path_or_func)

    def get_service(self, path_or_func: str | Callable) -> AbstractService:
        return self.services.get_service(path_or_func)

    def _get_service_method_from_path(self, path: str) -> Callable:
        path_list = path.split(".")
        method_name = path_list.pop()
        service_obj = self.services._get_service_from_path(path=path)

        return getattr(service_obj, method_name)

    def get_temp_dir(self, dir_name: str = "") -> Path:
        """
        Get a temporary directory unique to the node.
        Provide all dbs, blob dirs, and locks using this directory.
        """
        return get_temp_dir_for_node(self.id, dir_name)

    def remove_temp_dir(self) -> None:
        """
        Remove the temporary directory for this node.
        """
        remove_temp_dir_for_node(self.id)

    def update_self(self, settings: NodeSettings) -> None:
        updateable_attrs = (
            NodeSettingsUpdate.model_fields.keys()
            - PartialSyftObject.model_fields.keys()
        )
        for attr_name in updateable_attrs:
            attr = getattr(settings, attr_name)
            if attr is not Empty:
                setattr(self, attr_name, attr)

    @property
    def settings(self) -> NodeSettings:
        settings_stash = SettingsStash(store=self.document_store)
        if self.signing_key is None:
            raise ValueError(f"{self} has no signing key")
        settings = settings_stash.get_all(self.signing_key.verify_key)
        if settings.is_err():
            raise ValueError(
                f"Cannot get node settings for '{self.name}'. Error: {settings.err()}"
            )
        if settings.is_ok() and len(settings.ok()) > 0:
            settings = settings.ok()[0]
        self.update_self(settings)
        return settings

    @property
    def metadata(self) -> NodeMetadata:
        show_warnings = self.enable_warnings
        settings_data = self.settings
        name = settings_data.name
        organization = settings_data.organization
        description = settings_data.description
        show_warnings = settings_data.show_warnings
        node_type = settings_data.node_type.value if settings_data.node_type else ""
        node_side_type = (
            settings_data.node_side_type.value if settings_data.node_side_type else ""
        )
        eager_execution_enabled = settings_data.eager_execution_enabled

        return NodeMetadata(
            name=name,
            id=self.id,
            verify_key=self.verify_key,
            highest_version=SYFT_OBJECT_VERSION_2,
            lowest_version=SYFT_OBJECT_VERSION_2,
            syft_version=__version__,
            description=description,
            organization=organization,
            node_type=node_type,
            node_side_type=node_side_type,
            show_warnings=show_warnings,
            eager_execution_enabled=eager_execution_enabled,
            min_size_blob_storage_mb=self.blob_store_config.min_blob_size,
        )

    @property
    def icon(self) -> str:
        return "🦾"

    @property
    def verify_key(self) -> SyftVerifyKey:
        if self.signing_key is None:
            raise ValueError(f"{self} has no signing key")
        return self.signing_key.verify_key

    def __hash__(self) -> int:
        return hash(self.id)

    def __eq__(self, other: Any) -> bool:
        if not isinstance(other, type(self)):
            return False

        if self.id != other.id:
            return False

        return True

    def await_future(
        self, credentials: SyftVerifyKey, uid: UID
    ) -> QueueItem | None | SyftError:
        # stdlib

        # relative
        from ..service.queue.queue import Status

        while True:
            result = self.queue_stash.pop_on_complete(credentials, uid)
            if not result.is_ok():
                return result.err()
            else:
                res = result.ok()
                if res.status == Status.COMPLETED:
                    return res
            sleep(0.1)

    def resolve_future(
        self, credentials: SyftVerifyKey, uid: UID
    ) -> QueueItem | None | SyftError:
        result = self.queue_stash.pop_on_complete(credentials, uid)

        if result.is_ok():
            queue_obj = result.ok()
            queue_obj._set_obj_location_(
                node_uid=self.id,
                credentials=credentials,
            )
            return queue_obj
        return result.err()

    def forward_message(
        self, api_call: SyftAPICall | SignedSyftAPICall
    ) -> Result | QueueItem | SyftObject | SyftError | Any:
        node_uid = api_call.message.node_uid
        if "networkservice" not in self.service_path_map:
            return SyftError(
                message=(
                    "Node has no network service so we can't "
                    f"forward this message to {node_uid}"
                )
            )

        client = None

        network_service = self.get_service(NetworkService)
        peer = network_service.stash.get_by_uid(self.verify_key, node_uid)

        if peer.is_ok() and peer.ok():
            peer = peer.ok()

            # Since we have several routes to a peer
            # we need to cache the client for a given node_uid along with the route
            peer_cache_key = hash(node_uid) + hash(peer.pick_highest_priority_route())
            if peer_cache_key in self.peer_client_cache:
                client = self.peer_client_cache[peer_cache_key]
            else:
                context = AuthedServiceContext(
                    node=self, credentials=api_call.credentials
                )

                client = peer.client_with_context(context=context)
                if client.is_err():
                    return SyftError(
                        message=f"Failed to create remote client for peer: "
                        f"{peer.id}. Error: {client.err()}"
                    )
                client = client.ok()

                self.peer_client_cache[peer_cache_key] = client

        if client:
            message: SyftAPICall = api_call.message
            if message.path == "metadata":
                result = client.metadata
            elif message.path == "login":
                result = client.connection.login(**message.kwargs)
            elif message.path == "register":
                result = client.connection.register(**message.kwargs)
            elif message.path == "api":
                result = client.connection.get_api(**message.kwargs)
            else:
                signed_result = client.connection.make_call(api_call)
                result = debox_signed_syftapicall_response(signed_result=signed_result)

                # relative
                from ..store.blob_storage import BlobRetrievalByURL

                if isinstance(result, BlobRetrievalByURL | SeaweedFSBlobDeposit):
                    result.proxy_node_uid = peer.id

            return result

        return SyftError(message=(f"Node has no route to {node_uid}"))

    def get_role_for_credentials(self, credentials: SyftVerifyKey) -> ServiceRole:
        role = self.get_service("userservice").get_role_for_credentials(
            credentials=credentials
        )
        return role

    def handle_api_call(
        self,
        api_call: SyftAPICall | SignedSyftAPICall,
        job_id: UID | None = None,
        check_call_location: bool = True,
    ) -> Result[SignedSyftAPICall, Err]:
        # Get the result
        result = self.handle_api_call_with_unsigned_result(
            api_call, job_id=job_id, check_call_location=check_call_location
        )
        # Sign the result
        signed_result = SyftAPIData(data=result).sign(self.signing_key)

        return signed_result

    def handle_api_call_with_unsigned_result(
        self,
        api_call: SyftAPICall | SignedSyftAPICall,
        job_id: UID | None = None,
        check_call_location: bool = True,
    ) -> Result | QueueItem | SyftObject | SyftError:
        if self.required_signed_calls and isinstance(api_call, SyftAPICall):
            return SyftError(
                message=f"You sent a {type(api_call)}. This node requires SignedSyftAPICall."
            )
        else:
            if not api_call.is_valid:
                return SyftError(message="Your message signature is invalid")

        if api_call.message.node_uid != self.id and check_call_location:
            return self.forward_message(api_call=api_call)

        if api_call.message.path == "queue":
            return self.resolve_future(
                credentials=api_call.credentials, uid=api_call.message.kwargs["uid"]
            )

        if api_call.message.path == "metadata":
            return self.metadata

        result = None
        is_blocking = api_call.message.blocking

        if is_blocking or self.is_subprocess:
            credentials: SyftVerifyKey = api_call.credentials
            api_call = api_call.message

            role = self.get_role_for_credentials(credentials=credentials)
            context = AuthedServiceContext(
                node=self,
                credentials=credentials,
                role=role,
                job_id=job_id,
                is_blocking_api_call=is_blocking,
            )
            AuthNodeContextRegistry.set_node_context(self.id, context, credentials)

            user_config_registry = UserServiceConfigRegistry.from_role(role)

            if api_call.path not in user_config_registry:
                if ServiceConfigRegistry.path_exists(api_call.path):
                    return SyftError(
                        message=f"As a `{role}`, "
                        f"you have no access to: {api_call.path}"
                    )
                else:
                    return SyftError(
                        message=f"API call not in registered services: {api_call.path}"
                    )

            _private_api_path = user_config_registry.private_path_for(api_call.path)
            method = self.get_service_method(_private_api_path)
            try:
                logger.info(f"API Call: {api_call}")
                result = method(context, *api_call.args, **api_call.kwargs)
            except PySyftException as e:
                return e.handle()
            except Exception:
                result = SyftError(
                    message=f"Exception calling {api_call.path}. {traceback.format_exc()}"
                )
        else:
            return self.add_api_call_to_queue(api_call)
        return result

    def add_api_endpoint_execution_to_queue(
        self,
        credentials: SyftVerifyKey,
        method: str,
        path: str,
        *args: Any,
        worker_pool: str | None = None,
        **kwargs: Any,
    ) -> Job | SyftError:
        job_id = UID()
        task_uid = UID()
        worker_settings = WorkerSettings.from_node(node=self)

        if worker_pool is None:
            worker_pool = self.get_default_worker_pool()
        else:
            worker_pool = self.get_worker_pool_by_name(worker_pool)

        if isinstance(worker_pool, SyftError):
            return worker_pool
        elif worker_pool is None:
            return SyftError(message="Worker pool not found")

        # Create a Worker pool reference object
        worker_pool_ref = LinkedObject.from_obj(
            worker_pool,
            service_type=SyftWorkerPoolService,
            node_uid=self.id,
        )
        queue_item = APIEndpointQueueItem(
            id=task_uid,
            method=method,
            node_uid=self.id,
            syft_client_verify_key=credentials,
            syft_node_location=self.id,
            job_id=job_id,
            worker_settings=worker_settings,
            args=args,
            kwargs={"path": path, **kwargs},
            has_execute_permissions=True,
            worker_pool=worker_pool_ref,  # set worker pool reference as part of queue item
        )

        action = Action.from_api_endpoint_execution()
        return self.add_queueitem_to_queue(
            queue_item=queue_item,
            credentials=credentials,
            action=action,
            job_type=JobType.TWINAPIJOB,
        )

    def get_worker_pool_ref_by_name(
        self, credentials: SyftVerifyKey, worker_pool_name: str | None = None
    ) -> LinkedObject | SyftError:
        # If worker pool id is not set, then use default worker pool
        # Else, get the worker pool for given uid
        if worker_pool_name is None:
            worker_pool = self.get_default_worker_pool()
        else:
            result = self.pool_stash.get_by_name(credentials, worker_pool_name)
            if result.is_err():
                return SyftError(message=f"{result.err()}")
            worker_pool = result.ok()

        # Create a Worker pool reference object
        worker_pool_ref = LinkedObject.from_obj(
            worker_pool,
            service_type=SyftWorkerPoolService,
            node_uid=self.id,
        )
        return worker_pool_ref

    def add_action_to_queue(
        self,
        action: Action,
        credentials: SyftVerifyKey,
        parent_job_id: UID | None = None,
        has_execute_permissions: bool = False,
        worker_pool_name: str | None = None,
    ) -> Job | SyftError:
        job_id = UID()
        task_uid = UID()
        worker_settings = WorkerSettings.from_node(node=self)

        # Extract worker pool id from user code
        if action.user_code_id is not None:
            result = self.user_code_stash.get_by_uid(
                credentials=credentials, uid=action.user_code_id
            )

            # If result is Ok, then user code object exists
            if result.is_ok() and result.ok() is not None:
                user_code = result.ok()
                worker_pool_name = user_code.worker_pool_name

        worker_pool_ref = self.get_worker_pool_ref_by_name(
            credentials, worker_pool_name
        )
        if isinstance(worker_pool_ref, SyftError):
            return worker_pool_ref
        queue_item = ActionQueueItem(
            id=task_uid,
            node_uid=self.id,
            syft_client_verify_key=credentials,
            syft_node_location=self.id,
            job_id=job_id,
            worker_settings=worker_settings,
            args=[],
            kwargs={"action": action},
            has_execute_permissions=has_execute_permissions,
            worker_pool=worker_pool_ref,  # set worker pool reference as part of queue item
        )
        user_id = self.get_service("UserService").get_user_id_for_credentials(
            credentials
        )

        return self.add_queueitem_to_queue(
            queue_item=queue_item,
            credentials=credentials,
            action=action,
            parent_job_id=parent_job_id,
            user_id=user_id,
        )

    def add_queueitem_to_queue(
        self,
        *,
        queue_item: QueueItem,
        credentials: SyftVerifyKey,
        action: Action | None = None,
        parent_job_id: UID | None = None,
        user_id: UID | None = None,
        job_type: JobType = JobType.JOB,
    ) -> Job | SyftError:
        log_id = UID()
        role = self.get_role_for_credentials(credentials=credentials)
        context = AuthedServiceContext(node=self, credentials=credentials, role=role)

        result_obj = ActionObject.empty()
        if action is not None:
            result_obj = ActionObject.obj_not_ready(id=action.result_id)
            result_obj.id = action.result_id
            result_obj.syft_resolved = False
            result_obj.syft_node_location = self.id
            result_obj.syft_client_verify_key = credentials

            action_service = self.get_service("actionservice")

            if not action_service.store.exists(uid=action.result_id):
                result = action_service.set_result_to_store(
                    result_action_object=result_obj,
                    context=context,
                )
                if result.is_err():
                    return result.err()

        job = Job(
            id=queue_item.job_id,
            result=result_obj,
            node_uid=self.id,
            syft_client_verify_key=credentials,
            syft_node_location=self.id,
            log_id=log_id,
            parent_job_id=parent_job_id,
            action=action,
            requested_by=user_id,
            job_type=job_type,
        )

        # 🟡 TODO 36: Needs distributed lock
        job_res = self.job_stash.set(credentials, job)
        if job_res.is_err():
            return SyftError(message=f"{job_res.err()}")
        self.queue_stash.set_placeholder(credentials, queue_item)

        log_service = self.get_service("logservice")

        result = log_service.add(context, log_id, queue_item.job_id)
        if isinstance(result, SyftError):
            return result
        return job

    def _sort_jobs(self, jobs: list[Job]) -> list[Job]:
        job_datetimes = {}
        for job in jobs:
            try:
                d = datetime.strptime(job.creation_time, DATETIME_FORMAT)
            except Exception:
                d = datetime(MINYEAR, 1, 1)
            job_datetimes[job.id] = d

        jobs.sort(
            key=lambda job: (job.status != JobStatus.COMPLETED, job_datetimes[job.id]),
            reverse=True,
        )

        return jobs

    def _get_existing_user_code_jobs(
        self, context: AuthedServiceContext, user_code_id: UID
    ) -> list[Job] | SyftError:
        job_service = self.get_service("jobservice")
        jobs = job_service.get_by_user_code_id(
            context=context, user_code_id=user_code_id
        )

        if isinstance(jobs, SyftError):
            return jobs

        return self._sort_jobs(jobs)

    def _is_usercode_call_on_owned_kwargs(
        self,
        context: AuthedServiceContext,
        api_call: SyftAPICall,
        user_code_id: UID,
    ) -> bool:
        if api_call.path != "code.call":
            return False
        user_code_service = self.get_service("usercodeservice")
        return user_code_service.is_execution_on_owned_args(
            context, user_code_id, api_call.kwargs
        )

    def add_api_call_to_queue(
        self, api_call: SyftAPICall, parent_job_id: UID | None = None
    ) -> Job | SyftError:
        unsigned_call = api_call
        if isinstance(api_call, SignedSyftAPICall):
            unsigned_call = api_call.message

        credentials = api_call.credentials
        context = AuthedServiceContext(
            node=self,
            credentials=credentials,
            role=self.get_role_for_credentials(credentials=credentials),
        )

        is_user_code = unsigned_call.path == "code.call"

        service_str, method_str = unsigned_call.path.split(".")

        action = None
        if is_user_code:
            action = Action.from_api_call(unsigned_call)
            user_code_id = action.user_code_id

            user = self.get_service(UserService).get_current_user(context)
            if isinstance(user, SyftError):
                return user
            user = cast(UserView, user)

            is_execution_on_owned_kwargs_allowed = (
                user.mock_execution_permission or context.role == ServiceRole.ADMIN
            )
            is_usercode_call_on_owned_kwargs = self._is_usercode_call_on_owned_kwargs(
                context, unsigned_call, user_code_id
            )
            # Low side does not execute jobs, unless this is a mock execution
            if (
                not is_usercode_call_on_owned_kwargs
                and self.node_side_type == NodeSideType.LOW_SIDE
            ):
                existing_jobs = self._get_existing_user_code_jobs(context, user_code_id)
                if isinstance(existing_jobs, SyftError):
                    return existing_jobs
                elif len(existing_jobs) > 0:
                    # Print warning if there are existing jobs for this user code
                    # relative
                    from ..util.util import prompt_warning_message

                    prompt_warning_message(
                        "There are existing jobs for this user code, returning the latest one"
                    )
                    return existing_jobs[-1]
                else:
                    return SyftError(
                        message="Please wait for the admin to allow the execution of this code"
                    )

            elif (
                is_usercode_call_on_owned_kwargs
                and not is_execution_on_owned_kwargs_allowed
            ):
                return SyftError(
                    message="You do not have the permissions for mock execution, please contact the admin"
                )

            return self.add_action_to_queue(
                action, api_call.credentials, parent_job_id=parent_job_id
            )

        else:
            worker_settings = WorkerSettings.from_node(node=self)
            worker_pool_ref = self.get_worker_pool_ref_by_name(credentials=credentials)
            if isinstance(worker_pool_ref, SyftError):
                return worker_pool_ref

            queue_item = QueueItem(
                id=UID(),
                node_uid=self.id,
                syft_client_verify_key=api_call.credentials,
                syft_node_location=self.id,
                job_id=UID(),
                worker_settings=worker_settings,
                service=service_str,
                method=method_str,
                args=unsigned_call.args,
                kwargs=unsigned_call.kwargs,
                worker_pool=worker_pool_ref,
            )
            return self.add_queueitem_to_queue(
                queue_item=queue_item,
                credentials=api_call.credentials,
                action=None,
                parent_job_id=parent_job_id,
            )

    @property
    def pool_stash(self) -> SyftWorkerPoolStash:
        return self.get_service(SyftWorkerPoolService).stash

    @property
    def user_code_stash(self) -> UserCodeStash:
        return self.get_service(UserCodeService).stash

    def get_default_worker_pool(self) -> WorkerPool | None | SyftError:
        result = self.pool_stash.get_by_name(
            credentials=self.verify_key,
            pool_name=self.settings.default_worker_pool,
        )
        if result.is_err():
            return SyftError(message=f"{result.err()}")
        worker_pool = result.ok()
        return worker_pool

    def get_worker_pool_by_name(self, name: str) -> WorkerPool | None | SyftError:
        result = self.pool_stash.get_by_name(
            credentials=self.verify_key, pool_name=name
        )
        if result.is_err():
            return SyftError(message=f"{result.err()}")
        worker_pool = result.ok()
        return worker_pool

    def get_api(
        self,
        for_user: SyftVerifyKey | None = None,
        communication_protocol: PROTOCOL_TYPE | None = None,
    ) -> SyftAPI:
        return SyftAPI.for_user(
            node=self,
            user_verify_key=for_user,
            communication_protocol=communication_protocol,
        )

    def get_method_with_context(
        self, function: Callable, context: NodeServiceContext
    ) -> Callable:
        method = self.get_service_method(function)
        return partial(method, context=context)

    def get_unauthed_context(
        self, login_credentials: UserLoginCredentials
    ) -> NodeServiceContext:
        return UnauthedServiceContext(node=self, login_credentials=login_credentials)

    def create_initial_settings(self, admin_email: str) -> NodeSettings | None:
        try:
            settings_stash = SettingsStash(store=self.document_store)
            if self.signing_key is None:
                logger.debug(
                    "create_initial_settings failed as there is no signing key"
                )
                return None
            settings_exists = settings_stash.get_all(self.signing_key.verify_key).ok()
            if settings_exists:
                node_settings = settings_exists[0]
                if node_settings.__version__ != NodeSettings.__version__:
                    context = Context()
                    node_settings = node_settings.migrate_to(
                        NodeSettings.__version__, context
                    )
                    res = settings_stash.delete_by_uid(
                        self.signing_key.verify_key, node_settings.id
                    )
                    if res.is_err():
                        raise Exception(res.value)
                    res = settings_stash.set(self.signing_key.verify_key, node_settings)
                    if res.is_err():
                        raise Exception(res.value)
                self.name = node_settings.name
                self.association_request_auto_approval = (
                    node_settings.association_request_auto_approval
                )
                return None
            else:
                # Currently we allow automatic user registration on enclaves,
                # as enclaves do not have superusers
                if self.node_type == NodeType.ENCLAVE:
                    flags.CAN_REGISTER = True
                new_settings = NodeSettings(
                    id=self.id,
                    name=self.name,
                    verify_key=self.verify_key,
                    node_type=self.node_type,
                    deployed_on=datetime.now().date().strftime("%m/%d/%Y"),
                    signup_enabled=flags.CAN_REGISTER,
                    admin_email=admin_email,
                    node_side_type=self.node_side_type.value,  # type: ignore
                    show_warnings=self.enable_warnings,
                    association_request_auto_approval=self.association_request_auto_approval,
                    default_worker_pool=get_default_worker_pool_name(),
                )
                result = settings_stash.set(
                    credentials=self.signing_key.verify_key, settings=new_settings
                )
                if result.is_ok():
                    return result.ok()
                return None
        except Exception as e:
            logger.error("create_initial_settings failed", exc_info=e)
            return None


def create_admin_new(
    name: str,
    email: str,
    password: str,
    node: AbstractNode,
) -> User | None:
    try:
        user_stash = UserStash(store=node.document_store)
        row_exists = user_stash.get_by_email(
            credentials=node.signing_key.verify_key, email=email
        ).ok()
        if row_exists:
            return None
        else:
            create_user = UserCreate(
                name=name,
                email=email,
                password=password,
                password_verify=password,
                role=ServiceRole.ADMIN,
            )
            # New User Initialization
            # 🟡 TODO: change later but for now this gives the main user super user automatically
            user = create_user.to(User)
            user.signing_key = node.signing_key
            user.verify_key = user.signing_key.verify_key
            result = user_stash.set(
                credentials=node.signing_key.verify_key,
                user=user,
                ignore_duplicates=True,
            )
            if result.is_ok():
                return result.ok()
            else:
                raise Exception(f"Could not create user: {result}")
    except Exception as e:
        logger.error("Unable to create new admin", exc_info=e)

    return None


class NodeRegistry:
    __node_registry__: dict[UID, Node] = {}

    @classmethod
    def set_node_for(
        cls,
        node_uid: UID | str,
        node: Node,
    ) -> None:
        if isinstance(node_uid, str):
            node_uid = UID.from_string(node_uid)

        cls.__node_registry__[node_uid] = node

    @classmethod
    def node_for(cls, node_uid: UID) -> Node:
        return cls.__node_registry__.get(node_uid, None)

    @classmethod
    def get_all_nodes(cls) -> list[Node]:
        return list(cls.__node_registry__.values())

    @classmethod
    def remove_node(cls, node_uid: UID) -> None:
        if node_uid in cls.__node_registry__:
            del cls.__node_registry__[node_uid]


def get_default_worker_tag_by_env(dev_mode: bool = False) -> str | None:
    if in_kubernetes():
        return get_default_worker_image()
    elif dev_mode:
        return "local-dev"
    else:
        return __version__


def create_default_worker_pool(node: Node) -> SyftError | None:
    credentials = node.verify_key
    pull_image = not node.dev_mode
    image_stash = node.get_service(SyftWorkerImageService).stash
    default_pool_name = node.settings.default_worker_pool
    default_worker_pool = node.get_default_worker_pool()
    default_worker_tag = get_default_worker_tag_by_env(node.dev_mode)
    default_worker_pool_pod_annotations = get_default_worker_pool_pod_annotations()
    default_worker_pool_pod_labels = get_default_worker_pool_pod_labels()
    worker_count = get_default_worker_pool_count(node)
    context = AuthedServiceContext(
        node=node,
        credentials=credentials,
        role=ServiceRole.ADMIN,
    )

    if isinstance(default_worker_pool, SyftError):
        logger.error(
            f"Failed to get default worker pool {default_pool_name}. "
            f"Error: {default_worker_pool.message}"
        )
        return default_worker_pool

    logger.info(f"Creating default worker image with tag='{default_worker_tag}'. ")
    # Get/Create a default worker SyftWorkerImage
    default_image = create_default_image(
        credentials=credentials,
        image_stash=image_stash,
        tag=default_worker_tag,
        in_kubernetes=in_kubernetes(),
    )
    if isinstance(default_image, SyftError):
        logger.error(f"Failed to create default worker image: {default_image.message}")
        return default_image

    if not default_image.is_built:
        logger.info(f"Building default worker image with tag={default_worker_tag}. ")
        image_build_method = node.get_service_method(SyftWorkerImageService.build)
        # Build the Image for given tag
        result = image_build_method(
            context,
            image_uid=default_image.id,
            tag=DEFAULT_WORKER_IMAGE_TAG,
            pull_image=pull_image,
        )

        if isinstance(result, SyftError):
            logger.error(f"Failed to build default worker image: {result.message}")
            return None

    # Create worker pool if it doesn't exists
    logger.info(
        "Setting up worker pool"
        f"name={default_pool_name} "
        f"workers={worker_count} "
        f"image_uid={default_image.id} "
        f"in_memory={node.in_memory_workers}. "
    )
    if default_worker_pool is None:
        worker_to_add_ = worker_count
        create_pool_method = node.get_service_method(SyftWorkerPoolService.launch)
        result = create_pool_method(
            context,
            pool_name=default_pool_name,
            image_uid=default_image.id,
            num_workers=worker_count,
            pod_annotations=default_worker_pool_pod_annotations,
            pod_labels=default_worker_pool_pod_labels,
        )
    else:
        # Else add a worker to existing worker pool
        worker_to_add_ = max(default_worker_pool.max_count, worker_count) - len(
            default_worker_pool.worker_list
        )
        if worker_to_add_ > 0:
            add_worker_method = node.get_service_method(
                SyftWorkerPoolService.add_workers
            )
            result = add_worker_method(
                context=context,
                number=worker_to_add_,
                pool_name=default_pool_name,
            )
        else:
            return None

    if isinstance(result, SyftError):
        logger.info(f"Default worker pool error. {result.message}")
        return None

    for n in range(worker_to_add_):
        container_status = result[n]
        if container_status.error:
            logger.error(
                f"Failed to create container: Worker: {container_status.worker},"
                f"Error: {container_status.error}"
            )
            return None

    logger.info("Created default worker pool.")
    return None<|MERGE_RESOLUTION|>--- conflicted
+++ resolved
@@ -51,25 +51,11 @@
 from ..service.context import NodeServiceContext
 from ..service.context import UnauthedServiceContext
 from ..service.context import UserLoginCredentials
-<<<<<<< HEAD
-from ..service.data_subject.data_subject_member_service import DataSubjectMemberService
-from ..service.data_subject.data_subject_service import DataSubjectService
-from ..service.dataset.dataset_service import DatasetService
-from ..service.enclave.domain_enclave_service import DomainEnclaveService
-from ..service.enclave.enclave_service import EnclaveService
-from ..service.job.job_service import JobService
-=======
->>>>>>> fe31b282
 from ..service.job.job_stash import Job
 from ..service.job.job_stash import JobStash
 from ..service.job.job_stash import JobStatus
 from ..service.job.job_stash import JobType
 from ..service.metadata.node_metadata import NodeMetadata
-<<<<<<< HEAD
-from ..service.migration.migration_service import MigrationService
-from ..service.model.model_service import ModelService
-=======
->>>>>>> fe31b282
 from ..service.network.network_service import NetworkService
 from ..service.network.utils import PeerHealthCheckTask
 from ..service.notifier.notifier_service import NotifierService
@@ -881,71 +867,9 @@
     def worker_stash(self) -> WorkerStash:
         return self.get_service("workerservice").stash
 
-<<<<<<< HEAD
-    def _construct_services(self) -> None:
-        service_path_map: dict[str, AbstractService] = {}
-        initialized_services: list[AbstractService] = []
-
-        # A dict of service and init kwargs.
-        # - "svc" expects a callable (class or function)
-        #     - The callable must return AbstractService or None
-        # - "store" expects a store type
-        #     - By default all services get the document store
-        #     - Pass a custom "store" to override this
-        default_services: list[dict] = [
-            {"svc": ActionService, "store": self.action_store},
-            {"svc": UserService},
-            {"svc": AttestationService},
-            {"svc": WorkerService},
-            {"svc": SettingsService},
-            {"svc": DatasetService},
-            {"svc": UserCodeService},
-            {"svc": LogService},
-            {"svc": RequestService},
-            {"svc": QueueService},
-            {"svc": JobService},
-            {"svc": APIService},
-            {"svc": DataSubjectService},
-            {"svc": NetworkService},
-            {"svc": PolicyService},
-            {"svc": NotifierService},
-            {"svc": NotificationService},
-            {"svc": DataSubjectMemberService},
-            {"svc": ProjectService},
-            {"svc": DomainEnclaveService},
-            {"svc": EnclaveService},
-            {"svc": CodeHistoryService},
-            {"svc": MetadataService},
-            {"svc": BlobStorageService},
-            {"svc": MigrationService},
-            {"svc": SyftWorkerImageService},
-            {"svc": SyftWorkerPoolService},
-            {"svc": SyftImageRegistryService},
-            {"svc": SyncService},
-            {"svc": OutputService},
-            {"svc": UserCodeStatusService},
-            {"svc": ModelService},
-        ]
-
-        for svc_kwargs in default_services:
-            ServiceCls = svc_kwargs.pop("svc")
-            svc_kwargs.setdefault("store", self.document_store)
-
-            svc_instance = ServiceCls(**svc_kwargs)
-            if not svc_instance:
-                continue
-            elif not isinstance(svc_instance, AbstractService):
-                raise ValueError(
-                    f"Service {ServiceCls.__name__} must be an instance of AbstractService"
-                )
-
-            service_path_map[ServiceCls.__name__.lower()] = svc_instance
-            initialized_services.append(ServiceCls)
-=======
     @property
     def service_path_map(self) -> dict[str, AbstractService]:
         return self.services.service_path_map
->>>>>>> fe31b282
 
     @property
     def initialized_services(self) -> list[AbstractService]:
