# future
from __future__ import annotations

# stdlib
import binascii
from collections import OrderedDict
import contextlib
from datetime import datetime
from functools import partial
import hashlib
from multiprocessing import current_process
import os
from pathlib import Path
import subprocess  # nosec
import traceback
from typing import Any
from typing import Callable
from typing import Dict
from typing import List
from typing import Optional
from typing import Type
from typing import Union
import uuid

# third party
from nacl.signing import SigningKey
from result import Err
from result import Result
from typing_extensions import Self

# relative
from .. import __version__
from ..abstract_node import AbstractNode
from ..abstract_node import NodeSideType
from ..abstract_node import NodeType
from ..client.api import SignedSyftAPICall
from ..client.api import SyftAPI
from ..client.api import SyftAPICall
from ..client.api import SyftAPIData
from ..client.api import debox_signed_syftapicall_response
from ..client.client import SyftClient
from ..exceptions.exception import PySyftException
from ..external import OBLV
from ..protocol.data_protocol import PROTOCOL_TYPE
from ..protocol.data_protocol import get_data_protocol
from ..service.action.action_object import Action
from ..service.action.action_object import ActionObject
from ..service.action.action_service import ActionService
from ..service.action.action_store import DictActionStore
from ..service.action.action_store import MongoActionStore
from ..service.action.action_store import SQLiteActionStore
from ..service.blob_storage.service import BlobStorageService
from ..service.code.user_code_service import UserCodeService
from ..service.code.user_code_stash import UserCodeStash
from ..service.code_history.code_history_service import CodeHistoryService
from ..service.context import AuthedServiceContext
from ..service.context import NodeServiceContext
from ..service.context import UnauthedServiceContext
from ..service.context import UserLoginCredentials
from ..service.data_subject.data_subject_member_service import DataSubjectMemberService
from ..service.data_subject.data_subject_service import DataSubjectService
from ..service.dataset.dataset_service import DatasetService
from ..service.enclave.enclave_service import EnclaveService
from ..service.job.job_service import JobService
from ..service.job.job_stash import Job
from ..service.job.job_stash import JobStash
from ..service.log.log_service import LogService
from ..service.metadata.metadata_service import MetadataService
from ..service.metadata.node_metadata import NodeMetadataV3
from ..service.network.network_service import NetworkService
from ..service.notification.notification_service import NotificationService
from ..service.object_search.migration_state_service import MigrateStateService
from ..service.policy.policy_service import PolicyService
from ..service.project.project_service import ProjectService
from ..service.queue.base_queue import AbstractMessageHandler
from ..service.queue.base_queue import QueueConsumer
from ..service.queue.base_queue import QueueProducer
from ..service.queue.queue import APICallMessageHandler
from ..service.queue.queue import QueueManager
from ..service.queue.queue_service import QueueService
from ..service.queue.queue_stash import ActionQueueItem
from ..service.queue.queue_stash import QueueItem
from ..service.queue.queue_stash import QueueStash
from ..service.queue.zmq_queue import QueueConfig
from ..service.queue.zmq_queue import ZMQClientConfig
from ..service.queue.zmq_queue import ZMQQueueConfig
from ..service.request.request_service import RequestService
from ..service.response import SyftError
from ..service.service import AbstractService
from ..service.service import ServiceConfigRegistry
from ..service.service import UserServiceConfigRegistry
from ..service.settings.settings import NodeSettingsV2
from ..service.settings.settings_service import SettingsService
from ..service.settings.settings_stash import SettingsStash
from ..service.user.user import User
from ..service.user.user import UserCreate
from ..service.user.user_roles import ServiceRole
from ..service.user.user_service import UserService
from ..service.user.user_stash import UserStash
from ..service.worker.image_registry_service import SyftImageRegistryService
from ..service.worker.utils import DEFAULT_WORKER_IMAGE_TAG
from ..service.worker.utils import DEFAULT_WORKER_POOL_NAME
from ..service.worker.utils import create_default_image
from ..service.worker.worker_image_service import SyftWorkerImageService
from ..service.worker.worker_pool import WorkerPool
from ..service.worker.worker_pool_service import SyftWorkerPoolService
from ..service.worker.worker_pool_stash import SyftWorkerPoolStash
from ..service.worker.worker_service import WorkerService
from ..service.worker.worker_stash import WorkerStash
from ..store.blob_storage import BlobStorageConfig
from ..store.blob_storage.on_disk import OnDiskBlobStorageClientConfig
from ..store.blob_storage.on_disk import OnDiskBlobStorageConfig
from ..store.dict_document_store import DictStoreConfig
from ..store.document_store import StoreConfig
from ..store.linked_obj import LinkedObject
from ..store.mongo_document_store import MongoStoreConfig
from ..store.sqlite_document_store import SQLiteStoreClientConfig
from ..store.sqlite_document_store import SQLiteStoreConfig
from ..types.syft_object import SYFT_OBJECT_VERSION_1
from ..types.syft_object import SyftObject
from ..types.uid import UID
from ..util.experimental_flags import flags
from ..util.telemetry import instrument
from ..util.util import get_env
from ..util.util import get_queue_address
from ..util.util import get_root_data_path
from ..util.util import random_name
from ..util.util import str_to_bool
from ..util.util import thread_ident
from .credentials import SyftSigningKey
from .credentials import SyftVerifyKey
from .worker_settings import WorkerSettings

# if user code needs to be serded and its not available we can call this to refresh
# the code for a specific node UID and thread
CODE_RELOADER: Dict[int, Callable] = {}


NODE_PRIVATE_KEY = "NODE_PRIVATE_KEY"
NODE_UID = "NODE_UID"
NODE_TYPE = "NODE_TYPE"
NODE_NAME = "NODE_NAME"
NODE_SIDE_TYPE = "NODE_SIDE_TYPE"

DEFAULT_ROOT_EMAIL = "DEFAULT_ROOT_EMAIL"
DEFAULT_ROOT_USERNAME = "DEFAULT_ROOT_USERNAME"
DEFAULT_ROOT_PASSWORD = "DEFAULT_ROOT_PASSWORD"  # nosec


def get_private_key_env() -> Optional[str]:
    return get_env(NODE_PRIVATE_KEY)


def get_node_type() -> Optional[str]:
    return get_env(NODE_TYPE, "domain")


def get_node_name() -> Optional[str]:
    return get_env(NODE_NAME, None)


def get_node_side_type() -> Optional[str]:
    return get_env(NODE_SIDE_TYPE, "high")


def get_node_uid_env() -> Optional[str]:
    return get_env(NODE_UID)


def get_default_root_email() -> Optional[str]:
    return get_env(DEFAULT_ROOT_EMAIL, "info@openmined.org")


def get_default_root_username() -> Optional[str]:
    return get_env(DEFAULT_ROOT_USERNAME, "Jane Doe")


def get_default_root_password() -> Optional[str]:
    return get_env(DEFAULT_ROOT_PASSWORD, "changethis")  # nosec


def get_dev_mode() -> bool:
    return str_to_bool(get_env("DEV_MODE", "False"))


def get_enable_warnings() -> bool:
    return str_to_bool(get_env("ENABLE_WARNINGS", "False"))


def get_container_host() -> Optional[str]:
    return get_env("CONTAINER_HOST")


def get_default_worker_image() -> Optional[str]:
    return get_env("DEFAULT_WORKER_POOL_IMAGE")


def get_default_worker_pool_name() -> Optional[str]:
    return get_env("DEFAULT_WORKER_POOL_NAME", DEFAULT_WORKER_POOL_NAME)


def get_default_worker_pool_count(node: Node) -> int:
    return int(
        get_env(
            "DEFAULT_WORKER_POOL_COUNT", node.queue_config.client_config.n_consumers
        )
    )


def in_kubernetes() -> bool:
    return get_container_host() == "k8s"


def get_venv_packages() -> str:
    res = subprocess.getoutput(
        "pip list --format=freeze",
    )
    return res


def get_syft_worker() -> bool:
    return str_to_bool(get_env("SYFT_WORKER", "false"))


def get_k8s_pod_name() -> Optional[str]:
    return get_env("K8S_POD_NAME")


def get_syft_worker_uid() -> Optional[str]:
    is_worker = get_syft_worker()
    pod_name = get_k8s_pod_name()
    uid = get_env("SYFT_WORKER_UID")
    # if uid is empty is a K8S worker, generate a uid from the pod name
    if (not uid) and is_worker and pod_name:
        uid = str(UID.with_seed(pod_name))
    return uid


signing_key_env = get_private_key_env()
node_uid_env = get_node_uid_env()

default_root_email = get_default_root_email()
default_root_username = get_default_root_username()
default_root_password = get_default_root_password()


class AuthNodeContextRegistry:
    __node_context_registry__: Dict[str, Node] = OrderedDict()

    @classmethod
    def set_node_context(
        cls,
        node_uid: Union[UID, str],
        context: NodeServiceContext,
        user_verify_key: Union[SyftVerifyKey, str],
    ) -> None:
        if isinstance(node_uid, str):
            node_uid = UID.from_string(node_uid)

        if isinstance(user_verify_key, str):
            user_verify_key = SyftVerifyKey.from_string(user_verify_key)

        key = cls._get_key(node_uid=node_uid, user_verify_key=user_verify_key)

        cls.__node_context_registry__[key] = context

    @staticmethod
    def _get_key(node_uid: UID, user_verify_key: SyftVerifyKey) -> str:
        return "-".join(str(x) for x in (node_uid, user_verify_key))

    @classmethod
    def auth_context_for_user(
        cls,
        node_uid: UID,
        user_verify_key: SyftVerifyKey,
    ) -> Optional[AuthedServiceContext]:
        key = cls._get_key(node_uid=node_uid, user_verify_key=user_verify_key)
        return cls.__node_context_registry__.get(key)


@instrument
class Node(AbstractNode):
    signing_key: Optional[SyftSigningKey]
    required_signed_calls: bool = True
    packages: str

    def __init__(
        self,
        *,  # Trasterisk
        name: Optional[str] = None,
        id: Optional[UID] = None,
        services: Optional[List[Type[AbstractService]]] = None,
        signing_key: Optional[Union[SyftSigningKey, SigningKey]] = None,
        action_store_config: Optional[StoreConfig] = None,
        document_store_config: Optional[StoreConfig] = None,
        root_email: Optional[str] = default_root_email,
        root_username: Optional[str] = default_root_username,
        root_password: Optional[str] = default_root_password,
        processes: int = 0,
        is_subprocess: bool = False,
        node_type: Union[str, NodeType] = NodeType.DOMAIN,
        local_db: bool = False,
        sqlite_path: Optional[str] = None,
        blob_storage_config: Optional[BlobStorageConfig] = None,
        queue_config: Optional[QueueConfig] = None,
        queue_port: Optional[int] = None,
        n_consumers: int = 0,
        create_producer: bool = False,
        thread_workers: bool = False,
        node_side_type: Union[str, NodeSideType] = NodeSideType.HIGH_SIDE,
        enable_warnings: bool = False,
        dev_mode: bool = False,
        migrate: bool = False,
        in_memory_workers: bool = True,
    ):
        # 🟡 TODO 22: change our ENV variable format and default init args to make this
        # less horrible or add some convenience functions
        self.dev_mode = dev_mode or get_dev_mode()
        if node_uid_env is not None:
            self.id = UID.from_string(node_uid_env)
        else:
            if id is None:
                id = UID()
            self.id = id
        self.packages = ""

        self.signing_key = None
        if signing_key_env is not None:
            self.signing_key = SyftSigningKey.from_string(signing_key_env)
        else:
            if isinstance(signing_key, SigningKey):
                signing_key = SyftSigningKey(signing_key=signing_key)
            self.signing_key = signing_key

        if self.signing_key is None:
            self.signing_key = SyftSigningKey.generate()

        self.processes = processes
        self.is_subprocess = is_subprocess
        self.name = random_name() if name is None else name
        services = (
            [
                UserService,
                WorkerService,
                SettingsService,
                ActionService,
                LogService,
                DatasetService,
                UserCodeService,
                QueueService,
                JobService,
                RequestService,
                DataSubjectService,
                NetworkService,
                PolicyService,
                NotificationService,
                DataSubjectMemberService,
                ProjectService,
                EnclaveService,
                CodeHistoryService,
                MetadataService,
                BlobStorageService,
                MigrateStateService,
                SyftWorkerImageService,
                SyftWorkerPoolService,
                SyftImageRegistryService,
            ]
            if services is None
            else services
        )

        self.service_config = ServiceConfigRegistry.get_registered_configs()
        self.local_db = local_db
        self.sqlite_path = sqlite_path
        self.init_stores(
            action_store_config=action_store_config,
            document_store_config=document_store_config,
        )

        if OBLV:
            # relative
            from ..external.oblv.oblv_service import OblvService

            services += [OblvService]
            create_oblv_key_pair(worker=self)

        self.enable_warnings = enable_warnings
        self.in_memory_workers = in_memory_workers

        self.services = services
        self._construct_services()

        create_admin_new(  # nosec B106
            name=root_username,
            email=root_email,
            password=root_password,
            node=self,
        )

        self.client_cache: dict = {}
        if isinstance(node_type, str):
            node_type = NodeType(node_type)
        self.node_type = node_type

        if isinstance(node_side_type, str):
            node_side_type = NodeSideType(node_side_type)
        self.node_side_type = node_side_type

        self.post_init()
        self.create_initial_settings(admin_email=root_email)

        self.queue_config = self.create_queue_config(
            n_consumers=n_consumers,
            create_producer=create_producer,
            thread_workers=thread_workers,
            queue_port=queue_port,
            queue_config=queue_config,
        )

        self.init_queue_manager(queue_config=self.queue_config)

        self.init_blob_storage(config=blob_storage_config)

        # Migrate data before any operation on db
        if migrate:
            self.find_and_migrate_data()

        NodeRegistry.set_node_for(self.id, self)

    @property
    def runs_in_docker(self) -> bool:
        path = "/proc/self/cgroup"
        return (
            os.path.exists("/.dockerenv")
            or os.path.isfile(path)
            and any("docker" in line for line in open(path))
        )

    def init_blob_storage(self, config: Optional[BlobStorageConfig] = None) -> None:
        if config is None:
            root_directory = get_root_data_path()
            base_directory = root_directory / f"{self.id}"
            client_config = OnDiskBlobStorageClientConfig(base_directory=base_directory)
            config_ = OnDiskBlobStorageConfig(client_config=client_config)
        else:
            config_ = config
        self.blob_store_config = config_
        self.blob_storage_client = config_.client_type(config=config_.client_config)

        # relative
        from ..store.blob_storage.seaweedfs import SeaweedFSConfig

        if isinstance(config, SeaweedFSConfig) and self.signing_key:
            blob_storage_service = self.get_service(BlobStorageService)
            remote_profiles = blob_storage_service.remote_profile_stash.get_all(
                credentials=self.signing_key.verify_key, has_permission=True
            ).ok()
            for remote_profile in remote_profiles:
                self.blob_store_config.client_config.remote_profiles[
                    remote_profile.profile_name
                ] = remote_profile

    def stop(self) -> None:
        for consumer_list in self.queue_manager.consumers.values():
            for c in consumer_list:
                c.close()
        for p in self.queue_manager.producers.values():
            p.close()

    def close(self) -> None:
        self.stop()

    def create_queue_config(
        self,
        n_consumers: int,
        create_producer: bool,
        thread_workers: bool,
        queue_port: Optional[int],
        queue_config: Optional[QueueConfig],
    ) -> QueueConfig:
        if queue_config:
            queue_config_ = queue_config
        elif queue_port is not None or n_consumers > 0 or create_producer:
            if not create_producer and queue_port is None:
                print("No queue port defined to bind consumers.")
            queue_config_ = ZMQQueueConfig(
                client_config=ZMQClientConfig(
                    create_producer=create_producer,
                    queue_port=queue_port,
                    n_consumers=n_consumers,
                ),
                thread_workers=thread_workers,
            )
        else:
            queue_config_ = ZMQQueueConfig()

        return queue_config_

    def init_queue_manager(self, queue_config: QueueConfig) -> None:
        MessageHandlers = [APICallMessageHandler]
        if self.is_subprocess:
            return None

        self.queue_manager = QueueManager(config=queue_config)
        for message_handler in MessageHandlers:
            queue_name = message_handler.queue_name
            # client config
            if getattr(queue_config.client_config, "create_producer", True):
                context = AuthedServiceContext(
                    node=self,
                    credentials=self.verify_key,
                    role=ServiceRole.ADMIN,
                )
                producer: QueueProducer = self.queue_manager.create_producer(
                    queue_name=queue_name,
                    queue_stash=self.queue_stash,
                    context=context,
                    worker_stash=self.worker_stash,
                )
                producer.run()
                address = producer.address
            else:
                port = queue_config.client_config.queue_port
                if port is not None:
                    address = get_queue_address(port)
                else:
                    address = None

            if address is None and queue_config.client_config.n_consumers > 0:
                raise ValueError("address unknown for consumers")

            service_name = queue_config.client_config.consumer_service

            if not service_name:
                # Create consumers for default worker pool
                create_default_worker_pool(self)
            else:
                # Create consumer for given worker pool
                syft_worker_uid = get_syft_worker_uid()
                print(
                    f"Running as consumer with uid={syft_worker_uid} service={service_name}"
                )

                if syft_worker_uid:
                    self.add_consumer_for_service(
                        service_name=service_name,
                        syft_worker_id=UID(syft_worker_uid),
                        address=address,
                        message_handler=message_handler,
                    )

    def add_consumer_for_service(
        self,
        service_name: str,
        syft_worker_id: UID,
        address: str,
        message_handler: AbstractMessageHandler = APICallMessageHandler,
    ) -> None:
        consumer: QueueConsumer = self.queue_manager.create_consumer(
            message_handler,
            address=address,
            service_name=service_name,
            worker_stash=self.worker_stash,
            syft_worker_id=syft_worker_id,
        )
        consumer.run()

    @classmethod
    def named(
        cls,
        *,  # Trasterisk
        name: str,
        processes: int = 0,
        reset: bool = False,
        local_db: bool = False,
        sqlite_path: Optional[str] = None,
        node_type: Union[str, NodeType] = NodeType.DOMAIN,
        node_side_type: Union[str, NodeSideType] = NodeSideType.HIGH_SIDE,
        enable_warnings: bool = False,
        n_consumers: int = 0,
        thread_workers: bool = False,
        create_producer: bool = False,
        queue_port: Optional[int] = None,
        dev_mode: bool = False,
        migrate: bool = False,
        in_memory_workers: bool = True,
    ) -> Self:
        name_hash = hashlib.sha256(name.encode("utf8")).digest()
        name_hash_uuid = name_hash[0:16]
        name_hash_uuid = bytearray(name_hash_uuid)
        name_hash_uuid[6] = (
            name_hash_uuid[6] & 0x0F
        ) | 0x40  # Set version to 4 (uuid4)
        name_hash_uuid[8] = (name_hash_uuid[8] & 0x3F) | 0x80  # Set variant to RFC 4122
        name_hash_string = binascii.hexlify(bytearray(name_hash_uuid)).decode("utf-8")
        if uuid.UUID(name_hash_string).version != 4:
            raise Exception(f"Invalid UID: {name_hash_string} for name: {name}")
        uid = UID(name_hash_string)
        key = SyftSigningKey(signing_key=SigningKey(name_hash))
        blob_storage_config = None
        if reset:
            store_config = SQLiteStoreClientConfig()
            store_config.filename = f"{uid}.sqlite"

            # stdlib
            import sqlite3

            with contextlib.closing(sqlite3.connect(store_config.file_path)) as db:
                cursor = db.cursor()
                cursor.execute("SELECT name FROM sqlite_master WHERE type='table';")
                tables = cursor.fetchall()

                for table_name in tables:
                    drop_table_sql = f"DROP TABLE IF EXISTS {table_name[0]};"
                    cursor.execute(drop_table_sql)

                db.commit()
                db.close()

            # remove lock files for reading
            # we should update this to partition locks per node
            for f in Path("/tmp/sherlock").glob("*.json"):  # nosec
                if f.is_file():
                    f.unlink()

            with contextlib.suppress(FileNotFoundError, PermissionError):
                if os.path.exists(store_config.file_path):
                    os.unlink(store_config.file_path)

            # Reset blob storage
            root_directory = get_root_data_path()
            base_directory = root_directory / f"{uid}"
            if base_directory.exists():
                for file in base_directory.iterdir():
                    file.unlink()
            blob_client_config = OnDiskBlobStorageClientConfig(
                base_directory=base_directory
            )
            blob_storage_config = OnDiskBlobStorageConfig(
                client_config=blob_client_config
            )

        node_type = NodeType(node_type)
        node_side_type = NodeSideType(node_side_type)

        return cls(
            name=name,
            id=uid,
            signing_key=key,
            processes=processes,
            local_db=local_db,
            sqlite_path=sqlite_path,
            node_type=node_type,
            node_side_type=node_side_type,
            enable_warnings=enable_warnings,
            blob_storage_config=blob_storage_config,
            queue_port=queue_port,
            n_consumers=n_consumers,
            thread_workers=thread_workers,
            create_producer=create_producer,
            dev_mode=dev_mode,
            migrate=migrate,
            in_memory_workers=in_memory_workers,
        )

    def is_root(self, credentials: SyftVerifyKey) -> bool:
        return credentials == self.verify_key

    @property
    def root_client(self) -> SyftClient:
        # relative
        from ..client.client import PythonConnection

        connection = PythonConnection(node=self)
        client_type = connection.get_client_type()
        if isinstance(client_type, SyftError):
            return client_type
        root_client = client_type(connection=connection, credentials=self.signing_key)
        if root_client.api.refresh_api_callback is not None:
            root_client.api.refresh_api_callback()
        return root_client

    def _find_klasses_pending_for_migration(
        self, object_types: List[SyftObject]
    ) -> List[SyftObject]:
        context = AuthedServiceContext(
            node=self,
            credentials=self.verify_key,
            role=ServiceRole.ADMIN,
        )
        migration_state_service = self.get_service(MigrateStateService)

        klasses_to_be_migrated = []

        for object_type in object_types:
            canonical_name = object_type.__canonical_name__
            object_version = object_type.__version__

            migration_state = migration_state_service.get_state(context, canonical_name)
            if (
                migration_state is not None
                and migration_state.current_version != migration_state.latest_version
            ):
                klasses_to_be_migrated.append(object_type)
            else:
                migration_state_service.register_migration_state(
                    context,
                    current_version=object_version,
                    canonical_name=canonical_name,
                )

        return klasses_to_be_migrated

    def find_and_migrate_data(self) -> None:
        # Track all object type that need migration for document store
        context = AuthedServiceContext(
            node=self,
            credentials=self.verify_key,
            role=ServiceRole.ADMIN,
        )
        document_store_object_types = [
            partition.settings.object_type
            for partition in self.document_store.partitions.values()
        ]

        object_pending_migration = self._find_klasses_pending_for_migration(
            object_types=document_store_object_types
        )

        if object_pending_migration:
            print(
                "Object in Document Store that needs migration: ",
                object_pending_migration,
            )

        # Migrate data for objects in document store
        for object_type in object_pending_migration:
            canonical_name = object_type.__canonical_name__
            object_partition = self.document_store.partitions.get(canonical_name)
            if object_partition is None:
                continue

            print(f"Migrating data for: {canonical_name} table.")
            migration_status = object_partition.migrate_data(
                to_klass=object_type, context=context
            )
            if migration_status.is_err():
                raise Exception(
                    f"Failed to migrate data for {canonical_name}. Error: {migration_status.err()}"
                )

        # Track all object types from action store
        action_object_types = [Action, ActionObject]
        action_object_types.extend(ActionObject.__subclasses__())
        action_object_pending_migration = self._find_klasses_pending_for_migration(
            action_object_types
        )

        if action_object_pending_migration:
            print(
                "Object in Action Store that needs migration: ",
                action_object_pending_migration,
            )

        # Migrate data for objects in action store
        for object_type in action_object_pending_migration:
            canonical_name = object_type.__canonical_name__

            migration_status = self.action_store.migrate_data(
                to_klass=object_type, credentials=self.verify_key
            )
            if migration_status.is_err():
                raise Exception(
                    f"Failed to migrate data for {canonical_name}. Error: {migration_status.err()}"
                )
        print("Data Migrated to latest version !!!")

    @property
    def guest_client(self) -> SyftClient:
        return self.get_guest_client()

    @property
    def current_protocol(self) -> Union[str, int]:
        data_protocol = get_data_protocol()
        return data_protocol.latest_version

    def get_guest_client(self, verbose: bool = True) -> SyftClient:
        # relative
        from ..client.client import PythonConnection

        connection = PythonConnection(node=self)
        if verbose and self.node_side_type:
            message: str = (
                f"Logged into <{self.name}: {self.node_side_type.value.capitalize()} "
            )
            if self.node_type:
                message += f"side {self.node_type.value.capitalize()} > as GUEST"
            print(message)

        client_type = connection.get_client_type()
        if isinstance(client_type, SyftError):
            return client_type

        guest_client = client_type(
            connection=connection, credentials=SyftSigningKey.generate()
        )
        if guest_client.api.refresh_api_callback is not None:
            guest_client.api.refresh_api_callback()
        return guest_client

    def __repr__(self) -> str:
        service_string = ""
        if not self.is_subprocess:
            services = []
            for service in self.services:
                services.append(service.__name__)
            service_string = ", ".join(sorted(services))
            service_string = f"\n\nServices:\n{service_string}"
        return f"{type(self).__name__}: {self.name} - {self.id} - {self.node_type}{service_string}"

    def post_init(self) -> None:
        context = AuthedServiceContext(
            node=self, credentials=self.verify_key, role=ServiceRole.ADMIN
        )
        AuthNodeContextRegistry.set_node_context(
            node_uid=self.id, user_verify_key=self.verify_key, context=context
        )

        if UserCodeService in self.services:
            user_code_service = self.get_service(UserCodeService)
            user_code_service.load_user_code(context=context)

        if self.is_subprocess or current_process().name != "MainProcess":
            # print(f"> Starting Subprocess {self}")
            pass
        else:
            pass
            # why would we do this?
            # print(f"> {self}")

        def reload_user_code() -> None:
            user_code_service.load_user_code(context=context)

        ti = thread_ident()
        if ti is not None:
            CODE_RELOADER[ti] = reload_user_code

    def init_stores(
        self,
        document_store_config: Optional[StoreConfig] = None,
        action_store_config: Optional[StoreConfig] = None,
    ) -> None:
        if document_store_config is None:
            if self.local_db or (self.processes > 0 and not self.is_subprocess):
                client_config = SQLiteStoreClientConfig(path=self.sqlite_path)
                document_store_config = SQLiteStoreConfig(client_config=client_config)
            else:
                document_store_config = DictStoreConfig()
        if (
            isinstance(document_store_config, SQLiteStoreConfig)
            and document_store_config.client_config.filename is None
        ):
            document_store_config.client_config.filename = f"{self.id}.sqlite"
            if self.dev_mode:
                print(
                    f"SQLite Store Path:\n!open file://{document_store_config.client_config.file_path}\n"
                )
        document_store = document_store_config.store_type
        self.document_store_config = document_store_config

        # We add the python id of the current node in order
        # to create one connection per Node object in MongoClientCache
        # so that we avoid closing the connection from a
        # different thread through the garbage collection
        if isinstance(self.document_store_config, MongoStoreConfig):
            self.document_store_config.client_config.node_obj_python_id = id(self)

        self.document_store = document_store(
            root_verify_key=self.verify_key,
            store_config=document_store_config,
        )
        if action_store_config is None:
            if self.local_db or (self.processes > 0 and not self.is_subprocess):
                client_config = SQLiteStoreClientConfig(path=self.sqlite_path)
                action_store_config = SQLiteStoreConfig(client_config=client_config)
            else:
                action_store_config = DictStoreConfig()

        if (
            isinstance(action_store_config, SQLiteStoreConfig)
            and action_store_config.client_config.filename is None
        ):
            action_store_config.client_config.filename = f"{self.id}.sqlite"

        if isinstance(action_store_config, SQLiteStoreConfig):
            self.action_store = SQLiteActionStore(
                store_config=action_store_config,
                root_verify_key=self.verify_key,
            )
        elif isinstance(action_store_config, MongoStoreConfig):
            # We add the python id of the current node in order
            # to create one connection per Node object in MongoClientCache
            # so that we avoid closing the connection from a
            # different thread through the garbage collection
            action_store_config.client_config.node_obj_python_id = id(self)

            self.action_store = MongoActionStore(
                root_verify_key=self.verify_key, store_config=action_store_config
            )
        else:
            self.action_store = DictActionStore(root_verify_key=self.verify_key)

        self.action_store_config = action_store_config
        self.queue_stash = QueueStash(store=self.document_store)

    @property
    def job_stash(self) -> JobStash:
        return self.get_service("jobservice").stash

    @property
    def worker_stash(self) -> WorkerStash:
        return self.get_service("workerservice").stash

    def _construct_services(self) -> None:
        self.service_path_map = {}

        for service_klass in self.services:
            kwargs = {}
            if service_klass == ActionService:
                kwargs["store"] = self.action_store
            store_services = [
                UserService,
                WorkerService,
                SettingsService,
                DatasetService,
                UserCodeService,
                LogService,
                RequestService,
                QueueService,
                JobService,
                DataSubjectService,
                NetworkService,
                PolicyService,
                NotificationService,
                DataSubjectMemberService,
                ProjectService,
                EnclaveService,
                CodeHistoryService,
                MetadataService,
                BlobStorageService,
                MigrateStateService,
                SyftWorkerImageService,
                SyftWorkerPoolService,
                SyftImageRegistryService,
            ]

            if OBLV:
                # relative
                from ..external.oblv.oblv_service import OblvService

                store_services += [OblvService]

            if service_klass in store_services:
                kwargs["store"] = self.document_store
            self.service_path_map[service_klass.__name__.lower()] = service_klass(
                **kwargs
            )

    def get_service_method(self, path_or_func: Union[str, Callable]) -> Callable:
        if callable(path_or_func):
            path_or_func = path_or_func.__qualname__
        return self._get_service_method_from_path(path_or_func)

    def get_service(self, path_or_func: Union[str, Callable]) -> Callable:
        if callable(path_or_func):
            path_or_func = path_or_func.__qualname__
        return self._get_service_from_path(path_or_func)

    def _get_service_from_path(self, path: str) -> AbstractService:
        path_list = path.split(".")
        if len(path_list) > 1:
            _ = path_list.pop()
        service_name = path_list.pop()
        return self.service_path_map[service_name.lower()]

    def _get_service_method_from_path(self, path: str) -> Callable:
        path_list = path.split(".")
        method_name = path_list.pop()
        service_obj = self._get_service_from_path(path=path)

        return getattr(service_obj, method_name)

    @property
    def settings(self) -> NodeSettingsV2:
        settings_stash = SettingsStash(store=self.document_store)
        if self.signing_key is None:
            raise ValueError(f"{self} has no signing key")
        settings = settings_stash.get_all(self.signing_key.verify_key)
        if settings.is_ok() and len(settings.ok()) > 0:
            settings_data = settings.ok()[0]
        return settings_data

    @property
    def metadata(self) -> NodeMetadataV3:
        name = ""
        organization = ""
        description = ""
        show_warnings = self.enable_warnings
        settings_data = self.settings
        name = settings_data.name
        organization = settings_data.organization
        description = settings_data.description
        show_warnings = settings_data.show_warnings
        node_type = self.node_type.value if self.node_type else ""
        node_side_type = self.node_side_type.value if self.node_side_type else ""

        return NodeMetadataV3(
            name=name,
            id=self.id,
            verify_key=self.verify_key,
            highest_version=SYFT_OBJECT_VERSION_1,
            lowest_version=SYFT_OBJECT_VERSION_1,
            syft_version=__version__,
            description=description,
            organization=organization,
            node_type=node_type,
            node_side_type=node_side_type,
            show_warnings=show_warnings,
        )

    @property
    def icon(self) -> str:
        return "🦾"

    @property
    def verify_key(self) -> SyftVerifyKey:
        if self.signing_key is None:
            raise ValueError(f"{self} has no signing key")
        return self.signing_key.verify_key

    def __hash__(self) -> int:
        return hash(self.id)

    def __eq__(self, other: Any) -> bool:
        if not isinstance(other, type(self)):
            return False

        if self.id != other.id:
            return False

        return True

    def await_future(
        self, credentials: SyftVerifyKey, uid: UID
    ) -> Union[Optional[QueueItem], SyftError]:
        # stdlib
        from time import sleep

        # relative
        from ..service.queue.queue import Status

        while True:
            result = self.queue_stash.pop_on_complete(credentials, uid)
            if not result.is_ok():
                return result.err()
            else:
                res = result.ok()
                if res.status == Status.COMPLETED:
                    return res
            sleep(0.1)

    def resolve_future(
        self, credentials: SyftVerifyKey, uid: UID
    ) -> Union[Optional[QueueItem], SyftError]:
        result = self.queue_stash.pop_on_complete(credentials, uid)

        if result.is_ok():
            queue_obj = result.ok()
            queue_obj._set_obj_location_(
                node_uid=self.id,
                credentials=credentials,
            )
            return queue_obj
        return result.err()

    def forward_message(
        self, api_call: Union[SyftAPICall, SignedSyftAPICall]
    ) -> Result[Union[QueueItem, SyftObject], Err]:
        node_uid = api_call.message.node_uid
        if NetworkService not in self.services:
            return SyftError(
                message=(
                    "Node has no network service so we can't "
                    f"forward this message to {node_uid}"
                )
            )

        client = None
        if node_uid in self.client_cache:
            client = self.client_cache[node_uid]
        else:
            network_service = self.get_service(NetworkService)
            peer = network_service.stash.get_by_uid(self.verify_key, node_uid)

            if peer.is_ok() and peer.ok():
                peer = peer.ok()
                context = AuthedServiceContext(
                    node=self, credentials=api_call.credentials
                )
                client = peer.client_with_context(context=context)
                self.client_cache[node_uid] = client
        if client:
            message: SyftAPICall = api_call.message
            if message.path == "metadata":
                result = client.metadata
            elif message.path == "login":
                result = client.connection.login(**message.kwargs)
            elif message.path == "register":
                result = client.connection.register(**message.kwargs)
            elif message.path == "api":
                result = client.connection.get_api(**message.kwargs)
            else:
                signed_result = client.connection.make_call(api_call)
                result = debox_signed_syftapicall_response(signed_result=signed_result)

                # relative
                from ..store.blob_storage import BlobRetrievalByURL

                # In the case of blob storage, the gateway downloads the result and then passes it to
                # the proxy client
                if isinstance(result, BlobRetrievalByURL):
                    blob_route = client.api.connection.to_blob_route(
                        result.url.url_path
                    )
                    result.url = blob_route
                    final_res = result.read()
                    return final_res

            return result

        return SyftError(message=(f"Node has no route to {node_uid}"))

    def get_role_for_credentials(self, credentials: SyftVerifyKey) -> ServiceRole:
        role = self.get_service("userservice").get_role_for_credentials(
            credentials=credentials
        )
        return role

    def handle_api_call(
        self,
        api_call: Union[SyftAPICall, SignedSyftAPICall],
        job_id: Optional[UID] = None,
        check_call_location: bool = True,
    ) -> Result[SignedSyftAPICall, Err]:
        # Get the result
        result = self.handle_api_call_with_unsigned_result(
            api_call, job_id=job_id, check_call_location=check_call_location
        )
        # Sign the result
        signed_result = SyftAPIData(data=result).sign(self.signing_key)

        return signed_result

    def handle_api_call_with_unsigned_result(
        self,
        api_call: Union[SyftAPICall, SignedSyftAPICall],
        job_id: Optional[UID] = None,
<<<<<<< HEAD
        check_call_location: bool = True,
    ) -> Result[Union[QueueItem, SyftObject], Err]:
=======
        check_call_location=True,
    ) -> Union[Result, QueueItem, SyftObject, SyftError]:
>>>>>>> 12513553
        if self.required_signed_calls and isinstance(api_call, SyftAPICall):
            return SyftError(
                message=f"You sent a {type(api_call)}. This node requires SignedSyftAPICall."
            )
        else:
            if not api_call.is_valid:
                return SyftError(message="Your message signature is invalid")

        if api_call.message.node_uid != self.id and check_call_location:
            return self.forward_message(api_call=api_call)
        if api_call.message.path == "queue":
            return self.resolve_future(
                credentials=api_call.credentials, uid=api_call.message.kwargs["uid"]
            )

        if api_call.message.path == "metadata":
            return self.metadata

        result = None
        is_blocking = api_call.message.blocking

        if is_blocking or self.is_subprocess:
            credentials: SyftVerifyKey = api_call.credentials
            api_call = api_call.message

            role = self.get_role_for_credentials(credentials=credentials)
            context = AuthedServiceContext(
                node=self, credentials=credentials, role=role, job_id=job_id
            )
            AuthNodeContextRegistry.set_node_context(self.id, context, credentials)

            user_config_registry = UserServiceConfigRegistry.from_role(role)

            if api_call.path not in user_config_registry:
                if ServiceConfigRegistry.path_exists(api_call.path):
                    return SyftError(
                        message=f"As a `{role}`,"
                        f"you have has no access to: {api_call.path}"
                    )
                else:
                    return SyftError(
                        message=f"API call not in registered services: {api_call.path}"
                    )

            _private_api_path = user_config_registry.private_path_for(api_call.path)
            method = self.get_service_method(_private_api_path)
            try:
                result = method(context, *api_call.args, **api_call.kwargs)
            except PySyftException as e:
                return e.handle()
            except Exception:
                result = SyftError(
                    message=f"Exception calling {api_call.path}. {traceback.format_exc()}"
                )
        else:
            return self.add_api_call_to_queue(api_call)
        return result

    def add_action_to_queue(
        self,
<<<<<<< HEAD
        action: Action,
        credentials: SyftVerifyKey,
        parent_job_id: Optional[UID] = None,
=======
        action,
        credentials: SyftVerifyKey,
        parent_job_id=None,
>>>>>>> 12513553
        has_execute_permissions: bool = False,
        worker_pool_name: Optional[str] = None,
    ) -> Union[Job, SyftError]:
        job_id = UID()
        task_uid = UID()
        worker_settings = WorkerSettings.from_node(node=self)

        # Extract worker pool id from user code
        if action.user_code_id is not None:
            result = self.user_code_stash.get_by_uid(
                credentials=credentials, uid=action.user_code_id
            )

            # If result is Ok, then user code object exists
            if result.is_ok() and result.ok() is not None:
                user_code = result.ok()
                worker_pool_name = user_code.worker_pool_name

        # If worker pool id is not set, then use default worker pool
        # Else, get the worker pool for given uid
        if worker_pool_name is None:
            worker_pool = self.get_default_worker_pool()
        else:
            result = self.pool_stash.get_by_name(credentials, worker_pool_name)
            if result.is_err():
                return SyftError(message=f"{result.err()}")
            worker_pool = result.ok()

        # Create a Worker pool reference object
        worker_pool_ref = LinkedObject.from_obj(
            worker_pool,
            service_type=SyftWorkerPoolService,
            node_uid=self.id,
        )

        queue_item = ActionQueueItem(
            id=task_uid,
            node_uid=self.id,
            syft_client_verify_key=credentials,
            syft_node_location=self.id,
            job_id=job_id,
            worker_settings=worker_settings,
            args=[],
            kwargs={"action": action},
            has_execute_permissions=has_execute_permissions,
            worker_pool=worker_pool_ref,  # set worker pool reference as part of queue item
        )
        return self.add_queueitem_to_queue(
            queue_item, credentials, action, parent_job_id
        )

    def add_queueitem_to_queue(
        self,
<<<<<<< HEAD
        queue_item: QueueItem,
        credentials: SyftVerifyKey,
        action: Optional[Action] = None,
        parent_job_id: Optional[UID] = None,
=======
        queue_item: ActionQueueItem,
        credentials: SyftVerifyKey,
        action=None,
        parent_job_id=None,
>>>>>>> 12513553
    ) -> Union[Job, SyftError]:
        log_id = UID()
        role = self.get_role_for_credentials(credentials=credentials)
        context = AuthedServiceContext(node=self, credentials=credentials, role=role)

        result_obj = ActionObject.empty()
        if action is not None:
            result_obj = ActionObject.obj_not_ready(id=action.result_id)
            result_obj.id = action.result_id
            result_obj.syft_resolved = False
            result_obj.syft_node_location = self.id
            result_obj.syft_client_verify_key = credentials

            action_service = self.get_service("actionservice")

            if not action_service.store.exists(uid=action.result_id):
                result = action_service.set_result_to_store(
                    result_action_object=result_obj,
                    context=context,
                )
                if result.is_err():
                    return result.err()

        job = Job(
            id=queue_item.job_id,
            result=result_obj,
            node_uid=self.id,
            syft_client_verify_key=credentials,
            syft_node_location=self.id,
            log_id=log_id,
            parent_job_id=parent_job_id,
            action=action,
        )

        # 🟡 TODO 36: Needs distributed lock
        self.queue_stash.set_placeholder(credentials, queue_item)
        self.job_stash.set(credentials, job)

        log_service = self.get_service("logservice")

        result = log_service.add(context, log_id)
        if isinstance(result, SyftError):
            return result
        return job

    def _get_existing_user_code_jobs(
        self, context: AuthedServiceContext, user_code_id: UID
    ) -> Union[List[Job], SyftError]:
        job_service = self.get_service("jobservice")
        return job_service.get_by_user_code_id(
            context=context, user_code_id=user_code_id
        )

    def _is_usercode_call_on_owned_kwargs(
        self, context: AuthedServiceContext, api_call: SyftAPICall
    ) -> bool:
        if api_call.path != "code.call":
            return False
        user_code_service = self.get_service("usercodeservice")
        return user_code_service.is_execution_on_owned_args(api_call.kwargs, context)

    def add_api_call_to_queue(
        self, api_call: SyftAPICall, parent_job_id: Optional[UID] = None
    ) -> Union[Job, SyftError]:
        unsigned_call = api_call
        if isinstance(api_call, SignedSyftAPICall):
            unsigned_call = api_call.message

        credentials = api_call.credentials
        context = AuthedServiceContext(
            node=self,
            credentials=credentials,
            role=self.get_role_for_credentials(credentials=credentials),
        )

        is_user_code = unsigned_call.path == "code.call"

        service_str, method_str = unsigned_call.path.split(".")

        action = None
        if is_user_code:
            action = Action.from_api_call(unsigned_call)

            is_usercode_call_on_owned_kwargs = self._is_usercode_call_on_owned_kwargs(
                context, unsigned_call
            )
            # Low side does not execute jobs, unless this is a mock execution
            if (
                not is_usercode_call_on_owned_kwargs
                and self.node_side_type == NodeSideType.LOW_SIDE
            ):
                existing_jobs = self._get_existing_user_code_jobs(
                    context, action.user_code_id
                )
                if isinstance(existing_jobs, SyftError):
                    return existing_jobs
                elif len(existing_jobs) > 0:
                    # Print warning if there are existing jobs for this user code
                    # relative
                    from ..util.util import prompt_warning_message

                    prompt_warning_message(
                        "There are existing jobs for this user code, returning the latest one"
                    )
                    return existing_jobs[-1]
                else:
                    return SyftError(
                        message="Please wait for the admin to allow the execution of this code"
                    )

            return self.add_action_to_queue(
                action, api_call.credentials, parent_job_id=parent_job_id
            )

        else:
            worker_settings = WorkerSettings.from_node(node=self)
            default_worker_pool = self.get_default_worker_pool()
            worker_pool = LinkedObject.from_obj(
                default_worker_pool,
                service_type=SyftWorkerPoolService,
                node_uid=self.id,
            )
            queue_item = QueueItem(
                id=UID(),
                node_uid=self.id,
                syft_client_verify_key=api_call.credentials,
                syft_node_location=self.id,
                job_id=UID(),
                worker_settings=worker_settings,
                service=service_str,
                method=method_str,
                args=unsigned_call.args,
                kwargs=unsigned_call.kwargs,
                worker_pool=worker_pool,
            )
            return self.add_queueitem_to_queue(
                queue_item,
                api_call.credentials,
                action=None,
                parent_job_id=parent_job_id,
            )

    @property
    def pool_stash(self) -> SyftWorkerPoolStash:
        return self.get_service(SyftWorkerPoolService).stash

    @property
    def user_code_stash(self) -> UserCodeStash:
        return self.get_service(UserCodeService).stash

    def get_default_worker_pool(self) -> WorkerPool:
        result = self.pool_stash.get_by_name(
            credentials=self.verify_key,
            pool_name=get_default_worker_pool_name(),
        )
        if result.is_err():
            return SyftError(message=f"{result.err()}")
        worker_pool = result.ok()
        return worker_pool

    def get_api(
        self,
        for_user: Optional[SyftVerifyKey] = None,
        communication_protocol: Optional[PROTOCOL_TYPE] = None,
    ) -> SyftAPI:
        return SyftAPI.for_user(
            node=self,
            user_verify_key=for_user,
            communication_protocol=communication_protocol,
        )

    def get_method_with_context(
        self, function: Callable, context: NodeServiceContext
    ) -> Callable:
        method = self.get_service_method(function)
        return partial(method, context=context)

    def get_unauthed_context(
        self, login_credentials: UserLoginCredentials
    ) -> NodeServiceContext:
        return UnauthedServiceContext(node=self, login_credentials=login_credentials)

    def create_initial_settings(self, admin_email: str) -> Optional[NodeSettingsV2]:
        if self.name is None:
            self.name = random_name()
        try:
            settings_stash = SettingsStash(store=self.document_store)
            if self.signing_key is None:
                print("create_initial_settings failed as there is no signing key")
                return None
            settings_exists = settings_stash.get_all(self.signing_key.verify_key).ok()
            if settings_exists:
                self.name = settings_exists[0].name
                return None
            else:
                # Currently we allow automatic user registration on enclaves,
                # as enclaves do not have superusers
                if self.node_type == NodeType.ENCLAVE:
                    flags.CAN_REGISTER = True
                new_settings = NodeSettingsV2(
                    id=self.id,
                    name=self.name,
                    verify_key=self.verify_key,
                    node_type=self.node_type,
                    deployed_on=datetime.now().date().strftime("%m/%d/%Y"),
                    signup_enabled=flags.CAN_REGISTER,
                    admin_email=admin_email,
                    node_side_type=self.node_side_type.value,  # type: ignore
                    show_warnings=self.enable_warnings,
                )
                result = settings_stash.set(
                    credentials=self.signing_key.verify_key, settings=new_settings
                )
                if result.is_ok():
                    return result.ok()
                return None
        except Exception as e:
            print(f"create_initial_settings failed with error {e}")
            return None


def create_admin_new(
    name: str,
    email: str,
    password: str,
    node: AbstractNode,
) -> Optional[User]:
    try:
        user_stash = UserStash(store=node.document_store)
        row_exists = user_stash.get_by_email(
            credentials=node.signing_key.verify_key, email=email
        ).ok()
        if row_exists:
            return None
        else:
            create_user = UserCreate(
                name=name,
                email=email,
                password=password,
                password_verify=password,
                role=ServiceRole.ADMIN,
            )
            # New User Initialization
            # 🟡 TODO: change later but for now this gives the main user super user automatically
            user = create_user.to(User)
            user.signing_key = node.signing_key
            user.verify_key = user.signing_key.verify_key
            result = user_stash.set(
                credentials=node.signing_key.verify_key,
                user=user,
                ignore_duplicates=True,
            )
            if result.is_ok():
                return result.ok()
            else:
                raise Exception(f"Could not create user: {result}")
    except Exception as e:
        print("Unable to create new admin", e)

    return None


def create_oblv_key_pair(
    worker: Node,
) -> Optional[str]:
    try:
        # relative
        from ..external.oblv.oblv_keys_stash import OblvKeys
        from ..external.oblv.oblv_keys_stash import OblvKeysStash
        from ..external.oblv.oblv_service import generate_oblv_key

        oblv_keys_stash = OblvKeysStash(store=worker.document_store)

        if not len(oblv_keys_stash) and worker.signing_key:
            public_key, private_key = generate_oblv_key(oblv_key_name=worker.name)
            oblv_keys = OblvKeys(public_key=public_key, private_key=private_key)
            res = oblv_keys_stash.set(worker.signing_key.verify_key, oblv_keys)
            if res.is_ok():
                print("Successfully generated Oblv Key pair at startup")
            return res.err()
        else:
            print(f"Using Existing Public/Private Key pair: {len(oblv_keys_stash)}")
    except Exception as e:
        print("Unable to create Oblv Keys.", e)
        return None

    return None


class NodeRegistry:
    __node_registry__: Dict[UID, Node] = {}

    @classmethod
    def set_node_for(
        cls,
        node_uid: Union[UID, str],
        node: Node,
    ) -> None:
        if isinstance(node_uid, str):
            node_uid = UID.from_string(node_uid)

        cls.__node_registry__[node_uid] = node

    @classmethod
    def node_for(cls, node_uid: UID) -> Node:
        return cls.__node_registry__.get(node_uid, None)

    @classmethod
    def get_all_nodes(cls) -> List[Node]:
        return list(cls.__node_registry__.values())


def get_default_worker_tag_by_env(dev_mode: bool = False) -> Optional[str]:
    if in_kubernetes():
        return get_default_worker_image()
    elif dev_mode:
        return "local-dev"
    else:
        return __version__


def create_default_worker_pool(node: Node) -> Optional[SyftError]:
    credentials = node.verify_key
    pull_image = not node.dev_mode
    image_stash = node.get_service(SyftWorkerImageService).stash
    default_pool_name = get_default_worker_pool_name()
    default_worker_pool = node.get_default_worker_pool()
    default_worker_tag = get_default_worker_tag_by_env(node.dev_mode)
    worker_count = get_default_worker_pool_count(node)
    context = AuthedServiceContext(
        node=node,
        credentials=credentials,
        role=ServiceRole.ADMIN,
    )

    print(f"Creating default worker image with tag='{default_worker_tag}'")
    # Get/Create a default worker SyftWorkerImage
    default_image = create_default_image(
        credentials=credentials,
        image_stash=image_stash,
        tag=default_worker_tag,
        in_kubernetes=in_kubernetes(),
    )
    if isinstance(default_image, SyftError):
        print("Failed to create default worker image: ", default_image.message)
        return default_image

    if not default_image.is_built:
        print(f"Building default worker image with tag={default_worker_tag}")
        image_build_method = node.get_service_method(SyftWorkerImageService.build)
        # Build the Image for given tag
        result = image_build_method(
            context,
            image_uid=default_image.id,
            tag=DEFAULT_WORKER_IMAGE_TAG,
            pull=pull_image,
        )

        if isinstance(result, SyftError):
            print("Failed to build default worker image: ", result.message)
            return None

    # Create worker pool if it doesn't exists
    print(
        "Setting up worker pool"
        f"name={default_pool_name} "
        f"workers={worker_count} "
        f"image_uid={default_image.id} "
        f"in_memory={node.in_memory_workers}"
    )
    if default_worker_pool is None:
        worker_to_add_ = worker_count
        create_pool_method = node.get_service_method(SyftWorkerPoolService.launch)
        result = create_pool_method(
            context,
            name=default_pool_name,
            image_uid=default_image.id,
            num_workers=worker_count,
        )
    else:
        # Else add a worker to existing worker pool
        worker_to_add_ = max(default_worker_pool.max_count, worker_count) - len(
            default_worker_pool.worker_list
        )
        add_worker_method = node.get_service_method(SyftWorkerPoolService.add_workers)
        result = add_worker_method(
            context=context,
            number=worker_to_add_,
            pool_name=default_pool_name,
        )

    if isinstance(result, SyftError):
        print(f"Default worker pool error. {result.message}")
        return None

    for n in range(worker_to_add_):
        container_status = result[n]
        if container_status.error:
            print(
                f"Failed to create container: Worker: {container_status.worker},"
                f"Error: {container_status.error}"
            )
            return None

    print("Created default worker pool.")
    return None<|MERGE_RESOLUTION|>--- conflicted
+++ resolved
@@ -1165,13 +1165,8 @@
         self,
         api_call: Union[SyftAPICall, SignedSyftAPICall],
         job_id: Optional[UID] = None,
-<<<<<<< HEAD
         check_call_location: bool = True,
-    ) -> Result[Union[QueueItem, SyftObject], Err]:
-=======
-        check_call_location=True,
     ) -> Union[Result, QueueItem, SyftObject, SyftError]:
->>>>>>> 12513553
         if self.required_signed_calls and isinstance(api_call, SyftAPICall):
             return SyftError(
                 message=f"You sent a {type(api_call)}. This node requires SignedSyftAPICall."
@@ -1232,15 +1227,9 @@
 
     def add_action_to_queue(
         self,
-<<<<<<< HEAD
         action: Action,
         credentials: SyftVerifyKey,
         parent_job_id: Optional[UID] = None,
-=======
-        action,
-        credentials: SyftVerifyKey,
-        parent_job_id=None,
->>>>>>> 12513553
         has_execute_permissions: bool = False,
         worker_pool_name: Optional[str] = None,
     ) -> Union[Job, SyftError]:
@@ -1294,17 +1283,10 @@
 
     def add_queueitem_to_queue(
         self,
-<<<<<<< HEAD
         queue_item: QueueItem,
         credentials: SyftVerifyKey,
         action: Optional[Action] = None,
         parent_job_id: Optional[UID] = None,
-=======
-        queue_item: ActionQueueItem,
-        credentials: SyftVerifyKey,
-        action=None,
-        parent_job_id=None,
->>>>>>> 12513553
     ) -> Union[Job, SyftError]:
         log_id = UID()
         role = self.get_role_for_credentials(credentials=credentials)
