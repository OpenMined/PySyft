--- conflicted
+++ resolved
@@ -156,15 +156,11 @@
 
 def deserialize_numpy_array(proto: NumpyProto) -> np.ndarray:
     if proto.HasField("arrow_data"):
-<<<<<<< HEAD
-        return arrow_deserialize(proto.arrow_data, proto.decompressed_size, proto.dtype)
-=======
         return arrow_deserialize(
             buf=proto.arrow_data,
             decompressed_size=proto.decompressed_size,
             dtype=proto.dtype,
         )
->>>>>>> cac99a50
     else:
         return protobuf_deserialize(proto)
 
