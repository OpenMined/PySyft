--- conflicted
+++ resolved
@@ -250,11 +250,6 @@
 
 
 lib_ast = create_lib_ast(None)
-<<<<<<< HEAD
-load("numpy")  # needed for adp
-load("sympy")  # needed for adp
-load("pymbolic")  # needed for adp
-=======
 
 
 @wrapt.when_imported("gym")
@@ -280,4 +275,3 @@
     # warning(msg, print=True)
     # warnings.warn(msg, DeprecationWarning)
     load(module.__name__)
->>>>>>> be534ad8
