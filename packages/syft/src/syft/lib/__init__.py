# stdlib
import functools
import importlib
import sys
from types import ModuleType
from typing import Any
from typing import Any as TypeAny
from typing import Dict as TypeDict
from typing import Iterable
from typing import List as TypeList
from typing import Optional
from typing import Set as TypeSet
from typing import Tuple as TypeTuple
from typing import Union as TypeUnion
import warnings

# third party
from cachetools import cached
from cachetools.keys import hashkey
from packaging import version
import wrapt

# syft relative
from ..ast import add_classes
from ..ast import add_methods
from ..ast import add_modules
from ..ast.globals import Globals
from ..core.node.abstract.node import AbstractNodeClient
from ..generate_wrapper import GenerateWrapper
from ..lib.plan import create_plan_ast
from ..lib.python import create_python_ast
from ..lib.remote_dataloader import create_remote_dataloader_ast
from ..lib.torch import create_torch_ast
from ..lib.torchvision import create_torchvision_ast
from ..logger import critical
from ..logger import traceback_and_raise
from ..logger import warning
from .misc import create_union_ast
from .misc.union import UnionGenerator
from .util import generic_update_ast


class VendorLibraryImportException(Exception):
    pass


def vendor_requirements_available(vendor_requirements: TypeDict[str, TypeAny]) -> bool:
    """
    Check whether torch or python version is supported

    Args:
        vendor_requirements: dictionary containing version of python or torch to be supported

    Returns:
        True if system supports all vendor requirements

    """
    # see if python version is supported
    if "python" in vendor_requirements:
        python_reqs = vendor_requirements["python"]

        PYTHON_VERSION = sys.version_info
        min_version = python_reqs.get("min_version", None)
        if min_version is not None:
            if PYTHON_VERSION < min_version:
                traceback_and_raise(
                    VendorLibraryImportException(
                        f"Unable to load {vendor_requirements['lib']}."
                        + f"Python: {PYTHON_VERSION} < {min_version}"
                    )
                )
        max_version = python_reqs.get("max_version", None)
        if max_version is not None:
            if PYTHON_VERSION > max_version:
                traceback_and_raise(
                    VendorLibraryImportException(
                        f"Unable to load {vendor_requirements['lib']}."
                        + f"Python: {PYTHON_VERSION} > {max_version}"
                    )
                )

    # see if torch version is supported
    if "torch" in vendor_requirements:
        torch_reqs = vendor_requirements["torch"]
        # third party
        import torch

        TORCH_VERSION = version.parse(torch.__version__.split("+")[0])
        min_version = torch_reqs.get("min_version", None)
        if min_version is not None:
            if TORCH_VERSION < version.parse(min_version):
                traceback_and_raise(
                    VendorLibraryImportException(
                        f"Unable to load {vendor_requirements['lib']}."
                        + f"Torch: {TORCH_VERSION} < {min_version}"
                    )
                )

        max_version = torch_reqs.get("max_version", None)
        if max_version is not None:
            if TORCH_VERSION > version.parse(max_version):
                traceback_and_raise(
                    VendorLibraryImportException(
                        f"Unable to load {vendor_requirements['lib']}."
                        + f"Torch: {TORCH_VERSION} > {max_version}"
                    )
                )

    return True


def _add_lib(
    *, vendor_ast: ModuleType, ast_or_client: TypeUnion[Globals, AbstractNodeClient]
) -> None:
    update_ast = getattr(vendor_ast, "update_ast", None)
    if update_ast is not None:
        update_ast(ast_or_client=ast_or_client)


def _regenerate_unions(*, lib_ast: Globals, client: TypeAny = None) -> None:
    union_misc_ast = getattr(
        getattr(create_union_ast(lib_ast=lib_ast, client=client), "syft"), "lib"
    )
    if client is not None:
        client.syft.lib.add_attr(attr_name="misc", attr=union_misc_ast.attrs["misc"])
    else:
        lib_ast.syft.lib.add_attr(attr_name="misc", attr=union_misc_ast.attrs["misc"])


@cached({}, lambda *, lib, options=None: hashkey(lib))
def _load_lib(*, lib: str, options: Optional[TypeDict[str, TypeAny]] = None) -> None:
    """
    Load and Update Node with given library module

    Args:
        lib: name of library to load and update Node with
        options: external requirements for loading library successfully
    """
    global lib_ast
    _options = {} if options is None else options

    _ = importlib.import_module(lib)
    vendor_ast = importlib.import_module(f"syft.lib.{lib}")
    PACKAGE_SUPPORT = getattr(vendor_ast, "PACKAGE_SUPPORT", None)
    PACKAGE_SUPPORT.update(_options)
    if PACKAGE_SUPPORT is not None and vendor_requirements_available(
        vendor_requirements=PACKAGE_SUPPORT
    ):
        _add_lib(vendor_ast=vendor_ast, ast_or_client=lib_ast)
        # cache the constructor for future created clients
        lib_ast.loaded_lib_constructors[lib] = getattr(vendor_ast, "update_ast", None)
        _regenerate_unions(lib_ast=lib_ast)

        for _, client in lib_ast.registered_clients.items():
            _add_lib(vendor_ast=vendor_ast, ast_or_client=client)
            _regenerate_unions(lib_ast=lib_ast, client=client)


def load(
    *libs: TypeUnion[TypeList[str], TypeTuple[str], TypeSet[str], str],
    options: TypeDict[str, TypeAny] = {},
    ignore_warning: bool = False,
    **kwargs: str,
) -> None:
    """
    Load and Update Node with given library module

    Args:
        *libs: names of libraries to load and update Node with (can be variadic, tuple, list, set)
        options: external requirements for loading library successfully
        **kwargs: for backward compatibility with calls like `syft.load(lib = "opacus")`
    """
    # For backward compatibility with calls like `syft.load(lib = "opacus")`
    # Note: syft.load(lib = "opacus") doesnot work as it iterates the string, syft.load('opacus') works

    if not ignore_warning:
        msg = "sy.load() is deprecated and not needed anymore"
        warning(msg, print=True)
        warnings.warn(msg, DeprecationWarning)

    if "lib" in kwargs.keys():
        libs += tuple(kwargs["lib"])

    if isinstance(libs[0], Iterable):
        if not isinstance(libs[0], str):
            libs = tuple(libs[0])
        for lib in libs:
            if isinstance(lib, str):
                try:
                    _load_lib(lib=str(lib), options=options)
                except VendorLibraryImportException as e:
                    critical(e)
                except Exception as e:
                    critical(f"Unable to load package support for: {lib}. {e}")
            else:
                critical(
                    f"Unable to load package support for: {lib}. Pass lib name as string object."
                )
    else:
        critical(
            "Unable to load package support for any library. Iterable object not found."
        )


def load_lib(lib: str, options: TypeDict[str, TypeAny] = {}) -> None:
    """
    Load and Update Node with given library module
    _load_lib() is deprecated please use load() in the future

    Args:
        lib: name of library to load and update Node with
        options: external requirements for loading library successfully

    """
    msg = "sy._load_lib() is deprecated and not needed anymore"
    warning(msg, print=True)
    warnings.warn(msg, DeprecationWarning)
    load(lib=lib, options=options)


# now we need to load the relevant frameworks onto the node
def create_lib_ast(client: Optional[Any] = None) -> Globals:
    """
    Create AST and load the relevant frameworks onto the node

    Args:
        client: VM client onto whom the frameworks need to be loaded

    Returns:
        AST for client of type Globals

    """
    python_ast = create_python_ast(client=client)
    torch_ast = create_torch_ast(client=client)
    torchvision_ast = create_torchvision_ast(client=client)
    # numpy_ast = create_numpy_ast()
    plan_ast = create_plan_ast(client=client)
    remote_dataloader_ast = create_remote_dataloader_ast(client=client)

    lib_ast = Globals(client=client)
    lib_ast.add_attr(attr_name="syft", attr=python_ast.attrs["syft"])
    lib_ast.add_attr(attr_name="torch", attr=torch_ast.attrs["torch"])
    lib_ast.add_attr(attr_name="torchvision", attr=torchvision_ast.attrs["torchvision"])
    lib_ast.syft.add_attr("core", attr=plan_ast.syft.core)
    lib_ast.syft.core.add_attr(
        "remote_dataloader", remote_dataloader_ast.syft.core.remote_dataloader
    )

    # let the misc creation be always the last, as it needs the full ast solved
    # to properly generated unions
    union_misc_ast = getattr(getattr(create_union_ast(lib_ast, client), "syft"), "lib")
    lib_ast.syft.lib.add_attr(attr_name="misc", attr=union_misc_ast.attrs["misc"])

    return lib_ast


lib_ast = create_lib_ast(None)


@wrapt.when_imported("gym")
# @wrapt.when_imported("opacus")
@wrapt.when_imported("numpy")
@wrapt.when_imported("sklearn")
@wrapt.when_imported("pandas")
@wrapt.when_imported("PIL")
# @wrapt.when_imported("petlib")
@wrapt.when_imported("openmined_psi")
@wrapt.when_imported("pydp")
@wrapt.when_imported("statsmodels")
@wrapt.when_imported("sympc")
@wrapt.when_imported("tenseal")
@wrapt.when_imported("zksk")
@wrapt.when_imported("pytorch_lightning")
@wrapt.when_imported("transformers")
def post_import_hook_third_party(module: TypeAny) -> None:
    """
    Note: This needs to be after `lib_ast` because code above uses lib-ast
    """
    # msg = f"inside post_import_hook_third_party module_name {module.__name__}"
    # warning(msg, print=True)
    # warnings.warn(msg, DeprecationWarning)
    print("added internally", module.__name__)
    load(module.__name__, ignore_warning=True)


<<<<<<< HEAD
def _map2syft_types(methods: TypeTuple[str, str]):
=======
def _map2syft_types(
    methods: TypeList[TypeTuple[str, str]]
) -> TypeList[TypeTuple[str, str]]:
>>>>>>> 12682643
    primitive_map = {
        "bool": "syft.lib.python.Bool",
        "complex": "syft.lib.python.Complex",
        "dict": "syft.lib.python.Dict",
        "float": "syft.lib.python.Float",
        "int": "syft.lib.python.Int",
        # "Iterator":"syft.lib.python.Iterator",
        "list": "syft.lib.python.List",
        "NoneType": "syft.lib.python._SyNone",
        "range": "syft.lib.python.Range",
        "set": "syft.lib.python.Set",
        "slice": "syft.lib.python.Slice",
        "str": "syft.lib.python.String",
        "tuple": "syft.lib.python.Tuple",
    }
    for i, (func, return_type) in enumerate(methods):
        if return_type.startswith("Union"):
            types = return_type[5:].strip("[]").split(",")
            for i in range(len(types)):
                if types[i] in primitive_map:
                    types[i] = primitive_map[types[i]]
<<<<<<< HEAD
            methods[i] = (func, UnionGenerator[types])
=======
            methods[i] = (func, UnionGenerator[tuple(types)])
>>>>>>> 12682643

        elif return_type in primitive_map:
            methods[i] = (func, primitive_map[return_type])
    return methods


def _create_support_ast(
    modules: TypeList[TypeTuple[str, TypeAny]],
    classes: TypeList[TypeTuple[str, str, TypeAny]],
    methods: TypeList[TypeTuple[str, str]],
    client: TypeAny = None,
) -> Globals:
    ast = Globals(client=client)
    add_modules(ast, modules)
    add_classes(ast, classes)
    add_methods(ast, methods)

    for klass in ast.classes:
        klass.create_pointer_class()
        klass.create_send_method()
        klass.create_storable_object_attr_convenience_methods()
    return ast


def add_lib_external(
    config: TypeDict[str, TypeAny], objects: Iterable[TypeDict[str, TypeAny]]
) -> None:
    lib = config["lib"]
<<<<<<< HEAD
    print("adding using external lib", lib)
=======

>>>>>>> 12682643
    # Generate proto wrappers
    if isinstance(objects, Iterable):
        for serde_object in objects:
            GenerateWrapper(**serde_object)
    else:
        critical("Serde objects is expected to be an Iterable.")

    methods = _map2syft_types(config["methods"])
    # create_ast and update_ast function
    create_ast = functools.partial(
        _create_support_ast, config["modules"], config["classes"], methods
    )
    update_ast = functools.partial(generic_update_ast, lib, create_ast)

    # update and add lib to lib_ast and clients
    global lib_ast
    update_ast(ast_or_client=lib_ast)
    # cache the constructor for future created clients
    lib_ast.loaded_lib_constructors[lib] = update_ast
    _regenerate_unions(lib_ast=lib_ast)

    for _, client in lib_ast.registered_clients.items():
        update_ast(ast_or_client=client)
        _regenerate_unions(lib_ast=lib_ast, client=client)<|MERGE_RESOLUTION|>--- conflicted
+++ resolved
@@ -283,13 +283,9 @@
     load(module.__name__, ignore_warning=True)
 
 
-<<<<<<< HEAD
-def _map2syft_types(methods: TypeTuple[str, str]):
-=======
 def _map2syft_types(
     methods: TypeList[TypeTuple[str, str]]
 ) -> TypeList[TypeTuple[str, str]]:
->>>>>>> 12682643
     primitive_map = {
         "bool": "syft.lib.python.Bool",
         "complex": "syft.lib.python.Complex",
@@ -311,11 +307,7 @@
             for i in range(len(types)):
                 if types[i] in primitive_map:
                     types[i] = primitive_map[types[i]]
-<<<<<<< HEAD
-            methods[i] = (func, UnionGenerator[types])
-=======
             methods[i] = (func, UnionGenerator[tuple(types)])
->>>>>>> 12682643
 
         elif return_type in primitive_map:
             methods[i] = (func, primitive_map[return_type])
@@ -344,11 +336,6 @@
     config: TypeDict[str, TypeAny], objects: Iterable[TypeDict[str, TypeAny]]
 ) -> None:
     lib = config["lib"]
-<<<<<<< HEAD
-    print("adding using external lib", lib)
-=======
-
->>>>>>> 12682643
     # Generate proto wrappers
     if isinstance(objects, Iterable):
         for serde_object in objects:
