--- conflicted
+++ resolved
@@ -5,14 +5,8 @@
 # third party
 from google.protobuf.reflection import GeneratedProtocolMessageType
 
-<<<<<<< HEAD
-# syft relative
+# relative
 from ... import deserialize, serialize
-=======
-# relative
-from ... import deserialize
-from ... import serialize
->>>>>>> 5503b801
 from ...core.common import UID
 from ...core.common.serde.serializable import bind_protobuf
 from ...proto.lib.python.string_pb2 import String as String_PB
@@ -335,7 +329,7 @@
         res = super().splitlines(keepends)
         return PrimitiveFactory.generate_primitive(value=res)
 
-    def startswith(  # type: ignore
+    def startswith(
         self,
         suffix: Union[str, UserString, tuple],
         start: Optional[int] = None,
