# future
from __future__ import annotations

# stdlib
import os
from typing import Any
from typing import Dict
from typing import List
from typing import Optional
from typing import Union

# third party
import ascii_magic
from nacl.signing import SigningKey
from nacl.signing import VerifyKey
from pydantic import BaseSettings

# relative
from ...lib.python import String
from ...logger import error
from ..common.message import SignedImmediateSyftMessageWithReply
from ..common.message import SignedMessage
from ..common.message import SyftMessage
from ..common.uid import UID
from ..io.location import Location
from ..io.location import SpecificLocation
from .common.node import Node
from .common.node_manager.association_request_manager import AssociationRequestManager
from .common.node_manager.node_manager import NodeManager
from .common.node_manager.node_route_manager import NodeRouteManager
from .common.node_manager.role_manager import RoleManager
from .common.node_manager.user_manager import UserManager
from .common.node_service.association_request.association_request_service import (
    AssociationRequestService,
)
from .common.node_service.association_request.association_request_service import (
    AssociationRequestWithoutReplyService,
)
from .common.node_service.network_search.network_search_service import (
    NetworkSearchService,
)
from .common.node_service.node_setup.node_setup_messages import (
    CreateInitialSetUpMessage,
)
from .common.node_service.node_setup.node_setup_service import NodeSetupService
from .common.node_service.peer_discovery.peer_discovery_service import (
    PeerDiscoveryService,
)
from .common.node_service.ping.ping_service import PingService
from .common.node_service.request_receiver.request_receiver_messages import (
    RequestMessage,
)
from .common.node_service.role_manager.role_manager_service import RoleManagerService
from .common.node_service.user_manager.user_manager_service import UserManagerService
from .common.node_service.vpn.vpn_service import VPNConnectService
from .common.node_service.vpn.vpn_service import VPNJoinSelfService
from .common.node_service.vpn.vpn_service import VPNJoinService
from .common.node_service.vpn.vpn_service import VPNRegisterService
from .common.node_service.vpn.vpn_service import VPNStatusService
from .domain import Domain
from .domain_client import DomainClient
from .network_client import NetworkClient
<<<<<<< HEAD
from .network_service import NetworkServiceClass

=======
from hagrid.rand_sec import generate_sec_random_password 
>>>>>>> a8e4c483

class Network(Node):

    network: SpecificLocation

    child_type = Domain
    client_type = NetworkClient
    child_type_client_type = DomainClient

    def __init__(
        self,
        name: Optional[str],
        network: SpecificLocation = SpecificLocation(),
        domain: Optional[Location] = None,
        device: Optional[Location] = None,
        vm: Optional[Location] = None,
        signing_key: Optional[SigningKey] = None,
        verify_key: Optional[VerifyKey] = None,
        root_key: Optional[VerifyKey] = None,
        db_engine: Any = None,
        settings: Optional[BaseSettings] = None,
    ):
        super().__init__(
            name=name,
            network=network,
            domain=domain,
            device=device,
            vm=vm,
            signing_key=signing_key,
            verify_key=verify_key,
            db_engine=db_engine,
            settings=settings,
        )

        # share settings with the FastAPI application level
        self.settings = settings

        # specific location with name
        self.network = SpecificLocation(name=self.name)
        self.root_key = root_key

        # Database Management Instances
        self.users = UserManager(db_engine)
        self.roles = RoleManager(db_engine)
        self.node = NodeManager(db_engine)
        self.node_route = NodeRouteManager(db_engine)
        self.association_requests = AssociationRequestManager(db_engine)

        # Grid Network Services
        self.immediate_services_with_reply.append(AssociationRequestService)
        self.immediate_services_with_reply.append(NodeSetupService)
        self.immediate_services_with_reply.append(RoleManagerService)
        self.immediate_services_with_reply.append(UserManagerService)
        self.immediate_services_with_reply.append(VPNConnectService)
        self.immediate_services_with_reply.append(VPNJoinService)
        self.immediate_services_with_reply.append(VPNRegisterService)
        self.immediate_services_with_reply.append(VPNStatusService)
        self.immediate_services_with_reply.append(VPNJoinSelfService)
        self.immediate_services_with_reply.append(PingService)
        self.immediate_services_with_reply.append(NetworkSearchService)
        self.immediate_services_with_reply.append(PeerDiscoveryService)

        # TODO: New Service registration process
        self.immediate_services_with_reply.append(NetworkServiceClass)

        self.immediate_services_without_reply.append(
            AssociationRequestWithoutReplyService
        )

        self.requests: List[RequestMessage] = list()
        # available_device_types = set()
        # TODO: add available compute types

        # default_device = None
        # TODO: add default compute type

        self._register_services()
        self.request_handlers: List[Dict[Union[str, String], Any]] = []
        self.handled_requests: Dict[Any, float] = {}

        self.post_init()

    def post_init(self) -> None:
        super().post_init()
        self.set_node_uid()

    def initial_setup(  # nosec
        self,
        signing_key: SigningKey,
        first_superuser_name: str = "Jane Doe",
        first_superuser_email: str = "info@openmined.org",
        first_superuser_password: str = generate_sec_random_password(48),
        first_superuser_budget: float = 5.55,
        domain_name: str = "BigHospital",
    ) -> Network:
        Node.set_keys(node=self, signing_key=signing_key)

        # Build Syft Message
        msg: SignedImmediateSyftMessageWithReply = CreateInitialSetUpMessage(
            address=self.address,
            name=first_superuser_name,
            email=first_superuser_email,
            password=first_superuser_password,
            domain_name=domain_name,
            budget=first_superuser_budget,
            reply_to=self.address,
            signing_key=signing_key,
        ).sign(signing_key=self.signing_key)

        # Process syft message
        _ = self.recv_immediate_msg_with_reply(msg=msg).message

        return self

    def loud_print(self) -> None:
        try:
            install_path = os.path.abspath(
                os.path.join(os.path.realpath(__file__), "../../../img/")
            )
            ascii_magic.to_terminal(
                ascii_magic.from_image_file(
                    img_path=install_path + "/pygrid.png", columns=83
                )
            )

            print(
                r"""
                                                        |\ |  _ |_      _   _ |
                                                        | \| (- |_ \)/ (_) |  |(
    """
            )
        except Exception:
            print("NETOWRK NODE (print fail backup)")

    @property
    def icon(self) -> str:
        return "🔗"

    @property
    def id(self) -> UID:
        return self.network.id

    def message_is_for_me(self, msg: Union[SyftMessage, SignedMessage]) -> bool:
        # this needs to be defensive by checking network_id NOT network.id or it breaks
        try:
            return msg.address.network_id == self.id and msg.address.domain is None
        except Exception as e:
            error(f"Error checking if {msg.pprint} is for me on {self.pprint}. {e}")
            return False<|MERGE_RESOLUTION|>--- conflicted
+++ resolved
@@ -60,12 +60,8 @@
 from .domain import Domain
 from .domain_client import DomainClient
 from .network_client import NetworkClient
-<<<<<<< HEAD
 from .network_service import NetworkServiceClass
 
-=======
-from hagrid.rand_sec import generate_sec_random_password 
->>>>>>> a8e4c483
 
 class Network(Node):
 
@@ -157,7 +153,7 @@
         signing_key: SigningKey,
         first_superuser_name: str = "Jane Doe",
         first_superuser_email: str = "info@openmined.org",
-        first_superuser_password: str = generate_sec_random_password(48),
+        first_superuser_password: str = "changethis",
         first_superuser_budget: float = 5.55,
         domain_name: str = "BigHospital",
     ) -> Network:
