--- conflicted
+++ resolved
@@ -493,11 +493,7 @@
 
 
 @serializable(recursive_serde=True)
-<<<<<<< HEAD
-class UserNodeView(BaseModel):
-=======
 class NodeView(BaseModel):
->>>>>>> 7c11ce01
     class Config:
         arbitrary_types_allowed = True
 
@@ -508,21 +504,13 @@
     def from_api(api: SyftAPI):
         # stores the name root verify key of the domain node
         node_metadata = api.connection.get_node_metadata(api.signing_key)
-<<<<<<< HEAD
-        return UserNodeView(
-=======
         return NodeView(
->>>>>>> 7c11ce01
             node_name=node_metadata.name,
             verify_key=SyftVerifyKey.from_string(node_metadata.verify_key),
         )
 
     def __eq__(self, other: Any) -> bool:
-<<<<<<< HEAD
-        if not isinstance(other, UserNodeView):
-=======
         if not isinstance(other, NodeView):
->>>>>>> 7c11ce01
             return False
         return self.node_name == other.node_name and self.verify_key == other.verify_key
 
