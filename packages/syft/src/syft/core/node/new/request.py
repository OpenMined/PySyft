--- conflicted
+++ resolved
@@ -79,11 +79,8 @@
     linked_obj: LinkedObject
     apply_permission_type: ActionPermission
 
-<<<<<<< HEAD
-=======
     __attr_repr_cols__ = ["linked_obj", "apply_permission_type"]
 
->>>>>>> 939d7802
     def _run(
         self, context: ChangeContext, apply: bool
     ) -> Result[SyftSuccess, SyftError]:
@@ -290,8 +287,6 @@
     value: Optional[Any]
     match_type: bool
 
-<<<<<<< HEAD
-=======
     __attr_repr_cols__ = ["linked_obj", "attr_name"]
 
     def mutate(self, obj: Any) -> Any:
@@ -319,7 +314,6 @@
     def apply(self, context: ChangeContext) -> Result[SyftSuccess, SyftError]:
         return self._run(context=context, apply=True)
 
->>>>>>> 939d7802
 
 def type_for_field(object_type: type, attr_name: str) -> Optional[type]:
     field_type = None
