# stdlib
from enum import Enum
from typing import Any
from typing import Dict
from typing import List
from typing import Union

# third party
import numpy as np
from result import Err
from result import Ok
from result import Result

# relative
from .action_object import Action
from .action_object import ActionObject
from .action_object import ActionObjectPointer
from .action_object import AnyActionObject
from .action_store import ActionStore
from .action_types import action_type_for_type
from .context import AuthedServiceContext
from .numpy import NumpyArrayObject
from .pandas import PandasDataFrameObject  # noqa: F401
from .pandas import PandasSeriesObject  # noqa: F401
from .response import SyftError
from .response import SyftSuccess
from .serializable import serializable
from .service import AbstractService
from .service import SERVICE_TO_TYPES
from .service import TYPE_TO_SERVICE
from .service import service_method
from .twin_object import TwinObject
from .uid import UID
from .user_code import UserCode
from .user_code import execute_code_item
from .user_roles import GUEST_ROLE_LEVEL


@serializable()
class TwinMode(Enum):
    NONE = 0
    PRIVATE = 1
    MOCK = 2


@serializable()
class ActionService(AbstractService):
    def __init__(self, store: ActionStore) -> None:
        self.store = store

    @service_method(path="action.np_array", name="np_array")
    def np_array(self, context: AuthedServiceContext, data: Any) -> Any:
        if not isinstance(data, np.ndarray):
            data = np.array(data)
        np_obj = NumpyArrayObject(
            syft_action_data=data, dtype=data.dtype, shape=data.shape
        )
        np_pointer = self.set(context, np_obj)
        return np_pointer

    @service_method(path="action.set", name="set", roles=GUEST_ROLE_LEVEL)
    def set(
        self,
        context: AuthedServiceContext,
        action_object: Union[ActionObject, TwinObject],
    ) -> Result[ActionObject, str]:
        """Save an object to the action store"""
        # 🟡 TODO 9: Create some kind of type checking / protocol for SyftSerializable
        result = self.store.set(
            uid=action_object.id,
            credentials=context.credentials,
            syft_object=action_object,
        )
        if result.is_ok():
            if isinstance(action_object, TwinObject):
                action_object = action_object.mock
            action_object.syft_point_to(context.node.id)
            return Ok(action_object)
        return result.err()

    @service_method(path="action.save", name="save")
    def save(
        self,
        context: AuthedServiceContext,
        action_object: Union[ActionObject, TwinObject],
    ) -> Result[SyftSuccess, str]:
        """Save an object to the action store"""
        # 🟡 TODO 9: Create some kind of type checking / protocol for SyftSerializable
        result = self.store.set(
            uid=action_object.id,
            credentials=context.credentials,
            syft_object=action_object,
        )
        print("ActionServiceSave:", result)
        if result.is_ok():
            return Ok(SyftSuccess(message=f"{type(action_object)} saved"))
        return result.err()

    @service_method(path="action.get", name="get", roles=GUEST_ROLE_LEVEL)
    def get(
        self,
        context: AuthedServiceContext,
        uid: UID,
        twin_mode: TwinMode = TwinMode.PRIVATE,
        skip_permission: bool = False,
    ) -> Result[ActionObject, str]:
        """Get an object from the action store"""
        # TODO 🟣 Temporarily added skip permission arguments for enclave
        # until permissions are fully integrated
        result = self.store.data
        import sys
        # print(list(result.items())[0][1].private, file=sys.stderr)
        result = self.store.get(
            uid=uid, credentials=context.credentials, skip_permission=skip_permission
        )
        if result.is_ok():
            obj = result.ok()
            if isinstance(obj, TwinObject):
                if twin_mode == TwinMode.PRIVATE:
                    obj = obj.private
                    obj.syft_point_to(context.node.id)
                elif twin_mode == TwinMode.MOCK:
                    obj = obj.mock
                    obj.syft_point_to(context.node.id)
                else:
                    obj.mock.syft_point_to(context.node.id)
                    obj.private.syft_point_to(context.node.id)
            return Ok(obj)
        return Err(result.err())

    @service_method(
        path="action.get_pointer", name="get_pointer", roles=GUEST_ROLE_LEVEL
    )
    def get_pointer(
        self, context: AuthedServiceContext, uid: UID
    ) -> Result[ActionObjectPointer, str]:
        """Get a pointer from the action store"""
        result = self.store.get_pointer(
            uid=uid, credentials=context.credentials, node_uid=context.node.id
        )
        if result.is_ok():
            return Ok(result.ok())
        return Err(result.err())

    # not a public service endpoint
    def _user_code_execute(
        self,
        context: AuthedServiceContext,
        code_item: UserCode,
        kwargs: Dict[str, Any],
    ) -> Result[ActionObjectPointer, Err]:
        import sys
        print('_user_code_execute', file=sys.stderr)
        print(code_item.input_policy, file=sys.stderr)
        print(kwargs, file=sys.stderr)
        filtered_kwargs = code_item.input_policy.filter_kwargs(
            kwargs=kwargs, context=context, code_item_id=code_item.id
        )
<<<<<<< HEAD
        print(filtered_kwargs, file=sys.stderr)
=======
>>>>>>> 82ed580e

        if filtered_kwargs.is_err():
            return filtered_kwargs
        filtered_kwargs = filtered_kwargs.ok()
        has_twin_inputs = False

        real_kwargs = {}
        for key, kwarg_value in filtered_kwargs.items():
            if isinstance(kwarg_value, TwinObject):
                has_twin_inputs = True
            real_kwargs[key] = kwarg_value

        result_id = UID()

        print("data ready to execute", file=sys.stderr)
        try:
            if not has_twin_inputs:
                # no twins
<<<<<<< HEAD
                filtered_kwargs = filter_twin_kwargs(kwargs, twin_mode=TwinMode.NONE)
                exec_result = execute_code_item(code_item, filtered_kwargs)
                        
                print("what", file=sys.stderr)
                print(exec_result, file=sys.stderr)
=======
                filtered_kwargs = filter_twin_kwargs(
                    real_kwargs, twin_mode=TwinMode.NONE
                )
                exec_result = execute_byte_code(code_item, filtered_kwargs)
>>>>>>> 82ed580e
                result_action_object = wrap_result(
                    code_item.id, result_id, exec_result.result
                )
            else:
                # twins
<<<<<<< HEAD
                private_kwargs = filter_twin_kwargs(kwargs, twin_mode=TwinMode.PRIVATE)
                private_exec_result = execute_code_item(code_item, private_kwargs)
=======
                private_kwargs = filter_twin_kwargs(
                    real_kwargs, twin_mode=TwinMode.PRIVATE
                )
                private_exec_result = execute_byte_code(code_item, private_kwargs)
>>>>>>> 82ed580e
                result_action_object_private = wrap_result(
                    code_item.id, result_id, private_exec_result.result
                )

<<<<<<< HEAD
                mock_kwargs = filter_twin_kwargs(kwargs, twin_mode=TwinMode.MOCK)
                mock_exec_result = execute_code_item(code_item, mock_kwargs)
=======
                mock_kwargs = filter_twin_kwargs(real_kwargs, twin_mode=TwinMode.MOCK)
                mock_exec_result = execute_byte_code(code_item, mock_kwargs)
>>>>>>> 82ed580e
                result_action_object_mock = wrap_result(
                    code_item.id, result_id, mock_exec_result.result
                )

                result_action_object = TwinObject(
                    id=result_id,
                    private_obj=result_action_object_private,
                    mock_obj=result_action_object_mock,
                )
        except Exception as e:
            return Err(f"_user_code_execute failed. {e}")

        print("no exception in _user_code_execute", file=sys.stderr)
        set_result = self.store.set(
            uid=result_id,
            credentials=context.credentials,
            syft_object=result_action_object,
        )
        if set_result.is_err():
            return set_result.err()
        return Ok(result_action_object)

    @service_method(path="action.execute", name="execute", roles=GUEST_ROLE_LEVEL)
    def execute(
        self, context: AuthedServiceContext, action: Action
    ) -> Result[ActionObjectPointer, Err]:
        """Execute an operation on objects in the action store"""
        resolved_self = self.get(
            context=context, uid=action.remote_self, twin_mode=TwinMode.NONE
        )
        if resolved_self.is_err():
            return resolved_self.err()
        resolved_self = resolved_self.ok()

        if isinstance(resolved_self, TwinObject):
            private_result = execute_object(
                self, context, resolved_self.private, action, twin_mode=TwinMode.PRIVATE
            )
            if private_result.is_err():
                return private_result.err()
            mock_result = execute_object(
                self, context, resolved_self.mock, action, twin_mode=TwinMode.MOCK
            )
            if mock_result.is_err():
                return mock_result.err()

            private_result = private_result.ok()
            mock_result = mock_result.ok()

            result_action_object = Ok(
                TwinObject(
                    id=action.result_id,
                    private_obj=private_result,
                    private_obj_id=action.result_id,
                    mock_obj=mock_result,
                    mock_obj_id=action.result_id,
                )
            )
        else:
            result_action_object = execute_object(self, context, resolved_self, action)

        if result_action_object.is_err():
            return result_action_object.err()
        else:
            result_action_object = result_action_object.ok()

        set_result = self.store.set(
            uid=action.result_id,
            credentials=context.credentials,
            syft_object=result_action_object,
        )
        if set_result.is_err():
            return set_result.err()

        if isinstance(result_action_object, TwinObject):
            result_action_object = result_action_object.mock
        result_action_object.syft_point_to(context.node.id)

        return Ok(result_action_object)

    @service_method(path="action.exists", name="exists", roles=GUEST_ROLE_LEVEL)
    def exists(
        self, context: AuthedServiceContext, obj_id: UID
    ) -> Result[SyftSuccess, SyftError]:
        """Checks if the given object id exists in the Action Store"""
        if self.store.exists(obj_id):
            return SyftSuccess(message=f"Object: {obj_id} exists")
        else:
            return SyftError(message=f"Object: {obj_id} does not exist")


def execute_object(
    service: ActionService,
    context: AuthedServiceContext,
    resolved_self: ActionObject,
    action: Action,
    twin_mode: TwinMode = TwinMode.NONE,
) -> Result[Union[TwinObject, ActionObject], str]:
    unboxed_resolved_self = resolved_self.syft_action_data
    args = []
    has_twin_inputs = False
    if action.args:
        for arg_id in action.args:
            arg_value = service.get(
                context=context, uid=arg_id, twin_mode=TwinMode.NONE
            )
            if arg_value.is_err():
                return arg_value.err()
            if isinstance(arg_value.ok(), TwinObject):
                has_twin_inputs = True
            args.append(arg_value.ok())

    kwargs = {}
    if action.kwargs:
        for key, arg_id in action.kwargs.items():
            kwarg_value = service.get(
                context=context, uid=arg_id, twin_mode=TwinMode.NONE
            )
            if kwarg_value.is_err():
                return kwarg_value.err()
            if isinstance(kwarg_value.ok(), TwinObject):
                has_twin_inputs = True
            kwargs[key] = kwarg_value.ok()

    # 🔵 TODO 10: Get proper code From old RunClassMethodAction to ensure the function
    # is not bound to the original object or mutated
    target_method = getattr(unboxed_resolved_self, action.op, None)
    result = None
    try:
        if target_method:
            if twin_mode == TwinMode.NONE and not has_twin_inputs:
                # no twins
                filtered_args = filter_twin_args(args, twin_mode=twin_mode)
                filtered_kwargs = filter_twin_kwargs(kwargs, twin_mode=twin_mode)
                result = target_method(*filtered_args, **filtered_kwargs)
                result_action_object = wrap_result(
                    action.parent_id, action.result_id, result
                )
            elif twin_mode == TwinMode.NONE and has_twin_inputs:
                # self isn't a twin but one of the inputs is
                private_args = filter_twin_args(args, twin_mode=twin_mode)
                private_kwargs = filter_twin_kwargs(kwargs, twin_mode=twin_mode)
                private_result = target_method(*private_args, **private_kwargs)
                result_action_object_private = wrap_result(
                    action.parent_id, action.result_id, private_result
                )

                mock_args = filter_twin_args(args, twin_mode=twin_mode)
                mock_kwargs = filter_twin_kwargs(kwargs, twin_mode=twin_mode)
                mock_result = target_method(*mock_args, **mock_kwargs)
                result_action_object_mock = wrap_result(
                    action.parent_id, action.result_id, mock_result
                )

                result_action_object = TwinObject(
                    id=action.result_id,
                    private_obj=result_action_object_private,
                    mock_obj=result_action_object_mock,
                )
            elif twin_mode == twin_mode.PRIVATE:  # type: ignore
                # twin private path
                private_args = filter_twin_args(args, twin_mode=twin_mode)
                private_kwargs = filter_twin_kwargs(kwargs, twin_mode=twin_mode)
                result = target_method(*private_args, **private_kwargs)
                result_action_object = wrap_result(
                    action.parent_id, action.result_id, result
                )
            elif twin_mode == twin_mode.MOCK:  # type: ignore
                # twin mock path
                mock_args = filter_twin_args(args, twin_mode=twin_mode)
                mock_kwargs = filter_twin_kwargs(kwargs, twin_mode=twin_mode)
                target_method = getattr(unboxed_resolved_self, action.op, None)
                result = target_method(*mock_args, **mock_kwargs)
                result_action_object = wrap_result(
                    action.parent_id, action.result_id, result
                )
            else:
                raise Exception(
                    f"Bad combination of: twin_mode: {twin_mode} and has_twin_inputs: {has_twin_inputs}"
                )

    except Exception as e:
        print("what is this exception", e)
        return Err(e)
    return Ok(result_action_object)


def wrap_result(parent_id: UID, result_id: UID, result: Any) -> ActionObject:
    # 🟡 TODO 11: Figure out how we want to store action object results
    import sys
    print("wrap result", file=sys.stderr)
    print(result, file=sys.stderr)
    action_type = action_type_for_type(result)
    result_action_object = action_type(
        id=result_id, parent_id=parent_id, syft_action_data=result
    )
    return result_action_object


def filter_twin_args(args: List[Any], twin_mode: TwinMode) -> Any:
    filtered = []
    for arg in args:
        if isinstance(arg, TwinObject):
            if twin_mode == TwinMode.PRIVATE:
                filtered.append(arg.private.syft_action_data)
            elif twin_mode == TwinMode.MOCK:
                filtered.append(arg.mock.syft_action_data)
            else:
                raise Exception(
                    f"Filter can only use {TwinMode.PRIVATE} or {TwinMode.MOCK}"
                )
        else:
            filtered.append(arg.syft_action_data)
    return filtered


def filter_twin_kwargs(kwargs: Dict, twin_mode: TwinMode) -> Any:
    filtered = {}
    for k, v in kwargs.items():
        if isinstance(v, TwinObject):
            if twin_mode == TwinMode.PRIVATE:
                filtered[k] = v.private.syft_action_data
            elif twin_mode == TwinMode.MOCK:
                filtered[k] = v.mock.syft_action_data
            else:
                raise Exception(
                    f"Filter can only use {TwinMode.PRIVATE} or {TwinMode.MOCK}"
                )
        else:
            filtered[k] = v.syft_action_data
    return filtered


TYPE_TO_SERVICE[ActionObject] = ActionService
TYPE_TO_SERVICE[TwinObject] = ActionService
TYPE_TO_SERVICE[AnyActionObject] = ActionService

SERVICE_TO_TYPES[ActionService].update({ActionObject, TwinObject, AnyActionObject})<|MERGE_RESOLUTION|>--- conflicted
+++ resolved
@@ -156,10 +156,7 @@
         filtered_kwargs = code_item.input_policy.filter_kwargs(
             kwargs=kwargs, context=context, code_item_id=code_item.id
         )
-<<<<<<< HEAD
         print(filtered_kwargs, file=sys.stderr)
-=======
->>>>>>> 82ed580e
 
         if filtered_kwargs.is_err():
             return filtered_kwargs
@@ -178,43 +175,25 @@
         try:
             if not has_twin_inputs:
                 # no twins
-<<<<<<< HEAD
-                filtered_kwargs = filter_twin_kwargs(kwargs, twin_mode=TwinMode.NONE)
-                exec_result = execute_code_item(code_item, filtered_kwargs)
-                        
-                print("what", file=sys.stderr)
-                print(exec_result, file=sys.stderr)
-=======
                 filtered_kwargs = filter_twin_kwargs(
                     real_kwargs, twin_mode=TwinMode.NONE
                 )
                 exec_result = execute_byte_code(code_item, filtered_kwargs)
->>>>>>> 82ed580e
                 result_action_object = wrap_result(
                     code_item.id, result_id, exec_result.result
                 )
             else:
                 # twins
-<<<<<<< HEAD
-                private_kwargs = filter_twin_kwargs(kwargs, twin_mode=TwinMode.PRIVATE)
-                private_exec_result = execute_code_item(code_item, private_kwargs)
-=======
                 private_kwargs = filter_twin_kwargs(
                     real_kwargs, twin_mode=TwinMode.PRIVATE
                 )
                 private_exec_result = execute_byte_code(code_item, private_kwargs)
->>>>>>> 82ed580e
                 result_action_object_private = wrap_result(
                     code_item.id, result_id, private_exec_result.result
                 )
 
-<<<<<<< HEAD
-                mock_kwargs = filter_twin_kwargs(kwargs, twin_mode=TwinMode.MOCK)
-                mock_exec_result = execute_code_item(code_item, mock_kwargs)
-=======
                 mock_kwargs = filter_twin_kwargs(real_kwargs, twin_mode=TwinMode.MOCK)
                 mock_exec_result = execute_byte_code(code_item, mock_kwargs)
->>>>>>> 82ed580e
                 result_action_object_mock = wrap_result(
                     code_item.id, result_id, mock_exec_result.result
                 )
