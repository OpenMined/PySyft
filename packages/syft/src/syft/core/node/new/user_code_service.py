# stdlib
from typing import Any
from typing import Dict
from typing import List
from typing import Union

# third party
from result import OkErr

# relative
from ....telemetry import instrument
from .context import AuthedServiceContext
from .document_store import DocumentStore
from .linked_obj import LinkedObject
from .policy import OutputHistory
from .policy import UserPolicy
from .policy import load_policy_code
from .request import SubmitRequest
from .request import UserCodeStatusChange
from .request_service import RequestService
from .response import SyftError
from .response import SyftNotReady
from .response import SyftSuccess
from .serializable import serializable
from .service import AbstractService
from .service import SERVICE_TO_TYPES
from .service import TYPE_TO_SERVICE
from .service import service_method
from .twin_object import TwinObject
from .uid import UID
from .user_code import SubmitUserCode
from .user_code import UserCode
from .user_code import UserCodeStatus
from .user_code_stash import UserCodeStash
from .user_roles import GUEST_ROLE_LEVEL


@instrument
@serializable()
class UserCodeService(AbstractService):
    store: DocumentStore
    stash: UserCodeStash

    def __init__(self, store: DocumentStore) -> None:
        self.store = store
        self.stash = UserCodeStash(store=store)

    @service_method(path="code.submit", name="submit")
    def submit(
        self, context: AuthedServiceContext, code: SubmitUserCode
    ) -> Union[UserCode, SyftError]:
        """Add User Code"""
        result = self.stash.set(context.credentials, code.to(UserCode, context=context))
        if result.is_err():
            return SyftError(message=str(result.err()))
        return SyftSuccess(message="User Code Submitted")

    def _code_execution(
        self,
        context: AuthedServiceContext,
        code: SubmitUserCode,
    ):
        # relative
        from .request import SubmitRequest
        from .request_service import RequestService

        import sys
        print(code, file=sys.stderr)
        user_code = code.to(UserCode, context=context)
<<<<<<< HEAD
        print(user_code, file=sys.stderr)
        result = self.stash.set(user_code)
=======
        result = self.stash.set(context.credentials, user_code)
>>>>>>> ca105ca1
        if result.is_err():
            return SyftError(message=str(result.err()))
        print(result, file=sys.stderr)

        linked_obj = LinkedObject.from_obj(user_code, node_uid=context.node.id)

        CODE_EXECUTE = UserCodeStatusChange(
            value=UserCodeStatus.EXECUTE, linked_obj=linked_obj
        )
        changes = [CODE_EXECUTE]

        request = SubmitRequest(changes=changes)
        method = context.node.get_service_method(RequestService.submit)
        result = method(context=context, request=request)

        # The Request service already returns either a SyftSuccess or SyftError
        return result

    @service_method(
        path="code.request_code_execution",
        name="request_code_execution",
        roles=GUEST_ROLE_LEVEL,
    )
    def request_code_execution(
        self, context: AuthedServiceContext, code: SubmitUserCode
    ) -> Union[SyftSuccess, SyftError]:
        """Request Code execution on user code"""
        return self._code_execution(context=context, code=code)

    @service_method(path="code.get_all", name="get_all", roles=GUEST_ROLE_LEVEL)
    def get_all(
        self, context: AuthedServiceContext
    ) -> Union[List[UserCode], SyftError]:
        """Get a Dataset"""
        result = self.stash.get_all(context.credentials)
        if result.is_ok():
            return result.ok()
        return SyftError(message=result.err())

    @service_method(path="code.get_by_id", name="get_by_id")
    def get_by_uid(
        self, context: AuthedServiceContext, uid: UID
    ) -> Union[SyftSuccess, SyftError]:
        """Get a User Code Item"""
        result = self.stash.get_by_uid(context.credentials, uid=uid)
        if result.is_ok():
            user_code = result.ok()
            if user_code and user_code.input_policy_state:
                # TODO replace with LinkedObject Context
                user_code.node_uid = context.node.id
            return user_code
        return SyftError(message=result.err())

    @service_method(path="code.get_all_for_user", name="get_all_for_user")
    def get_all_for_user(
        self, context: AuthedServiceContext
    ) -> Union[SyftSuccess, SyftError]:
        """Get All User Code Items for User's VerifyKey"""
        # TODO: replace with incoming user context and key
        result = self.stash.get_all(context.credentials)
        if result.is_ok():
            return result.ok()
        return SyftError(message=result.err())

    def update_code_state(
        self, context: AuthedServiceContext, code_item: UserCode
    ) -> Union[SyftSuccess, SyftError]:
        result = self.stash.update(context.credentials, code_item)
        if result.is_ok():
            return SyftSuccess(message="Code State Updated")
        return SyftError(message="Unable to Update Code State")

    def load_user_code(self, context: AuthedServiceContext) -> None:
        result = self.stash.get_all(credentials=context.credentials)
        if result.is_ok():
            user_code_items = result.ok()
            for user_code in user_code_items:
                if user_code.status.approved:
                    if isinstance(user_code.input_policy_type, UserPolicy):
                        load_policy_code(user_code.input_policy_type)
                    if isinstance(user_code.output_policy_type, UserPolicy):
                        load_policy_code(user_code.output_policy_type)

    @service_method(path="code.call", name="call", roles=GUEST_ROLE_LEVEL)
    def call(
        self, context: AuthedServiceContext, uid: UID, **kwargs: Any
    ) -> Union[SyftSuccess, SyftError]:
        """Call a User Code Function"""
        import sys
        try:
            filtered_kwargs = filter_kwargs(kwargs)
            result = self.stash.get_by_uid(context.credentials, uid=uid)
            if not result.is_ok():
                return SyftError(message=result.err())

            # Unroll variables
            code_item = result.ok()
            status = code_item.status

            # Check if we are allowed to execute the code
            if status.for_context(context) != UserCodeStatus.EXECUTE:
                if status.for_context(context) == UserCodeStatus.SUBMITTED:
                    return SyftNotReady(
                        message=f"{type(code_item)} Your code is waiting for approval: {status}"
                    )
                return SyftError(
                    message=f"{type(code_item)} Your code cannot be run: {status}"
                )

            output_policy = code_item.output_policy
            if output_policy is None:
                raise Exception("Output policy not approved", code_item)

            # Check if the OutputPolicy is valid
            is_valid = output_policy.valid

            if not is_valid:
                if len(output_policy.output_history) > 0:
                    return get_outputs(
                        context=context,
                        output_history=output_policy.output_history[-1],
                    )
                return is_valid

            # Execute the code item
            action_service = context.node.get_service("actionservice")
            result = action_service._user_code_execute(
                context, code_item, filtered_kwargs
            )
            if isinstance(result, str):
                return SyftError(message=result)

            # Apply Output Policy to the results and update the OutputPolicyState
            final_results = result.ok()
            output_policy.apply_output(context=context, outputs=final_results)
            code_item.output_policy = output_policy
            state_result = self.update_code_state(context=context, code_item=code_item)
            if not state_result:
                return state_result
            if isinstance(final_results, TwinObject):
                return final_results.private
            return final_results
        except Exception as e:
            return SyftError(message=f"Failed to run. {e}")


def get_outputs(context: AuthedServiceContext, output_history: OutputHistory) -> Any:
    # relative
    from .action_service import TwinMode
    import sys
    print(output_history.outputs)
    if isinstance(output_history.outputs, list):
        if len(output_history.outputs) == 0:
            return None
        outputs = []
        for output_id in output_history.outputs:
            action_service = context.node.get_service("actionservice")
            print(action_service)
            result = action_service.get(
                context, uid=output_id, twin_mode=TwinMode.PRIVATE
            )
            print(result)
            if isinstance(result, OkErr):
                result = result.value
            outputs.append(result)
        if len(outputs) == 1:
            return outputs[0]
        return outputs
    else:
        raise NotImplementedError


def filter_kwargs(kwargs: Dict[str, Any]) -> Dict[str, Any]:
    # relative
    from .action_object import ActionObject
    from .dataset import Asset
    from .twin_object import TwinObject

    filtered_kwargs = {}
    for k, v in kwargs.items():
        value = v
        if isinstance(v, ActionObject):
            value = v.id
        if isinstance(v, TwinObject):
            value = v.id
        if isinstance(v, Asset):
            value = v.action_id

        if not isinstance(value, UID):
            raise Exception(f"Input {k} must have a UID not {type(v)}")
        filtered_kwargs[k] = value
    return filtered_kwargs


TYPE_TO_SERVICE[UserCode] = UserCodeService
SERVICE_TO_TYPES[UserCodeService].update({UserCode})<|MERGE_RESOLUTION|>--- conflicted
+++ resolved
@@ -67,12 +67,7 @@
         import sys
         print(code, file=sys.stderr)
         user_code = code.to(UserCode, context=context)
-<<<<<<< HEAD
-        print(user_code, file=sys.stderr)
-        result = self.stash.set(user_code)
-=======
         result = self.stash.set(context.credentials, user_code)
->>>>>>> ca105ca1
         if result.is_err():
             return SyftError(message=str(result.err()))
         print(result, file=sys.stderr)
