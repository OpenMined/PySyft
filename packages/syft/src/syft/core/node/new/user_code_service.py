# stdlib
from typing import Any
from typing import Dict
from typing import List
from typing import Union

# third party
from result import OkErr

# relative
from ....telemetry import instrument
from .context import AuthedServiceContext
from .document_store import DocumentStore
from .linked_obj import LinkedObject
from .policy import OutputHistory
from .policy import UserPolicy
from .policy import load_policy_code
from .request import SubmitRequest
from .request import UserCodeStatusChange
from .request_service import RequestService
from .response import SyftError
from .response import SyftNotReady
from .response import SyftSuccess
from .serializable import serializable
from .service import AbstractService
from .service import SERVICE_TO_TYPES
from .service import TYPE_TO_SERVICE
from .service import service_method
from .twin_object import TwinObject
from .uid import UID
from .user_code import SubmitUserCode
from .user_code import UserCode
from .user_code import UserCodeStatus
from .user_code_stash import UserCodeStash
from .user_roles import GUEST_ROLE_LEVEL


@instrument
@serializable()
class UserCodeService(AbstractService):
    store: DocumentStore
    stash: UserCodeStash

    def __init__(self, store: DocumentStore) -> None:
        self.store = store
        self.stash = UserCodeStash(store=store)

    @service_method(path="code.submit", name="submit")
    def submit(
        self, context: AuthedServiceContext, code: SubmitUserCode
    ) -> Union[UserCode, SyftError]:
        """Add User Code"""
<<<<<<< HEAD
        result = self.stash.set(context.credentials, code.to(UserCode, context=context))
=======
        user_code = code.to(UserCode, context=context)
        result = self.stash.set(user_code)
>>>>>>> 82ed580e
        if result.is_err():
            return SyftError(message=str(result.err()))
        return SyftSuccess(message="User Code Submitted")

    def _code_execution(
        self,
        context: AuthedServiceContext,
        code: SubmitUserCode,
    ):
        user_code = code.to(UserCode, context=context)
        result = self.stash.set(context.credentials, user_code)
        if result.is_err():
            return SyftError(message=str(result.err()))

        linked_obj = LinkedObject.from_obj(user_code, node_uid=context.node.id)

        CODE_EXECUTE = UserCodeStatusChange(
            value=UserCodeStatus.EXECUTE, linked_obj=linked_obj
        )
        changes = [CODE_EXECUTE]

        request = SubmitRequest(changes=changes)
        method = context.node.get_service_method(RequestService.submit)
        result = method(context=context, request=request)

        # The Request service already returns either a SyftSuccess or SyftError
        return result

    @service_method(
        path="code.request_code_execution",
        name="request_code_execution",
        roles=GUEST_ROLE_LEVEL,
    )
    def request_code_execution(
        self, context: AuthedServiceContext, code: SubmitUserCode
    ) -> Union[SyftSuccess, SyftError]:
        """Request Code execution on user code"""
        return self._code_execution(context=context, code=code)

    @service_method(path="code.get_all", name="get_all", roles=GUEST_ROLE_LEVEL)
    def get_all(
        self, context: AuthedServiceContext
    ) -> Union[List[UserCode], SyftError]:
        """Get a Dataset"""
        result = self.stash.get_all(context.credentials)
        if result.is_ok():
            return result.ok()
        return SyftError(message=result.err())

    @service_method(path="code.get_by_id", name="get_by_id")
    def get_by_uid(
        self, context: AuthedServiceContext, uid: UID
    ) -> Union[SyftSuccess, SyftError]:
        """Get a User Code Item"""
        result = self.stash.get_by_uid(context.credentials, uid=uid)
        if result.is_ok():
            user_code = result.ok()
            if user_code.input_policy_state:
                # TODO replace with LinkedObject Context
                user_code.node_uid = context.node.id
            return user_code
        return SyftError(message=result.err())

    @service_method(path="code.get_all_for_user", name="get_all_for_user")
    def get_all_for_user(
        self, context: AuthedServiceContext
    ) -> Union[SyftSuccess, SyftError]:
        """Get All User Code Items for User's VerifyKey"""
        # TODO: replace with incoming user context and key
        result = self.stash.get_all(context.credentials)
        if result.is_ok():
            return result.ok()
        return SyftError(message=result.err())

    def update_code_state(
        self, context: AuthedServiceContext, code_item: UserCode
    ) -> Union[SyftSuccess, SyftError]:
        result = self.stash.update(context.credentials, code_item)
        if result.is_ok():
            return SyftSuccess(message="Code State Updated")
        return SyftError(message="Unable to Update Code State")

    def load_user_code(self) -> None:
        result = self.stash.get_all()
        if result.is_ok():
            user_code_items = result.ok()
            for user_code in user_code_items:
                if user_code.status.approved:
                    if isinstance(user_code.input_policy_type, UserPolicy):
                        load_policy_code(user_code.input_policy_type)
                    if isinstance(user_code.output_policy_type, UserPolicy):
                        load_policy_code(user_code.output_policy_type)

    @service_method(path="code.call", name="call", roles=GUEST_ROLE_LEVEL)
    def call(
        self, context: AuthedServiceContext, uid: UID, **kwargs: Any
    ) -> Union[SyftSuccess, SyftError]:
        """Call a User Code Function"""
        try:
            filtered_kwargs = filter_kwargs(kwargs)
<<<<<<< HEAD
            result = self.stash.get_by_uid(context.credentials, uid=uid)
            if result.is_ok():
                code_item = result.ok()
                if code_item.status.for_context(context) == UserCodeStatus.EXECUTE:
                    is_valid = code_item.output_policy_state.valid
                    if not is_valid:
                        if (
                            len(
                                code_item.output_policy_state.output_history,
                            )
                            > 0
                        ):
                            return get_outputs(
                                context=context,
                                output_history=code_item.output_policy_state.output_history[
                                    -1
                                ],
                            )
                        return is_valid
                    else:
                        action_service = context.node.get_service("actionservice")
                        result = action_service._user_code_execute(
                            context, code_item, filtered_kwargs
                        )
                        if isinstance(result, str):
                            return SyftError(message=result)
                        if result.is_ok():
                            result = result.ok()
                            code_item.output_policy_state.update_state(
                                context=context, outputs=result.id
                            )

                            state_result = self.update_code_state(
                                context=context, code_item=code_item
                            )

                            if state_result:
                                return result
                            else:
                                return state_result
                elif code_item.status.for_context(context) == UserCodeStatus.SUBMITTED:
=======
            result = self.stash.get_by_uid(uid=uid)
            if not result.is_ok():
                return SyftError(message=result.err())

            # Unroll variables
            code_item = result.ok()
            status = code_item.status

            # Check if we are allowed to execute the code
            if status.for_context(context) != UserCodeStatus.EXECUTE:
                if status.for_context(context) == UserCodeStatus.SUBMITTED:
>>>>>>> 82ed580e
                    return SyftNotReady(
                        message=f"{type(code_item)} Your code is waiting for approval: {status}"
                    )
                return SyftError(
                    message=f"{type(code_item)} Your code cannot be run: {status}"
                )

            output_policy = code_item.output_policy
            if output_policy is None:
                raise Exception("Output policy not approved", code_item)

            # Check if the OutputPolicy is valid
            is_valid = output_policy.valid

            if not is_valid:
                if len(output_policy.output_history) > 0:
                    return get_outputs(
                        context=context,
                        output_history=output_policy.output_history[-1],
                    )
                return is_valid

            # Execute the code item
            action_service = context.node.get_service("actionservice")
            result = action_service._user_code_execute(
                context, code_item, filtered_kwargs
            )
            if isinstance(result, str):
                return SyftError(message=result)

            # Apply Output Policy to the results and update the OutputPolicyState
            final_results = result.ok()
            output_policy.apply_output(context=context, outputs=final_results)
            code_item.output_policy = output_policy
            state_result = self.update_code_state(context=context, code_item=code_item)
            if not state_result:
                return state_result
            if isinstance(final_results, TwinObject):
                return final_results.private
            return final_results
        except Exception as e:
            return SyftError(message=f"Failed to run. {e}")


def get_outputs(context: AuthedServiceContext, output_history: OutputHistory) -> Any:
    # relative
    from .action_service import TwinMode

    if isinstance(output_history.outputs, list):
        if len(output_history.outputs) == 0:
            return None
        outputs = []
        for output_id in output_history.outputs:
            action_service = context.node.get_service("actionservice")
            result = action_service.get(
                context, uid=output_id, twin_mode=TwinMode.PRIVATE
            )
            if isinstance(result, OkErr):
                result = result.value
            outputs.append(result)
        if len(outputs) == 1:
            return outputs[0]
        return outputs
    else:
        raise NotImplementedError


def filter_kwargs(kwargs: Dict[str, Any]) -> Dict[str, Any]:
    # relative
    from .action_object import ActionObject
    from .dataset import Asset
    from .twin_object import TwinObject

    filtered_kwargs = {}
    for k, v in kwargs.items():
        value = v
        if isinstance(v, ActionObject):
            value = v.id
        if isinstance(v, TwinObject):
            value = v.id
        if isinstance(v, Asset):
            value = v.action_id

        if not isinstance(value, UID):
            raise Exception(f"Input {k} must have a UID not {type(v)}")
        filtered_kwargs[k] = value
    return filtered_kwargs


TYPE_TO_SERVICE[UserCode] = UserCodeService
SERVICE_TO_TYPES[UserCodeService].update({UserCode})<|MERGE_RESOLUTION|>--- conflicted
+++ resolved
@@ -50,12 +50,7 @@
         self, context: AuthedServiceContext, code: SubmitUserCode
     ) -> Union[UserCode, SyftError]:
         """Add User Code"""
-<<<<<<< HEAD
         result = self.stash.set(context.credentials, code.to(UserCode, context=context))
-=======
-        user_code = code.to(UserCode, context=context)
-        result = self.stash.set(user_code)
->>>>>>> 82ed580e
         if result.is_err():
             return SyftError(message=str(result.err()))
         return SyftSuccess(message="User Code Submitted")
@@ -138,8 +133,8 @@
             return SyftSuccess(message="Code State Updated")
         return SyftError(message="Unable to Update Code State")
 
-    def load_user_code(self) -> None:
-        result = self.stash.get_all()
+    def load_user_code(self, context: AuthedServiceContext) -> None:
+        result = self.stash.get_all(credentials=context.credentials)
         if result.is_ok():
             user_code_items = result.ok()
             for user_code in user_code_items:
@@ -156,50 +151,7 @@
         """Call a User Code Function"""
         try:
             filtered_kwargs = filter_kwargs(kwargs)
-<<<<<<< HEAD
             result = self.stash.get_by_uid(context.credentials, uid=uid)
-            if result.is_ok():
-                code_item = result.ok()
-                if code_item.status.for_context(context) == UserCodeStatus.EXECUTE:
-                    is_valid = code_item.output_policy_state.valid
-                    if not is_valid:
-                        if (
-                            len(
-                                code_item.output_policy_state.output_history,
-                            )
-                            > 0
-                        ):
-                            return get_outputs(
-                                context=context,
-                                output_history=code_item.output_policy_state.output_history[
-                                    -1
-                                ],
-                            )
-                        return is_valid
-                    else:
-                        action_service = context.node.get_service("actionservice")
-                        result = action_service._user_code_execute(
-                            context, code_item, filtered_kwargs
-                        )
-                        if isinstance(result, str):
-                            return SyftError(message=result)
-                        if result.is_ok():
-                            result = result.ok()
-                            code_item.output_policy_state.update_state(
-                                context=context, outputs=result.id
-                            )
-
-                            state_result = self.update_code_state(
-                                context=context, code_item=code_item
-                            )
-
-                            if state_result:
-                                return result
-                            else:
-                                return state_result
-                elif code_item.status.for_context(context) == UserCodeStatus.SUBMITTED:
-=======
-            result = self.stash.get_by_uid(uid=uid)
             if not result.is_ok():
                 return SyftError(message=result.err())
 
@@ -210,7 +162,6 @@
             # Check if we are allowed to execute the code
             if status.for_context(context) != UserCodeStatus.EXECUTE:
                 if status.for_context(context) == UserCodeStatus.SUBMITTED:
->>>>>>> 82ed580e
                     return SyftNotReady(
                         message=f"{type(code_item)} Your code is waiting for approval: {status}"
                     )
