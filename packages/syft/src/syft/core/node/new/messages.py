--- conflicted
+++ resolved
@@ -86,13 +86,7 @@
         "to_user_verify_key",
         "status",
     ]
-<<<<<<< HEAD
-    __attr_unique__ = ["id"]
     __attr_repr_cols__ = ["subject", "status", "created_at", "linked_document"]
-=======
-    __attr_unique__ = []
-    __attr_repr_cols__ = ["subject", "status", "created_at"]
->>>>>>> 6784b53c
 
 
 @serializable(recursive_serde=True)
