# future
from __future__ import annotations

# stdlib
from collections import defaultdict
from enum import Enum
from typing import List
from typing import Optional

# third party
from result import Err
from result import Ok
from result import Result

# relative
from ....core.node.common.node_table.syft_object import SyftObject
from ...common.serde.serializable import serializable
from ...common.uid import UID
from .credentials import SyftSigningKey
from .credentials import SyftVerifyKey
from .response import SyftSuccess
from .twin_object import TwinObject


@serializable(recursive_serde=True)
class ActionPermission(Enum):
    OWNER = 1
    READ = 2
    WRITE = 4
    EXECUTE = 8


@serializable(recursive_serde=True)
class ActionObjectPermission:
    def __init__(
        self, uid: UID, credentials: SyftVerifyKey, permission: ActionPermission
    ):
        self.uid = uid
        self.credentials = credentials
        self.permission = permission

    @property
    def permission_string(self) -> str:
        return f"{self.credentials.verify}_{self.permission.name}"

    def __repr__(self) -> str:
        return f"<{self.permission.name}: {self.uid} as {self.credentials.verify}>"


class ActionObjectOWNER(ActionObjectPermission):
    def __init__(self, uid: UID, credentials: SyftVerifyKey):
        self.uid = uid
        self.credentials = credentials
        self.permission = ActionPermission.OWNER


class ActionObjectREAD(ActionObjectPermission):
    def __init__(self, uid: UID, credentials: SyftVerifyKey):
        self.uid = uid
        self.credentials = credentials
        self.permission = ActionPermission.READ


class ActionObjectWRITE(ActionObjectPermission):
    def __init__(self, uid: UID, credentials: SyftVerifyKey):
        self.uid = uid
        self.credentials = credentials
        self.permission = ActionPermission.WRITE


class ActionObjectEXECUTE(ActionObjectPermission):
    def __init__(self, uid: UID, credentials: SyftVerifyKey):
        self.uid = uid
        self.credentials = credentials
        self.permission = ActionPermission.EXECUTE


@serializable(recursive_serde=True)
class ActionStore:
    def __init__(self, root_verify_key: Optional[SyftVerifyKey] = None) -> None:
        self.data = {}
        self.permissions = defaultdict(set)
        if root_verify_key is None:
            root_verify_key = SyftSigningKey.generate().verify_key
        self.root_verify_key = root_verify_key

    def get(
        self, uid: UID, credentials: SyftVerifyKey, skip_permission: bool = False
    ) -> Result[SyftObject, str]:
        # if you get something you need READ permission
        read_permission = ActionObjectREAD(uid=uid, credentials=credentials)
<<<<<<< HEAD
        if skip_permission or self.has_permission(read_permission):
=======
        # if True:
        if self.has_permission(read_permission):
>>>>>>> b9c9e7cb
            data = self.data[uid]
            syft_object = SyftObject.from_mongo(data)
            return Ok(syft_object)
        return Err(f"Permission: {read_permission} denied")

    def get_pointer(
        self, uid: UID, credentials: SyftVerifyKey, node_uid: UID
    ) -> Result[SyftObject, str]:
        # 🟡 TODO 34: do we want pointer read permissions?
        if uid in self.data:
            data = self.data[uid]
            obj = SyftObject.from_mongo(data)
            if isinstance(obj, TwinObject):
                obj = obj.mock
            obj.syft_point_to(node_uid)
            return Ok(obj)
        return Err("Permission denied")

    def exists(self, uid: UID) -> bool:
        return uid in self.data

    def set(
        self, uid: UID, credentials: SyftVerifyKey, syft_object: SyftObject
    ) -> Result[SyftSuccess, Err]:
        # if you set something you need WRITE permission
        write_permission = ActionObjectWRITE(uid=uid, credentials=credentials)
        can_write = self.has_permission(write_permission)

        # if the user cant write maybe it doesnt exist
        if not can_write and not self.exists(uid=uid):
            # attempt to claim it for writing
            ownership_result = self.take_ownership(uid=uid, credentials=credentials)
            can_write = True if ownership_result.is_ok() else False

        if can_write:
            self.data[
                uid
            ] = (
                syft_object.to_mongo()
            )  # 🟡 TODO 13: Create to_storage interface with Mongo first
            if uid not in self.permissions:
                # create default permissions
                self.permissions[uid] = set()
            permission = f"{credentials.verify}_READ"
            self.permissions[uid].add(permission)
            return Ok(SyftSuccess(message=f"Set for ID: {uid}"))
        return Err(f"Permission: {write_permission} denied")

    def take_ownership(
        self, uid: UID, credentials: SyftVerifyKey
    ) -> Result[SyftSuccess, str]:
        # first person using this UID can claim ownership
        if uid not in self.permissions and uid not in self.data:
            self.add_permissions(
                [
                    ActionObjectOWNER(uid=uid, credentials=credentials),
                    ActionObjectWRITE(uid=uid, credentials=credentials),
                    ActionObjectREAD(uid=uid, credentials=credentials),
                    ActionObjectEXECUTE(uid=uid, credentials=credentials),
                ]
            )
            return Ok(SyftSuccess(message=f"Ownership of ID: {uid} taken."))
        return Err(f"UID: {uid} already owned.")

    def delete(self, uid: UID, credentials: SyftVerifyKey) -> Result[SyftSuccess, str]:
        # if you delete something you need OWNER permission
        # is it bad to evict a key and have someone else reuse it?
        # perhaps we should keep permissions but no data?
        owner_permission = ActionObjectOWNER(uid=uid, credentials=credentials)
        if self.has_permission(owner_permission):
            del self.data[uid]
            del self.permissions[uid]
            return Ok(SyftSuccess(message=f"ID: {uid} deleted"))
        return Err(f"Permission: {owner_permission} denied")

    def has_permission(self, permission: ActionObjectPermission) -> bool:
        if not isinstance(permission.permission, ActionPermission):
            raise Exception(f"ObjectPermission type: {permission.permission} not valid")

        if self.root_verify_key.verify == permission.credentials.verify:
            return True

        if (
            permission.uid in self.permissions
            and permission.permission_string in self.permissions[permission.uid]
        ):
            return True

        # 🟡 TODO 14: add ALL_READ, ALL_EXECUTE etc
        if permission.permission == ActionPermission.OWNER:
            pass
        elif permission.permission == ActionPermission.READ:
            pass
        elif permission.permission == ActionPermission.WRITE:
            pass
        elif permission.permission == ActionPermission.EXECUTE:
            pass

        return False

    def add_permission(self, permission: ActionObjectPermission) -> None:
        self.permissions[permission.uid].add(permission.permission_string)

    def remove_permission(self, permission: ActionObjectPermission):
        self.permissions[permission.uid].remove(permission.permission_string)

    def add_permissions(self, permissions: List[ActionObjectPermission]) -> None:
        results = []
        for permission in permissions:
            results.append(self.add_permission(permission))<|MERGE_RESOLUTION|>--- conflicted
+++ resolved
@@ -89,12 +89,7 @@
     ) -> Result[SyftObject, str]:
         # if you get something you need READ permission
         read_permission = ActionObjectREAD(uid=uid, credentials=credentials)
-<<<<<<< HEAD
         if skip_permission or self.has_permission(read_permission):
-=======
-        # if True:
-        if self.has_permission(read_permission):
->>>>>>> b9c9e7cb
             data = self.data[uid]
             syft_object = SyftObject.from_mongo(data)
             return Ok(syft_object)
