# stdlib
from typing import Any
from typing import Callable
from typing import Dict
from typing import List
from typing import Optional

# relative
from ....core.node.common.node_table.syft_object import SYFT_OBJECT_VERSION_1
from ....core.node.common.node_table.syft_object import SyftObject
from ....core.node.common.node_table.syft_object import transform
from ....grid import GridURL
from ...common.serde.serializable import serializable
from ...common.uid import UID
<<<<<<< HEAD
from .document_store import PartitionKey
=======
from .action_object import ActionObjectPointer
from .api import APIRegistry
from .document_store import CollectionKey
>>>>>>> 226bbb66
from .transforms import generate_id

NamePartitionKey = PartitionKey(key="name", type_=str)


@serializable(recursive_serde=True)
class Contributor(SyftObject):
    __canonical_name__ = "Contributor"
    __version__ = SYFT_OBJECT_VERSION_1

    name: str
    role: str
    email: str
    phone: Optional[str]
    note: Optional[str]


@serializable(recursive_serde=True)
class Asset(SyftObject):
    # version
    __canonical_name__ = "Asset"
    __version__ = SYFT_OBJECT_VERSION_1

    action_id: UID
    node_uid: UID
    name: str
    description: str
    contributors: List[Contributor]
    mock_is_real: bool = False

    @property
    def pointer(self) -> ActionObjectPointer:
        api = APIRegistry.api_for(node_uid=self.node_uid)
        obj_ptr = api.services.action.get_pointer(uid=self.action_id)
        return obj_ptr


@serializable(recursive_serde=True)
class Dataset(SyftObject):
    # version
    __canonical_name__ = "Dataset"
    __version__ = SYFT_OBJECT_VERSION_1

    id: UID
    name: str
    node_uid: Optional[UID]
    asset_list: List[Asset]
    citation: Optional[str]
    url: Optional[str]
    description: Optional[str]

    __attr_searchable__ = ["name", "citation", "url", "description"]
    __attr_unique__ = ["name"]

    @property
    def assets(self) -> Dict[str, str]:
        data = {}
        for asset in self.asset_list:
            data[asset.name] = asset
        return data

    def _repr_markdown_(self) -> str:
        _repr_str = f"Syft Dataset: {self.name}\n"
        _repr_str += "Assets:\n"
        for asset in self.asset_list:
            _repr_str += f"\t{asset.name}: {asset.description}\n"
        if self.citation:
            _repr_str += f"Citation: {self.citation}\n"
        if self.url:
            _repr_str += f"URL: {self.url}\n"
        if self.description:
            _repr_str += f"Description: {self.description}\n"
        return "```python\n" + _repr_str + "\n```"


@serializable(recursive_serde=True)
class CreateDataset(Dataset):
    # version
    __canonical_name__ = "CreateDataset"
    __version__ = SYFT_OBJECT_VERSION_1

    id: Optional[UID] = None


def validate_url(obj: Any, state: Dict) -> Dict:
    if state["url"] is not None:
        state["url"] = GridURL.from_url(state["url"]).url_no_port
    return state


@transform(CreateDataset, Dataset)
def createdataset_to_dataset() -> List[Callable]:
    return [generate_id, validate_url]


class DatasetUpdate:
    pass<|MERGE_RESOLUTION|>--- conflicted
+++ resolved
@@ -12,13 +12,9 @@
 from ....grid import GridURL
 from ...common.serde.serializable import serializable
 from ...common.uid import UID
-<<<<<<< HEAD
-from .document_store import PartitionKey
-=======
 from .action_object import ActionObjectPointer
 from .api import APIRegistry
-from .document_store import CollectionKey
->>>>>>> 226bbb66
+from .document_store import PartitionKey
 from .transforms import generate_id
 
 NamePartitionKey = PartitionKey(key="name", type_=str)
