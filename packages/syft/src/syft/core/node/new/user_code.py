# future
from __future__ import annotations

# stdlib
import ast
from enum import Enum
import hashlib
import inspect
from inspect import Parameter
from inspect import Signature
from io import StringIO
import sys
from typing import Any
from typing import Callable
from typing import Dict
from typing import List
from typing import Optional
from typing import Type
from typing import Union

# third party
from result import Err
from result import Ok
from result import Result

# relative
from ....core.node.common.node_table.syft_object import SYFT_OBJECT_VERSION_1
from ....core.node.common.node_table.syft_object import SyftObject
from ....oblv.deployment_client import EnclaveMetadata
from ...common.serde.serializable import serializable
from ...common.uid import UID
<<<<<<< HEAD
from .api import UserNodeView
=======
from .api import NodeView
>>>>>>> 7c11ce01
from .context import AuthedServiceContext
from .context import NodeServiceContext
from .credentials import SyftVerifyKey
from .dataset import Asset
from .datetime import DateTime
from .document_store import PartitionKey
from .node import NodeType
from .response import SyftError
from .response import SyftSuccess
from .transforms import TransformContext
from .transforms import generate_id
from .transforms import transform
from .user_code_parse import GlobalsVisitor

UserVerifyKeyPartitionKey = PartitionKey(key="user_verify_key", type_=SyftVerifyKey)
CodeHashPartitionKey = PartitionKey(key="code_hash", type_=int)

PyCodeObject = Any


class InputPolicy(SyftObject):
    # version
    __canonical_name__ = "InputPolicy"
    __version__ = SYFT_OBJECT_VERSION_1

    # relative
<<<<<<< HEAD
    from .api import UserNodeView

    id: UID
    inputs: Dict[UserNodeView, Any]
=======
    from .api import NodeView

    id: UID
    inputs: Dict[NodeView, Any]
>>>>>>> 7c11ce01
    node_uid: Optional[UID]

    def __init__(self, *args: Any, **kwargs: Any) -> None:
        # TODO: This method initialization would conflict if one of the input variables
        # to the code submission function happens to be id or inputs
        uid = UID()
        node_uid = None
        if "id" in kwargs:
            uid = kwargs["id"]
        if "node_uid" in kwargs:
            node_uid = kwargs["node_uid"]

        # finally get inputs
        if "inputs" in kwargs:
            kwargs = kwargs["inputs"]
        else:
            kwargs = partition_by_node(kwargs)
        super().__init__(id=uid, inputs=kwargs, node_uid=node_uid)

    def filter_kwargs(kwargs: Dict[str, Any]) -> Dict[str, Any]:
        raise NotImplementedError

    def __getitem__(self, key: Union[int, str]) -> Optional[SyftObject]:
        if isinstance(key, int):
            key = list(self.inputs.keys())[key]
        uid = self.inputs[key]
        # TODO Add NODE UID or LINK so we can resolve this object
        return uid

    @property
    def assets(self) -> List[Asset]:
        # relative
        from .api import APIRegistry

        api = APIRegistry.api_for(self.node_uid)
        if api is None:
            return SyftError(message=f"You must login to {self.node_uid}")

        node_view = NodeView(
            node_name=api.node_name, verify_key=api.signing_key.verify_key
        )
        inputs = self.inputs[node_view]
        all_assets = []
        for k, uid in inputs.items():
            if isinstance(uid, UID):
                assets = api.services.dataset.get_assets_by_action_id(uid)
                if not isinstance(assets, list):
                    return assets

                all_assets += assets
        return all_assets


def retrieve_from_db(
    code_item_id: UID, allowed_inputs: Dict[str, UID], context: AuthedServiceContext
) -> Dict:
    # relative
    from .action_service import TwinMode

    action_service = context.node.get_service("actionservice")
    code_inputs = {}

    if context.node.node_type == NodeType.DOMAIN:
        for var_name, arg_id in allowed_inputs.items():
            kwarg_value = action_service.get(
                context=context, uid=arg_id, twin_mode=TwinMode.NONE
            )
            if kwarg_value.is_err():
                return kwarg_value
            code_inputs[var_name] = kwarg_value.ok()

    elif context.node.node_type == NodeType.ENCLAVE:
        # TODO 🟣 Temporarily added skip permission arguments for enclave
        # until permissions are fully integrated
        dict_object = action_service.get(
            context=context, uid=code_item_id, skip_permission=True
        )
        if dict_object.is_err():
            return dict_object
        for value in dict_object.ok().base_dict.values():
            code_inputs.update(value)

    else:
        raise Exception(
            f"Invalid Node Type for Code Submission:{context.node.node_type}"
        )
    return Ok(code_inputs)


def allowed_ids_only(
    allowed_inputs: Dict[str, UID],
    kwargs: Dict[str, Any],
    context: AuthedServiceContext,
) -> Dict[str, UID]:
    if context.node.node_type == NodeType.DOMAIN:
<<<<<<< HEAD
        user_node_view = UserNodeView(
            node_name=context.node.name, verify_key=context.node.signing_key.verify_key
        )
        allowed_inputs = allowed_inputs[user_node_view]
=======
        node_view = NodeView(
            node_name=context.node.name, verify_key=context.node.signing_key.verify_key
        )
        allowed_inputs = allowed_inputs[node_view]
>>>>>>> 7c11ce01
    elif context.node.node_type == NodeType.ENCLAVE:
        base_dict = {}
        for key in allowed_inputs.values():
            base_dict.update(key)
        allowed_inputs = base_dict
    else:
        raise Exception(
            f"Invalid Node Type for Code Submission:{context.node.node_type}"
        )
    filtered_kwargs = {}
    for key in allowed_inputs.keys():
        if key in kwargs:
            value = kwargs[key]
            uid = value
            if not isinstance(uid, UID):
                uid = getattr(value, "id", None)

            if uid != allowed_inputs[key]:
                raise Exception(
                    f"Input {type(value)} for {key} not in allowed {allowed_inputs}"
                )
            filtered_kwargs[key] = value
    return filtered_kwargs


@serializable(recursive_serde=True)
class ExactMatch(InputPolicy):
    # version
    __canonical_name__ = "ExactMatch"
    __version__ = SYFT_OBJECT_VERSION_1

    def filter_kwargs(
        self, kwargs: Dict[str, Any], context: AuthedServiceContext, code_item_id: UID
    ) -> Dict[str, Any]:
        allowed_inputs = allowed_ids_only(
            allowed_inputs=self.inputs, kwargs=kwargs, context=context
        )
        return retrieve_from_db(
            code_item_id=code_item_id, allowed_inputs=allowed_inputs, context=context
        )


@serializable(recursive_serde=True)
class OutputHistory(SyftObject):
    # version
    __canonical_name__ = "OutputHistory"
    __version__ = SYFT_OBJECT_VERSION_1

    output_time: DateTime
    outputs: Optional[Union[List[UID], Dict[str, UID]]]
    executing_user_verify_key: SyftVerifyKey


class OutputPolicyState(SyftObject):
    # version
    __canonical_name__ = "OutputPolicyState"
    __version__ = SYFT_OBJECT_VERSION_1

    output_history: List[OutputHistory] = []

    @property
    def valid(self) -> Union[SyftSuccess, SyftError]:
        raise NotImplementedError

    def update_state(self) -> None:
        raise NotImplementedError


@serializable(recursive_serde=True)
class OutputPolicyStateExecuteCount(OutputPolicyState):
    # version
    __canonical_name__ = "OutputPolicyStateExecuteCount"
    __version__ = SYFT_OBJECT_VERSION_1

    count: int = 0
    limit: int

    @property
    def valid(self) -> Union[SyftSuccess, SyftError]:
        is_valid = self.count < self.limit
        if is_valid:
            return SyftSuccess(
                message=f"Policy is still valid. count: {self.count} < limit: {self.limit}"
            )
        return SyftError(
            message=f"Policy is no longer valid. count: {self.count} >= limit: {self.limit}"
        )

    def update_state(
        self,
        context: NodeServiceContext,
        outputs: Optional[Union[UID, List[UID], Dict[str, UID]]],
    ) -> None:
        if self.count >= self.limit:
            raise Exception(
                f"Update state being called with count: {self.count} "
                f"beyond execution limit: {self.limit}"
            )
        if isinstance(outputs, UID):
            outputs = [outputs]
        history = OutputHistory(
            output_time=DateTime.now(),
            outputs=outputs,
            executing_user_verify_key=context.credentials,
        )
        self.output_history.append(history)
        self.count += 1


@serializable(recursive_serde=True)
class OutputPolicyStateExecuteOnce(OutputPolicyStateExecuteCount):
    __canonical_name__ = "OutputPolicyStateExecuteOnce"
    __version__ = SYFT_OBJECT_VERSION_1

    limit: int = 1


class OutputPolicy(SyftObject):
    # version
    __canonical_name__ = "OutputPolicy"
    __version__ = SYFT_OBJECT_VERSION_1

    id: UID
    outputs: List[str] = []
    state_type: Optional[Type[OutputPolicyState]]

    def update() -> None:
        raise NotImplementedError

    @property
    def policy_code(self) -> str:
        cls = type(self)
        op_code = inspect.getsource(cls)
        if self.state_type:
            state_code = inspect.getsource(self.state_type)
            op_code += "\n" + state_code
        return op_code


@serializable(recursive_serde=True)
class SingleExecutionExactOutput(OutputPolicy):
    # version
    __canonical_name__ = "SingleExecutionExactOutput"
    __version__ = SYFT_OBJECT_VERSION_1

    state_type: Type[OutputPolicyState] = OutputPolicyStateExecuteOnce


@serializable(recursive_serde=True)
class UserCodeStatus(Enum):
    SUBMITTED = "submitted"
    DENIED = "denied"
    EXECUTE = "execute"

    def __hash__(self) -> int:
        return hash(self.value)


# User Code status context for multiple approvals
# To make nested dicts hashable for mongodb
# as status is in attr_searchable
@serializable(recursive_serde=True)
class UserCodeStatusContext:
    __attr_allowlist__ = [
        "base_dict",
    ]

    base_dict: Dict = {}

    def __init__(self, base_dict: Dict):
        self.base_dict = base_dict

    def __repr__(self):
        return str(self.base_dict)

    def __hash__(self) -> int:
        hash_sum = 0
        for k, v in self.base_dict.items():
            hash_sum = hash(k) + hash(v)
        return hash_sum

    def for_context(self, context: AuthedServiceContext) -> UserCodeStatus:
        if context.node.node_type == NodeType.ENCLAVE:
            keys = set(self.base_dict.values())
            if len(keys) == 1 and UserCodeStatus.EXECUTE in keys:
                return UserCodeStatus.EXECUTE
            elif UserCodeStatus.SUBMITTED in keys and UserCodeStatus.DENIED not in keys:
                return UserCodeStatus.SUBMITTED
            elif UserCodeStatus.DENIED in keys:
                return UserCodeStatus.DENIED
            else:
                return Exception(f"Invalid types in {keys} for Code Submission")

        elif context.node.node_type == NodeType.DOMAIN:
<<<<<<< HEAD
            user_node_view = UserNodeView(
                node_name=context.node.name,
                verify_key=context.node.signing_key.verify_key,
            )
            if user_node_view in self.base_dict:
                return self.base_dict[user_node_view]
=======
            node_view = NodeView(
                node_name=context.node.name,
                verify_key=context.node.signing_key.verify_key,
            )
            if node_view in self.base_dict:
                return self.base_dict[node_view]
>>>>>>> 7c11ce01
            else:
                raise Exception(
                    f"Code Object does not contain {context.node.name} Domain's data"
                )
        else:
            raise Exception(
                f"Invalid Node Type for Code Submission:{context.node.node_type}"
            )

    def mutate(
        self, value: UserCodeStatus, node_name: str, verify_key: SyftVerifyKey
    ) -> Result[Ok, Err]:
<<<<<<< HEAD
        user_node_view = UserNodeView(node_name=node_name, verify_key=verify_key)
        base_dict = self.base_dict
        if user_node_view in base_dict:
            base_dict[user_node_view] = value
=======
        node_view = NodeView(node_name=node_name, verify_key=verify_key)
        base_dict = self.base_dict
        if node_view in base_dict:
            base_dict[node_view] = value
>>>>>>> 7c11ce01
            setattr(self, "base_dict", base_dict)
            return Ok(self)
        else:
            return Err(
                "Cannot Modify Status as the Domain's data is not included in the request"
            )


@serializable(recursive_serde=True)
class UserCode(SyftObject):
    # version
    __canonical_name__ = "UserCode"
    __version__ = SYFT_OBJECT_VERSION_1

    id: UID
    user_verify_key: SyftVerifyKey
    raw_code: str
    input_policy: InputPolicy
    output_policy: OutputPolicy
    output_policy_state: OutputPolicyState
    parsed_code: str
    service_func_name: str
    unique_func_name: str
    user_unique_func_name: str
    code_hash: str
    signature: inspect.Signature
    status: UserCodeStatusContext
    enclave_metadata: Optional[EnclaveMetadata] = None

    __attr_searchable__ = ["user_verify_key", "status", "service_func_name"]
    __attr_unique__ = ["code_hash", "user_unique_func_name"]
    __attr_repr_cols__ = ["status", "service_func_name"]

    @property
    def byte_code(self) -> Optional[PyCodeObject]:
        return compile_byte_code(self.parsed_code)

    @property
    def unsafe_function(self) -> Optional[Callable]:
        print("WARNING: This code was submitted by a User and could be UNSAFE.")

        # 🟡 TODO: re-use the same infrastructure as the execute_byte_code function
        def wrapper(*args: Any, **kwargs: Any) -> Callable:
            # remove the decorator
            inner_function = ast.parse(self.raw_code).body[0]
            inner_function.decorator_list = []
            # compile the function
            raw_byte_code = compile_byte_code(ast.unparse(inner_function))
            # load it
            exec(raw_byte_code)  # nosec
            # execute it
            evil_string = f"{self.service_func_name}(*args, **kwargs)"
            result = eval(evil_string, None, locals())  # nosec
            # return the results
            return result

        return wrapper

    @property
    def code(self) -> str:
        return self.raw_code


def partition_by_node(kwargs: Dict[str, Any]) -> Dict[str, UID]:
    # relative
    from .action_object import ActionObject
    from .api import APIRegistry
<<<<<<< HEAD
    from .api import UserNodeView
=======
    from .api import NodeView
>>>>>>> 7c11ce01
    from .twin_object import TwinObject

    # fetches the all the current api's connected
    api_list = APIRegistry.get_all_api()
<<<<<<< HEAD

=======
>>>>>>> 7c11ce01
    output_kwargs = {}
    for k, v in kwargs.items():
        uid = v
        if isinstance(v, ActionObject):
            uid = v.id
        if isinstance(v, TwinObject):
            uid = v.id
        if isinstance(v, Asset):
            uid = v.action_id

        if not isinstance(uid, UID):
            raise Exception(f"Input {k} must have a UID not {type(v)}")

        _obj_exists = False
        for api in api_list:
            if api.services.action.exists(uid):
<<<<<<< HEAD
                user_node_view = UserNodeView.from_api(api)
                output_kwargs[user_node_view] = (
                    output_kwargs[user_node_view].update({k: uid})
                    if user_node_view in output_kwargs
                    else {k: uid}
                )
=======
                node_view = NodeView.from_api(api)
                if node_view not in output_kwargs:
                    output_kwargs[node_view] = {k: uid}
                else:
                    output_kwargs[node_view].update({k: uid})

>>>>>>> 7c11ce01
                _obj_exists = True
                break

        if not _obj_exists:
            raise Exception(f"Input data {k}:{uid} does not belong to any Domain")

    return output_kwargs


@serializable(recursive_serde=True)
class SubmitUserCode(SyftObject):
    # version
    __canonical_name__ = "SubmitUserCode"
    __version__ = SYFT_OBJECT_VERSION_1

    id: Optional[UID]
    code: str
    func_name: str
    signature: inspect.Signature
    input_policy: InputPolicy
    output_policy: OutputPolicy
    local_function: Optional[Callable]
    enclave_metadata: Optional[EnclaveMetadata] = None

    __attr_state__ = [
        "id",
        "code",
        "func_name",
        "signature",
        "input_policy",
        "output_policy",
        "enclave_metadata",
    ]

    @property
    def kwargs(self) -> List[str]:
        return self.input_policy.inputs

    @property
    def outputs(self) -> List[str]:
        return self.output_policy.outputs

    def __call__(self, *args: Any, **kwargs: Any) -> Any:
        # only run this on the client side
        if self.local_function:
            # filtered_args = []
            filtered_kwargs = {}
            # for arg in args:
            #     filtered_args.append(debox_asset(arg))
            for k, v in kwargs.items():
                filtered_kwargs[k] = debox_asset(v)

            return self.local_function(**filtered_kwargs)
        else:
            raise NotImplementedError


def debox_asset(arg: Any) -> Any:
    deboxed_arg = arg
    if isinstance(deboxed_arg, Asset):
        deboxed_arg = arg.mock
    if hasattr(deboxed_arg, "syft_action_data"):
        deboxed_arg = deboxed_arg.syft_action_data
    return deboxed_arg


def syft_function(input_policy, output_policy) -> SubmitUserCode:
    def decorator(f):
        return SubmitUserCode(
            code=inspect.getsource(f),
            func_name=f.__name__,
            signature=inspect.signature(f),
            input_policy=input_policy,
            output_policy=output_policy,
            local_function=f,
        )

    return decorator


def generate_unique_func_name(context: TransformContext) -> TransformContext:
    code_hash = context.output["code_hash"]
    service_func_name = context.output["func_name"]
    context.output["service_func_name"] = service_func_name
    func_name = f"user_func_{service_func_name}_{context.credentials}_{code_hash}"
    user_unique_func_name = f"user_func_{service_func_name}_{context.credentials}"
    context.output["unique_func_name"] = func_name
    context.output["user_unique_func_name"] = user_unique_func_name
    return context


def process_code(
    raw_code: str,
    func_name: str,
    original_func_name: str,
    input_policy: InputPolicy,
    output_policy: OutputPolicy,
) -> str:
    input_kwargs = input_policy.inputs
    outputs = output_policy.outputs

    tree = ast.parse(raw_code)

    # check there are no globals
    v = GlobalsVisitor()
    v.visit(tree)

    f = tree.body[0]
    f.decorator_list = []

    keywords = [
        ast.keyword(arg=i, value=[ast.Name(id=i)])
        for _, inputs in input_kwargs.items()
        for i in inputs
    ]
    call_stmt = ast.Assign(
        targets=[ast.Name(id="result")],
        value=ast.Call(
            func=ast.Name(id=original_func_name), args=[], keywords=keywords
        ),
        lineno=0,
    )

    if len(outputs) > 0:
        output_list = ast.List(elts=[ast.Constant(value=x) for x in outputs])
        return_stmt = ast.Return(
            value=ast.DictComp(
                key=ast.Name(id="k"),
                value=ast.Subscript(
                    value=ast.Name(id="result"),
                    slice=ast.Name(id="k"),
                ),
                generators=[
                    ast.comprehension(
                        target=ast.Name(id="k"), iter=output_list, ifs=[], is_async=0
                    )
                ],
            )
        )
        # requires typing module imported but main code returned is FunctionDef not Module
        # return_annotation = ast.parse("typing.Dict[str, typing.Any]", mode="eval").body
    else:
        return_stmt = ast.Return(value=ast.Name(id="result"))
        # requires typing module imported but main code returned is FunctionDef not Module
        # return_annotation = ast.parse("typing.Any", mode="eval").body

    new_body = tree.body + [call_stmt, return_stmt]

    wrapper_function = ast.FunctionDef(
        name=func_name,
        args=f.args,
        body=new_body,
        decorator_list=[],
        returns=None,
        lineno=0,
    )

    return ast.unparse(wrapper_function)


def new_check_code(context: TransformContext) -> TransformContext:
    try:
        processed_code = process_code(
            raw_code=context.output["raw_code"],
            func_name=context.output["unique_func_name"],
            original_func_name=context.output["service_func_name"],
            input_policy=context.output["input_policy"],
            output_policy=context.output["output_policy"],
        )
        context.output["parsed_code"] = processed_code

    except Exception as e:
        raise e

    return context


def compile_byte_code(parsed_code: str) -> Optional[PyCodeObject]:
    try:
        return compile(parsed_code, "<string>", "exec")
    except Exception as e:
        print("WARNING: to compile byte code", e)
    return None


def compile_code(context: TransformContext) -> TransformContext:
    byte_code = compile_byte_code(context.output["parsed_code"])
    if byte_code is None:
        raise Exception(
            "Unable to compile byte code from parsed code. "
            + context.output["parsed_code"]
        )
    return context


def hash_code(context: TransformContext) -> TransformContext:
    code = context.output["code"]
    del context.output["code"]
    context.output["raw_code"] = code
    code_hash = hashlib.sha256(code.encode("utf8")).hexdigest()
    context.output["code_hash"] = code_hash
    return context


def add_credentials_for_key(key: str) -> Callable:
    def add_credentials(context: TransformContext) -> TransformContext:
        context.output[key] = context.credentials
        return context

    return add_credentials


def generate_signature(context: TransformContext) -> TransformContext:
    params = [
        Parameter(name=k, kind=Parameter.POSITIONAL_OR_KEYWORD)
        for k in context.output["input_policy"].inputs.keys()
    ]
    sig = Signature(parameters=params)
    context.output["signature"] = sig
    return context


def modify_signature(context: TransformContext) -> TransformContext:
    sig = context.output["signature"]
    context.output["signature"] = sig.replace(return_annotation=Dict[str, Any])
    return context


def check_input_policy(context: TransformContext) -> TransformContext:
    ip = context.output["input_policy"]
    ip.node_uid = context.node.id
    context.output["input_policy"] = ip
    return context


def init_output_policy_state(context: TransformContext) -> TransformContext:
    context.output["output_policy_state"] = context.output["output_policy"].state_type()
    return context


def add_custom_status(context: TransformContext) -> TransformContext:
    if context.node.node_type == NodeType.DOMAIN:
<<<<<<< HEAD
        user_node_view = UserNodeView(
            node_name=context.node.name, verify_key=context.node.signing_key.verify_key
        )
        if user_node_view in context.obj.input_policy.inputs.keys():
            context.output["status"] = UserCodeStatusContext(
                base_dict={user_node_view: UserCodeStatus.SUBMITTED}
=======
        node_view = NodeView(
            node_name=context.node.name, verify_key=context.node.signing_key.verify_key
        )
        if node_view in context.obj.input_policy.inputs.keys():
            context.output["status"] = UserCodeStatusContext(
                base_dict={node_view: UserCodeStatus.SUBMITTED}
>>>>>>> 7c11ce01
            )
        else:
            raise NotImplementedError
    elif context.node.node_type == NodeType.ENCLAVE:
        base_dict = {
            key: UserCodeStatus.SUBMITTED
            for key in context.obj.input_policy.inputs.keys()
        }

        context.output["status"] = UserCodeStatusContext(base_dict=base_dict)
    else:
        # Consult with Madhava, on propogating errors from transforms
        raise NotImplementedError
    return context


@transform(SubmitUserCode, UserCode)
def submit_user_code_to_user_code() -> List[Callable]:
    return [
        generate_id,
        hash_code,
        generate_unique_func_name,
        modify_signature,
        new_check_code,
        compile_code,
        add_credentials_for_key("user_verify_key"),
        check_input_policy,
        init_output_policy_state,
        add_custom_status,
    ]


@serializable(recursive_serde=True)
class UserCodeExecutionResult(SyftObject):
    # version
    __canonical_name__ = "UserCodeExecutionResult"
    __version__ = SYFT_OBJECT_VERSION_1

    id: UID
    user_code_id: UID
    stdout: str
    stderr: str
    result: Any


def execute_byte_code(code_item: UserCode, kwargs: Dict[str, Any]) -> Any:
    stdout_ = sys.stdout
    stderr_ = sys.stderr

    try:
        stdout = StringIO()
        stderr = StringIO()

        sys.stdout = stdout
        sys.stderr = stderr

        # statisfy lint checker
        result = None

        exec(code_item.byte_code)  # nosec

        evil_string = f"{code_item.unique_func_name}(**kwargs)"
        result = eval(evil_string, None, locals())  # nosec

        # restore stdout and stderr
        sys.stdout = stdout_
        sys.stderr = stderr_

        return UserCodeExecutionResult(
            user_code_id=code_item.id,
            stdout=str(stdout.getvalue()),
            stderr=str(stderr.getvalue()),
            result=result,
        )

    except Exception as e:
        print("execute_byte_code failed", e, file=stderr_)
    finally:
        sys.stdout = stdout_
        sys.stderr = stderr_<|MERGE_RESOLUTION|>--- conflicted
+++ resolved
@@ -29,11 +29,7 @@
 from ....oblv.deployment_client import EnclaveMetadata
 from ...common.serde.serializable import serializable
 from ...common.uid import UID
-<<<<<<< HEAD
-from .api import UserNodeView
-=======
 from .api import NodeView
->>>>>>> 7c11ce01
 from .context import AuthedServiceContext
 from .context import NodeServiceContext
 from .credentials import SyftVerifyKey
@@ -60,17 +56,10 @@
     __version__ = SYFT_OBJECT_VERSION_1
 
     # relative
-<<<<<<< HEAD
-    from .api import UserNodeView
-
-    id: UID
-    inputs: Dict[UserNodeView, Any]
-=======
     from .api import NodeView
 
     id: UID
     inputs: Dict[NodeView, Any]
->>>>>>> 7c11ce01
     node_uid: Optional[UID]
 
     def __init__(self, *args: Any, **kwargs: Any) -> None:
@@ -166,17 +155,10 @@
     context: AuthedServiceContext,
 ) -> Dict[str, UID]:
     if context.node.node_type == NodeType.DOMAIN:
-<<<<<<< HEAD
-        user_node_view = UserNodeView(
-            node_name=context.node.name, verify_key=context.node.signing_key.verify_key
-        )
-        allowed_inputs = allowed_inputs[user_node_view]
-=======
         node_view = NodeView(
             node_name=context.node.name, verify_key=context.node.signing_key.verify_key
         )
         allowed_inputs = allowed_inputs[node_view]
->>>>>>> 7c11ce01
     elif context.node.node_type == NodeType.ENCLAVE:
         base_dict = {}
         for key in allowed_inputs.values():
@@ -371,21 +353,12 @@
                 return Exception(f"Invalid types in {keys} for Code Submission")
 
         elif context.node.node_type == NodeType.DOMAIN:
-<<<<<<< HEAD
-            user_node_view = UserNodeView(
-                node_name=context.node.name,
-                verify_key=context.node.signing_key.verify_key,
-            )
-            if user_node_view in self.base_dict:
-                return self.base_dict[user_node_view]
-=======
             node_view = NodeView(
                 node_name=context.node.name,
                 verify_key=context.node.signing_key.verify_key,
             )
             if node_view in self.base_dict:
                 return self.base_dict[node_view]
->>>>>>> 7c11ce01
             else:
                 raise Exception(
                     f"Code Object does not contain {context.node.name} Domain's data"
@@ -398,17 +371,10 @@
     def mutate(
         self, value: UserCodeStatus, node_name: str, verify_key: SyftVerifyKey
     ) -> Result[Ok, Err]:
-<<<<<<< HEAD
-        user_node_view = UserNodeView(node_name=node_name, verify_key=verify_key)
-        base_dict = self.base_dict
-        if user_node_view in base_dict:
-            base_dict[user_node_view] = value
-=======
         node_view = NodeView(node_name=node_name, verify_key=verify_key)
         base_dict = self.base_dict
         if node_view in base_dict:
             base_dict[node_view] = value
->>>>>>> 7c11ce01
             setattr(self, "base_dict", base_dict)
             return Ok(self)
         else:
@@ -476,19 +442,11 @@
     # relative
     from .action_object import ActionObject
     from .api import APIRegistry
-<<<<<<< HEAD
-    from .api import UserNodeView
-=======
     from .api import NodeView
->>>>>>> 7c11ce01
     from .twin_object import TwinObject
 
     # fetches the all the current api's connected
     api_list = APIRegistry.get_all_api()
-<<<<<<< HEAD
-
-=======
->>>>>>> 7c11ce01
     output_kwargs = {}
     for k, v in kwargs.items():
         uid = v
@@ -505,21 +463,12 @@
         _obj_exists = False
         for api in api_list:
             if api.services.action.exists(uid):
-<<<<<<< HEAD
-                user_node_view = UserNodeView.from_api(api)
-                output_kwargs[user_node_view] = (
-                    output_kwargs[user_node_view].update({k: uid})
-                    if user_node_view in output_kwargs
-                    else {k: uid}
-                )
-=======
                 node_view = NodeView.from_api(api)
                 if node_view not in output_kwargs:
                     output_kwargs[node_view] = {k: uid}
                 else:
                     output_kwargs[node_view].update({k: uid})
 
->>>>>>> 7c11ce01
                 _obj_exists = True
                 break
 
@@ -762,21 +711,12 @@
 
 def add_custom_status(context: TransformContext) -> TransformContext:
     if context.node.node_type == NodeType.DOMAIN:
-<<<<<<< HEAD
-        user_node_view = UserNodeView(
-            node_name=context.node.name, verify_key=context.node.signing_key.verify_key
-        )
-        if user_node_view in context.obj.input_policy.inputs.keys():
-            context.output["status"] = UserCodeStatusContext(
-                base_dict={user_node_view: UserCodeStatus.SUBMITTED}
-=======
         node_view = NodeView(
             node_name=context.node.name, verify_key=context.node.signing_key.verify_key
         )
         if node_view in context.obj.input_policy.inputs.keys():
             context.output["status"] = UserCodeStatusContext(
                 base_dict={node_view: UserCodeStatus.SUBMITTED}
->>>>>>> 7c11ce01
             )
         else:
             raise NotImplementedError
