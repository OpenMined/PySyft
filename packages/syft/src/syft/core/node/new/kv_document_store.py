--- conflicted
+++ resolved
@@ -32,7 +32,6 @@
 from .response import SyftSuccess
 from .serializable import serializable
 from .syft_object import SyftObject
-from .twin_object import TwinObject
 from .uid import UID
 
 
@@ -140,59 +139,21 @@
 
         return Ok()
 
-<<<<<<< HEAD
-    def get(
-        self, uid: UID, credentials: SyftVerifyKey, skip_permission: bool = False
-    ) -> Result[SyftObject, str]:
-        # relative
-        from .action_store import ActionObjectREAD
-
-        # TODO 🟣 Temporarily added skip permission argument for enclave
-        # until permissions are fully integrated
-        # if you get something you need READ permission
-        read_permission = ActionObjectREAD(uid=uid, credentials=credentials)
-        # if True:
-        if skip_permission or self.has_permission(read_permission):
-            syft_object = self.data[uid]
-            return Ok(syft_object)
-        return Err(f"Permission: {read_permission} denied")
-
-    def get_pointer(
-        self, uid: UID, credentials: SyftVerifyKey, node_uid: UID
-    ) -> Result[SyftObject, str]:
-        try:
-            # TODO: is this only for actions?
-            # 🟡 TODO 34: do we want pointer read permissions?
-            if uid in self.data:
-                obj = self.data[uid]
-                if isinstance(obj, TwinObject):
-                    obj = obj.mock
-                obj.syft_point_to(node_uid)
-                return Ok(obj)
-            return Err("Permission denied")
-        except Exception as e:
-            return Err(str(e))
-
-    def set(
-        # self, obj: SyftObject, ignore_duplicates: bool = False
+    def __len__(self) -> int:
+        return len(self.data)
+
+    # Potentially thread-unsafe methods.
+    # CAUTION:
+    #       * Don't use self.lock here.
+    #       * Do not call the public thread-safe methods here(with locking).
+    # These methods are called from the public thread-safe API, and will hang the process.
+
+    def _set(
         self,
         credentials: SyftVerifyKey,
         obj: SyftObject,
         add_permissions: Optional[List[ActionObjectPermission]] = None,
         ignore_duplicates: bool = False,
-=======
-    def __len__(self) -> int:
-        return len(self.data)
-
-    # Potentially thread-unsafe methods.
-    # CAUTION:
-    #       * Don't use self.lock here.
-    #       * Do not call the public thread-safe methods here(with locking).
-    # These methods are called from the public thread-safe API, and will hang the process.
-
-    def _set(
-        self, obj: SyftObject, ignore_duplicates: bool = False
->>>>>>> 82ed580e
     ) -> Result[SyftObject, str]:
         try:
             uid = obj.id
@@ -206,7 +167,6 @@
             ck_check = self._check_partition_keys_unique(
                 unique_query_keys=unique_query_keys
             )
-<<<<<<< HEAD
 
             if not store_key_exists and ck_check == UniqueKeyCheck.EMPTY:
                 # attempt to claim it for writing
@@ -220,10 +180,6 @@
                 return Ok(obj)
 
             if can_write:
-=======
-            exists = store_query_key.value in self.data
-            if not exists and ck_check == UniqueKeyCheck.EMPTY:
->>>>>>> 82ed580e
                 self._set_data_and_keys(
                     store_query_key=store_query_key,
                     unique_query_keys=unique_query_keys,
@@ -246,7 +202,6 @@
         except Exception as e:
             return Err(f"Failed to write obj {obj}. {e}")
 
-<<<<<<< HEAD
     def take_ownership(
         self, uid: UID, credentials: SyftVerifyKey
     ) -> Result[SyftSuccess, str]:
@@ -311,13 +266,13 @@
 
         return False
 
-    def all(
+    def _all(
         self, credentials: SyftVerifyKey
     ) -> Result[List[BaseStash.object_type], str]:
         # this checks permissions
         res = [self.get(uid, credentials) for uid in self.data.keys()]
         return Ok([x.ok() for x in res if x.is_ok()])
-=======
+
     def _remove_keys(
         self,
         unique_query_keys: QueryKeys,
@@ -328,7 +283,6 @@
             pk_key, pk_value = qk.key, qk.value
             ck_col = self.unique_keys[pk_key]
             ck_col.pop(pk_value, None)
->>>>>>> 82ed580e
 
         sqks = searchable_query_keys.all
         for qk in sqks:
@@ -336,13 +290,8 @@
             ck_col = self.searchable_keys[pk_key]
             ck_col.pop(pk_value, None)
 
-<<<<<<< HEAD
-    def find_index_or_search_keys(
+    def _find_index_or_search_keys(
         self, credentials: SyftVerifyKey, index_qks: QueryKeys, search_qks: QueryKeys
-=======
-    def _find_index_or_search_keys(
-        self, index_qks: QueryKeys, search_qks: QueryKeys
->>>>>>> 82ed580e
     ) -> Result[List[SyftObject], str]:
         ids: Optional[Set] = None
         errors = []
@@ -372,9 +321,8 @@
         if ids is None:
             return Ok([])
 
-<<<<<<< HEAD
         qks: QueryKeys = self.store_query_keys(ids)
-        return self.get_all_from_store(credentials=credentials, qks=qks)
+        return self._get_all_from_store(credentials=credentials, qks=qks)
 
     def remove_keys(
         self,
@@ -393,19 +341,13 @@
             ck_col = self.searchable_keys[pk_key]
             ck_col.pop(pk_value, None)
 
-    def update(
+    def _update(
         self,
         credentials: SyftVerifyKey,
         qk: QueryKey,
         obj: SyftObject,
         has_permission=False,
     ) -> Result[SyftObject, str]:
-=======
-        qks = self.store_query_keys(ids)
-        return self._get_all_from_store(qks=qks)
-
-    def _update(self, qk: QueryKey, obj: SyftObject) -> Result[SyftObject, str]:
->>>>>>> 82ed580e
         try:
             if qk.value not in self.data:
                 return Err(f"No object exists for query key: {qk}")
@@ -421,21 +363,11 @@
                     _original_obj
                 )
 
-<<<<<<< HEAD
-                # 🟡 TODO 28: Add locking in this transaction
-
                 # remove old keys
-                self.remove_keys(
+                self._remove_keys(
                     unique_query_keys=_original_unique_keys,
                     searchable_query_keys=_original_searchable_keys,
                 )
-=======
-            # remove old keys
-            self._remove_keys(
-                unique_query_keys=_original_unique_keys,
-                searchable_query_keys=_original_searchable_keys,
-            )
->>>>>>> 82ed580e
 
                 # update the object with new data
                 for key, value in obj.to_dict(exclude_none=True).items():
@@ -451,8 +383,25 @@
                     searchable_query_keys=self.settings.searchable_keys.with_obj(
                         _original_obj
                     ),
-                    obj=_original_obj,
-                )
+                    _original_searchable_keys=self.settings.searchable_keys.with_obj(
+                        _original_obj
+                    ),
+                )
+
+                # 🟡 TODO 28: Add locking in this transaction
+
+                # remove old keys
+                self.remove_keys(
+                    unique_query_keys=_original_unique_keys,
+                    searchable_query_keys=_original_searchable_keys,
+                )
+
+                # update the object with new data
+                for key, value in obj.to_dict(exclude_none=True).items():
+                    if key == "id":
+                        # protected field
+                        continue
+                    setattr(_original_obj, key, value)
 
                 return Ok(_original_obj)
             else:
@@ -461,13 +410,9 @@
         except Exception as e:
             return Err(f"Failed to update obj {obj} with error: {e}")
 
-<<<<<<< HEAD
-    def get_all_from_store(
+    def _get_all_from_store(
         self, credentials: SyftVerifyKey, qks: QueryKeys
     ) -> Result[List[SyftObject], str]:
-=======
-    def _get_all_from_store(self, qks: QueryKeys) -> Result[List[SyftObject], str]:
->>>>>>> 82ed580e
         matches = []
         for qk in qks.all:
             if qk.value in self.data:
@@ -477,16 +422,12 @@
                     matches.append(self.data[qk.value])
         return Ok(matches)
 
-<<<<<<< HEAD
     def create(self, obj: SyftObject) -> Result[SyftObject, str]:
         pass
 
-    def delete(
+    def _delete(
         self, credentials: SyftVerifyKey, qk: QueryKey, has_permission=False
     ) -> Result[SyftSuccess, Err]:
-=======
-    def _delete(self, qk: QueryKey) -> Result[SyftSuccess, Err]:
->>>>>>> 82ed580e
         try:
             if has_permission or self.has_permission(
                 ActionObjectWRITE(uid=qk.value, credentials=credentials)
@@ -642,7 +583,4 @@
             ck_col[pk_value].append(store_query_key.value)
             self.searchable_keys[pk_key] = ck_col
 
-        self.data[store_query_key.value] = obj
-
-    def _all(self) -> Result[List[BaseStash.object_type], str]:
-        return Ok(list(self.data.values()))+        self.data[store_query_key.value] = obj