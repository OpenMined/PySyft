--- conflicted
+++ resolved
@@ -222,6 +222,9 @@
     def find_index_or_search_keys(self, index_qks: QueryKeys, search_qks: QueryKeys):
         raise NotImplementedError
 
+    def all(self) -> Result[List[BaseStash.object_type], str]:
+        raise NotImplementedError
+
     def set(self, obj: SyftObject) -> Result[SyftObject, str]:
         raise NotImplementedError
 
@@ -262,6 +265,16 @@
     def __init__(self, store: DocumentStore) -> None:
         self.store = store
         self.partition = store.partition(type(self).settings)
+
+    def check_type(self, obj: Any, type_: type) -> Result[Any, str]:
+        return (
+            Ok(obj)
+            if isinstance(obj, type_)
+            else Err(f"{type(obj)} does not match required type: {type_}")
+        )
+
+    def get_all(self) -> Result[List[BaseStash.object_type], str]:
+        return self.partition.all()
 
     def set(self, obj: BaseStash.object_type) -> Result[BaseStash.object_type, str]:
         return self.partition.set(obj=obj)
@@ -340,11 +353,6 @@
     ) -> Optional[Result[BaseStash.object_type, str]]:
         qk = self.partition.store_query_key(obj)
         return self.partition.update(qk=qk, obj=obj)
-
-        return Err(
-            f"Invalid Query Key Type. "
-            f"Required: {self.partition.settings.store_key}, Found: {qk.partition_key}"
-        )
 
 
 # 🟡 TODO 26: the base partition is already a dict partition but we can change it later
@@ -441,6 +449,9 @@
         except Exception as e:
             return Err(f"Failed to write obj {obj}. {e}")
         return Ok(obj)
+
+    def all(self) -> Result[List[BaseStash.object_type], str]:
+        return Ok(list(self.data.values()))
 
     def find_index_or_search_keys(
         self, index_qks: QueryKeys, search_qks: QueryKeys
@@ -613,208 +624,6 @@
             return Err(f"Failed to delete with query key {qk} with error: {e}")
 
 
-<<<<<<< HEAD
-=======
-@instrument
-@serializable(recursive_serde=True)
-class DocumentStore:
-    collections: Dict[str, BaseCollection]
-    collection_type: BaseCollection
-
-    def __init__(self) -> None:
-        self.collections = {}
-
-    def collection(self, settings: CollectionSettings) -> BaseCollection:
-        if settings.name not in self.collections:
-            self.collections[settings.name] = self.collection_type(settings=settings)
-        return self.collections[settings.name]
-
-
-@instrument
-class BaseStash:
-    object_type: Type[SyftObject]
-    settings: CollectionSettings
-    collection: BaseCollection
-
-    def __init__(self, store: DocumentStore) -> None:
-        self.store = store
-        self.collection = store.collection(type(self).settings)
-
-    def check_type(self, obj: Any, type_: type) -> Result[Any, str]:
-        return (
-            Ok(obj)
-            if isinstance(obj, type_)
-            else Err(f"{type(obj)} does not match required type: {type_}")
-        )
-
-    def get_all(self) -> Result[List[BaseStash.object_type], str]:
-        return Ok(list(self.collection.data.values()))
-
-    def set(self, obj: BaseStash.object_type) -> Result[BaseStash.object_type, str]:
-        return self.collection.set(obj=obj)
-
-    def get_all_index(
-        self, qks: Union[QueryKey, QueryKeys]
-    ) -> Result[BaseStash.object_type, str]:
-        if isinstance(qks, QueryKey):
-            qks = QueryKeys(qks=qks)
-        result = self.collection.get_keys_index(qks=qks)
-        if result.is_ok():
-            qks = self.collection.store_query_keys(result.ok())
-            objects = self.collection.get_all_from_store(qks=qks)
-            return objects
-        return Err(result.err())
-
-    def find_all_search(
-        self, qks: Union[QueryKey, QueryKeys]
-    ) -> Result[BaseStash.object_type, str]:
-        if isinstance(qks, QueryKey):
-            qks = QueryKeys(qks=qks)
-        result = self.collection.find_keys_search(qks=qks)
-
-        if result.is_ok():
-            qks = self.collection.store_query_keys(result.ok())
-            objects = self.collection.get_all_from_store(qks=qks)
-            return objects
-        return Err(result.err())
-
-    def query_all(
-        self, qks: Union[QueryKey, QueryKeys]
-    ) -> Result[List[BaseStash.object_type], str]:
-        if isinstance(qks, QueryKey):
-            qks = QueryKeys(qks=qks)
-
-        unique_keys = []
-        searchable_keys = []
-
-        for qk in qks.all:
-            ck = qk.collection_key
-            if ck in self.collection.unique_cks:
-                unique_keys.append(qk)
-            elif ck in self.collection.searchable_cks:
-                searchable_keys.append(qk)
-            else:
-                raise Exception(
-                    f"{qk} not in {type(self.collection)} unique or searchable keys"
-                )
-
-        ids: Optional[Set] = None
-        errors = []
-        if len(unique_keys) > 0:
-            index_results = self.collection.get_keys_index(
-                qks=QueryKeys(qks=unique_keys)
-            )
-            if index_results.is_ok():
-                if ids is None:
-                    ids = index_results.ok()
-                ids = ids.intersection(index_results.ok())
-            else:
-                errors.append(index_results.err())
-
-        search_results = None
-        if len(searchable_keys) > 0:
-            search_results = self.collection.find_keys_search(
-                qks=QueryKeys(qks=searchable_keys)
-            )
-
-            if search_results.is_ok():
-                if ids is None:
-                    ids = search_results.ok()
-                ids = ids.intersection(search_results.ok())
-            else:
-                errors.append(search_results.err())
-
-        if len(errors) > 0:
-            return Err(" ".join(errors))
-
-        qks = self.collection.store_query_keys(ids)
-        objects = self.collection.get_all_from_store(qks=qks)
-        return objects
-
-    def query_all_kwargs(
-        self, **kwargs: Dict[str, Any]
-    ) -> Result[List[BaseStash.object_type], str]:
-        qks = QueryKeys.from_dict(kwargs)
-        return self.query_all(qks=qks)
-
-    def query_one(
-        self, qks: Union[QueryKey, QueryKeys]
-    ) -> Result[Optional[BaseStash.object_type], str]:
-        return self.query_all(qks=qks).and_then(first_or_none)
-
-    def query_one_kwargs(
-        self,
-        **kwargs: Dict[str, Any],
-    ) -> Result[Optional[BaseStash.object_type], str]:
-        return self.query_all_kwargs(**kwargs).and_then(first_or_none)
-
-    def find_all(
-        self, **kwargs: Dict[str, Any]
-    ) -> Result[List[BaseStash.object_type], str]:
-        return self.query_all_kwargs(**kwargs)
-
-    def find_one(
-        self, **kwargs: Dict[str, Any]
-    ) -> Result[Optional[BaseStash.object_type], str]:
-        return self.query_one_kwargs(**kwargs)
-
-    def find_and_delete(self, **kwargs: Dict[str, Any]) -> Result[SyftSuccess, Err]:
-        obj = self.query_one_kwargs(**kwargs)
-        if obj.is_err():
-            return obj.err()
-        else:
-            obj = obj.ok()
-
-        if not obj:
-            return Err(f"Object does not exists with kwargs: {kwargs}")
-        qk = self.collection.store_query_key(obj)
-        return self.delete(qk=qk)
-
-    def delete(self, qk: QueryKey) -> Result[SyftSuccess, Err]:
-        return self.collection.delete(qk=qk)
-
-    def update(
-        self, obj: BaseStash.object_type
-    ) -> Optional[Result[BaseStash.object_type, str]]:
-        qks = self.collection.settings.unique_keys.with_obj(obj)
-        result = self.collection.get_keys_index(qks=qks)
-
-        if result.is_ok():
-            result = result.ok()
-            if len(result) < 1:
-                return Err(f"No obj found for query keys: {qks}")
-            elif len(result) > 1:
-                return Err(f"Multiple objects found for query keys: {qks}")
-
-            qk = self.collection.store_query_key(result.pop())
-            updated_obj = self.collection.update(qk=qk, obj=obj)
-            return updated_obj
-        return Err(result.err())
-
-
-@instrument
-class BaseUIDStoreStash(BaseStash):
-    def delete_by_uid(self, uid: UID) -> Result[SyftSuccess, str]:
-        qk = UIDCollectionKey.with_obj(uid)
-        result = super().delete(qk=qk)
-        if result.is_ok():
-            return Ok(SyftSuccess(message=f"ID: {uid} deleted"))
-        return result.err()
-
-    def get_by_uid(
-        self, uid: UID
-    ) -> Result[Optional[BaseUIDStoreStash.object_type], str]:
-        qks = QueryKeys(qks=[UIDCollectionKey.with_obj(uid)])
-        return self.query_one(qks=qks)
-
-
-# 🟡 TODO 26: the base collection is already a dict collection but we can change it later
-@serializable(recursive_serde=True)
-class DictCollection(BaseCollection):
-    pass
-
-
->>>>>>> 4e9e01de
 # the base document store is already a dict but we can change it later
 @serializable(recursive_serde=True)
 class DictDocumentStore(DocumentStore):
