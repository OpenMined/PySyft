--- conflicted
+++ resolved
@@ -170,21 +170,15 @@
         if not self.obj_metadata_manager.contain(obj=key_str):
             read_permissions = cast(
                 bytes,
-                syft.serialize(
-                    syft.lib.python.Dict(value.read_permissions), to_bytes=True
-                ),
+                serialize(SyftDict(value.read_permissions), to_bytes=True),
             ).hex()
             search_permissions = cast(
                 bytes,
-                syft.serialize(
-                    syft.lib.python.Dict(value.search_permissions), to_bytes=True
-                ),
+                serialize(SyftDict(value.search_permissions), to_bytes=True),
             ).hex()
             write_permissions = cast(
                 bytes,
-                syft.serialize(
-                    syft.lib.python.Dict(value.write_permissions), to_bytes=True
-                ),
+                serialize(SyftDict(value.write_permissions), to_bytes=True),
             ).hex()
 
             self.obj_metadata_manager.create_metadata(
@@ -196,47 +190,6 @@
                 write_permissions=write_permissions,
                 is_proxy_dataset=is_proxy_dataset,
             )
-<<<<<<< HEAD
-=======
-            create_metadata = False
-        except Exception:
-            pass
-            # no metadata row exists lets insert one
-            metadata_obj = ObjectMetadata()
-
-        metadata_obj.obj = key_str
-        metadata_obj.tags = value.tags
-        metadata_obj.description = value.description
-        metadata_obj.read_permissions = cast(
-            bytes,
-            serialize(SyftDict(value.read_permissions), to_bytes=True),
-        ).hex()
-        metadata_obj.search_permissions = cast(
-            bytes,
-            serialize(SyftDict(value.search_permissions), to_bytes=True),
-        ).hex()
-        metadata_obj.write_permissions = cast(
-            bytes,
-            serialize(SyftDict(value.write_permissions), to_bytes=True),
-        ).hex()
-        metadata_obj.is_proxy_dataset = is_proxy_dataset
-
-        local_session = sessionmaker(bind=self.db)()
-        if create_metadata:
-            local_session.add(metadata_obj)
-        else:
-            local_session.query(ObjectMetadata).filter_by(obj=key_str).update(
-                {
-                    "tags": value.tags,
-                    "description": value.description,
-                    "read_permissions": metadata_obj.read_permissions,
-                    "write_permissions": metadata_obj.write_permissions,
-                    "search_permissions": metadata_obj.search_permissions,
-                }
-            )
-        local_session.commit()
-        local_session.close()
->>>>>>> 3de94fbc
 
     def delete(self, key: UID) -> None:
         try:
