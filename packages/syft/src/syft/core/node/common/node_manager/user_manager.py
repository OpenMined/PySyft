--- conflicted
+++ resolved
@@ -488,6 +488,9 @@
     def deduct_epsilon_for_user(
         self, verify_key: VerifyKey, old_budget: float, epsilon_spend: float
     ) -> bool:
+        if isinstance(epsilon_spend, jax.numpy.DeviceArray) and len(epsilon_spend) == 1:
+            epsilon_spend = float(epsilon_spend)
+
         user = self.get_user(verify_key=verify_key)
         if user.budget != old_budget:
             raise RefreshBudgetException(
@@ -502,21 +505,10 @@
                 f"The user does not have enough budget: {user.budget} for epsilon spend: {epsilon_spend}"
             )
 
-<<<<<<< HEAD
         user.budget = user.budget - epsilon_spend
         self.update_one(
             query={"id_int": int(user.id_int)},
             values={"__blob__": _serialize(user, to_bytes=True)},
         )  # type: ignore
-=======
-            if (
-                isinstance(epsilon_spend, jax.numpy.DeviceArray)
-                and len(epsilon_spend) == 1
-            ):
-                epsilon_spend = float(epsilon_spend)
-
-            user.budget = user.budget - epsilon_spend
-            session_local.add(user)
->>>>>>> b7afe2f6
 
         return True