""" A set of useful methods used by the syft.core.node.common.node_table submodule. """
# stdlib
from typing import Any
from typing import Dict
from typing import Tuple as TypeTuple

# third party
from sqlalchemy import create_engine
from sqlalchemy.engine import Engine
from sqlalchemy.orm import Session
from sqlalchemy.orm import sessionmaker

# relative
from . import Base
from .roles import Role

# attribute names representing a date owned by the PyGrid's database schemas.
datetime_cols = ["date", "created_at", "destroyed_at", "deployed_on", "updated_on"]


def model_to_json(model: Base) -> Dict[str, Any]:
<<<<<<< HEAD
    """
    Builds a JSON representation of an SQLAlchemy-backed object.

    :param SQLALchemy.Base model: SQLAlchemy-backed object to be parsed.
    :return json: model's dict representation
    :rtype: Dict
=======
    """Returns a JSON representation of an SQLAlchemy-backed object.

    Args:
        model: SQLAlchemy-backed object to be represented as a JSON data structure.
    Returns:
        Dict: Python dictionary representing the SQLAlchemy object.
>>>>>>> 45647b8b
    """
    json = {}
    for col in model.__mapper__.attrs.keys():  # type: ignore
        if col != "hashed_password" and col != "salt":
            if col in datetime_cols:
                # Cast datetime object to string
                json[col] = str(getattr(model, col))
            else:
                json[col] = getattr(model, col)
    return json


def seed_db(db: Session) -> None:
<<<<<<< HEAD
    """
    Creates the initial PyGrid roles and populates the database Role table.

    :param SQLAlchemy.Session db: Database open session.
=======
    """Creates the standard PyGrid roles and seeds it into the database.

    Args:
        db (Session): Database Session object used to handle database operations.
>>>>>>> 45647b8b
    """
    new_role = Role(
        name="Data Scientist",
        can_make_data_requests=True,
        can_triage_data_requests=False,
        can_manage_privacy_budget=False,
        can_create_users=False,
        can_manage_users=False,
        can_edit_roles=False,
        can_manage_infrastructure=False,
        can_upload_data=False,
        can_upload_legal_document=False,
        can_edit_domain_settings=False,
    )
    db.add(new_role)

    new_role = Role(
        name="Compliance Officer",
        can_make_data_requests=False,
        can_triage_data_requests=True,
        can_manage_privacy_budget=False,
        can_create_users=False,
        can_manage_users=True,
        can_edit_roles=False,
        can_manage_infrastructure=False,
        can_upload_data=False,
        can_upload_legal_document=False,
        can_edit_domain_settings=False,
    )
    db.add(new_role)

    new_role = Role(
        name="Administrator",
        can_make_data_requests=True,
        can_triage_data_requests=True,
        can_manage_privacy_budget=True,
        can_create_users=True,
        can_manage_users=True,
        can_edit_roles=True,
        can_manage_infrastructure=True,
        can_upload_data=True,
        can_upload_legal_document=True,
        can_edit_domain_settings=True,
    )
    db.add(new_role)

    new_role = Role(
        name="Owner",
        can_make_data_requests=True,
        can_triage_data_requests=True,
        can_manage_privacy_budget=True,
        can_create_users=True,
        can_manage_users=True,
        can_edit_roles=True,
        can_manage_infrastructure=True,
        can_upload_data=True,
        can_upload_legal_document=True,
        can_edit_domain_settings=True,
    )
    db.add(new_role)
    db.commit()


def create_memory_db_engine() -> TypeTuple[Engine, sessionmaker]:
<<<<<<< HEAD
    """
    Creates a memory version of the PyGrid's database schema.

    :return: tuple containing the database engine and the database open session.
=======
    """Creates the database tables in memory instead of connecting with a real database server.

    Returns:
        Tuple: Tuple containing both database engine and session maker.
>>>>>>> 45647b8b
    """
    db_engine = create_engine("sqlite://", echo=False)
    Base.metadata.create_all(db_engine)  # type: ignore
    SessionLocal = sessionmaker(autocommit=False, autoflush=False, bind=db_engine)
    seed_db(SessionLocal())
    return db_engine, SessionLocal<|MERGE_RESOLUTION|>--- conflicted
+++ resolved
@@ -19,21 +19,13 @@
 
 
 def model_to_json(model: Base) -> Dict[str, Any]:
-<<<<<<< HEAD
     """
-    Builds a JSON representation of an SQLAlchemy-backed object.
-
-    :param SQLALchemy.Base model: SQLAlchemy-backed object to be parsed.
-    :return json: model's dict representation
-    :rtype: Dict
-=======
-    """Returns a JSON representation of an SQLAlchemy-backed object.
+    Returns a JSON representation of an SQLAlchemy-backed object.
 
     Args:
         model: SQLAlchemy-backed object to be represented as a JSON data structure.
     Returns:
         Dict: Python dictionary representing the SQLAlchemy object.
->>>>>>> 45647b8b
     """
     json = {}
     for col in model.__mapper__.attrs.keys():  # type: ignore
@@ -47,17 +39,10 @@
 
 
 def seed_db(db: Session) -> None:
-<<<<<<< HEAD
-    """
-    Creates the initial PyGrid roles and populates the database Role table.
-
-    :param SQLAlchemy.Session db: Database open session.
-=======
-    """Creates the standard PyGrid roles and seeds it into the database.
+    """ Creates the standard PyGrid roles and seeds it into the database.
 
     Args:
         db (Session): Database Session object used to handle database operations.
->>>>>>> 45647b8b
     """
     new_role = Role(
         name="Data Scientist",
@@ -122,17 +107,10 @@
 
 
 def create_memory_db_engine() -> TypeTuple[Engine, sessionmaker]:
-<<<<<<< HEAD
-    """
-    Creates a memory version of the PyGrid's database schema.
-
-    :return: tuple containing the database engine and the database open session.
-=======
     """Creates the database tables in memory instead of connecting with a real database server.
 
     Returns:
         Tuple: Tuple containing both database engine and session maker.
->>>>>>> 45647b8b
     """
     db_engine = create_engine("sqlite://", echo=False)
     Base.metadata.create_all(db_engine)  # type: ignore
