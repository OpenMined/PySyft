--- conflicted
+++ resolved
@@ -166,7 +166,6 @@
         # If all premises were respected
         if _allowed:
             new_role_id = node.roles.first(name=msg.role).id
-<<<<<<< HEAD
             node.users.set(user_id=msg.user_id, role=new_role_id)
         elif (  # Transfering Owner's role
             msg.role == node.roles.owner_role.name  # target role == Owner
@@ -174,7 +173,7 @@
             == node.roles.owner_role.name  # Current user is the current node owner.
         ):
             new_role_id = node.roles.first(name=msg.role).id
-            node.users.set(user_id=msg.user_id, role=new_role_id)
+            node.users.set(user_id=str(msg.user_id), role=new_role_id)
             current_user = node.users.get_user(verify_key=verify_key)
             node.users.set(user_id=current_user.id, role=node.roles.admin_role.id)
             # Updating current node keys
@@ -187,12 +186,6 @@
             # defined at ...common.node.py that points to the verify_key.
             # So we need to update it as well.
             node.root_verify_key = root_key.verify_key
-
-=======
-            node.users.set(user_id=str(msg.user_id), role=new_role_id)
-        elif msg.role == node.roles.owner_role.name:
-            raise AuthorizationError("You can't change it to Owner role!")
->>>>>>> a7d5ac43
         elif target_user.role == node.roles.owner_role.id:
             raise AuthorizationError("You're not allowed to change Owner user roles!")
         else:
