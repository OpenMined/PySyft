# stdlib
import asyncio
import collections
import functools
import io
import json
import logging
import os
from typing import Any
from typing import List
from typing import Optional
from typing import Tuple
from typing import Type
from unittest import result
import zipfile

# third party
from nacl.signing import VerifyKey
import numpy as np
<<<<<<< HEAD
try:
    import tensorflow as tf
    import tensorflow_federated as tff
    from tensorflow_federated.python.program import value_reference

except:
    pass
# from tensorflow_federated.proto.v0 import computation_pb2 as pb

# from tensorflow_federated.python.core.backends.native import compiler
# from tensorflow_federated.python.core.impl.context_stack import set_default_context
# from tensorflow_federated.python.core.impl.execution_contexts import (
#     async_execution_context,
# )
=======
import tensorflow as tf
import tensorflow_federated as tff
from tensorflow_federated.proto.v0 import computation_pb2 as pb
from tensorflow_federated.python.core.backends.native import compiler
from tensorflow_federated.python.core.impl.context_stack import set_default_context
from tensorflow_federated.python.core.impl.execution_contexts import (
    async_execution_context,
)
>>>>>>> 39c1b4d4

# from tensorflow_federated.python.core.impl.executors import executor_test_utils
# from tensorflow_federated.python.core.impl.executors import eager_tf_executor
# from tensorflow_federated.python.core.impl.types import computation_types
# from tensorflow_federated.python.learning.models import functional

# from pybind11_abseil import status
import torch as th

# relative
from ......core.common.uid import UID

# import torch as th
from ......logger import debug
from ......util import traceback_and_raise
from .....tensor.tensor import Tensor
from ....abstract.node import AbstractNode
from ..auth import service_auth
from ..node_service import ImmediateNodeServiceWithReply
from .tff_messages import TFFMessage
from .tff_messages import TFFReplyMessage


async def tff_train_federated(
    initialize,#: tff.Computation,
    train,#: tff.Computation,
    train_data_source,#: tff.program.FederatedDataSource,
    total_rounds: int,
    number_of_clients: int,
    train_output_managers,#: List[tff.program.ReleaseManager],
) -> None:
    results = []
    state = initialize()
    start_round = 1

    # This makes tasks run in order
    async with tff.async_utils.ordered_tasks() as tasks:

        train_data_iterator = train_data_source.iterator()

        # Main training loop
        for round_number in range(start_round, total_rounds + 1):
            tasks.add_callable(
                functools.partial(debug, f"Running round {round_number} of training")
            )

            train_data = train_data_iterator.select(number_of_clients)
            output = train(state, train_data)
            state = output.state
            metrics = output.metrics

            if train_output_managers is not None:
                tasks.add_all(
                    *[m.release(metrics, round_number) for m in train_output_managers]
                )
                value = await value_reference.materialize_value(metrics)
                results.append(value)

    state = await value_reference.materialize_value(state)
    return results, state


def tff_program(node, params, func_model) -> None:
    dataset_id = str(params["dataset_id"])
    total_rounds = int(params["rounds"])
    number_of_clients = int(params["no_clients"])
    noise_multiplier = float(params["noise_multiplier"])
    clients_per_round = int(params["clients_per_round"])

    context = tff.backends.native.create_local_async_python_execution_context()
    context = tff.program.NativeFederatedContext(context)
    tff.framework.set_default_context(context)

    # This needs customization
    dataset_objs = node.datasets.get(dataset_id)[1]
    images = node.store.get(dataset_objs[0].obj).data.child.child
    labels = node.store.get(dataset_objs[1].obj).data.child.child

    # TODO: replace the model so this is not needed
    def preprocess(images, labels):
        return [
            tf.reshape(images, [-1, 64 * 64]),
            tf.reshape(labels, [-1, 1]),
        ]

    dataset = tf.data.Dataset.from_tensor_slices((images, labels))
    datasets = [dataset.map(preprocess)] * number_of_clients
    train_data_source = tff.program.DatasetDataSource(datasets)

    # Create Iterative Process based on custom functional model
    # TODO: add DP
    def model_fn():
        return tff.learning.models.model_from_functional(func_model)
<<<<<<< HEAD
    
    aggregation_factory = tff.learning.model_update_aggregator.dp_aggregator(
      noise_multiplier, clients_per_round)

    
=======

>>>>>>> 39c1b4d4
    iterative_process = tff.learning.algorithms.build_unweighted_fed_avg(
        model_fn,
        client_optimizer_fn=lambda: tf.keras.optimizers.SGD(learning_rate=0.02),
        server_optimizer_fn=lambda: tf.keras.optimizers.SGD(learning_rate=1.0),
        model_aggregator=aggregation_factory
    )

    initialize = iterative_process.initialize
    train = iterative_process.next
    train_output_managers = [tff.program.LoggingReleaseManager()]

    results, state = asyncio.run(
        tff_train_federated(
            initialize=initialize,
            train=train,
            train_data_source=train_data_source,
            total_rounds=total_rounds,
            number_of_clients=number_of_clients,
            train_output_managers=train_output_managers,
        )
    )

    return results, state


class TFFService(ImmediateNodeServiceWithReply):
    @staticmethod
    @service_auth(guests_welcome=True)
    def process(
        node: AbstractNode, msg: TFFMessage, verify_key: Optional[VerifyKey] = None
    ) -> TFFReplyMessage:
        if verify_key is None:
            traceback_and_raise("Can't process TFFService with no verification key.")

        # Run specific msg function, currently doesn't do anything
        result = msg.payload.run(node=node, verify_key=verify_key)

        # parse params
        params = msg.payload.params

        # read model
        zf = zipfile.ZipFile(io.BytesIO(msg.payload.model_bytes), "r")
        zf.extractall("tmp_dir")
        model = tff.learning.models.load_functional_model("tmp_dir")

        # run the training based on the example from:
        # https://github.com/tensorflow/federated/tree/main/tensorflow_federated/examples/program
        metrics, state = tff_program(node, params, model)

        # serialize model weights
        memfile = io.BytesIO()
        np.save(memfile, state.global_model_weights.trainable)
        serialized_trainable = memfile.getvalue()

        memfile = io.BytesIO()
        np.save(memfile, state.global_model_weights.non_trainable)
        serialized_non_trainable = memfile.getvalue()

        # Full response
        payload = {
            "metrics": metrics,
            "trainable": serialized_trainable,
            "non_trainable": serialized_non_trainable,
        }

        return TFFReplyMessage(payload=str(payload), address=msg.reply_to)

    @staticmethod
    def message_handler_types() -> List[Type[TFFMessage]]:
        return [TFFMessage]<|MERGE_RESOLUTION|>--- conflicted
+++ resolved
@@ -17,8 +17,9 @@
 # third party
 from nacl.signing import VerifyKey
 import numpy as np
-<<<<<<< HEAD
+
 try:
+    # third party
     import tensorflow as tf
     import tensorflow_federated as tff
     from tensorflow_federated.python.program import value_reference
@@ -32,22 +33,13 @@
 # from tensorflow_federated.python.core.impl.execution_contexts import (
 #     async_execution_context,
 # )
-=======
-import tensorflow as tf
-import tensorflow_federated as tff
-from tensorflow_federated.proto.v0 import computation_pb2 as pb
-from tensorflow_federated.python.core.backends.native import compiler
-from tensorflow_federated.python.core.impl.context_stack import set_default_context
-from tensorflow_federated.python.core.impl.execution_contexts import (
-    async_execution_context,
-)
->>>>>>> 39c1b4d4
 
 # from tensorflow_federated.python.core.impl.executors import executor_test_utils
 # from tensorflow_federated.python.core.impl.executors import eager_tf_executor
 # from tensorflow_federated.python.core.impl.types import computation_types
 # from tensorflow_federated.python.learning.models import functional
 
+# third party
 # from pybind11_abseil import status
 import torch as th
 
@@ -66,12 +58,12 @@
 
 
 async def tff_train_federated(
-    initialize,#: tff.Computation,
-    train,#: tff.Computation,
-    train_data_source,#: tff.program.FederatedDataSource,
+    initialize,  #: tff.Computation,
+    train,  #: tff.Computation,
+    train_data_source,  #: tff.program.FederatedDataSource,
     total_rounds: int,
     number_of_clients: int,
-    train_output_managers,#: List[tff.program.ReleaseManager],
+    train_output_managers,  #: List[tff.program.ReleaseManager],
 ) -> None:
     results = []
     state = initialize()
@@ -135,20 +127,16 @@
     # TODO: add DP
     def model_fn():
         return tff.learning.models.model_from_functional(func_model)
-<<<<<<< HEAD
-    
+
     aggregation_factory = tff.learning.model_update_aggregator.dp_aggregator(
-      noise_multiplier, clients_per_round)
-
-    
-=======
-
->>>>>>> 39c1b4d4
+        noise_multiplier, clients_per_round
+    )
+
     iterative_process = tff.learning.algorithms.build_unweighted_fed_avg(
         model_fn,
         client_optimizer_fn=lambda: tf.keras.optimizers.SGD(learning_rate=0.02),
         server_optimizer_fn=lambda: tf.keras.optimizers.SGD(learning_rate=1.0),
-        model_aggregator=aggregation_factory
+        model_aggregator=aggregation_factory,
     )
 
     initialize = iterative_process.initialize
