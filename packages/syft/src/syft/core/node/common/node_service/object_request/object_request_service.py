--- conflicted
+++ resolved
@@ -634,13 +634,8 @@
                 tmp_obj = node.store.get(_req.object_id, proxy_only=True)
                 tmp_obj.read_permissions[
                     VerifyKey(_req.verify_key.encode("utf-8"), encoder=HexEncoder)
-<<<<<<< HEAD
                 ] = _req.id
                 node.store[_req.object_id] = tmp_obj
-=======
-                ] = _req.user_id
-                node.store[UID.from_string(_req.object_id)] = tmp_obj
->>>>>>> 3de94fbc
 
             # TODO: In the future we'll probably need to keep a request history
             # So, instead of deleting a data access request, we would like to just change its
