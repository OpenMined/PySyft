# future
from __future__ import annotations

# stdlib
from typing import Any
from typing import Dict
from typing import Optional

# third party
from nacl.signing import VerifyKey
import requests
from typing_extensions import final

# relative
from ......grid import GridURL
from .....common.serde.serializable import serializable
from ....abstract.node import AbstractNode
from ..generic_payload.messages import GenericPayloadMessage
from ..generic_payload.messages import GenericPayloadMessageWithReply
from ..generic_payload.messages import GenericPayloadReplyMessage


def grid_url_from_kwargs(kwargs: Dict[str, Any]) -> GridURL:
    try:
        if "host_or_ip" in kwargs:
            # old way to send these messages was with host_or_ip
            return GridURL.from_url(str(kwargs["host_or_ip"]))
        elif "grid_url" in kwargs:
            # new way is with grid_url
            return kwargs["grid_url"]
        else:
            raise Exception("kwargs missing host_or_ip or grid_url")
    except Exception as e:
        print(f"Failed to get grid_url from kwargs: {kwargs}. {e}")
        raise e


@serializable(recursive_serde=True)
@final
class PingMessage(GenericPayloadMessage):
    ...


@serializable(recursive_serde=True)
@final
class PingReplyMessage(GenericPayloadReplyMessage):
    ...


@serializable(recursive_serde=True)
@final
class PingMessageWithReply(GenericPayloadMessageWithReply):
    message_type = PingMessage
    message_reply_type = PingReplyMessage

    def run(
        self, node: AbstractNode, verify_key: Optional[VerifyKey] = None
    ) -> Dict[str, Any]:
        try:
<<<<<<< HEAD
            host_or_ip = str(self.kwargs["host_or_ip"])
            if not host_or_ip.startswith("http"):
                host_or_ip = f"http://{host_or_ip}"
            res = requests.get(f"{host_or_ip}/status", timeout=0.25)
            return {"host_or_ip": host_or_ip, "status_code": res.status_code}
=======
            grid_url = grid_url_from_kwargs(self.kwargs)
            res = requests.get(str(grid_url.with_path("/status")))
            return {"grid_url": str(grid_url), "status_code": res.status_code}
>>>>>>> ba281492
        except Exception:
            print("Failed to run ping", self.kwargs)
            return {"grid_url": str(grid_url), "error": "Error"}<|MERGE_RESOLUTION|>--- conflicted
+++ resolved
@@ -57,17 +57,9 @@
         self, node: AbstractNode, verify_key: Optional[VerifyKey] = None
     ) -> Dict[str, Any]:
         try:
-<<<<<<< HEAD
-            host_or_ip = str(self.kwargs["host_or_ip"])
-            if not host_or_ip.startswith("http"):
-                host_or_ip = f"http://{host_or_ip}"
-            res = requests.get(f"{host_or_ip}/status", timeout=0.25)
-            return {"host_or_ip": host_or_ip, "status_code": res.status_code}
-=======
             grid_url = grid_url_from_kwargs(self.kwargs)
-            res = requests.get(str(grid_url.with_path("/status")))
+            res = requests.get(str(grid_url.with_path("/status")), timeout=0.25)
             return {"grid_url": str(grid_url), "status_code": res.status_code}
->>>>>>> ba281492
         except Exception:
             print("Failed to run ping", self.kwargs)
             return {"grid_url": str(grid_url), "error": "Error"}