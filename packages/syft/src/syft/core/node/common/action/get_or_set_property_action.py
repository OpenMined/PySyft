--- conflicted
+++ resolved
@@ -15,13 +15,11 @@
 
 # relative
 from ..... import lib
-<<<<<<< HEAD
 from .....common.lib_ast_shares import upcast_args_and_kwargs
 from .....proto.core.node.common.action.get_set_property_pb2 import (
     GetOrSetPropertyAction as GetOrSetPropertyAction_PB,
 )
-=======
->>>>>>> 190fda08
+
 from .....util import inherit_tags
 from ....common.serde.serializable import serializable
 from ....common.uid import UID
