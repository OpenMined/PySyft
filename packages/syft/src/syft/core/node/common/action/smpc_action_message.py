# future
from __future__ import annotations

# stdlib
from copy import deepcopy
import functools
import operator
from typing import Any
from typing import Callable
from typing import Dict
from typing import List
from typing import Optional
from uuid import UUID

# third party
from google.protobuf.reflection import GeneratedProtocolMessageType
import numpy as np

# syft absolute
import syft as sy

# relative
from .....proto.core.node.common.action.smpc_action_message_pb2 import (
    SMPCActionMessage as SMPCActionMessage_PB,
)
from ....common.message import ImmediateSyftMessageWithoutReply
from ....common.serde.serializable import serializable
from ....common.uid import UID
from ....io.address import Address
from ....tensor.smpc.share_tensor import ShareTensor


@serializable()
class SMPCActionMessage(ImmediateSyftMessageWithoutReply):
    def __init__(
        self,
        name_action: str,
        self_id: UID,
        args_id: List[UID],
        kwargs_id: Dict[str, UID],
        result_id: List[UID],
        address: Address,
        ranks_to_run_action: Optional[List[int]] = None,
        msg_id: Optional[UID] = None,
    ) -> None:
        self.name_action = name_action
        self.self_id = self_id
        self.args_id = args_id
        self.kwargs_id = kwargs_id
        self.id_at_location = result_id
        self.ranks_to_run_action = ranks_to_run_action if ranks_to_run_action else []
        super().__init__(address=address, msg_id=msg_id)

    @staticmethod
    def filter_actions_after_rank(
        rank: int, actions: List[SMPCActionMessage]
    ) -> List[SMPCActionMessage]:
        """
        Filter the actions depending on the rank of each party

        Arguments:
            rank (int): the rank of the party
            actions (List[SMPCActionMessage]):

        """
        res_actions = []
        for action in actions:
            if rank in action.ranks_to_run_action:
                res_actions.append(action)

        return res_actions

    @staticmethod
    def get_action_generator_from_op(
        operation_str: str, nr_parties: int
    ) -> Callable[[UID, UID, int, Any], Any]:
        """ "
        Get the generator for the operation provided by the argument
        Arguments:
            operation_str (str): the name of the operation

        """
        return functools.partial(MAP_FUNC_TO_ACTION[operation_str], nr_parties)

    @staticmethod
    def get_id_at_location_from_op(seed: bytes, operation_str: str) -> UID:
        generator = np.random.default_rng(seed)
        return UID(UUID(bytes=generator.bytes(16)))

    def __str__(self) -> str:
        res = f"SMPCAction: {self.name_action}, "
        res = f"{res}Self ID: {self.self_id}, "
        res = f"{res}Args IDs: {self.args_id}, "
        res = f"{res}Kwargs IDs: {self.kwargs_id}, "
        res = f"{res}Result ID: {self.id_at_location}, "
        res = f"{res}Ranks to run action: {self.ranks_to_run_action}"
        return res

    __repr__ = __str__

    def _object2proto(self) -> SMPCActionMessage_PB:
        """Returns a protobuf serialization of self.

        As a requirement of all objects which inherit from Serializable,
        this method transforms the current object into the corresponding
        Protobuf object so that it can be further serialized.

        :return: returns a protobuf object
        :rtype: SMPCActionMessage_PB

        .. note::
            This method is purely an internal method. Please use serialize(object) or one of
            the other public serialization methods if you wish to serialize an
            object.
        """

        return SMPCActionMessage_PB(
            name_action=self.name_action,
            self_id=sy.serialize(self.self_id),
            args_id=list(map(lambda x: sy.serialize(x), self.args_id)),
            kwargs_id={k: sy.serialize(v) for k, v in self.kwargs_id.items()},
            id_at_location=list(map(lambda x: sy.serialize(x), self.id_at_location)),
            address=sy.serialize(self.address),
            msg_id=sy.serialize(self.id),
        )

    @staticmethod
    def _proto2object(proto: SMPCActionMessage_PB) -> SMPCActionMessage:
        """Creates a ObjectWithID from a protobuf

        As a requirement of all objects which inherit from Serializable,
        this method transforms a protobuf object into an instance of this class.

        :return: returns an instance of SMPCActionMessage
        :rtype: SMPCActionMessage

        .. note::
            This method is purely an internal method. Please use syft.deserialize()
            if you wish to deserialize an object.
        """

        return SMPCActionMessage(
            name_action=proto.name_action,
            self_id=sy.deserialize(blob=proto.self_id),
            args_id=list(map(lambda x: sy.deserialize(blob=x), proto.args_id)),
            kwargs_id={k: sy.deserialize(blob=v) for k, v in proto.kwargs_id.items()},
            result_id=list(map(lambda x: sy.deserialize(blob=x), proto.id_at_location)),
            address=sy.deserialize(blob=proto.address),
            msg_id=sy.deserialize(blob=proto.msg_id),
        )

    @staticmethod
    def get_protobuf_schema() -> GeneratedProtocolMessageType:
        """Return the type of protobuf object which stores a class of this type

        As a part of serialization and deserialization, we need the ability to
        lookup the protobuf object type directly from the object type. This
        static method allows us to do this.

        Importantly, this method is also used to create the reverse lookup ability within
        the metaclass of Serializable. In the metaclass, it calls this method and then
        it takes whatever type is returned from this method and adds an attribute to it
        with the type of this class attached to it. See the MetaSerializable class for details.

        :return: the type of protobuf object which corresponds to this class.
        :rtype: GeneratedProtocolMessageType

        """

        return SMPCActionMessage_PB


def smpc_basic_op(
    op_str: str,
    nr_parties: int,
    self_id: UID,
    other_id: UID,
    seed_id_locations: int,
    node: Any,
    client: Any,
) -> List[SMPCActionMessage]:
    """Generator for SMPC public/private operations add/sub"""

    generator = np.random.default_rng(seed_id_locations)
    result_id = UID(UUID(bytes=generator.bytes(16)))
    other = node.store[other_id].data

    actions = []
    if isinstance(other, ShareTensor):
        # All parties should add the other share if empty list
        actions.append(
            SMPCActionMessage(
                f"mpc_{op_str}",
                self_id=self_id,
                args_id=[other_id],
                kwargs_id={},
                ranks_to_run_action=list(range(nr_parties)),
                result_id=[result_id],
                address=client.address,
            )
        )
    else:
        actions.append(
            SMPCActionMessage(
                "mpc_noop",
                self_id=self_id,
                args_id=[],
                kwargs_id={},
                ranks_to_run_action=list(range(1, nr_parties)),
                result_id=[result_id],
                address=client.address,
            )
        )

        # Only rank 0 (the first party) would do the add/sub for the public value
        actions.append(
            SMPCActionMessage(
                f"mpc_{op_str}",
                self_id=self_id,
                args_id=[other_id],
                kwargs_id={},
                ranks_to_run_action=[0],
                result_id=[result_id],
                address=client.address,
            )
        )

    return actions


# Purposefully raise a custom error to retry the task in celery worker.
class ObjectNotInStore(Exception):
    pass


# TODO : Should move to spdz directly in syft/core/smpc
def spdz_multiply(
    x: ShareTensor,
    y: ShareTensor,
    eps_id: UID,
    delta_id: UID,
    node: Optional[Any] = None,
) -> ShareTensor:
    print(")))))))))))))))))))))))))")
    print("SPDZ multiply")
    crypto_store = ShareTensor.crypto_store
    nr_parties = x.nr_parties
    eps = node.store.get_object(key=eps_id)  # type: ignore
    delta = node.store.get_object(key=delta_id)  # type: ignore

    print("EPS Store", eps)
    print("Delta Store", delta)
    print("NR parties", nr_parties)
    if eps is None or len(eps.data) != nr_parties:
<<<<<<< HEAD
        print(len(eps.data))
        raise BeaverError
    if delta is None or len(delta.data) != nr_parties:
        print(len(eps.data))
        raise BeaverError
=======
        raise ObjectNotInStore
    if delta is None or len(delta.data) != nr_parties:
        raise ObjectNotInStore
>>>>>>> 87b74cd8
    print("Beaver Error surpassed*******************************")

    a_share, b_share, c_share = crypto_store.get_primitives_from_store(
        "beaver_mul", x.shape, y.shape
    )

    eps = sum(eps.data).child  # type: ignore
    delta = sum(delta.data).child  # type:ignore
    print(" Final EPS", eps)
    print("Final Delta", delta)
    print("A_share", a_share.child, "\n")
    print("B_share", b_share.child, "\n")
    print("C_share", c_share.child, "\n")
    op = operator.mul
    eps_b = op(eps, b_share.child)
    print("EPS_B", eps_b, "\n")
    delta_a = op(a_share.child, delta)
    print("DELTA_A", delta_a, "\n")

    tensor = c_share.child + eps_b + delta_a
    print("C addedTensor", tensor, "\n")
    if x.rank == 0:
        eps_delta = op(eps, delta)
        print("EPS_DELTA", eps_delta, "\n")
        tensor += eps_delta

    share = x.copy_tensor()
    share.child = tensor  # As we do not use fixed point we neglect truncation.
    print("Final Tensor", tensor)
    print("Finish SPDZ Multiply @@@@@@@@@@@@@@@@@@@@@@@@@@@@")

    return share


# TODO : Should move to spdz directly in syft/core/smpc
def spdz_mask(x: ShareTensor, y: ShareTensor, eps_id: UID, delta_id: UID) -> None:  # type: ignore
    print(")))))))))))))))))))))))))")
    print("SPDZ Mask")
    crypto_store = ShareTensor.crypto_store
    clients = ShareTensor.login_clients(x.parties_info)

    a, b, _ = crypto_store.get_primitives_from_store(
        "beaver_mul", x.shape, y.shape, remove=False  # type: ignore
    )

    eps = x - a  # beaver intermediate values.
    delta = y - b
    print("x ShareTensor:", x, "\n")
    print("y ShareTensor", y, "\n")
    print("a ShareTensor:", a, "\n")
    print("b ShareTensor", b, "\n")
    print("EPS::::::::::::", eps, "\n")
    print("Delta::::::::::::", delta, "\n")
    # TODO : Should modify , no need to send for the current client
    # As the curent client is local.
    # TODO: clients is empty
    for rank, client in enumerate(clients):
        # if x.rank == rank:
        #    continue
        # George, commenting for now as we need to have node context when storing locally

        print("Client here", client)
        client.syft.core.smpc.protocol.spdz.spdz.beaver_populate(eps, eps_id)  # type: ignore
        client.syft.core.smpc.protocol.spdz.spdz.beaver_populate(delta, delta_id)  # type: ignore
        print("++++++++++++++++++++++++++++++++++++++++++++++")
        print("Values sent")
        print("EPS_ID", eps_id)
        print("DELTA_ID", delta_id)
    # As they are asynchronous , include them in a single action


def smpc_mul(
    nr_parties: int,
    self_id: UID,
    other_id: UID,
    seed_id_locations: int,
    node: Any,
    client: Any,
) -> List[SMPCActionMessage]:
    """Generator for the smpc_mul with a public value"""
    generator = np.random.default_rng(seed_id_locations)
    result_id = UID(UUID(bytes=generator.bytes(16)))
    print("MUL ID", result_id)
    # other = node.store[other_id].data

    actions = []
    # if isinstance(other, ShareTensor):
    # crypto_store = ShareTensor.crypto_store
    # _self = node.store[self_id].data
    # a_share, b_share, c_share = crypto_store.get_primitives_from_store("beaver_mul", _self.shape, other.shape)

    mask_result = UID(UUID(bytes=generator.bytes(16)))
    eps_id = UID(UUID(bytes=generator.bytes(16)))
    delta_id = UID(UUID(bytes=generator.bytes(16)))
    print("EPS ID", eps_id)
    print("DELTA ID", delta_id)

    actions.append(
        SMPCActionMessage(
            "spdz_mask",
            self_id=self_id,
            args_id=[other_id],
            kwargs_id={"eps_id": eps_id, "delta_id": delta_id},
            ranks_to_run_action=list(range(nr_parties)),
            result_id=[mask_result],
            address=client.address,
        )
    )

    actions.append(
        SMPCActionMessage(
            "spdz_multiply",
            self_id=self_id,
            args_id=[other_id],
            kwargs_id={"eps_id": eps_id, "delta_id": delta_id},
            ranks_to_run_action=list(range(nr_parties)),
            result_id=[result_id],
            address=client.address,
        )
    )

    """
    else:
        # All ranks should multiply by that public value
        actions.append(
            SMPCActionMessage(
                "mpc_mul",
                self_id=self_id,
                args_id=[other_id],
                kwargs_id={},
                ranks_to_run_action=list(range(nr_parties)),
                result_id=[result_id],
                address=client.address,
            )
        )
    """
    return actions


def smpc_gt(
    nr_parties: int,
    self_id: UID,
    other_id: UID,
    seed_id_locations: int,
    node: Any,
    client: Any,
) -> List[SMPCActionMessage]:
    """Generator for the smpc_mul with a public value"""
    print("SMPC GT")
    generator = np.random.default_rng(seed_id_locations)

    result_id = UID(UUID(bytes=generator.bytes(16)))
    sub_result = UID(UUID(bytes=generator.bytes(16)))

    # There are 2 shares because:
    ## one share is the one from our secret
    ## the second one is the share from the remote secret
    ## both the secrets are in this case already shared secrets

    # 32 values share 1
    # 32 values share 2 +
    # 1 carry           +
    # ====================
    # 65 ids
    bit_decomposition_id_shares = [
        UID(UUID(bytes=generator.bytes(16))) for _ in range(65)
    ]

    x = node.store[self_id].data
    y = node.store[other_id].data
    print("NR PARTIES", nr_parties)

    crypto_store = ShareTensor.crypto_store
    print(crypto_store.store)

    if not isinstance(y, ShareTensor):
        raise ValueError("Only private compare works at the moment")

    actions = []
    actions.append(
        SMPCActionMessage(
            "mpc_sub",
            self_id=self_id,
            args_id=[other_id],
            kwargs_id={},
            ranks_to_run_action=list(range(nr_parties)),
            result_id=[sub_result],
            address=client.address,
        )
    )

    actions.append(
        SMPCActionMessage(
            "bit_decomposition",
            self_id=sub_result,
            args_id=[],
            kwargs_id={},
            ranks_to_run_action=list(range(nr_parties)),
            result_id=bit_decomposition_id_shares,
            address=client.address,
        )
    )

    share_1_ids = bit_decomposition_id_shares[:32]
    share_2_ids = bit_decomposition_id_shares[32:64]
    carry_id = bit_decomposition_id_shares[-1]

    # We want to run:
    # for i in range(32):
    #    s = a[i] + b[i] + c[i]
    #    c[i+1] = a[i] * b[i] + c[i] * (a[i] + b[i])
    for i in range(1):
        add_intermediary_res = UID(UUID(bytes=generator.bytes(16)))
        sum_res = UID(UUID(bytes=generator.bytes(16)))

        # s1 = a[i] + b[i]
        actions.append(
            SMPCActionMessage(
                "mpc_add",
                self_id=share_1_ids[i],
                args_id=[share_2_ids[i]],
                kwargs_id={},
                ranks_to_run_action=list(range(nr_parties)),
                result_id=[add_intermediary_res],
                address=client.address,
            )
        )

        # s2 = s1 + c[i]
        actions.append(
            SMPCActionMessage(
                "mpc_add",
                self_id=add_intermediary_res,
                args_id=[carry_id],
                kwargs_id={},
                ranks_to_run_action=list(range(nr_parties)),
                result_id=[sum_res],
                address=client.address,
            )
        )

        # p1 = a[i] * b[i]
        seed_id_tmp = generator.integers(low=0, high=2**32)
        generator_tmp = np.random.default_rng(seed_id_tmp)
        mul_tmp_id_1 = UID(UUID(bytes=generator_tmp.bytes(16)))
        print("MUL ID1", mul_tmp_id_1)
        actions.extend(
            smpc_mul(
                nr_parties=nr_parties,
                self_id=share_1_ids[i],
                other_id=share_2_ids[i],
                seed_id_locations=seed_id_tmp,
                node=node,
                client=client,
            )
        )

        # p2 = c[i] * (a[i] + b[i])
        seed_id_tmp = generator.integers(low=0, high=2**32)
        generator_tmp = np.random.default_rng(seed_id_tmp)
        mul_tmp_id_2 = UID(UUID(bytes=generator_tmp.bytes(16)))
        print("MUL ID2", mul_tmp_id_2)
        actions.extend(smpc_mul(nr_parties, carry_id, add_intermediary_res, seed_id_tmp, node, client))

        # s3 = p1 + p2
        # c[i+1] = p1+p2
        next_carry_id = UID(UUID(bytes=generator.bytes(16)))
        if i != 0:
            actions.append(
                SMPCActionMessage(
                    "mpc_add",
                    self_id=mul_tmp_id_1,
                    args_id=[mul_tmp_id_2],
                    kwargs_id={},
                    ranks_to_run_action=list(range(nr_parties)),
                    result_id=[next_carry_id],
                    address=client.address,
                )
            )
        carry_id = next_carry_id

    actions.append(
        SMPCActionMessage(
            "mpc_add",
            self_id=mul_tmp_id_1,
            args_id=[mul_tmp_id_2],
            kwargs_id={},
            ranks_to_run_action=list(range(nr_parties)),
            result_id=[result_id],
            address=client.address,
        )
    )

    return actions


def bit_decomposition(share: ShareTensor) -> None:  # type: ignore
    # TODO: Probably better it would be to use the PRZS from the ShareTensor
    seed_przs = 42
    generator = np.random.default_rng(seed_przs)

    print("NR PARTIES", share.nr_parties)
    print("parties_info", share.parties_info)

    # TODO: We need to take this 32 from the share ring_size
    shares = []
    for rank in range(share.nr_parties):
        if rank == share.rank:
            # we need to share the secret
            value = []
            for i in range(32):
                new_share = share.copy_tensor()
                new_share.child = ((new_share.child >> i) & 1).astype(np.int32)
                new_share.ring_size = 2
                value.append(new_share)

        else:
            # just generate a random number for PRZS
            value = [None] * 32

        shares.extend(
            [
                ShareTensor.generate_przs(
                    value=value[i],
                    ring_size=2,
                    rank=share.rank,
                    shape=share.child.shape,
                    generator_przs=generator,
                    parties_info=share.parties_info,
                )
                for i in range(32)
            ]
        )

    # carry values
    shares.append(
        ShareTensor.generate_przs(
            value=None,
            ring_size=2,
            rank=share.rank,
            shape=share.child.shape,
            generator_przs=generator,
            parties_info=share.parties_info,
        )
    )

    return shares


# Given an SMPC Action map it to an action constructor
MAP_FUNC_TO_ACTION: Dict[
    str, Callable[[int, UID, UID, int, Any], List[SMPCActionMessage]]
] = {
    "__add__": functools.partial(smpc_basic_op, "add"),
    "__sub__": functools.partial(smpc_basic_op, "sub"),
    "__mul__": smpc_mul,  # type: ignore
    "__gt__": smpc_gt,  # type: ignore
}


# Map given an action map it to a function that should be run on the shares"
_MAP_ACTION_TO_FUNCTION: Dict[str, Callable[..., Any]] = {
    "mpc_add": operator.add,
    "mpc_sub": operator.sub,
    "mpc_mul": operator.mul,
    "spdz_mask": spdz_mask,
    "spdz_multiply": spdz_multiply,
    "bit_decomposition": bit_decomposition,
    "mpc_noop": deepcopy,
}<|MERGE_RESOLUTION|>--- conflicted
+++ resolved
@@ -252,17 +252,9 @@
     print("Delta Store", delta)
     print("NR parties", nr_parties)
     if eps is None or len(eps.data) != nr_parties:
-<<<<<<< HEAD
-        print(len(eps.data))
-        raise BeaverError
-    if delta is None or len(delta.data) != nr_parties:
-        print(len(eps.data))
-        raise BeaverError
-=======
         raise ObjectNotInStore
     if delta is None or len(delta.data) != nr_parties:
         raise ObjectNotInStore
->>>>>>> 87b74cd8
     print("Beaver Error surpassed*******************************")
 
     a_share, b_share, c_share = crypto_store.get_primitives_from_store(
@@ -416,7 +408,7 @@
 
     result_id = UID(UUID(bytes=generator.bytes(16)))
     sub_result = UID(UUID(bytes=generator.bytes(16)))
-
+    """
     # There are 2 shares because:
     ## one share is the one from our secret
     ## the second one is the share from the remote secret
@@ -426,12 +418,12 @@
     # 32 values share 2 +
     # 1 carry           +
     # ====================
-    # 65 ids
+    # 65 ids"""
     bit_decomposition_id_shares = [
         UID(UUID(bytes=generator.bytes(16))) for _ in range(65)
     ]
 
-    x = node.store[self_id].data
+    x = node.store[self_id].data  # noqa
     y = node.store[other_id].data
     print("NR PARTIES", nr_parties)
 
@@ -505,7 +497,7 @@
         )
 
         # p1 = a[i] * b[i]
-        seed_id_tmp = generator.integers(low=0, high=2**32)
+        seed_id_tmp = generator.integers(low=0, high=2 ** 32)
         generator_tmp = np.random.default_rng(seed_id_tmp)
         mul_tmp_id_1 = UID(UUID(bytes=generator_tmp.bytes(16)))
         print("MUL ID1", mul_tmp_id_1)
@@ -521,11 +513,15 @@
         )
 
         # p2 = c[i] * (a[i] + b[i])
-        seed_id_tmp = generator.integers(low=0, high=2**32)
+        seed_id_tmp = generator.integers(low=0, high=2 ** 32)
         generator_tmp = np.random.default_rng(seed_id_tmp)
         mul_tmp_id_2 = UID(UUID(bytes=generator_tmp.bytes(16)))
         print("MUL ID2", mul_tmp_id_2)
-        actions.extend(smpc_mul(nr_parties, carry_id, add_intermediary_res, seed_id_tmp, node, client))
+        actions.extend(
+            smpc_mul(
+                nr_parties, carry_id, add_intermediary_res, seed_id_tmp, node, client
+            )
+        )
 
         # s3 = p1 + p2
         # c[i+1] = p1+p2
@@ -581,7 +577,7 @@
 
         else:
             # just generate a random number for PRZS
-            value = [None] * 32
+            value = [None] * 32  # type: ignore
 
         shares.extend(
             [
@@ -609,7 +605,7 @@
         )
     )
 
-    return shares
+    return shares  # type: ignore
 
 
 # Given an SMPC Action map it to an action constructor
