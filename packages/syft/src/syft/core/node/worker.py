--- conflicted
+++ resolved
@@ -62,13 +62,8 @@
 from .new.user_code_service import UserCodeService
 from .new.user_service import UserService
 from .new.user_stash import UserStash
-<<<<<<< HEAD
-from .new.policy_code_service import PolicyCodeService
+from .new.worker_settings import WorkerSettings
 from .new.policy_service import PolicyService
-
-=======
-from .new.worker_settings import WorkerSettings
->>>>>>> ccadd882
 
 
 def gipc_encoder(obj):
@@ -149,12 +144,8 @@
                 UserCodeService,
                 RequestService,
                 DataSubjectService,
-<<<<<<< HEAD
-                PolicyCodeService,
+                NetworkService,
                 PolicyService
-=======
-                NetworkService,
->>>>>>> ccadd882
             ]
             if services is None
             else services
@@ -225,12 +216,8 @@
                 UserCodeService,
                 RequestService,
                 DataSubjectService,
-<<<<<<< HEAD
-                PolicyCodeService,
+                NetworkService,
                 PolicyService
-=======
-                NetworkService,
->>>>>>> ccadd882
             ]:
                 kwargs["store"] = self.document_store
             self.service_path_map[service_klass.__name__.lower()] = service_klass(
