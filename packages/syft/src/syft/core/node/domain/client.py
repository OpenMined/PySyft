--- conflicted
+++ resolved
@@ -524,12 +524,6 @@
                     state[tag] = ptr
         return self.store.pandas
 
-<<<<<<< HEAD
-    def join_network(self, client: AbstractNodeClient) -> None:
-        return self.vpn.join_network(host_or_ip=client.routes[0].connection.host)  # type: ignore
-
-=======
->>>>>>> 17330627
     def vpn_status(self) -> Dict[str, Any]:
         return self.vpn.get_status()
 
