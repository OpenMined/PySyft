--- conflicted
+++ resolved
@@ -446,12 +446,9 @@
         # relative
         from ....lib.python.util import downcast
 
-<<<<<<< HEAD
-=======
         metadata["name"] = bytes(name, "utf-8")  # type: ignore
         metadata["description"] = bytes(description, "utf-8")  # type: ignore
 
->>>>>>> d6688c7d
         for k, v in metadata.items():
             if isinstance(v, str):  # type: ignore
                 metadata[k] = bytes(v, "utf-8")  # type: ignore
