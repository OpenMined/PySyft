--- conflicted
+++ resolved
@@ -714,12 +714,8 @@
                 presigned_url = part["url"]
                 part_no = part["part_no"]
 
-<<<<<<< HEAD
-                res = requests.put(presigned_url, data=data_chunk)
-=======
                 client_url = self.url_from_path(presigned_url)
                 res = requests.put(client_url, data=data_chunk)
->>>>>>> ac82d799
 
                 # TODO: Replace with some error message if it fails.
 
