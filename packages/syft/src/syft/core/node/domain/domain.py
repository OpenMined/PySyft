# stdlib
import asyncio
import os
import time
from typing import Any
from typing import Dict
from typing import List
from typing import Optional
from typing import Tuple
from typing import Union

# third party
import ascii_magic
from nacl.signing import SigningKey
from nacl.signing import VerifyKey

# relative
from ....lib.python import String
from ....logger import critical
from ....logger import debug
from ....logger import info
from ....logger import traceback
from ...common.message import SignedMessage
from ...common.message import SyftMessage
from ...common.uid import UID
from ...io.location import Location
from ...io.location import SpecificLocation
from ..common.action.get_object_action import GetObjectAction
from ..common.client import Client
from ..common.node import Node
from ..common.node_manager.association_request_manager import AssociationRequestManager
from ..common.node_manager.dataset_manager import DatasetManager
from ..common.node_manager.environment_manager import EnvironmentManager
from ..common.node_manager.group_manager import GroupManager
from ..common.node_manager.request_manager import RequestManager
from ..common.node_manager.role_manager import RoleManager
from ..common.node_manager.user_manager import UserManager
from ..common.node_service.association_request.association_request_service import (
    AssociationRequestService,
)
from ..common.node_service.dataset_manager.dataset_manager_service import (
    DatasetManagerService,
)
from ..common.node_service.group_manager.group_manager_service import (
    GroupManagerService,
)
from ..common.node_service.node_setup.node_setup_service import NodeSetupService
from ..common.node_service.object_request.object_request_service import (
    ObjectRequestServiceWithoutReply,
)
from ..common.node_service.object_request.object_request_service import RequestService
from ..common.node_service.request_answer.request_answer_messages import RequestStatus
from ..common.node_service.request_answer.request_answer_service import (
    RequestAnswerService,
)
from ..common.node_service.request_receiver.request_receiver_messages import (
    RequestMessage,
)
from ..common.node_service.role_manager.role_manager_service import RoleManagerService
from ..common.node_service.tensor_manager.tensor_manager_service import (
    TensorManagerService,
)
from ..common.node_service.user_manager.user_manager_service import UserManagerService
from ..device import Device
from ..device import DeviceClient
from .client import DomainClient


class Domain(Node):
    domain: SpecificLocation
    root_key: Optional[VerifyKey]

    child_type = Device
    client_type = DomainClient
    child_type_client_type = DeviceClient

    def __init__(
        self,
        name: Optional[str],
        network: Optional[Location] = None,
        domain: SpecificLocation = SpecificLocation(),
        device: Optional[Location] = None,
        vm: Optional[Location] = None,
        signing_key: Optional[SigningKey] = None,
        verify_key: Optional[VerifyKey] = None,
        root_key: Optional[VerifyKey] = None,
        db_path: Optional[str] = None,
        db_engine: Any = None,
    ):
        super().__init__(
            name=name,
            network=network,
            domain=domain,
            device=device,
            vm=vm,
            signing_key=signing_key,
            verify_key=verify_key,
            db_engine=db_engine,
        )
        # specific location with name
        self.domain = SpecificLocation(name=self.name)
        self.root_key = root_key

        # Database Management Instances
        self.users = UserManager(db_engine)
        self.roles = RoleManager(db_engine)
        self.groups = GroupManager(db_engine)
        self.environments = EnvironmentManager(db_engine)
        self.association_requests = AssociationRequestManager(db_engine)
        self.data_requests = RequestManager(db_engine)
        self.datasets = DatasetManager(db_engine)
<<<<<<< HEAD
        # self.accountant =
=======
>>>>>>> 7049ca01

        # self.immediate_services_without_reply.append(RequestReceiverService)
        # self.immediate_services_without_reply.append(AcceptOrDenyRequestService)
        # self.immediate_services_without_reply.append(UpdateRequestHandlerService)

        self.immediate_services_with_reply.append(RequestAnswerService)
        # self.immediate_services_with_reply.append(GetAllRequestHandlersService)

        # Grid Domain Services
        self.immediate_services_with_reply.append(AssociationRequestService)
        # self.immediate_services_with_reply.append(DomainInfrastructureService)
        self.immediate_services_with_reply.append(NodeSetupService)
        self.immediate_services_with_reply.append(TensorManagerService)
        self.immediate_services_with_reply.append(RoleManagerService)
        self.immediate_services_with_reply.append(UserManagerService)
        self.immediate_services_with_reply.append(DatasetManagerService)
        self.immediate_services_with_reply.append(GroupManagerService)
        # self.immediate_services_with_reply.append(TransferObjectService)
        self.immediate_services_with_reply.append(RequestService)

        self.immediate_services_without_reply.append(ObjectRequestServiceWithoutReply)

        # TODO: @Madhava change to a map of accountants that are created on first
        # use of the DS key

        self.requests: List[RequestMessage] = list()
        # available_device_types = set()
        # TODO: add available compute types

        # default_device = None
        # TODO: add default compute type

        self._register_services()
        self.request_handlers: List[Dict[Union[str, String], Any]] = []
        self.handled_requests: Dict[Any, float] = {}

        self.post_init()

        # run the handlers in an asyncio future
        asyncio.ensure_future(self.run_handlers())

    def post_init(self) -> None:
        super().post_init()
        self.set_node_uid()

    def loud_print(self) -> None:
        install_path = os.path.abspath(
            os.path.join(os.path.realpath(__file__), "../../../../img/")
        )
        ascii_magic.to_terminal(
            ascii_magic.from_image_file(
                img_path=install_path + "/pygrid.png", columns=83
            )
        )

        print(
            r"""
                                                     __
                                                    |  \  _   _   _  .  _
                                                    |__/ (_) ||| (_| | | )
"""
        )

    @property
    def icon(self) -> str:
        return "🏰"

    @property
    def id(self) -> UID:
        return self.domain.id

    def message_is_for_me(self, msg: Union[SyftMessage, SignedMessage]) -> bool:

        # this needs to be defensive by checking domain_id NOT domain.id or it breaks
        try:
            return msg.address.domain_id == self.id and msg.address.device is None
        except Exception as excp3:
            critical(
                f"Error checking if {msg.pprint} is for me on {self.pprint}. {excp3}"
            )
            return False

    def set_request_status(
        self, message_request_id: UID, status: RequestStatus, client: Client
    ) -> bool:
        for req in self.requests:
            if req.request_id == message_request_id:
                req.owner_client_if_available = client
                if status == RequestStatus.Accepted:
                    req.accept()
                    return True
                elif status == RequestStatus.Rejected:
                    req.deny()
                    return True

        return False

    def get_request_status(self, message_request_id: UID) -> RequestStatus:
        # is it still pending
        for req in self.requests:
            if req.request_id == message_request_id:
                return RequestStatus.Pending

        # check if it was accepted
        # TODO remove brute search of all store objects
        # Currently theres no way to find which object to check the permissions
        # to find the stored request_id
        for obj_id in self.store.keys():
            for _, request_id in self.store[obj_id].read_permissions.items():
                if request_id == message_request_id:
                    return RequestStatus.Accepted

            for _, request_id in self.store[obj_id].search_permissions.items():
                if request_id == message_request_id:
                    return RequestStatus.Accepted

        # must have been rejected
        return RequestStatus.Rejected

    def _get_object(self, request: RequestMessage) -> Optional[Any]:
        try:
            obj_msg = GetObjectAction(
                id_at_location=request.object_id,
                address=request.owner_address,
                reply_to=self.address,
                delete_obj=False,
            )

            service = self.immediate_msg_with_reply_router[type(obj_msg)]
            response = service.process(
                node=self, msg=obj_msg, verify_key=self.root_verify_key
            )
            if response:
                obj = getattr(response, "obj", None)
                if obj is not None:
                    return obj
        except Exception as excp1:
            critical(f"Exception getting object for {request}. {excp1}")
        return None

    def _count_elements(self, obj: object) -> Tuple[bool, int]:
        allowed = False
        elements = 0

        nelement = getattr(obj, "nelement", None)
        if nelement is not None:
            elements = max(elements, int(nelement()))
            allowed = True

        return (allowed, elements)

    def _accept(self, request: RequestMessage) -> None:
        debug(f"Calling accept on request: {request.id}")
        request.destination_node_if_available = self
        request.accept()

    def _deny(self, request: RequestMessage) -> None:
        debug(f"Calling deny on request: {request.id}")
        request.destination_node_if_available = self
        request.deny()

    def _try_deduct_quota(
        self, handler: Dict[Union[str, String], Any], obj: Any
    ) -> bool:
        action = handler.get("action", None)
        if action == "accept":
            allowed, element_count = self._count_elements(obj=obj)
            if allowed:
                result = handler["element_quota"] - element_count
                if result >= 0:
                    # the request will be accepted so lets decrement the quota
                    handler["element_quota"] = max(0, result)
                    return True

        return False

    def check_handler(
        self, handler: Dict[Union[str, String], Any], request: RequestMessage
    ) -> bool:
        debug(f"HANDLER Check handler {handler} against {request.request_id}")

        tags = handler.get("tags", [])

        action = handler.get("action", None)
        print_local = handler.get("print_local", None)
        log_local = handler.get("log_local", None)
        element_quota = handler.get("element_quota", None)

        # We match a handler and a request when they have a same set of tags,
        # or if handler["tags"]=[], it matches with any request.
        if len(tags) > 0 and not set(request.object_tags) == set(tags):
            debug(f"HANDLER Ignoring request handler {handler} against {request}")
            return False

        # if we have any of these three rules we will need to get the object to
        # print it, log it, or check its quota
        obj = None
        if print_local or log_local or element_quota:
            obj = self._get_object(request=request)
            debug(f"> HANDLER Got object {obj} for checking")

        # we only want to accept or deny once
        handled = False

        # check quota and reject first
        if element_quota is not None:
            if not self._try_deduct_quota(handler=handler, obj=obj):
                debug(
                    f"> HANDLER Rejecting {request} element_quota={handler['element_quota']}"
                )
                self._deny(request=request)
                handled = True

        # if not rejected based on quota keep checking
        if not handled:
            if action == "accept":
                debug(f"Check accept {handler} against {request}")
                self._accept(request=request)
                handled = True
            elif action == "deny":
                self._deny(request=request)
                handled = True

        # print or log rules can execute multiple times so no complex logic here
        if print_local or log_local:
            log = f"> HANDLER Request {request.request_id}:"
            if len(request.request_description) > 0:
                log += f" {request.request_description}"
            log += f"\nValue: {obj}"

            # if these are enabled output them
            if print_local:
                critical(log)

            if log_local:
                info(log)

        # block the loop from handling this again, until the cleanup removes it
        # after a period of timeout
        if handled:
            self.handled_requests[request.id] = time.time()
        return handled

    def clean_up_handlers(self) -> None:
        # this makes sure handlers with timeout expire
        now = time.time()
        alive_handlers = []
        if len(self.request_handlers) > 0:
            for handler in self.request_handlers:
                timeout_secs = handler.get("timeout_secs", -1)
                if timeout_secs != -1:
                    created_time = handler.get("created_time", 0)
                    if now - created_time > timeout_secs:
                        continue
                alive_handlers.append(handler)
        self.request_handlers = alive_handlers

    def clean_up_requests(self) -> None:
        # this allows a request to be re-handled if the handler somehow failed
        now = time.time()
        processing_wait_secs = 5
        reqs_to_remove = []
        for req in self.handled_requests.keys():
            handle_time = self.handled_requests[req]
            if now - handle_time > processing_wait_secs:
                reqs_to_remove.append(req)

        for req in reqs_to_remove:
            self.handled_requests.__delitem__(req)

        alive_requests: List[RequestMessage] = []
        for request in self.requests:
            if request.timeout_secs is not None and request.timeout_secs > -1:
                if request.arrival_time is None:
                    critical(f"HANDLER Request has no arrival time. {request.id}")
                    request.set_arrival_time(arrival_time=time.time())
                arrival_time = getattr(request, "arrival_time", float(now))
                if now - arrival_time > request.timeout_secs:
                    # this request has expired
                    continue
            alive_requests.append(request)

        self.requests = alive_requests

    async def run_handlers(self) -> None:
        while True:
            await asyncio.sleep(0.01)
            try:
                self.clean_up_handlers()
                self.clean_up_requests()
                if len(self.request_handlers) > 0:
                    for request in self.requests:
                        # check if we have previously already handled this in an earlier iter
                        if request.id not in self.handled_requests:
                            for handler in self.request_handlers:
                                handled = self.check_handler(
                                    handler=handler, request=request
                                )
                                if handled:
                                    # we handled the request so we can exit the loop
                                    break
            except Exception as excp2:
                traceback(excp2)<|MERGE_RESOLUTION|>--- conflicted
+++ resolved
@@ -109,10 +109,6 @@
         self.association_requests = AssociationRequestManager(db_engine)
         self.data_requests = RequestManager(db_engine)
         self.datasets = DatasetManager(db_engine)
-<<<<<<< HEAD
-        # self.accountant =
-=======
->>>>>>> 7049ca01
 
         # self.immediate_services_without_reply.append(RequestReceiverService)
         # self.immediate_services_without_reply.append(AcceptOrDenyRequestService)
