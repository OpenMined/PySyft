--- conflicted
+++ resolved
@@ -40,12 +40,9 @@
     USER = "user"
     WORKER = "worker"
     DATA = "data"
-<<<<<<< HEAD
     OBLV = "oblv"
-=======
 
 
 class PointerStatus(str, Enum):
     READY = bcolors.green("Ready")
-    PROCESSING = bcolors.yellow("Processing")
->>>>>>> 1aed011b
+    PROCESSING = bcolors.yellow("Processing")