--- conflicted
+++ resolved
@@ -427,14 +427,10 @@
         return self._perform_grid_request(grid_msg=GetSetUpMessage, content=kwargs)
 
     def apply_to_network(
-<<<<<<< HEAD
-        self, client: Optional[AbstractNodeClient] = None, **metadata: str
-=======
         self,
         client: Optional[AbstractNodeClient] = None,
         retry: int = 3,
         **metadata: str,
->>>>>>> 39295e3b
     ) -> None:
         try:
             print("1/3 Joining Network")
