# stdlib
import logging
import sys
import time
from typing import Any
from typing import Dict
from typing import List
from typing import Optional
from typing import Type
from typing import Union

# third party
from nacl.signing import SigningKey
from nacl.signing import VerifyKey
import names
import pandas as pd

# relative
from ...logger import traceback_and_raise
from ...util import validate_field
from ..common.message import SyftMessage
from ..common.serde.serialize import _serialize as serialize  # noqa: F401
from ..common.uid import UID
from ..io.address import Address
from ..io.location import Location
from ..io.location.specific import SpecificLocation
from ..io.route import Route
from ..node.common.node_service.network_search.network_search_messages import (
    NetworkSearchMessage,
)
from ..pointer.pointer import Pointer
from ..store.proxy_dataset import ProxyDataset
from ..tensor.autodp.adp_tensor import ADPTensor
from ..tensor.tensor import Tensor
from .abstract.node import AbstractNodeClient
from .common.action.exception_action import ExceptionMessage
from .common.client import Client
from .common.client_manager.association_api import AssociationRequestAPI
from .common.client_manager.dataset_api import DatasetRequestAPI
from .common.client_manager.role_api import RoleRequestAPI
from .common.client_manager.user_api import UserRequestAPI
from .common.client_manager.vpn_api import VPNAPI
from .common.node_service.get_remaining_budget.get_remaining_budget_messages import (
    GetRemainingBudgetMessage,
)
from .common.node_service.node_setup.node_setup_messages import GetSetUpMessage
from .common.node_service.object_request.object_request_messages import (
    CreateBudgetRequestMessage,
)
from .common.node_service.object_transfer.object_transfer_messages import (
    LoadObjectMessage,
)
from .common.node_service.request_receiver.request_receiver_messages import (
    RequestMessage,
)
from .common.node_service.simple.obj_exists import DoesObjectExistMessage
from .common.util import check_send_to_blob_storage
from .common.util import upload_to_s3_using_presigned
from .enums import PyGridClientEnums
from .enums import RequestAPIFields


class RequestQueueClient(AbstractNodeClient):
    def __init__(self, client: Client) -> None:
        self.client = client
        self.handlers = RequestHandlerQueueClient(client=client)

        self.users = UserRequestAPI(client=self)
        self.roles = RoleRequestAPI(client=self)
        self.association = AssociationRequestAPI(client=self)
        self.datasets = DatasetRequestAPI(client=self)

    @property
    def requests(self) -> List[RequestMessage]:

        # relative
        from .common.node_service.object_request.object_request_messages import (
            GetAllRequestsMessage,
        )

        msg = GetAllRequestsMessage(
            address=self.client.address, reply_to=self.client.address
        )

        requests = self.client.send_immediate_msg_with_reply(msg=msg).requests  # type: ignore

        for request in requests:
            request.gc_enabled = False
            request.owner_client_if_available = self.client

        return requests

    def get_request_id_from_object_id(self, object_id: UID) -> Optional[UID]:
        for req in self.requests:
            if req.object_id == object_id:
                return req.request_id

        return object_id

    def __getitem__(self, key: Union[str, int]) -> RequestMessage:
        if isinstance(key, str):
            for request in self.requests:
                if key == str(request.id.value):
                    return request
            traceback_and_raise(
                KeyError("No such request found for string id:" + str(key))
            )
        if isinstance(key, int):
            return self.requests[key]
        else:
            traceback_and_raise(KeyError("Please pass in a string or int key"))

        raise Exception("should not get here")

    def __repr__(self) -> str:
        return repr(self.requests)

    def _repr_html_(self) -> str:
        return self.pandas._repr_html_()

    @property
    def pandas(self) -> pd.DataFrame:
        # TODO:
        # Replace all the hardcoded string by enums / abstractions.
        request_lines = [
            {
                "Name": req.user_name,
                "Email": req.user_email,
                "Role": req.user_role,
                "Request Type": req.request_type.upper(),  # type: ignore
                "Status": req.status,
                "Reason": req.request_description,
                "Request ID": req.id,
                "Requested Object's ID": req.object_id
                if req.request_type == "data"
                else None,
                "Requested Object's tags": req.object_tags,
                "Requested Budget": req.requested_budget
                if req.request_type == "budget"
                else None,
                "Current Budget": req.current_budget
                if req.request_type == "budget"
                else None,
            }
            for req in self.requests
        ]
        return pd.DataFrame(request_lines)

    def add_handler(
        self,
        action: str,
        print_local: bool = False,
        log_local: bool = False,
        tags: Optional[List[str]] = None,
        timeout_secs: int = -1,
        element_quota: Optional[int] = None,
    ) -> None:
        handler_opts = self._validate_options(
            id=UID(),
            action=action,
            print_local=print_local,
            log_local=log_local,
            tags=tags,
            timeout_secs=timeout_secs,
            element_quota=element_quota,
        )

        self._update_handler(handler_opts, keep=True)

    def remove_handler(self, key: Union[str, int]) -> None:
        handler_opts = self.handlers[key]

        self._update_handler(handler_opts, keep=False)

    def clear_handlers(self) -> None:
        for handler in self.handlers.handlers:
            id_str = str(handler["id"].value).replace("-", "")
            self.remove_handler(id_str)

    def _validate_options(
        self,
        action: str,
        print_local: bool = False,
        log_local: bool = False,
        tags: Optional[List[str]] = None,
        timeout_secs: int = -1,
        element_quota: Optional[int] = None,
        id: Optional[UID] = None,
    ) -> Dict[str, Any]:
        handler_opts: Dict[str, Any] = {}
        if action not in ["accept", "deny"]:
            traceback_and_raise(Exception("Action must be 'accept' or 'deny'"))
        handler_opts["action"] = action
        handler_opts["print_local"] = bool(print_local)
        handler_opts["log_local"] = bool(log_local)

        handler_opts["tags"] = []
        if tags is not None:
            for tag in tags:
                handler_opts["tags"].append(tag)
        handler_opts["timeout_secs"] = max(-1, int(timeout_secs))
        if element_quota is not None:
            handler_opts["element_quota"] = max(0, int(element_quota))

        if id is None:
            id = UID()
        handler_opts["id"] = id

        return handler_opts

    def _update_handler(self, request_handler: Dict[str, Any], keep: bool) -> None:
        # relative
        from ..common.node_service.request_handler.request_handler_messages import (
            UpdateRequestHandlerMessage,
        )

        msg = UpdateRequestHandlerMessage(
            address=self.client.address, handler=request_handler, keep=keep
        )
        self.client.send_immediate_msg_without_reply(msg=msg)


class RequestHandlerQueueClient:
    def __init__(self, client: Client) -> None:
        self.client = client

    @property
    def handlers(self) -> List[Dict]:
        # relative
        from ..common.node_service.request_handler.request_handler_messages import (
            GetAllRequestHandlersMessage,
        )

        msg = GetAllRequestHandlersMessage(
            address=self.client.address, reply_to=self.client.address
        )
        return validate_field(
            self.client.send_immediate_msg_with_reply(msg=msg), "handlers"
        )

    def __getitem__(self, key: Union[str, int]) -> Dict:
        """
        allow three ways to get an request handler:
            1. use id: str
            2. use tag: str
            3. use index: int
        """
        if isinstance(key, str):
            matches = 0
            match_handler: Optional[Dict] = None
            for handler in self.handlers:
                if key in str(handler["id"].value).replace("-", ""):
                    return handler
                if key in handler["tags"]:
                    matches += 1
                    match_handler = handler
            if matches == 1 and match_handler is not None:
                return match_handler
            elif matches > 1:
                raise KeyError("More than one item with tag:" + str(key))

            raise KeyError("No such request found for string id:" + str(key))
        if isinstance(key, int):
            return self.handlers[key]
        else:
            raise KeyError("Please pass in a string or int key")

    def __repr__(self) -> str:
        return repr(self.handlers)

    @property
    def pandas(self) -> pd.DataFrame:
        def _get_time_remaining(handler: dict) -> int:
            timeout_secs = handler.get("timeout_secs", -1)
            if timeout_secs == -1:
                return -1
            else:
                created_time = handler.get("created_time", 0)
                rem = timeout_secs - (time.time() - created_time)
                return round(rem)

        handler_lines = [
            {
                "tags": handler["tags"],
                "ID": handler["id"],
                "action": handler["action"],
                "remaining time (s):": _get_time_remaining(handler),
            }
            for handler in self.handlers
        ]
        return pd.DataFrame(handler_lines)


class DomainClient(Client):

    domain: SpecificLocation
    requests: RequestQueueClient

    def __init__(
        self,
        name: Optional[str],
        routes: List[Route],
        domain: SpecificLocation,
        network: Optional[Location] = None,
        device: Optional[Location] = None,
        vm: Optional[Location] = None,
        signing_key: Optional[SigningKey] = None,
        verify_key: Optional[VerifyKey] = None,
        version: Optional[str] = None,
    ):
        super().__init__(
            name=name,
            routes=routes,
            network=network,
            domain=domain,
            device=device,
            vm=vm,
            signing_key=signing_key,
            verify_key=verify_key,
            version=version,
        )

        self.requests = RequestQueueClient(client=self)

        self.post_init()

        self.users = UserRequestAPI(client=self)
        self.roles = RoleRequestAPI(client=self)
        self.association = AssociationRequestAPI(client=self)
        self.datasets = DatasetRequestAPI(client=self)
        self.vpn = VPNAPI(client=self)

    def obj_exists(self, obj_id: UID) -> bool:
        msg = DoesObjectExistMessage(obj_id=obj_id)
        return self.send_immediate_msg_with_reply(msg=msg).payload  # type: ignore

    @property
    def privacy_budget(self) -> float:
        msg = GetRemainingBudgetMessage(address=self.address, reply_to=self.address)
        return self.send_immediate_msg_with_reply(msg=msg).budget  # type: ignore

    def request_budget(
        self,
        eps: float = 0.0,
        reason: str = "",
        skip_checks: bool = False,
    ) -> Any:

        if not skip_checks:
            if eps == 0.0:
                eps = float(input("Please specify how much more epsilon you want:"))

            if reason == "":
                reason = str(
                    input("Why should the domain owner give you more epsilon:")
                )

        msg = CreateBudgetRequestMessage(
            reason=reason,
            budget=eps,
            address=self.address,
        )

        self.send_immediate_msg_without_reply(msg=msg)

        print(
            "Requested "
            + str(eps)
            + " epsilon of budget. Call .privacy_budget to see if your budget has arrived!"
        )

    def load(
        self, obj_ptr: Type[Pointer], address: Address, pointable: bool = False
    ) -> None:
        content = {
            RequestAPIFields.ADDRESS: serialize(address)
            .SerializeToString()  # type: ignore
            .decode(PyGridClientEnums.ENCODING),
            RequestAPIFields.UID: str(obj_ptr.id_at_location.value),
            RequestAPIFields.POINTABLE: pointable,
        }
        self._perform_grid_request(grid_msg=LoadObjectMessage, content=content)

    def setup(self, *, domain_name: Optional[str], **kwargs: Any) -> Any:
        if domain_name is None:
            domain_name = names.get_full_name() + "'s Domain"
            logging.info(
                "No Domain Name provided... picking randomly as: " + domain_name
            )

        kwargs["domain_name"] = domain_name

        response = self.conn.setup(**kwargs)  # type: ignore
        logging.info(response[RequestAPIFields.MESSAGE])

    def reset(self) -> None:
        logging.warning(
            "Node reset will delete the data, as well as the requests. Do you want to continue (y/N)?"
        )
        response = input().lower()
        if response == "y":
            response = self.routes[0].connection.reset()  # type: ignore

    def search(self, query: List, pandas: bool = False) -> Any:
        response = self._perform_grid_request(
            grid_msg=NetworkSearchMessage, content={RequestAPIFields.QUERY: query}
        )
        if pandas:
            response = pd.DataFrame(response)

        return response

    def _perform_grid_request(
        self, grid_msg: Any, content: Optional[Dict[Any, Any]] = None
    ) -> SyftMessage:
        if content is None:
            content = {}
        # Build Syft Message
        content[RequestAPIFields.ADDRESS] = self.address
        content[RequestAPIFields.REPLY_TO] = self.address
        signed_msg = grid_msg(**content).sign(signing_key=self.signing_key)
        # Send to the dest
        response = self.send_immediate_msg_with_reply(msg=signed_msg)
        if isinstance(response, ExceptionMessage):
            raise response.exception_type
        else:
            return response

    def get_setup(self, **kwargs: Any) -> Any:
        return self._perform_grid_request(grid_msg=GetSetUpMessage, content=kwargs)

    def apply_to_network(
        self,
        client: Optional[AbstractNodeClient] = None,
        retry: int = 3,
        **metadata: str,
    ) -> None:
        try:
            print("1/3 Joining Network")
            # joining the network might take some time and won't block

            # Check if the version of the network client is same as the domain client
            if client and hasattr(client, "version"):
                if self.version != client.version:  # type: ignore
                    print(
                        "\n**Warning**: The syft version on your domain and the network are different."
                    )
                    print(
                        f"Domain version: {self.version}\nNetwork Version: {client.version}"  # type: ignore
                    )
            self.join_network(client=client)

            timeout = 30
            connected = False
            network_vpn_ip = ""
            domain_vpn_ip = ""

            # get the vpn ips
            while timeout > 0 and connected is False:
                timeout -= 1
                try:
                    vpn_status = self.vpn_status()
                    if vpn_status["connected"]:
                        print("2/3 Secure VPN Connected")
                        connected = True
                        continue
                except Exception as e:
                    print(f"Failed to get vpn status. {e}")
                print(".", end="")
                time.sleep(1)

            if vpn_status.get("status") == "error":
                raise Exception("Failed to get vpn status.")

            for peer in vpn_status["peers"]:
                # sometimes the hostname we give is different to the one tailscale
                # reports which can convert _ to - so if we change them on both sides
                # we can safely compare
                if peer["hostname"].replace("-", "_") == client.name.replace("-", "_"):  # type: ignore
                    network_vpn_ip = peer["ip"]
            try:
                domain_vpn_ip = vpn_status["host"]["ip"]
            except Exception as e:
                print(f"Failed to get vpn host ip. {e}")

            if network_vpn_ip == "":
                raise Exception(
                    f"Cant find the network node {client.name} in {vpn_status}"  # type: ignore
                )
            if domain_vpn_ip == "":
                raise Exception(f"No host ip in {vpn_status}")

            self.association.create(
<<<<<<< HEAD
                target=network_vpn_ip, vpn=True
=======
                source=domain_vpn_ip,
                target=network_vpn_ip,
                metadata=metadata,
                retry=retry,
>>>>>>> 61d24252
            )

            print("3/3 Network Registration Complete")
        except Exception as e:
            print(f"Failed to apply to network with {client}. {e}")

    @property
    def id(self) -> UID:
        return self.domain.id

    @property
    def device(self) -> Optional[Location]:
        """This client points to a node, if that node lives within a device
        or is a device itself, this property will return the Location of that device
        if it is known by the client."""

        return super().device

    @device.setter
    def device(self, new_device: Location) -> Optional[Location]:
        """This client points to a node, if that node lives within a device
        or is a device itself and we learn the Location of that device, this setter
        allows us to save the Location of that device for use later. We use a getter
        (@property) and setter (@set) explicitly because we want all clients
        to efficiently save an address object for use when sending messages to their
        target. That address object will include this information if it is available"""

        traceback_and_raise(
            Exception("This client points to a domain, you don't need a Device ID.")
        )

    @property
    def vm(self) -> Optional[Location]:
        """This client points to a node, if that node lives within a vm
        or is a vm itself, this property will return the Location of that vm
        if it is known by the client."""

        return super().vm

    @vm.setter
    def vm(self, new_vm: Location) -> Optional[Location]:
        """This client points to a node, if that node lives within a vm
        or is a vm itself and we learn the Location of that vm, this setter
        allows us to save the Location of that vm for use later. We use a getter
        (@property) and setter (@set) explicitly because we want all clients
        to efficiently save an address object for use when sending messages to their
        target. That address object will include this information if it is available"""

        traceback_and_raise(
            Exception("This client points to a device, you don't need a VM Location.")
        )

    def __repr__(self) -> str:
        no_dash = str(self.id).replace("-", "")
        return f"<{type(self).__name__} - {self.name}: {no_dash}>"

    def update_vars(self, state: dict) -> pd.DataFrame:
        for ptr in self.store.store:
            tags = getattr(ptr, "tags", None)
            if tags is not None:
                for tag in tags:
                    state[tag] = ptr
        return self.store.pandas

    def vpn_status(self) -> Dict[str, Any]:
        return self.vpn.get_status()

    def load_dataset(
        self,
        assets: Optional[dict] = None,
        name: Optional[str] = None,
        description: Optional[str] = None,
        skip_checks: bool = False,
        chunk_size: int = 536870912,  # 500 MB
        use_blob_storage: bool = True,
        **metadata: Dict,
    ) -> None:
        sys.stdout.write("Loading dataset...")
        if assets is None or not isinstance(assets, dict):
            raise Exception(
                "Missing Assets: Oops!... You forgot to include your data! (or you passed it in the wrong way) \n\n"
                "You must call load_dataset() with a dictionary of assets which are the "
                "private dataset objects (tensors) you wish to allow someone else to study "
                "while PySyft protects it using various privacy enhancing technologies. \n\n"
                "For example, the MNIST dataset is comprised of 6 tensors, so we would create an assets "
                "dictionary with 6 keys (strings) mapping to the 6 tensors of MNIST.\n\n"
                "Please pass in a dictionary where the key is the name of the asset and the value is "
                "the private dataset object (tensor) itself. We recommend uploading assets which "
                "are differential-privacy trackable objects, such as a syft.Tensor() wrapped "
                "numpy.int32 or numpy.float32 object which you then call .private() on. \n\nOnce "
                "you have an assets dictionary call load_dataset(assets=<your dict of objects>)."
            )
        sys.stdout.write("\rLoading dataset... checking assets...")

        if name is None:
            raise Exception(
                "Missing Name: Oops!... You forgot to name your dataset!\n\n"
                "It's important to give your dataset a clear and descriptive name because"
                " the name is the primary way in which potential users of the dataset will"
                " identify it.\n\n"
                'Retry with a string name. I.e., .load_dataset(name="<your name here>)"'
            )
        sys.stdout.write("\rLoading dataset... checking dataset name for uniqueness...")

        # Disabling this for now until we have a more efficient means of querying dataset metadata.
        # TODO: enforce name uniqueness through more efficient means.
        # datasets = self.datasets
        # if not skip_checks:
        #     for i in range(len(datasets)):
        #         d = datasets[i]
        #         sys.stdout.write(".")
        #         if name == d.name:
        #             print(
        #                 "\n\nWARNING - Dataset Name Conflict: A dataset named '"
        #                 + name
        #                 + "' already exists.\n"
        #             )
        #             pref = input("Do you want to upload this dataset anyway? (y/n)")
        #             while pref != "y" and pref != "n":
        #                 pref = input(
        #                     "Invalid input '" + pref + "', please specify 'y' or 'n'."
        #                 )
        #             if pref == "n":
        #                 raise Exception("Dataset loading cancelled.")
        #             else:
        #                 print()  # just for the newline
        #                 break

        sys.stdout.write(
            "\rLoading dataset... checking dataset name for uniqueness..."
            "                                                          "
            "                                                          "
        )

        if description is None:
            raise Exception(
                "Missing Description: Oops!... You forgot to describe your dataset!\n\n"
                "It's *very* important to give your dataset a very clear and complete description"
                " because your users will need to be able to find this dataset (the description is used for search)"
                " AND they will need enough information to be able to know that the dataset is what they're"
                " looking for AND how to use it.\n\n"
                "Start by describing where the dataset came from, how it was collected, and how its formatted."
                "Refer to each object in 'assets' individually so that your users will know which is which. Don't"
                " be afraid to be longwinded. :) Your users will thank you."
            )

        sys.stdout.write(
            "\rLoading dataset... checking asset types...                              "
        )

        if not skip_checks:
            for _, asset in assets.items():

                if not isinstance(asset, Tensor) or not isinstance(
                    getattr(asset, "child", None), ADPTensor
                ):
                    raise Exception(
                        "ERROR: all private assets must be NumPy ndarray.int32 assets "
                        + "with proper Differential Privacy metadata applied.\n"
                        + "\n"
                        + "Example: syft.Tensor(np.ndarray([1,2,3,4]).astype(np.int32)).private()\n\n"
                        + "or\n\n"
                        + "Example: syft.Tensor([1,2,3,4]).private()\n\n"
                        + "and then follow the wizard. 🧙"
                    )
                    # print(
                    #     "\n\nWARNING - Non-DP Asset: You just passed in a asset '"
                    #     + asset_name
                    #     + "' which cannot be tracked with differential privacy because it is a "
                    #     + str(type(asset))
                    #     + " object.\n\n"
                    #     + "This means you'll need to manually approve any requests which "
                    #     + "leverage this data. If this is ok with you, proceed. If you'd like to use "
                    #     + "automatic differential privacy budgeting, please pass in a DP-compatible tensor type "
                    #     + "such as by calling .private() on a sy.Tensor with a np.int32 or np.float32 inside."
                    # )
                    #
                    # pref = input("Are you sure you want to proceed? (y/n)")
                    #
                    # while pref != "y" and pref != "n":
                    #     pref = input(
                    #         "Invalid input '" + pref + "', please specify 'y' or 'n'."
                    #     )
                    # if pref == "n":
                    #     raise Exception("Dataset loading cancelled.")

        # serialize metadata
        metadata["name"] = bytes(name, "utf-8")  # type: ignore
        metadata["description"] = bytes(description, "utf-8")  # type: ignore

        for k, v in metadata.items():
            if isinstance(v, str):  # type: ignore
                metadata[k] = bytes(v, "utf-8")  # type: ignore

        # blob storage can only be used if domain node has blob storage enabled.
        if not self.settings.get("use_blob_storage", False):
            print(
                "\n\n**Warning**: Blob Storage is disabled on this domain. Switching to database store.\n"
            )
            use_blob_storage = False

        # If one of the assets needs to be send to blob_storage, then store all other
        # assets to blob storage as well
        send_assets_to_blob_storage = any(
            [
                check_send_to_blob_storage(obj=asset, use_blob_storage=use_blob_storage)
                for asset in assets.values()
            ]
        )

        sys.stdout.write("\rLoading dataset... uploading...🚀                        ")

        if send_assets_to_blob_storage:
            # upload to blob storage
            proxy_assets: Dict[str, ProxyDataset] = {}
            # send each asset to blob storage and pack the results back
            for asset_name, asset in assets.items():
                proxy_obj = upload_to_s3_using_presigned(
                    client=self,
                    data=asset,
                    chunk_size=chunk_size,
                    asset_name=asset_name,
                    dataset_name=name,
                )
                proxy_assets[asset_name] = proxy_obj

            dataset_bytes = serialize(proxy_assets, to_bytes=True)
        else:
            # upload directly
            dataset_bytes = serialize(assets, to_bytes=True)

        self.datasets.create_syft(
            dataset=dataset_bytes, metadata=metadata, platform="syft"
        )
        sys.stdout.write("\rDataset is uploaded successfully !!! 🎉")

        print(
            "\n\nRun `<your client variable>.datasets` to see your new dataset loaded into your machine!"
        )

    def create_user(self, name: str, email: str, password: str, budget: int) -> dict:
        try:
            self.users.create(name=name, email=email, password=password, budget=budget)
            response = {
                "name": name,
                "email": email,
                "password": password,
                "url": self.routes[0].connection.base_url.host_or_ip,  # type: ignore
            }
            return response
        except Exception as e:
            raise e<|MERGE_RESOLUTION|>--- conflicted
+++ resolved
@@ -491,14 +491,7 @@
                 raise Exception(f"No host ip in {vpn_status}")
 
             self.association.create(
-<<<<<<< HEAD
                 target=network_vpn_ip, vpn=True
-=======
-                source=domain_vpn_ip,
-                target=network_vpn_ip,
-                metadata=metadata,
-                retry=retry,
->>>>>>> 61d24252
             )
 
             print("3/3 Network Registration Complete")
