--- conflicted
+++ resolved
@@ -1,4 +1,3 @@
-<<<<<<< HEAD
 # stdlib
 from typing import Type
 from typing import Union
@@ -10,10 +9,4 @@
 from .passthrough import PassthroughTensor
 
 AcceptableSimpleType = Union[int, bool, float, np.ndarray]
-SupportedChainType = Union[Type[PassthroughTensor], AcceptableSimpleType]
-=======
-# relative
-from .passthrough import AcceptableSimpleType  # noqa: 401
-from .passthrough import PassthroughTensor  # noqa: 401
-from .passthrough import SupportedChainType  # noqa: 401
->>>>>>> 88911058
+SupportedChainType = Union[Type[PassthroughTensor], AcceptableSimpleType]