# future
from __future__ import annotations

# stdlib
import functools
from functools import lru_cache
import itertools
import operator
import secrets
from typing import Any
from typing import Callable
from typing import Dict
from typing import Iterable
from typing import List
from typing import Optional
from typing import Tuple
from typing import Union
from typing import cast

# third party
import numpy as np
import numpy.typing as npt
import torch

# syft absolute
import syft as sy

# relative
from ...smpc.protocol.spdz import spdz
from ..passthrough import PassthroughTensor  # type: ignore
from ..passthrough import SupportedChainType  # type: ignore
from ..util import implements  # type: ignore
from .party import Party
from .share_tensor import ShareTensor
from .utils import ispointer

METHODS_FORWARD_ALL_SHARES = {
    "repeat",
    "copy",
    "diagonal",
    "flatten",
    "transpose",
    "partition",
    "resize",
    "ravel",
    "compress",
    "reshape",
    "squeeze",
    "swapaxes",
    "sum",
}
INPLACE_OPS = {
    "resize",
}

PARTIES_REGISTER_CACHE: Dict[Any, Party] = {}


class MPCTensor(PassthroughTensor):
    __slots__ = (
        "seed_przs",
        "mpc_shape",
        "parties",
        "parties_info",
    )

    def __init__(
        self,
        parties: List[Any],
        secret: Optional[Any] = None,
        shares: Optional[List[ShareTensor]] = None,
        shape: Optional[Tuple[int, ...]] = None,
        seed_przs: Optional[int] = None,
    ) -> None:

        if secret is None and shares is None:
            raise ValueError("Secret or shares should be populated!")

        if seed_przs is None:
            # Allow the user to specify if they want to use a specific seed when generating the shares
            # ^This is unsecure and should be used with cautioness
            seed_przs = secrets.randbits(32)

        self.seed_przs = seed_przs
        self.parties = parties
        self.parties_info = MPCTensor.get_parties_info(parties)
        self.mpc_shape = shape

        # TODO: We can get this from the the secret if the secret is local
        # TODO: https://app.clubhouse.io/openmined/story/1128/tech-debt-for-adp-smpc-demo?stories_sort_by\
        #  =priority&stories_group_by=WORKFLOW_STATE
        if shape is None:
            raise ValueError("Shape of the secret should be known")

        if secret is not None:
            shares = MPCTensor._get_shares_from_secret(
                secret=secret,
                parties=parties,
                parties_info=self.parties_info,
                shape=shape,
                seed_przs=seed_przs,
            )

        if shares is None:
            raise ValueError("Shares should not be None at this step")

        res = MPCTensor._mpc_from_shares(shares, parties=parties)

        # we need to make sure that when we zip up clients from
        # multiple MPC tensors that they are in corresponding order
        # so we always sort all of them by the id of the domain
        # TODO: store children as lists of dictionaries because eventually
        # it's likely that we have multiple shares from the same client
        # (For example, if you wanted a domain to have 90% share ownership
        # you'd need to produce 10 shares and give 9 of them to the same domain)
        # TODO captured: https://app.clubhouse.io/openmined/story/1128/tech-debt-for-adp-smpc-\
        #  demo?stories_sort_by=priority&stories_group_by=WORKFLOW_STATE
        res.sort(key=lambda share: share.client.name + share.client.id.no_dash)

        super().__init__(res)

    @staticmethod
    def get_parties_info(parties: Iterable[Any]) -> List[Party]:
        # relative
        from ....grid.client import GridHTTPConnection

        parties_info: List[Party] = []
        for party in parties:
            connection = party.routes[0].connection
            if not isinstance(connection, GridHTTPConnection):
                raise TypeError(
                    f"You tried to pass {type(connection)} for multiplication dependent operation."
                    + "Currently Syft works only with hagrid"
                    + "We apologize for the inconvenience"
                    + "We will add support for local python objects very soon."
                )
            party_info = PARTIES_REGISTER_CACHE.get(party, None)

            if party_info is None:
                base_url = connection.base_url
                url = base_url.rsplit(":", 1)[0]
                port = int(base_url.rsplit(":", 1)[1].split("/")[0])
                party_info = Party(url, port)
                PARTIES_REGISTER_CACHE[party] = party_info
                try:
                    sy.register(  # nosec
                        name="Howard Wolowtiz",
                        email="howard@mit.edu",
                        password="astronaut",
                        url=url,
                        port=port,
                    )
                except Exception as e:  # noqa
                    # TODO : should modify to return same client if registered.
                    print("Proxy Client already User Register")
            parties_info.append(party_info)

        return parties_info

    def publish(self, sigma: float) -> MPCTensor:
        new_shares = []
        for share in self.child:
            new_share = share.publish(sigma=sigma)
            new_shares.append(new_share)

        return MPCTensor(
            parties=self.parties,
            shares=new_shares,
            shape=self.mpc_shape,
            seed_przs=self.seed_przs,
        )

    @property
    def shape(self) -> Optional[Tuple[int, ...]]:
        return self.mpc_shape

    @staticmethod
    def _mpc_from_shares(
        shares: List[ShareTensor],
        parties: Optional[List[Any]] = None,
    ) -> List[ShareTensor]:
        if not isinstance(shares, list):
            raise ValueError("_mpc_from_shares expected a list of shares")

        if ispointer(shares[0]):
            # Remote shares
            return shares
        elif parties is None:
            raise ValueError(
                "Parties should not be None if shares are not already sent to parties"
            )
        else:
            return MPCTensor._mpc_from_local_shares(shares, parties)

    @staticmethod
    def _mpc_from_local_shares(
        shares: List[ShareTensor], parties: List[Any]
    ) -> List[ShareTensor]:
        # TODO: ShareTensor needs to have serde serializer/deserializer
        shares_ptr = [share.send(party) for share, party in zip(shares, parties)]
        return shares_ptr

    @staticmethod
    def _get_shares_from_secret(
        secret: Any,
        parties: List[Any],
        shape: Tuple[int, ...],
        seed_przs: int,
        parties_info: List[Party],
    ) -> List[ShareTensor]:
        if ispointer(secret):
            if shape is None:
                raise ValueError("Shape must be specified when the secret is remote")
            return MPCTensor._get_shares_from_remote_secret(
                secret=secret,
                shape=shape,
                parties=parties,
                seed_przs=seed_przs,
                parties_info=parties_info,
            )

        return MPCTensor._get_shares_from_local_secret(
            secret=secret, seed_przs=seed_przs, shape=shape, parties_info=parties_info
        )

    @staticmethod
    def _get_shares_from_remote_secret(
        secret: Any,
        shape: Tuple[int, ...],
        parties: List[Any],
        seed_przs: int,
        parties_info: List[Party],
    ) -> List[ShareTensor]:
        shares = []
        for i, party in enumerate(parties):
            if secret is not None and party == secret.client:
                value = secret
            else:
                value = None

            # relative
            from ..autodp.single_entity_phi import (
                TensorWrappedSingleEntityPhiTensorPointer,
            )

            if isinstance(secret, TensorWrappedSingleEntityPhiTensorPointer):

                share_wrapper = secret.to_local_object_without_private_data_child()
                share_wrapper_pointer = share_wrapper.send(party)

                remote_share = party.syft.core.tensor.smpc.share_tensor.ShareTensor.generate_przs_on_dp_tensor(
                    rank=i,
                    parties_info=parties_info,
                    value=value,
                    shape=shape,
                    seed_przs=seed_przs,
                    share_wrapper=share_wrapper_pointer,
                )

            else:
                remote_share = (
                    party.syft.core.tensor.smpc.share_tensor.ShareTensor.generate_przs(
                        rank=i,
                        parties_info=parties_info,
                        value=value,
                        shape=shape,
                        seed_przs=seed_przs,
                    )
                )

            shares.append(remote_share)

        return shares

    @staticmethod
    def _get_shares_from_local_secret(
        secret: Any,
        shape: Tuple[int, ...],
        seed_przs: int,
        parties_info: List[Party],
        ring_size: int = 2 ** 32,
    ) -> List[ShareTensor]:
        shares = []
        nr_parties = len(parties_info)
        for i in range(nr_parties):
            if i == nr_parties - 1:
                value = secret
            else:
                value = None

            local_share = ShareTensor.generate_przs(
                rank=i,
                parties_info=parties_info,
                value=value,
                shape=shape,
                seed_przs=seed_przs,
                init_clients=False,
                ring_size=ring_size,
            )

            shares.append(local_share)

        return shares

    def request(
        self,
        reason: str = "",
        block: bool = False,
        timeout_secs: Optional[int] = None,
        verbose: bool = False,
    ) -> None:
        for child in self.child:
            child.request(
                reason=reason, block=block, timeout_secs=timeout_secs, verbose=verbose
            )

    def reconstruct(self) -> np.ndarray:
        # TODO: It might be that the resulted shares (if we run any computation) might
        # not be available at this point. We need to have this fail well with a nice
        # description as to which node wasn't able to be reconstructued.
        # Captured: https://app.clubhouse.io/openmined/story/1128/tech-debt-for-adp-smpc-demo?\
        # stories_sort_by=priority&stories_group_by=WORKFLOW_STATE

        # for now we need to convert the values coming back to int32
        # sometimes they are floats coming from DP
        def convert_child_numpy_type(tensor: Any, np_type: type) -> Any:
            if isinstance(tensor, np.ndarray):
                return np.array(tensor, np_type)
            if hasattr(tensor, "child"):
                tensor.child = convert_child_numpy_type(
                    tensor=tensor.child, np_type=np_type
                )
            return tensor

        local_shares = []
        for share in self.child:
            res = share.get()
            res = convert_child_numpy_type(res, np.int32)
            local_shares.append(res)

        is_share_tensor = isinstance(local_shares[0], ShareTensor)

        if is_share_tensor:
            local_shares = [share.child for share in local_shares]

        result = local_shares[0]
        for share in local_shares[1:]:
            result = result + share

        if hasattr(result, "child") and isinstance(result.child, ShareTensor):
            return result.child.child

        return result

    get = reconstruct

    @staticmethod
    @lru_cache(maxsize=128)
    def _get_shape(
        op_str: str,
        x_shape: Tuple[int],
        y_shape: Tuple[int],
    ) -> Tuple[int]:
        """Get the shape of apply an operation on two values

        Args:
            op_str (str): the operation to be applied
            x_shape (Tuple[int]): the shape of op1
            y_shape (Tuple[int]): the shape of op2

        Returns:
            The shape of the result
        """
        op = getattr(operator, op_str)
        res = op(np.empty(x_shape), np.empty(y_shape)).shape
        cast(Tuple[int], res)
        return tuple(res)  # type: ignore

    @staticmethod
    def hook_method(__self: MPCTensor, method_name: str) -> Callable[..., Any]:
        """Hook a framework method.

        Args:
            method_name (str): method to hook

        Returns:
            A hooked method
        """

        def method_all_shares(
            _self: MPCTensor, *args: List[Any], **kwargs: Dict[Any, Any]
        ) -> Any:

            shares = []

            for share in _self.child:
                method = getattr(share, method_name)
                new_share = method(*args, **kwargs)
                shares.append(new_share)

                dummy_res = np.empty(_self.mpc_shape)
                if method_name not in INPLACE_OPS:
                    dummy_res = getattr(np.empty(_self.mpc_shape), method_name)(
                        *args, **kwargs
                    )
                else:
                    getattr(np.empty(_self.mpc_shape), method_name)(*args, **kwargs)

                new_shape = dummy_res.shape
            res = MPCTensor(parties=_self.parties, shares=shares, shape=new_shape)
            return res

        return functools.partial(method_all_shares, __self)

    def __getattribute__(self, attr_name: str) -> Any:

        if attr_name in METHODS_FORWARD_ALL_SHARES:
            return MPCTensor.hook_method(self, attr_name)

        return object.__getattribute__(self, attr_name)

    @staticmethod
    def reshare(mpc_tensor: MPCTensor, parties: Iterable[Any]) -> MPCTensor:
        """Reshare a given secret to a superset of parties.
        Args:
            mpc_tensor(MPCTensor): input MPCTensor to reshare.
            parties(List[Any]): Input parties List.
        Returns:
            res_mpc(MPCTensor): Reshared MPCTensor.
        Raises:
            ValueError: If the input MPCTensor and input parties are same.

        Note:
        We provide an additional layer of abstraction such that,
        when computation is performed on data belonging to different parties
        The underlying secret are automatically converted into secret shares of their input.

        Assume there are two parties Parties P1,P2

        tensor_1 = data_pointer_1 (party 1 data)
        tensor_2 = data_pointer_2 (party 2 data)

        result -------> tensor_1+ tensor_1 (local computation as the data
        belongs to the same party)

        Interesting scenario is when

        result --------> tensor_1+tensor_2

        Each tensor belongs to two different parties.
        There are automatically secret shared without the user
        knowing that a MPCTensor is being created underneath.
        """
        mpc_parties = set(mpc_tensor.parties)
        parties = set(parties)
        shape = mpc_tensor.shape
        seed_przs = mpc_tensor.seed_przs
        client_map = {share.client: share for share in mpc_tensor.child}

        if mpc_parties == parties:
            raise ValueError(
                "Input parties for resharing are same as the input parties."
            )
        parties_info = MPCTensor.get_parties_info(parties)
        shares = [client_map.get(party) for party in parties]
        for i, party in enumerate(parties):
            shares[
                i
            ] = party.syft.core.tensor.smpc.share_tensor.ShareTensor.generate_przs(
                rank=i,
                parties_info=parties_info,
                value=shares[i],
                shape=shape,
                seed_przs=seed_przs,
            )

        res_mpc = MPCTensor(shares=shares, shape=shape, parties=parties)  # type: ignore

        return res_mpc

    @staticmethod
    def sanity_checks(mpc_tensor: MPCTensor, other: Any) -> Tuple[MPCTensor, Any]:
        """Performs sanity checks to share data to whole superset of parites involved.
        Args:
            mpc_tensor(MPCTensor): input MPCTensor to perform sanity check on.
            other (Any): input operand.
        Returns:
            Tuple[MPCTensor,Any]: Rehared Tensor values.
        """
        if ispointer(other):
            parties = mpc_tensor.parties
            client = other.client
            public_shape = other.public_shape
            if public_shape is None:
                # TODO: Should be modified after Trask's Synthetic data PR.
                raise ValueError("The input tensor pointer should have public shape.")
            if client not in parties:
                new_parties = [client]
                new_parties += parties
                mpc_tensor = MPCTensor.reshare(mpc_tensor, new_parties)

            other = MPCTensor(secret=other, parties=new_parties, shape=public_shape)

        elif isinstance(other, MPCTensor):
            p1 = set(mpc_tensor.parties)  # parties in first MPCTensor
            p2 = set(other.parties)  # parties in second MPCTensor.
            if p1 != p2:
                parties_union = p1.union(p2)
                mpc_tensor = (
                    MPCTensor.reshare(mpc_tensor, parties_union)
                    if p1 != parties_union
                    else mpc_tensor
                )
                other = (
                    MPCTensor.reshare(other, parties_union)
                    if p2 != parties_union
                    else other
                )

        return mpc_tensor, other

    def __apply_private_op(
        self, other: MPCTensor, op_str: str, **kwargs: Dict[Any, Any]
    ) -> List[ShareTensor]:
        # relative
        from ..tensor import TensorPointer

        op_method = f"__{op_str}__"
        if op_str in {"add", "sub"}:
            if not isinstance(self.child[0], TensorPointer):
                res_shares = [
                    getattr(a, op_method)(a, b, **kwargs)
                    for a, b in zip(self.child, other.child)
                ]
            else:
                op: Callable[..., Any] = getattr(operator, op_str)
                res_shares = [op(a, b) for a, b in zip(self.child, other.child)]

        else:
            raise ValueError(f"MPCTensor Private {op_str} not supported")
        return res_shares

    def __apply_public_op(
        self, y: Any, op_str: str, **kwargs: Dict[Any, Any]
    ) -> List[ShareTensor]:
        # relative
        from ..tensor import TensorPointer

        op_method = f"__{op_str}__"
        if op_str in {"mul", "matmul", "add", "sub"}:
            if not isinstance(self.child[0], TensorPointer):
                res_shares = [
                    getattr(share, op_method)(share, y, **kwargs)
                    for share in self.child
                ]
            else:
                op: Callable[..., Any] = getattr(operator, op_str)
                res_shares = [op(share, y) for share in self.child]

        else:
            raise ValueError(f"MPCTensor Public {op_str} not supported")

        return res_shares

    def __apply_op(
        self,
        y: Union[int, float, torch.Tensor, np.ndarray, MPCTensor],
        op_str: str,
    ) -> MPCTensor:
        """Apply an operation on "self" which is a MPCTensor "y".

         This function checks if "y" is private or public value.

        Args:
            y (Union[int, float, torch.Tensor, np.ndarray, MPCTensor]: tensor to apply the operation.
            op_str (str): the operation.

        Returns:
            MPCTensor. the operation "op_str" applied on "self" and "y"
        """

        x, y = MPCTensor.sanity_checks(self, y)
        kwargs: Dict[Any, Any] = {"seed_id_locations": secrets.randbits(64)}
        if isinstance(y, MPCTensor):
            result = x.__apply_private_op(y, op_str, **kwargs)
        else:
            result = x.__apply_public_op(y, op_str, **kwargs)

        y_shape = getattr(y, "shape", (1,))

        shape = MPCTensor._get_shape(op_str, self.shape, y_shape)

        result = MPCTensor(shares=result, shape=shape, parties=x.parties)

        return result

    def add(
        self, y: Union[int, float, np.ndarray, torch.tensor, MPCTensor]
    ) -> MPCTensor:
        """Apply the "add" operation between "self" and "y".

        Args:
            y (Union[MPCTensor, torch.Tensor, float, int]): self + y

        Returns:
            MPCTensor. Result of the operation.
        """
        res = self.__apply_op(y, "add")
        return res

    def sub(self, y: MPCTensor) -> MPCTensor:
        res = self.__apply_op(y, "sub")
        return res

    def rsub(self, y: MPCTensor) -> MPCTensor:
        new_self = self * (-1)
        res = new_self.__apply_op(y, "add")
        return res

    def mul(
        self, y: Union[int, float, np.ndarray, torch.tensor, MPCTensor]
    ) -> MPCTensor:
        self, y = MPCTensor.sanity_checks(self, y)
        kwargs: Dict[Any, Any] = {"seed_id_locations": secrets.randbits(64)}
        op = "__mul__"
        if isinstance(y, MPCTensor):
            res_shares = spdz.mul_master(self, y, "mul", **kwargs)
        else:
            res_shares = [
                getattr(a, op)(a, b, **kwargs) for a, b in zip(self.child, itertools.repeat(y))  # type: ignore
            ]
        y_shape = getattr(y, "shape", (1,))
        new_shape = MPCTensor._get_shape("mul", self.mpc_shape, y_shape)
        res = MPCTensor(parties=self.parties, shares=res_shares, shape=new_shape)

        return res

    def gt(
        self, y: Union[int, float, np.ndarray, torch.tensor, MPCTensor]
    ) -> MPCTensor:
        self, y = MPCTensor.sanity_checks(self, y)
        res_shares = spdz.gt_master(self, y, "mul")
        y_shape = getattr(y, "shape", (1,))
        new_shape = MPCTensor._get_shape("gt", self.mpc_shape, y_shape)
        res = MPCTensor(parties=self.parties, shares=res_shares, shape=new_shape)

        return res

    def matmul(
        self, y: Union[int, float, np.ndarray, torch.tensor, "MPCTensor"]
    ) -> MPCTensor:
        """Apply the "matmul" operation between "self" and "y"
        Args:
            y (Union[int, float, np.ndarray, torch.tensor, "MPCTensor"]): self @ y
        Returns:
            MPCTensor: Result of the opeartion.
        """
        if isinstance(y, ShareTensor):
            raise ValueError("Private matmul not supported yet")

        res = self.__apply_op(y, "matmul")
        return res

    def __str__(self) -> str:
        res = "MPCTensor"
        for share in self.child:
            res = f"{res}\n\t{share}"

        return res

    def __repr__(self) -> str:
        out = "MPCTensor"
        out += ".shape=" + str(self.shape) + "\n"
        for i, child in enumerate(self.child):
            out += f"\t .child[{i}] = " + child.__repr__() + "\n"
        out = out[:-1] + ""

        return out

    def put(
        self,
        indices: npt.ArrayLike,
        values: npt.ArrayLike,
        mode: Optional[str] = "raise",
    ) -> MPCTensor:
        """Performs Numpy put operation on the underlying ShareTensors.
        Args:
            indices (npt.ArrayLike): Target indices, interpreted as integers.
            values (npt.ArrayLike): Values to place at target indices.
            mode (Optional[str]): Specifies how out-of-bounds indices will behave.
        Returns:
            res (MPCTensor): Result of the operation.
        """
        shares = []
        shares.append(self.child[0].put(indices, values, mode))
        # since the value is public we assign directly to prevent overhead of random share creation.
        zero = np.zeros_like(values)
        for share in self.child[1::]:
            shares.append(share.put(indices, zero.copy(), mode))

        res = MPCTensor(shares=shares, parties=self.parties, shape=self.shape)
        return res

    __add__ = add
    __radd__ = add
    __sub__ = sub
    __rsub__ = rsub
    __mul__ = mul
    __rmul__ = mul
    __matmul__ = matmul
    __gt__ = gt


@implements(MPCTensor, np.add)
def add(x: np.ndarray, y: MPCTensor) -> SupportedChainType:
    return y.add(x)


@implements(MPCTensor, np.subtract)
def sub(x: np.ndarray, y: MPCTensor) -> SupportedChainType:
    return y.rsub(x)


@implements(MPCTensor, np.multiply)
def mul(x: np.ndarray, y: MPCTensor) -> SupportedChainType:
    return y.mul(x)


# @implements(MPCTensor, np.greater)
# def mul(x: np.ndarray, y: MPCTensor) -> SupportedChainType:
#     return y.gt(x)
<<<<<<< HEAD
# George ,redefined twice
=======
# george defined twice mul, commenting for now
>>>>>>> aa915970
<|MERGE_RESOLUTION|>--- conflicted
+++ resolved
@@ -729,8 +729,4 @@
 # @implements(MPCTensor, np.greater)
 # def mul(x: np.ndarray, y: MPCTensor) -> SupportedChainType:
 #     return y.gt(x)
-<<<<<<< HEAD
-# George ,redefined twice
-=======
-# george defined twice mul, commenting for now
->>>>>>> aa915970
+# george defined twice mul, commenting for now