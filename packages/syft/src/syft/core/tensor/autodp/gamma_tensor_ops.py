# stdlib
from enum import Enum


class GAMMA_TENSOR_OP(Enum):
    # Numpy ArrayLike
    NOOP = "noop"
    ADD = "add"
    SUBTRACT = "subtract"
    MULTIPLY = "multiply"
    TRUE_DIVIDE = "true_divide"
    MATMUL = "matmul"
    RMATMUL = "rmatmul"
    GREATER = "greater"
    GREATER_EQUAL = "greater_equal"
    EQUAL = "equal"
    NOT_EQUAL = "not_equal"
    LESS = "less"
    LESS_EQUAL = "less_equal"
    EXP = "exp"
    LOG = "log"
    TRANSPOSE = "transpose"
    SUM = "sum"
    ONES_LIKE = "ones_like"
    ZEROS_LIKE = "zeros_like"
    RAVEL = "ravel"
    RESIZE = "resize"
    COMPRESS = "compress"
    SQUEEZE = "squeeze"
    ANY = "any"
    ALL = "all"
    LOGICAL_AND = "logical_and"
    LOGICAL_OR = "logical_or"
    POSITIVE = "positive"
    NEGATIVE = "negative"
    MEAN = "mean"
    STD = "std"
    DOT = "dot"
    SQRT = "sqrt"
    ABS = "abs"
    CLIP = "clip"
<<<<<<< HEAD
    POWER = "power"
=======
    TRACE = "trace"
    MIN = "min"
    MAX = "max"
>>>>>>> 5bbdbee5
    # Our Methods
    RECIPROCAL = "reciprocal"
    FLATTEN_C = "flatten_c"
    FLATTEN_A = "flatten_a"
    FLATTEN_F = "flatten_f"
    FLATTEN_K = "flatten_k"<|MERGE_RESOLUTION|>--- conflicted
+++ resolved
@@ -39,13 +39,10 @@
     SQRT = "sqrt"
     ABS = "abs"
     CLIP = "clip"
-<<<<<<< HEAD
     POWER = "power"
-=======
     TRACE = "trace"
     MIN = "min"
     MAX = "max"
->>>>>>> 5bbdbee5
     # Our Methods
     RECIPROCAL = "reciprocal"
     FLATTEN_C = "flatten_c"
