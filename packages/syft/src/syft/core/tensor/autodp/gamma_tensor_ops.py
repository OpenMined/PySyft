# stdlib
from enum import Enum


class GAMMA_TENSOR_OP(Enum):
    # Numpy ArrayLike
    NOOP = "noop"
    ADD = "add"
    SUBTRACT = "subtract"
    MULTIPLY = "multiply"
    TRUE_DIVIDE = "true_divide"
    FLOOR_DIVIDE = "floor_divide"
    MATMUL = "matmul"
    RMATMUL = "rmatmul"
    GREATER = "greater"
    GREATER_EQUAL = "greater_equal"
    EQUAL = "equal"
    NOT_EQUAL = "not_equal"
    LESS = "less"
    LESS_EQUAL = "less_equal"
    EXP = "exp"
    LOG = "log"
    TRANSPOSE = "transpose"
    SUM = "sum"
    ONES_LIKE = "ones_like"
    ZEROS_LIKE = "zeros_like"
    RAVEL = "ravel"
    RESIZE = "resize"
    COMPRESS = "compress"
    SQUEEZE = "squeeze"
    ANY = "any"
    ALL = "all"
    LOGICAL_AND = "logical_and"
    LOGICAL_OR = "logical_or"
    POSITIVE = "positive"
    NEGATIVE = "negative"
    MEAN = "mean"
    CUMSUM = "cumsum"
    CUMPROD = "cumprod"
    STD = "std"
    VAR = "var"
    DOT = "dot"
    SQRT = "sqrt"
    ABS = "abs"
    CLIP = "clip"
<<<<<<< HEAD
    COPY = "copy"
    TAKE = "take"
    PUT = "put"
    ARGMAX = "argmax"
    ARGMIN = "argmin"
=======
    PROD = "prod"
    POWER = "power"
>>>>>>> e756f3cf
    TRACE = "trace"
    MIN = "min"
    MAX = "max"
    REPEAT = "repeat"
    # Our Methods
    RECIPROCAL = "reciprocal"
    FLATTEN_C = "flatten_c"
    FLATTEN_A = "flatten_a"
    FLATTEN_F = "flatten_f"
    FLATTEN_K = "flatten_k"<|MERGE_RESOLUTION|>--- conflicted
+++ resolved
@@ -43,16 +43,13 @@
     SQRT = "sqrt"
     ABS = "abs"
     CLIP = "clip"
-<<<<<<< HEAD
     COPY = "copy"
     TAKE = "take"
     PUT = "put"
     ARGMAX = "argmax"
     ARGMIN = "argmin"
-=======
     PROD = "prod"
     POWER = "power"
->>>>>>> e756f3cf
     TRACE = "trace"
     MIN = "min"
     MAX = "max"
