--- conflicted
+++ resolved
@@ -646,7 +646,6 @@
         """
         return self._apply_self_tensor_op("repeat", *args, **kwargs)
 
-<<<<<<< HEAD
     def cumsum(self, *args: Any, **kwargs: Any) -> TensorWrappedPhiTensorPointer:
         """
         Return the cumulative sum of the elements along a given axis.
@@ -715,7 +714,7 @@
         result.public_shape = data_subjects.shape
         result.public_dtype = self.public_dtype
         return result
-=======
+
     def __pow__(self, *args: Any, **kwargs: Any) -> TensorWrappedPhiTensorPointer:
         """
         First array elements raised to powers from second array, element-wise.
@@ -744,7 +743,6 @@
                 The bases in the tensor raised to the exponents in x2. This is a scalar if both self and x2 are scalars.
         """
         return self._apply_self_tensor_op("__pow__", *args, **kwargs)
->>>>>>> 59f12944
 
     def std(self, *args: Any, **kwargs: Any) -> TensorWrappedPhiTensorPointer:
         """
