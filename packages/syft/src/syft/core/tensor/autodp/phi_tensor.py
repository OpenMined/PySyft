--- conflicted
+++ resolved
@@ -2036,7 +2036,6 @@
             data_subjects=np.expand_dims(self.data_subjects, axis=axis),
         )
 
-<<<<<<< HEAD
         return res
 
     def mean(
@@ -2067,8 +2066,6 @@
 
         return res
 
-=======
->>>>>>> 41aca53f
     def ones_like(
         self,
         *args: Tuple[Any, ...],
