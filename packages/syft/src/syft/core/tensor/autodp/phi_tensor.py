--- conflicted
+++ resolved
@@ -660,7 +660,6 @@
         """
         return self._apply_self_tensor_op("repeat", *args, **kwargs)
 
-<<<<<<< HEAD
     def cumsum(self, *args: Any, **kwargs: Any) -> TensorWrappedPhiTensorPointer:
         """
         Return the cumulative sum of the elements along a given axis.
@@ -675,7 +674,7 @@
                  a if axis is not None or a is 1-d.
         """
         return self._apply_self_tensor_op("cumsum", *args, **kwargs)
-=======
+
     def prod(self, *args: Any, **kwargs: Any) -> TensorWrappedPhiTensorPointer:
         """
         Return the product of array elements over a given axis.
@@ -704,7 +703,6 @@
                 Elements to include in the product. See reduce for details.
         """
         return self._apply_self_tensor_op("prod", *args, **kwargs)
->>>>>>> 3d4c31b6
 
     def __pow__(self, *args: Any, **kwargs: Any) -> TensorWrappedPhiTensorPointer:
         """
@@ -2854,7 +2852,6 @@
             max_vals=maxv,
         )
 
-<<<<<<< HEAD
     def cumsum(
         self,
         axis: Optional[int] = None,
@@ -2915,7 +2912,7 @@
             ),
             max_vals=lazyrepeatarray(data=(highest**num).max(), shape=result.shape),
         )
-=======
+
     def prod(self, axis: Optional[Union[int, Tuple[int, ...]]] = None) -> PhiTensor:
         """
         Return the product of array elements over a given axis.
@@ -2995,7 +2992,6 @@
             raise NotImplementedError(
                 f"floordiv not supported between PhiTensor & {type(other)}"
             )
->>>>>>> 3d4c31b6
 
     def trace(self, offset: int = 0, axis1: int = 0, axis2: int = 1) -> PhiTensor:
         """
