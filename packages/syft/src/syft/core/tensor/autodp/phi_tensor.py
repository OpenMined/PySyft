# future
from __future__ import annotations

# stdlib
from collections.abc import Sequence
from typing import Any
from typing import Callable
from typing import Dict
from typing import List
from typing import Optional
from typing import Tuple
from typing import Union

# third party
import numpy as np
from numpy.typing import ArrayLike
from numpy.typing import NDArray
from scipy.ndimage.interpolation import rotate

# relative
from .... import lib
from ....ast.klass import pointerize_args_and_kwargs
from ....core.adp.data_subject import DataSubject
from ....core.adp.data_subject_ledger import DataSubjectLedger
from ....core.adp.data_subject_list import DataSubjectArray
from ....core.adp.data_subject_list import dslarraytonumpyutf8
from ....core.adp.data_subject_list import numpyutf8todslarray
from ....core.node.common.action.get_or_set_property_action import (
    GetOrSetPropertyAction,
)
from ....core.node.common.action.get_or_set_property_action import PropertyActions
from ....lib.numpy.array import capnp_deserialize
from ....lib.numpy.array import capnp_serialize
from ....lib.python.util import upcast
from ....util import inherit_tags
from ...common.serde.capnp import CapnpModule
from ...common.serde.capnp import chunk_bytes
from ...common.serde.capnp import combine_bytes
from ...common.serde.capnp import get_capnp_schema
from ...common.serde.capnp import serde_magic_header
from ...common.serde.deserialize import _deserialize as deserialize
from ...common.serde.serializable import serializable
from ...common.serde.serialize import _serialize as serialize
from ...common.uid import UID
from ...node.abstract.node import AbstractNodeClient
from ...node.common.action.run_class_method_action import RunClassMethodAction
from ...pointer.pointer import Pointer
from ..broadcastable import is_broadcastable
from ..config import DEFAULT_INT_NUMPY_TYPE
from ..fixed_precision_tensor import FixedPrecisionTensor
from ..lazy_repeat_array import compute_min_max
from ..lazy_repeat_array import lazyrepeatarray
from ..passthrough import AcceptableSimpleType  # type: ignore
from ..passthrough import PassthroughTensor  # type: ignore
from ..passthrough import SupportedChainType  # type: ignore
from ..passthrough import is_acceptable_simple_type  # type: ignore
from ..smpc import utils
from ..smpc.mpc_tensor import MPCTensor
from ..smpc.utils import TYPE_TO_RING_SIZE
from ..util import implements
from .adp_tensor import ADPTensor
from .gamma_tensor import GammaTensor
from .gamma_tensor import TensorWrappedGammaTensorPointer


@serializable(recursive_serde=True)
class TensorWrappedPhiTensorPointer(Pointer, PassthroughTensor):
    __name__ = "TensorWrappedPhiTensorPointer"
    __module__ = "syft.core.tensor.autodp.phi_tensor"
    __attr_allowlist__ = [
        # default pointer attrs
        "client",
        "id_at_location",
        "object_type",
        "tags",
        "description",
        # phi_tensor attrs
        "data_subjects",
        "min_vals",
        "max_vals",
        "public_dtype",
        "public_shape",
    ]

    __serde_overrides__ = {
        "client": [lambda x: x.address, lambda y: y],
        "public_shape": [lambda x: x, lambda y: upcast(y)],
        "data_subjects": [dslarraytonumpyutf8, numpyutf8todslarray],
    }
    _exhausted = False
    is_enum = False

    def __init__(
        self,
        data_subjects: np.ndarray,
        min_vals: np.typing.ArrayLike,
        max_vals: np.typing.ArrayLike,
        client: Any,
        id_at_location: Optional[UID] = None,
        object_type: str = "",
        tags: Optional[List[str]] = None,
        description: str = "",
        public_shape: Optional[Tuple[int, ...]] = None,
        public_dtype: Optional[np.dtype] = None,
    ):
        super().__init__(
            client=client,
            id_at_location=id_at_location,
            object_type=object_type,
            tags=tags,
            description=description,
        )

        self.min_vals = min_vals
        self.max_vals = max_vals
        self.data_subjects = data_subjects
        self.public_shape = public_shape
        self.public_dtype = public_dtype

    # TODO: Modify for large arrays
    @property
    def synthetic(self) -> np.ndarray:
        public_dtype_func = getattr(
            self.public_dtype, "upcast", lambda: self.public_dtype
        )

        return (
            np.random.rand(*list(self.public_shape))  # type: ignore
            * (self.max_vals.data - self.min_vals.data)
            + self.min_vals.data
        ).astype(public_dtype_func())

    def __repr__(self) -> str:
        return (
            self.synthetic.__repr__()
            + "\n\n (The data printed above is synthetic - it's an imitation of the real data.)"
        )

    def share(self, *parties: Tuple[AbstractNodeClient, ...]) -> MPCTensor:
        all_parties = list(parties) + [self.client]
        ring_size = TYPE_TO_RING_SIZE.get(self.public_dtype, None)
        self_mpc = MPCTensor(
            secret=self,
            shape=self.public_shape,
            ring_size=ring_size,
            parties=all_parties,
        )
        return self_mpc

    @property
    def shape(self) -> Optional[Tuple[int, ...]]:
        if hasattr(self, "public_shape"):
            return self.public_shape
        else:
            return None

    def _apply_tensor_op(self, other: Any, op_str: str) -> Any:
        # we want to get the return type which matches the attr_path_and_name
        # so we ask lib_ast for the return type name that matches out
        # attr_path_and_name and then use that to get the actual pointer klass
        # then set the result to that pointer klass

        # We always maintain a Tensor hierarchy Tensor ---> PT--> Actual Data
        attr_path_and_name = f"syft.core.tensor.tensor.Tensor.{op_str}"
        min_vals, max_vals = compute_min_max(
            self.min_vals, self.max_vals, other, op_str
        )
        result = TensorWrappedPhiTensorPointer(
            data_subjects=self.data_subjects,
            min_vals=min_vals,
            max_vals=max_vals,
            client=self.client,
        )

        # QUESTION can the id_at_location be None?
        result_id_at_location = getattr(result, "id_at_location", None)

        if result_id_at_location is not None:
            # first downcast anything primitive which is not already PyPrimitive
            (
                downcast_args,
                downcast_kwargs,
            ) = lib.python.util.downcast_args_and_kwargs(args=[other], kwargs={})

            # then we convert anything which isnt a pointer into a pointer
            pointer_args, pointer_kwargs = pointerize_args_and_kwargs(
                args=downcast_args,
                kwargs=downcast_kwargs,
                client=self.client,
                gc_enabled=False,
            )

            cmd = RunClassMethodAction(
                path=attr_path_and_name,
                _self=self,
                args=pointer_args,
                kwargs=pointer_kwargs,
                id_at_location=result_id_at_location,
                address=self.client.address,
            )
            self.client.send_immediate_msg_without_reply(msg=cmd)

        inherit_tags(
            attr_path_and_name=attr_path_and_name,
            result=result,
            self_obj=self,
            args=[other],
            kwargs={},
        )

        result_public_shape = None

        if isinstance(other, TensorWrappedPhiTensorPointer):
            other_shape = other.public_shape
            other_dtype = other.public_dtype
        elif isinstance(other, (int, float)):
            other_shape = (1,)
            other_dtype = DEFAULT_INT_NUMPY_TYPE
        elif isinstance(other, bool):
            other_shape = (1,)
            other_dtype = np.dtype("bool")
        elif isinstance(other, np.ndarray):
            other_shape = other.shape
            other_dtype = other.dtype
        else:
            raise ValueError(
                f"Invalid Type for TensorWrappedPhiTensorPointer:{type(other)}"
            )

        if self.public_shape is not None and other_shape is not None:
            result_public_shape = utils.get_shape(
                op_str, self.public_shape, other_shape
            )

        if self.public_dtype is None or other_dtype is None:
            if self.public_dtype != other_dtype:
                raise ValueError(
                    f"Dtype for self: {self.public_dtype} and other :{other_dtype} should not be None"
                )
        result_public_dtype = self.public_dtype

        result.public_shape = result_public_shape
        result.public_dtype = result_public_dtype

        return result

    def _apply_self_tensor_op(self, op_str: str, *args: Any, **kwargs: Any) -> Any:
        # we want to get the return type which matches the attr_path_and_name
        # so we ask lib_ast for the return type name that matches out
        # attr_path_and_name and then use that to get the actual pointer klass
        # then set the result to that pointer klass

        # We always maintain a Tensor hierarchy Tensor ---> PT--> Actual Data
        attr_path_and_name = f"syft.core.tensor.tensor.Tensor.{op_str}"
        min_vals, max_vals = compute_min_max(
            self.min_vals, self.max_vals, None, op_str, *args, **kwargs
        )
        if hasattr(self.data_subjects, op_str):
            data_subjects = getattr(self.data_subjects, op_str)(*args, **kwargs)
        else:
            raise ValueError(f"Invalid Numpy Operation: {op_str} for DSA")

        result = TensorWrappedPhiTensorPointer(
            data_subjects=data_subjects,
            min_vals=min_vals,
            max_vals=max_vals,
            client=self.client,
        )

        # QUESTION can the id_at_location be None?
        result_id_at_location = getattr(result, "id_at_location", None)

        if result_id_at_location is not None:
            # first downcast anything primitive which is not already PyPrimitive
            (
                downcast_args,
                downcast_kwargs,
            ) = lib.python.util.downcast_args_and_kwargs(args=args, kwargs=kwargs)

            # then we convert anything which isnt a pointer into a pointer
            pointer_args, pointer_kwargs = pointerize_args_and_kwargs(
                args=downcast_args,
                kwargs=downcast_kwargs,
                client=self.client,
                gc_enabled=False,
            )

            cmd = RunClassMethodAction(
                path=attr_path_and_name,
                _self=self,
                args=pointer_args,
                kwargs=pointer_kwargs,
                id_at_location=result_id_at_location,
                address=self.client.address,
            )
            self.client.send_immediate_msg_without_reply(msg=cmd)

        inherit_tags(
            attr_path_and_name=attr_path_and_name,
            result=result,
            self_obj=self,
            args=args,
            kwargs=kwargs,
        )

        dummy_res = np.empty(self.public_shape)
        if hasattr(dummy_res, op_str):
            dummy_res = getattr(dummy_res, op_str)(*args, **kwargs)
        elif hasattr(np, op_str):
            dummy_res = getattr(np, op_str)(dummy_res, *args, *kwargs)
        else:
            raise ValueError(f"Invalid Numpy Operation: {op_str} for Pointer")

        result.public_shape = dummy_res.shape
        result.public_dtype = dummy_res.dtype

        return result

    @property
    def gamma(self) -> TensorWrappedGammaTensorPointer:
        return TensorWrappedGammaTensorPointer(
            data_subjects=self.data_subjects,
            client=self.client,
            id_at_location=self.id_at_location,
            object_type=self.object_type,
            tags=self.tags,
            description=self.description,
            min_vals=self.min_vals,
            max_vals=self.max_vals,
            public_shape=getattr(self, "public_shape", None),
            public_dtype=getattr(self, "public_dtype", None),
        )

    def copy(self, *args: Any, **kwargs: Any) -> TensorWrappedPhiTensorPointer:
        return self._apply_self_tensor_op("copy", *args, **kwargs)

    @staticmethod
    def _apply_op(
        self: TensorWrappedPhiTensorPointer,
        other: Union[TensorWrappedPhiTensorPointer, MPCTensor, int, float, np.ndarray],
        op_str: str,
    ) -> Union[MPCTensor, TensorWrappedPhiTensorPointer]:
        """Performs the operation based on op_str

        Args:
            other (Union[TensorWrappedPhiTensorPointer,MPCTensor,int,float,np.ndarray]): second operand.

        Returns:
            Tuple[MPCTensor,Union[MPCTensor,int,float,np.ndarray]] : Result of the operation
        """
        if isinstance(other, TensorWrappedPhiTensorPointer):
            if (self.data_subjects != other.data_subjects).all():  # type: ignore
                return getattr(self.gamma, op_str)(other.gamma)
        elif isinstance(other, TensorWrappedGammaTensorPointer):
            return getattr(self.gamma, op_str)(other)

        if (
            isinstance(other, TensorWrappedPhiTensorPointer)
            and self.client != other.client
        ):

            parties = [self.client, other.client]

            self_mpc = MPCTensor(secret=self, shape=self.public_shape, parties=parties)
            other_mpc = MPCTensor(
                secret=other, shape=other.public_shape, parties=parties
            )

            return getattr(self_mpc, op_str)(other_mpc)

        elif isinstance(other, MPCTensor):

            return getattr(other, op_str)(self)
        elif is_acceptable_simple_type(other) or isinstance(
            other, TensorWrappedPhiTensorPointer
        ):
            return self._apply_tensor_op(other=other, op_str=op_str)
        else:
            print("Type is unsupported:" + str(type(other)))
            raise NotImplementedError

    def __add__(
        self,
        other: Union[TensorWrappedPhiTensorPointer, MPCTensor, int, float, np.ndarray],
    ) -> Union[TensorWrappedPhiTensorPointer, MPCTensor]:
        """Apply the "add" operation between "self" and "other"

        Args:
            y (Union[TensorWrappedPhiTensorPointer,MPCTensor,int,float,np.ndarray]) : second operand.

        Returns:
            Union[TensorWrappedPhiTensorPointer,MPCTensor] : Result of the operation.
        """
        return TensorWrappedPhiTensorPointer._apply_op(self, other, "__add__")

    def __sub__(
        self,
        other: Union[TensorWrappedPhiTensorPointer, MPCTensor, int, float, np.ndarray],
    ) -> Union[TensorWrappedPhiTensorPointer, MPCTensor]:
        """Apply the "sub" operation between "self" and "other"

        Args:
            y (Union[TensorWrappedPhiTensorPointer,MPCTensor,int,float,np.ndarray]) : second operand.

        Returns:
            Union[TensorWrappedPhiTensorPointer,MPCTensor] : Result of the operation.
        """
        return TensorWrappedPhiTensorPointer._apply_op(self, other, "__sub__")

    def __mul__(
        self,
        other: Union[TensorWrappedPhiTensorPointer, MPCTensor, int, float, np.ndarray],
    ) -> Union[TensorWrappedPhiTensorPointer, MPCTensor]:
        """Apply the "mul" operation between "self" and "other"

        Args:
            y (Union[TensorWrappedPhiTensorPointer,MPCTensor,int,float,np.ndarray]) : second operand.

        Returns:
            Union[TensorWrappedPhiTensorPointer,MPCTensor] : Result of the operation.
        """
        return TensorWrappedPhiTensorPointer._apply_op(self, other, "__mul__")

    def __matmul__(
        self,
        other: Union[TensorWrappedPhiTensorPointer, MPCTensor, int, float, np.ndarray],
    ) -> Union[TensorWrappedPhiTensorPointer, MPCTensor]:
        """Apply the "matmul" operation between "self" and "other"

        Args:
            y (Union[TensorWrappedPhiTensorPointer,MPCTensor,int,float,np.ndarray]) : second operand.

        Returns:
            Union[TensorWrappedPhiTensorPointer,MPCTensor] : Result of the operation.
        """
        return TensorWrappedPhiTensorPointer._apply_op(self, other, "__matmul__")

    def __rmatmul__(
        self,
        other: Union[TensorWrappedPhiTensorPointer, MPCTensor, int, float, np.ndarray],
    ) -> Union[TensorWrappedPhiTensorPointer, MPCTensor]:
        """Apply the "matmul" operation between "self" and "other"

        Args:
            y (Union[TensorWrappedPhiTensorPointer,MPCTensor,int,float,np.ndarray]) : second operand.

        Returns:
            Union[TensorWrappedPhiTensorPointer,MPCTensor] : Result of the operation.
        """
        return TensorWrappedPhiTensorPointer._apply_op(self, other, "__rmatmul__")

    def __lt__(
        self,
        other: Union[TensorWrappedPhiTensorPointer, MPCTensor, int, float, np.ndarray],
    ) -> Union[TensorWrappedPhiTensorPointer, MPCTensor]:
        """Apply the "lt" operation between "self" and "other"

        Args:
            y (Union[TensorWrappedPhiTensorPointer,MPCTensor,int,float,np.ndarray]) : second operand.

        Returns:
            Union[TensorWrappedPhiTensorPointer,MPCTensor] : Result of the operation.
        """
        return TensorWrappedPhiTensorPointer._apply_op(self, other, "__lt__")

    def __gt__(
        self,
        other: Union[TensorWrappedPhiTensorPointer, MPCTensor, int, float, np.ndarray],
    ) -> Union[TensorWrappedPhiTensorPointer, MPCTensor]:
        """Apply the "gt" operation between "self" and "other"

        Args:
            y (Union[TensorWrappedPhiTensorPointer,MPCTensor,int,float,np.ndarray]) : second operand.

        Returns:
            Union[TensorWrappedPhiTensorPointer,MPCTensor] : Result of the operation.
        """
        return TensorWrappedPhiTensorPointer._apply_op(self, other, "__gt__")

    def __ge__(
        self,
        other: Union[TensorWrappedPhiTensorPointer, MPCTensor, int, float, np.ndarray],
    ) -> Union[TensorWrappedPhiTensorPointer, MPCTensor]:
        """Apply the "ge" operation between "self" and "other"

        Args:
            y (Union[TensorWrappedPhiTensorPointer,MPCTensor,int,float,np.ndarray]) : second operand.

        Returns:
            Union[TensorWrappedPhiTensorPointer,MPCTensor] : Result of the operation.
        """
        return TensorWrappedPhiTensorPointer._apply_op(self, other, "__ge__")

    def __le__(
        self,
        other: Union[TensorWrappedPhiTensorPointer, MPCTensor, int, float, np.ndarray],
    ) -> Union[TensorWrappedPhiTensorPointer, MPCTensor]:
        """Apply the "le" operation between "self" and "other"

        Args:
            y (Union[TensorWrappedPhiTensorPointer,MPCTensor,int,float,np.ndarray]) : second operand.

        Returns:
            Union[TensorWrappedPhiTensorPointer,MPCTensor] : Result of the operation.
        """
        return TensorWrappedPhiTensorPointer._apply_op(self, other, "__le__")

    def __eq__(  # type: ignore
        self,
        other: Union[TensorWrappedPhiTensorPointer, MPCTensor, int, float, np.ndarray],
    ) -> Union[TensorWrappedPhiTensorPointer, MPCTensor]:
        """Apply the "eq" operation between "self" and "other"

        Args:
            y (Union[TensorWrappedPhiTensorPointer,MPCTensor,int,float,np.ndarray]) : second operand.

        Returns:
            Union[TensorWrappedPhiTensorPointer,MPCTensor] : Result of the operation.
        """
        return TensorWrappedPhiTensorPointer._apply_op(self, other, "__eq__")

    def __ne__(  # type: ignore
        self,
        other: Union[TensorWrappedPhiTensorPointer, MPCTensor, int, float, np.ndarray],
    ) -> Union[TensorWrappedPhiTensorPointer, MPCTensor]:
        """Apply the "ne" operation between "self" and "other"

        Args:
            y (Union[TensorWrappedPhiTensorPointer,MPCTensor,int,float,np.ndarray]) : second operand.

        Returns:
            Union[TensorWrappedPhiTensorPointer,MPCTensor] : Result of the operation.
        """
        return TensorWrappedPhiTensorPointer._apply_op(self, other, "__ne__")

    def concatenate(
        self,
        other: TensorWrappedPhiTensorPointer,
        *args: Any,
        **kwargs: Any,
    ) -> MPCTensor:
        """Apply the "add" operation between "self" and "other"

        Args:
            y (Union[TensorWrappedPhiTensorPointer,MPCTensor,int,float,np.ndarray]) : second operand.


        Returns:
            Union[TensorWrappedPhiTensorPointer,MPCTensor] : Result of the operation.
        """
        if not isinstance(other, TensorWrappedPhiTensorPointer):
            raise ValueError(
                f"Concatenate works only for TensorWrappedPhiTensorPointer got type: {type(other)}"
            )

        if self.client != other.client:

            parties = [self.client, other.client]

            self_mpc = MPCTensor(secret=self, shape=self.public_shape, parties=parties)
            other_mpc = MPCTensor(
                secret=other, shape=other.public_shape, parties=parties
            )

            return self_mpc.concatenate(other_mpc, *args, **kwargs)

        else:
            raise ValueError(
                "Concatenate method currently works only between two different clients."
            )

    def __pos__(self) -> TensorWrappedPhiTensorPointer:
        """Apply the __pos__ (+) operator  on self.

        Returns:
            Union[TensorWrappedPhiTensorPointer] : Result of the operation.
        """
        return self._apply_self_tensor_op(op_str="__pos__")

    def __truediv__(
        self,
        other: Union[TensorWrappedPhiTensorPointer, MPCTensor, int, float, np.ndarray],
    ) -> Union[TensorWrappedPhiTensorPointer, MPCTensor]:
        """Apply the "truediv" operation between "self" and "other"

        Args:
            y (Union[TensorWrappedPhiTensorPointer,MPCTensor,int,float,np.ndarray]) : second operand.

        Returns:
            Union[TensorWrappedPhiTensorPointer,MPCTensor] : Result of the operation.
        """
        return TensorWrappedPhiTensorPointer._apply_op(self, other, "__truediv__")

    def sum(
        self,
        *args: Any,
        **kwargs: Any,
    ) -> Union[
        TensorWrappedPhiTensorPointer, MPCTensor, TensorWrappedGammaTensorPointer
    ]:
        """Apply the "truediv" operation between "self" and "other"

        Args:
            y (Union[TensorWrappedPhiTensorPointer,MPCTensor,int,float,np.ndarray]) : second operand.

        Returns:
            Union[TensorWrappedPhiTensorPointer,MPCTensor] : Result of the operation.
        """
        return self._apply_self_tensor_op("sum", *args, **kwargs)

    def __getitem__(
        self, key: Union[int, bool, slice]
    ) -> TensorWrappedPhiTensorPointer:
        """Apply the slice  operation on "self"
        Args:
            y (Union[int,bool,slice]) : second operand.

        Returns:
            Union[TensorWrappedPhiTensorPointer,MPCTensor] : Result of the operation.
        """
        return self._apply_self_tensor_op("__getitem__", key)

    def ones_like(
        self,
        *args: Any,
        **kwargs: Any,
    ) -> TensorWrappedPhiTensorPointer:
        """Apply the "ones_like" operation between "self" and "other"

        Args:
            y (Union[TensorWrappedPhiTensorPointer,MPCTensor,int,float,np.ndarray]) : second operand.

        Returns:
            Union[TensorWrappedPhiTensorPointer,MPCTensor] : Result of the operation.
        """
        return self._apply_self_tensor_op("ones_like", *args, **kwargs)

    def repeat(self, *args: Any, **kwargs: Any) -> TensorWrappedPhiTensorPointer:
        """Apply the repeat" operation

        Args:
            y (Union[TensorWrappedPhiTensorPointer,MPCTensor,int,float,np.ndarray]) : second operand.

        Returns:
            Union[TensorWrappedPhiTensorPointer,MPCTensor] : Result of the operation.
        """
        return self._apply_self_tensor_op("repeat", *args, **kwargs)

<<<<<<< HEAD
    def __pow__(self, *args: Any, **kwargs: Any) -> TensorWrappedPhiTensorPointer:
        """
        First array elements raised to powers from second array, element-wise.

        Raise each base in x1 to the positionally-corresponding power in x2.
        x1 and x2 must be broadcastable to the same shape.
        An integer type raised to a negative integer power will raise a ValueError.
        Negative values raised to a non-integral value will return nan.

        Parameters
            x2: array_like

                The exponents. If self.shape != x2.shape, they must be broadcastable to a common shape.

            where: array_like, optional

                This condition is broadcast over the input. At locations where the condition is True, the out array will
                 be set to the ufunc result.
                 Elsewhere, the out array will retain its original value.

            **kwargs
                For other keyword-only arguments, see the ufunc docs.

        Returns
            y: PhiTensorPointer
                The bases in the tensor raised to the exponents in x2. This is a scalar if both self and x2 are scalars.
        """
        return self._apply_self_tensor_op("__pow__", *args, **kwargs)
=======
    def std(self, *args: Any, **kwargs: Any) -> TensorWrappedPhiTensorPointer:
        """
        Compute the standard deviation along the specified axis.
        Returns the standard deviation, a measure of the spread of a distribution, of the array elements.
        The standard deviation is computed for the flattened array by default, otherwise over the specified axis.

        Parameters
            axis: None or int or tuple of ints, optional
                Axis or axes along which the standard deviation is computed.
                The default is to compute the standard deviation of the flattened array.
                If this is a tuple of ints, a standard deviation is performed over multiple axes, instead of a single
                axis or all the axes as before.

            out: ndarray, optional
                Alternative output array in which to place the result. It must have the same shape as the expected
                output but the type (of the calculated values) will be cast if necessary.

            ddof: int, optional
                ddof = Delta Degrees of Freedom. By default ddof is zero.
                The divisor used in calculations is N - ddof, where N represents the number of elements.

            keepdims: bool, optional
                If this is set to True, the axes which are reduced are left in the result as dimensions with size one.
                With this option, the result will broadcast correctly against the input array.
                If the default value is passed, then keepdims will not be passed through to the std method of
                sub-classes of ndarray, however any non-default value will be. If the sub-class’ method does not
                implement keepdims any exceptions will be raised.

            where: array_like of bool, optional
                Elements to include in the standard deviation. See reduce for details.

        Returns

            standard_deviation: PhiTensor
        """

        attr_path_and_name = "syft.core.tensor.tensor.Tensor.std"
        result: TensorWrappedPhiTensorPointer
        data_subjects = np.array(self.data_subjects.std(*args, **kwargs))

        result = TensorWrappedPhiTensorPointer(
            data_subjects=self.data_subjects,
            min_vals=lazyrepeatarray(data=0, shape=data_subjects.shape),
            max_vals=lazyrepeatarray(
                data=(self.max_vals.data - self.min_vals.data) / 2,
                shape=data_subjects.shape,
            ),
            client=self.client,
        )

        # QUESTION can the id_at_location be None?
        result_id_at_location = getattr(result, "id_at_location", None)

        if result_id_at_location is not None:
            # first downcast anything primitive which is not already PyPrimitive
            (
                downcast_args,
                downcast_kwargs,
            ) = lib.python.util.downcast_args_and_kwargs(args=args, kwargs=kwargs)

            # then we convert anything which isnt a pointer into a pointer
            pointer_args, pointer_kwargs = pointerize_args_and_kwargs(
                args=downcast_args,
                kwargs=downcast_kwargs,
                client=self.client,
                gc_enabled=False,
            )

            cmd = RunClassMethodAction(
                path=attr_path_and_name,
                _self=self,
                args=pointer_args,
                kwargs=pointer_kwargs,
                id_at_location=result_id_at_location,
                address=self.client.address,
            )
            self.client.send_immediate_msg_without_reply(msg=cmd)

        inherit_tags(
            attr_path_and_name=attr_path_and_name,
            result=result,
            self_obj=self,
            args=[],
            kwargs={},
        )

        result.public_shape = data_subjects.shape
        result.public_dtype = self.public_dtype
        return result
>>>>>>> 1759d3ba

    def trace(self, *args: Any, **kwargs: Any) -> TensorWrappedPhiTensorPointer:
        """
        Return the sum along diagonals of the array.

        If a is 2-D, the sum along its diagonal with the given offset is returned, i.e., the sum of elements
        a[i,i+offset] for all i.

        If a has more than two dimensions, then the axes specified by axis1 and axis2 are used to determine the 2-D
        sub-arrays whose traces are returned. The shape of the resulting array is the same as that of a with axis1 and
        axis2 removed.

        Parameters

            offset: int, optional
                Offset of the diagonal from the main diagonal. Can be both positive and negative. Defaults to 0.

            axis1, axis2: int, optional
                Axes to be used as the first and second axis of the 2-D sub-arrays from which the diagonals should be
                taken. Defaults are the first two axes of a.

        Returns

            Union[TensorWrappedPhiTensorPointer,MPCTensor] : Result of the operation.
                If a is 2-D, the sum along the diagonal is returned.
                If a has larger dimensions, then an array of sums along diagonals is returned.

        """
        return self._apply_self_tensor_op("trace", *args, **kwargs)

    def min(self, *args: Any, **kwargs: Any) -> TensorWrappedPhiTensorPointer:
        """
        Return the minimum of an array or minimum along an axis.

        Parameters
            axis: None or int or tuple of ints, optional
                Axis or axes along which to operate. By default, flattened input is used.
                If this is a tuple of ints, the minimum is selected over multiple axes,
                instead of a single axis or all the axes as before.

        Returns
            a_min: PhiTensor
                Minimum of a.
                If axis is None, the result is a scalar value.
                If axis is given, the result is an array of dimension a.ndim - 1.
        """
        return self._apply_self_tensor_op("min", *args, **kwargs)

    def max(self, *args: Any, **kwargs: Any) -> TensorWrappedPhiTensorPointer:
        """
        Return the maximum of an array or along an axis.

        Parameters
            axis: None or int or tuple of ints, optional
                Axis or axes along which to operate. By default, flattened input is used.
                If this is a tuple of ints, the minimum is selected over multiple axes,
                instead of a single axis or all the axes as before.

        Returns
            a_max: PhiTensor
                Maximum of a.
                If axis is None, the result is a scalar value.
                If axis is given, the result is an array of dimension a.ndim - 1.
        """
        return self._apply_self_tensor_op("max", *args, **kwargs)

    def exp(
        self,
    ) -> Union[TensorWrappedPhiTensorPointer, MPCTensor]:
        """Apply the "truediv" operation between "self" and "other"

        Args:
            y (Union[TensorWrappedPhiTensorPointer,MPCTensor,int,float,np.ndarray]) : second operand.

        Returns:
            Union[TensorWrappedPhiTensorPointer,MPCTensor] : Result of the operation.
        """
        attr_path_and_name = "syft.core.tensor.tensor.Tensor.exp"

        # TODO: should modify to log reduction.
        def exp_reduction(val: np.ndarray) -> np.ndarray:
            pos_index = val >= 0
            neg_index = val < 0
            exp = np.exp((pos_index * val * -1) + (neg_index * val))
            pos_values = (pos_index) * exp
            neg_values = (neg_index) * exp * -1
            return pos_values + neg_values

        min_vals = self.min_vals.copy()
        min_vals.data = np.array(exp_reduction(min_vals.data))
        max_vals = self.max_vals.copy()
        max_vals.data = np.array(exp_reduction(max_vals.data))

        result = TensorWrappedPhiTensorPointer(
            data_subjects=self.data_subjects,
            min_vals=min_vals,
            max_vals=max_vals,
            client=self.client,
        )

        # QUESTION can the id_at_location be None?
        result_id_at_location = getattr(result, "id_at_location", None)

        if result_id_at_location is not None:
            # first downcast anything primitive which is not already PyPrimitive
            (
                downcast_args,
                downcast_kwargs,
            ) = lib.python.util.downcast_args_and_kwargs(args=[], kwargs={})

            # then we convert anything which isnt a pointer into a pointer
            pointer_args, pointer_kwargs = pointerize_args_and_kwargs(
                args=downcast_args,
                kwargs=downcast_kwargs,
                client=self.client,
                gc_enabled=False,
            )

            cmd = RunClassMethodAction(
                path=attr_path_and_name,
                _self=self,
                args=pointer_args,
                kwargs=pointer_kwargs,
                id_at_location=result_id_at_location,
                address=self.client.address,
            )
            self.client.send_immediate_msg_without_reply(msg=cmd)

        inherit_tags(
            attr_path_and_name=attr_path_and_name,
            result=result,
            self_obj=self,
            args=[],
            kwargs={},
        )

        result.public_shape = self.public_shape
        result.public_dtype = self.public_dtype

        return result

    def reciprocal(
        self,
    ) -> Union[TensorWrappedPhiTensorPointer, MPCTensor]:
        """Apply the "reciprocal" operation between "self" and "other"

        Args:
            y (Union[TensorWrappedPhiTensorPointer,MPCTensor,int,float,np.ndarray]) : second operand.

        Returns:
            Union[TensorWrappedPhiTensorPointer,MPCTensor] : Result of the operation.
        """
        attr_path_and_name = "syft.core.tensor.tensor.Tensor.reciprocal"

        min_vals = self.min_vals.copy()
        min_vals.data = np.array(1 / min_vals.data)
        max_vals = self.max_vals.copy()
        max_vals.data = np.array(1 / max_vals.data)

        result = TensorWrappedPhiTensorPointer(
            data_subjects=self.data_subjects,
            min_vals=min_vals,
            max_vals=max_vals,
            client=self.client,
        )

        # QUESTION can the id_at_location be None?
        result_id_at_location = getattr(result, "id_at_location", None)

        if result_id_at_location is not None:
            # first downcast anything primitive which is not already PyPrimitive
            (
                downcast_args,
                downcast_kwargs,
            ) = lib.python.util.downcast_args_and_kwargs(args=[], kwargs={})

            # then we convert anything which isnt a pointer into a pointer
            pointer_args, pointer_kwargs = pointerize_args_and_kwargs(
                args=downcast_args,
                kwargs=downcast_kwargs,
                client=self.client,
                gc_enabled=False,
            )

            cmd = RunClassMethodAction(
                path=attr_path_and_name,
                _self=self,
                args=pointer_args,
                kwargs=pointer_kwargs,
                id_at_location=result_id_at_location,
                address=self.client.address,
            )
            self.client.send_immediate_msg_without_reply(msg=cmd)

        inherit_tags(
            attr_path_and_name=attr_path_and_name,
            result=result,
            self_obj=self,
            args=[],
            kwargs={},
        )

        result.public_shape = self.public_shape
        result.public_dtype = self.public_dtype

        return result

    def softmax(
        self,
    ) -> Union[TensorWrappedPhiTensorPointer, MPCTensor]:
        """Apply the "softmax" operation on "self"

        Args:
            y (Union[TensorWrappedPhiTensorPointer,MPCTensor,int,float,np.ndarray]) : second operand.

        Returns:
            Union[TensorWrappedPhiTensorPointer,MPCTensor] : Result of the operation.
        """
        attr_path_and_name = "syft.core.tensor.tensor.Tensor.softmax"

        # TODO: should modify to log reduction.
        def softmax(val: np.ndarray) -> np.ndarray:
            logits = val - val.max()
            numerator = np.exp(logits)
            inv = 1 / numerator.sum()
            return numerator * inv

        min_vals = self.min_vals.copy()
        min_vals.data = np.array(softmax(min_vals.data))
        max_vals = self.max_vals.copy()
        max_vals.data = np.array(softmax(max_vals.data))

        result = TensorWrappedPhiTensorPointer(
            data_subjects=self.data_subjects,
            min_vals=min_vals,
            max_vals=max_vals,
            client=self.client,
        )

        # QUESTION can the id_at_location be None?
        result_id_at_location = getattr(result, "id_at_location", None)

        if result_id_at_location is not None:
            # first downcast anything primitive which is not already PyPrimitive
            (
                downcast_args,
                downcast_kwargs,
            ) = lib.python.util.downcast_args_and_kwargs(args=[], kwargs={})

            # then we convert anything which isnt a pointer into a pointer
            pointer_args, pointer_kwargs = pointerize_args_and_kwargs(
                args=downcast_args,
                kwargs=downcast_kwargs,
                client=self.client,
                gc_enabled=False,
            )

            cmd = RunClassMethodAction(
                path=attr_path_and_name,
                _self=self,
                args=pointer_args,
                kwargs=pointer_kwargs,
                id_at_location=result_id_at_location,
                address=self.client.address,
            )
            self.client.send_immediate_msg_without_reply(msg=cmd)

        inherit_tags(
            attr_path_and_name=attr_path_and_name,
            result=result,
            self_obj=self,
            args=[],
            kwargs={},
        )

        result.public_shape = self.public_shape
        result.public_dtype = self.public_dtype

        return result

    @property
    def T(self) -> TensorWrappedPhiTensorPointer:
        # We always maintain a Tensor hierarchy Tensor ---> PT--> Actual Data
        attr_path_and_name = "syft.core.tensor.tensor.Tensor.T"

        result = TensorWrappedPhiTensorPointer(
            data_subjects=self.data_subjects,
            min_vals=self.min_vals.transpose(),
            max_vals=self.max_vals.transpose(),
            client=self.client,
        )

        # QUESTION can the id_at_location be None?
        result_id_at_location = getattr(result, "id_at_location", None)

        if result_id_at_location is not None:
            # first downcast anything primitive which is not already PyPrimitive
            (
                downcast_args,
                downcast_kwargs,
            ) = lib.python.util.downcast_args_and_kwargs(args=[], kwargs={})

            # then we convert anything which isnt a pointer into a pointer
            pointer_args, pointer_kwargs = pointerize_args_and_kwargs(
                args=downcast_args,
                kwargs=downcast_kwargs,
                client=self.client,
                gc_enabled=False,
            )

            cmd = GetOrSetPropertyAction(
                path=attr_path_and_name,
                id_at_location=result_id_at_location,
                address=self.client.address,
                _self=self,
                args=pointer_args,
                kwargs=pointer_kwargs,
                action=PropertyActions.GET,
                map_to_dyn=False,
            )
            self.client.send_immediate_msg_without_reply(msg=cmd)

        inherit_tags(
            attr_path_and_name=attr_path_and_name,
            result=result,
            self_obj=self,
            args=[],
            kwargs={},
        )

        result_public_shape = np.empty(self.public_shape).T.shape

        result.public_shape = result_public_shape
        result.public_dtype = self.public_dtype

        return result

    def one_hot(self: TensorWrappedPhiTensorPointer) -> np.array:
        tensor_size = np.empty(self.public_shape).size
        one_hot_Y = np.zeros((tensor_size, self.max_vals.data[0] + 1))
        one_hot_Y = one_hot_Y.T

        attr_path_and_name = "syft.core.tensor.tensor.Tensor.one_hot"

        result = TensorWrappedPhiTensorPointer(
            data_subjects=self.data_subjects,
            min_vals=self.min_vals,
            max_vals=self.max_vals,
            client=self.client,
        )

        # QUESTION can the id_at_location be None?
        result_id_at_location = getattr(result, "id_at_location", None)

        if result_id_at_location is not None:
            # first downcast anything primitive which is not already PyPrimitive
            (
                downcast_args,
                downcast_kwargs,
            ) = lib.python.util.downcast_args_and_kwargs(args=[], kwargs={})

            # then we convert anything which isnt a pointer into a pointer
            pointer_args, pointer_kwargs = pointerize_args_and_kwargs(
                args=downcast_args,
                kwargs=downcast_kwargs,
                client=self.client,
                gc_enabled=False,
            )

            cmd = RunClassMethodAction(
                path=attr_path_and_name,
                _self=self,
                args=pointer_args,
                kwargs=pointer_kwargs,
                id_at_location=result_id_at_location,
                address=self.client.address,
            )
            self.client.send_immediate_msg_without_reply(msg=cmd)

        inherit_tags(
            attr_path_and_name=attr_path_and_name,
            result=result,
            self_obj=self,
            args=[],
            kwargs={},
        )

        result.public_shape = one_hot_Y.shape
        result.public_dtype = self.public_dtype

        return result

    def to_local_object_without_private_data_child(self) -> PhiTensor:
        """Convert this pointer into a partial version of the PhiTensor but without
        any of the private data therein."""
        # relative
        from ..tensor import Tensor

        public_shape = getattr(self, "public_shape", None)
        public_dtype = getattr(self, "public_dtype", None)
        return Tensor(
            child=PhiTensor(
                child=FixedPrecisionTensor(value=np.empty(self.data_subjects.shape)),
                data_subjects=self.data_subjects,
                min_vals=self.min_vals,  # type: ignore
                max_vals=self.max_vals,  # type: ignore
            ),
            public_shape=public_shape,
            public_dtype=public_dtype,
        )


@implements(TensorWrappedPhiTensorPointer, np.ones_like)
def ones_like(
    tensor: TensorWrappedPhiTensorPointer,
    *args: Any,
    **kwargs: Any,
) -> TensorWrappedPhiTensorPointer:
    return tensor.ones_like(*args, **kwargs)


@serializable(capnp_bytes=True)
class PhiTensor(PassthroughTensor, ADPTensor):
    PointerClassOverride = TensorWrappedPhiTensorPointer
    # __attr_allowlist__ = ["child", "min_vals", "max_vals", "data_subjects"]
    __slots__ = (
        "child",
        "min_vals",
        "max_vals",
        "data_subjects",
    )

    def __init__(
        self,
        child: Union[Sequence, NDArray],
        data_subjects: Union[DataSubjectArray, NDArray],
        min_vals: Union[np.ndarray, lazyrepeatarray],
        max_vals: Union[np.ndarray, lazyrepeatarray],
    ) -> None:
        # self.data_subjects: Union[DataSubjectList, np.ndarray]
        # child = the actual private data
        super().__init__(child)

        # lazyrepeatarray matching the shape of child
        if not isinstance(min_vals, lazyrepeatarray):
            min_vals = lazyrepeatarray(data=min_vals, shape=child.shape)  # type: ignore
        if not isinstance(max_vals, lazyrepeatarray):
            max_vals = lazyrepeatarray(data=max_vals, shape=child.shape)  # type: ignore
        self.min_vals = min_vals
        self.max_vals = max_vals

        numpy_data_subjects: np.ndarray = DataSubjectArray.from_objs(data_subjects)
        self.data_subjects = numpy_data_subjects
        if numpy_data_subjects.shape != self.shape:
            raise ValueError(
                f"DataSubjects shape: {numpy_data_subjects.shape} should match data shape: {self.shape}"
            )

    @property
    def proxy_public_kwargs(self) -> Dict[str, Any]:
        return {
            "min_vals": self.min_vals,
            "max_vals": self.max_vals,
            "data_subjects": self.data_subjects,
        }

    # def init_pointer(
    #     self,
    #     client: Any,
    #     id_at_location: Optional[UID] = None,
    #     object_type: str = "",
    #     tags: Optional[List[str]] = None,
    #     description: str = "",
    # ) -> TensorWrappedPhiTensorPointer:
    #     return TensorWrappedPhiTensorPointer(
    #         # Arguments specifically for SEPhiTensor
    #         data_subjects=self.data_subjects,
    #         min_vals=self.min_vals,
    #         max_vals=self.max_vals,
    #         # Arguments required for a Pointer to work
    #         client=client,
    #         id_at_location=id_at_location,
    #         object_type=object_type,
    #         tags=tags,
    #         description=description,
    #     )

    @property
    def gamma(self) -> GammaTensor:
        """Property to cast this tensor into a GammaTensor"""
        return self.create_gamma()

    def copy(self, order: Optional[str] = "K") -> PhiTensor:
        """Return copy of the given object"""

        return PhiTensor(
            child=self.child.copy(order=order),
            min_vals=self.min_vals.copy(order=order),
            max_vals=self.max_vals.copy(order=order),
            data_subjects=self.data_subjects.copy(),
        )

    def any(
        self,
        axis: Optional[Union[int, Tuple[int, ...]]] = None,
        keepdims: Optional[bool] = False,
        where: Optional[ArrayLike] = None,
    ) -> PhiTensor:
        # TODO: properly define data subjects and
        # figure out if it is not a privacy violation to return bool
        if where is None:
            out_child = np.array(self.child.any(axis=axis, keepdims=keepdims))
            new_data_subjects = np.add.reduce(
                self.data_subjects,
                axis=axis,
                keepdims=keepdims,
            )
        else:
            out_child = np.array(
                self.child.any(axis=axis, keepdims=keepdims, where=where)
            )
            new_data_subjects = np.add.reduce(
                self.data_subjects,
                axis=axis,
                keepdims=keepdims,
                initial=DataSubject(),
                where=where,
            )

        return PhiTensor(
            child=out_child,
            min_vals=lazyrepeatarray(data=0, shape=out_child.shape),
            max_vals=lazyrepeatarray(data=1, shape=out_child.shape),
            data_subjects=new_data_subjects,
        )

    def all(
        self,
        axis: Optional[Union[int, Tuple[int, ...]]] = None,
        keepdims: Optional[bool] = False,
        where: Optional[ArrayLike] = None,
    ) -> PhiTensor:
        # TODO: properly define data subjects
        if where is None:
            out_child = np.array(self.child.all(axis=axis, keepdims=keepdims))
            new_data_subjects = np.add.reduce(
                self.data_subjects,
                axis=axis,
                keepdims=keepdims,
            )
        else:
            out_child = np.array(
                self.child.all(axis=axis, keepdims=keepdims, where=where)
            )
            new_data_subjects = np.add.reduce(
                self.data_subjects,
                axis=axis,
                keepdims=keepdims,
                initial=DataSubject(),
                where=where,
            )

        return PhiTensor(
            child=out_child,
            min_vals=lazyrepeatarray(data=0, shape=out_child.shape),
            max_vals=lazyrepeatarray(data=1, shape=out_child.shape),
            data_subjects=new_data_subjects,
        )

    def __and__(self, value) -> PhiTensor:  # type: ignore
        out_child = self.child & value
        return PhiTensor(
            child=out_child,
            min_vals=lazyrepeatarray(data=0, shape=out_child.shape),
            max_vals=lazyrepeatarray(data=1, shape=out_child.shape),
            data_subjects=self.data_subjects,
        )

    def __or__(self, value) -> PhiTensor:  # type: ignore
        out_child = self.child | value
        return PhiTensor(
            child=out_child,
            min_vals=lazyrepeatarray(data=0, shape=out_child.shape),
            max_vals=lazyrepeatarray(data=1, shape=out_child.shape),
            data_subjects=self.data_subjects,
        )

    def copy_with(self, child: np.ndarray) -> PhiTensor:
        new_tensor = self.copy()
        new_tensor.child = child
        return new_tensor

    def __getitem__(self, item: Union[str, int, slice, PassthroughTensor]) -> PhiTensor:
        if isinstance(item, PassthroughTensor):
            data = self.child[item.child]
            return PhiTensor(
                child=data,
                min_vals=lazyrepeatarray(data=data, shape=data.shape),
                max_vals=lazyrepeatarray(data=data, shape=data.shape),
                data_subjects=self.data_subjects[item.child],
            )
        else:
            data = self.child[item]
            return PhiTensor(
                child=data,
                min_vals=lazyrepeatarray(data=data, shape=data.shape),
                max_vals=lazyrepeatarray(data=data, shape=data.shape),
                data_subjects=self.data_subjects[item],
            )

    def zeros_like(
        self,
        *args: Any,
        **kwargs: Any,
    ) -> Union[PhiTensor, GammaTensor]:
        # TODO: Add support for axes arguments later
        min_vals = self.min_vals.zeros_like(*args, **kwargs)
        max_vals = self.max_vals.zeros_like(*args, **kwargs)

        child = (
            np.zeros_like(self.child, *args, **kwargs)
            if isinstance(self.child, np.ndarray)
            else self.child.ones_like(*args, **kwargs)
        )

        return PhiTensor(
            child=child,
            min_vals=min_vals,
            max_vals=max_vals,
            data_subjects=self.data_subjects,
        )

    def __setitem__(
        self,
        key: Union[int, slice, NDArray],
        value: Union[PhiTensor, GammaTensor, np.ndarray],
    ) -> Union[PhiTensor, GammaTensor]:
        if isinstance(value, PhiTensor):
            self.child[key] = value.child
            minv = value.child.min()
            maxv = value.child.max()

            if minv < self.min_vals.data.min():
                self.min_vals.data = minv

            if maxv > self.max_vals.data.max():
                self.max_vals.data = maxv

            gamma_output = self.gamma
            gamma_output[key] = value.gamma
            # print("It's on the right track")
            return gamma_output

        elif isinstance(value, GammaTensor):
            gamma = self.gamma
            gamma[key] = value
            return gamma
        elif isinstance(value, np.ndarray):
            self.child[key] = value
            minv = value.min()
            maxv = value.max()

            if minv < self.min_vals.data.min():
                self.min_vals.data = minv

            if maxv > self.max_vals.data.max():
                self.max_vals.data = maxv

            return PhiTensor(
                child=self.child,
                data_subjects=self.data_subjects,
                min_vals=self.min_vals,
                max_vals=self.max_vals,
            )
        else:
            raise NotImplementedError

    def abs(self) -> PhiTensor:
        data = self.child
        output = np.abs(data)

        return PhiTensor(
            child=output,
            data_subjects=self.data_subjects,
            min_vals=np.abs(self.min_vals.data),
            max_vals=np.abs(self.min_vals.data),
        )

    def reshape(self, *shape: Tuple[int, ...]) -> PhiTensor:

        data = self.child
        output_data = np.reshape(data, *shape)

        return PhiTensor(
            child=output_data,
            data_subjects=np.reshape(self.data_subjects, *shape),
            min_vals=output_data.min(),
            max_vals=output_data.max(),
        )

    def pad(self, width: int, padding_mode: str = "reflect") -> PhiTensor:
        data = self.child

        if padding_mode == "reflect":
            pad_left = pad_right = pad_top = pad_bottom = width
            # RGB image
            if len(data.shape) == 3:
                output_data = np.pad(
                    data,
                    ((pad_top, pad_bottom), (pad_left, pad_right), (0, 0)),
                    padding_mode,
                )
                output_data_subjects = np.pad(
                    self.data_subjects,
                    ((pad_top, pad_bottom), (pad_left, pad_right), (0, 0)),
                    padding_mode,
                )
            # Grayscale image
            elif len(data.shape) == 2:
                output_data = np.pad(
                    data, ((pad_top, pad_bottom), (pad_left, pad_right)), padding_mode
                )
                output_data_subjects = np.pad(
                    self.data_subjects,
                    ((pad_top, pad_bottom), (pad_left, pad_right)),
                    padding_mode,
                )
            else:
                output_data = np.pad(data, width, padding_mode)
                output_data_subjects = np.pad(self.data_subjects, width, padding_mode)
        else:
            raise NotImplementedError

        output_min_val, output_max_val = output_data.min(), output_data.max()
        return PhiTensor(
            child=output_data,
            data_subjects=output_data_subjects,
            min_vals=output_min_val,
            max_vals=output_max_val,
        )

    def ravel(self) -> PhiTensor:
        data = self.child
        output_data = data.ravel()

        output_data_subjects = self.data_subjects.ravel()

        min_vals = lazyrepeatarray(data=self.min_vals.data, shape=output_data.shape)
        max_vals = lazyrepeatarray(data=self.max_vals.data, shape=output_data.shape)

        return PhiTensor(
            child=output_data,
            data_subjects=output_data_subjects,
            min_vals=min_vals,
            max_vals=max_vals,
        )

    def random_horizontal_flip(self, p: float = 0.5) -> PhiTensor:
        """Could make more efficient by not encoding/decoding FPT"""
        if np.random.random() <= p:
            return PhiTensor(
                child=np.fliplr(self.child),
                data_subjects=self.data_subjects,
                min_vals=self.min_vals.horizontal_flip(),
                max_vals=self.max_vals.horizontal_flip(),
            )
        else:
            return self

    def random_vertical_flip(self, p: float = 0.5) -> PhiTensor:
        """Could make more efficient by not encoding/decoding FPT"""
        if np.random.random() <= p:
            return PhiTensor(
                child=np.flipud(self.child),
                data_subjects=self.data_subjects,
                min_vals=self.min_vals.vertical_flip(),
                max_vals=self.max_vals.vertical_flip(),
            )
        else:
            return self

    def random_rotation(self, degrees: Union[int, Tuple]) -> PhiTensor:
        if isinstance(degrees, int):
            angle = np.random.randint(low=-degrees, high=degrees)
        elif isinstance(degrees, tuple):
            angle = np.random.randint(low=degrees[0], high=degrees[1])

        rotated_data_value = rotate(self.child, angle)

        return PhiTensor(
            child=rotated_data_value,
            data_subjects=self.data_subjects,
            min_vals=rotated_data_value.min(),
            max_vals=rotated_data_value.max(),
        )

    def max(self, axis: Optional[Union[int, Tuple[int, ...]]] = None) -> PhiTensor:
        """
        Return the maximum of an array or along an axis.

        Parameters
            axis: None or int or tuple of ints, optional
                Axis or axes along which to operate. By default, flattened input is used.
                If this is a tuple of ints, the minimum is selected over multiple axes,
                instead of a single axis or all the axes as before.

            keepdims: bool, optional
                If this is set to True, the axes which are reduced are left in the result as dimensions with size one.
                With this option, the result will broadcast correctly against the input array.
                If the default value is passed, then keepdims will not be passed through to the amax method of
                sub-classes of ndarray, however any non-default value will be.
                If the sub-class’ method does not implement keepdims any exceptions will be raised.
            initial: scalar, optional
                The minimum value of an output element. Must be present to allow computation on empty slice.
                See reduce for details.

            where: array_like of bool, optional
                Elements to compare for the maximum. See reduce for details.

        Returns
            a_max: PhiTensor
                Maximum of a.
                If axis is None, the result is a scalar value.
                If axis is given, the result is an array of dimension a.ndim - 1.
        """
        indices = np.unravel_index(self.child.argmax(axis), shape=self.child.shape)
        result = self.child.max(axis)
        return PhiTensor(
            child=result,
            data_subjects=self.data_subjects[indices],
            min_vals=lazyrepeatarray(data=self.min_vals.data, shape=result.shape),
            max_vals=lazyrepeatarray(data=self.max_vals.data, shape=result.shape),
        )

    def min(self, axis: Optional[Union[int, Tuple[int, ...]]] = None) -> PhiTensor:
        """
        Return the minimum of an array or minimum along an axis.

        Parameters
            axis: None or int or tuple of ints, optional
                Axis or axes along which to operate. By default, flattened input is used.
                If this is a tuple of ints, the minimum is selected over multiple axes,
                instead of a single axis or all the axes as before.

        Returns
            a_min: PhiTensor
                Minimum of a.
                If axis is None, the result is a scalar value.
                If axis is given, the result is an array of dimension a.ndim - 1.
        """

        indices = np.unravel_index(self.child.argmin(axis), self.child.shape)
        result = self.child.min(axis)
        return PhiTensor(
            child=result,
            data_subjects=self.data_subjects[indices],
            min_vals=lazyrepeatarray(data=self.min_vals.data, shape=result.shape),
            max_vals=lazyrepeatarray(data=self.max_vals.data, shape=result.shape),
        )

    def _argmax(self, axis: Optional[int]) -> PhiTensor:
        return self.child.argmax(axis)

    def unravel_argmax(
        self, axis: Optional[int] = None
    ) -> Tuple[np.ndarray]:  # possible privacy violation?
        arg_result = self._argmax(axis=axis)
        shape = self.shape
        return np.unravel_index(arg_result, shape)

    def mean(
        self,
        axis: Optional[Union[int, Tuple[int, ...]]] = None,
        **kwargs: Any,
    ) -> PhiTensor:
        result = self.child.mean(axis, **kwargs)

        return PhiTensor(
            child=result,
            data_subjects=self.data_subjects.mean(axis, **kwargs),
            min_vals=lazyrepeatarray(data=self.min_vals.data, shape=result.shape),
            max_vals=lazyrepeatarray(data=self.max_vals.data, shape=result.shape),
        )

    def std(
        self,
        axis: Optional[Union[int, Tuple[int, ...]]] = None,
        **kwargs: Any,
    ) -> PhiTensor:
        """
        Compute the standard deviation along the specified axis.
        Returns the standard deviation, a measure of the spread of a distribution, of the array elements.
        The standard deviation is computed for the flattened array by default, otherwise over the specified axis.

        Parameters
            axis: None or int or tuple of ints, optional
                Axis or axes along which the standard deviation is computed.
                The default is to compute the standard deviation of the flattened array.
                If this is a tuple of ints, a standard deviation is performed over multiple axes, instead of a single
                axis or all the axes as before.

            out: ndarray, optional
                Alternative output array in which to place the result. It must have the same shape as the expected
                output but the type (of the calculated values) will be cast if necessary.

            ddof: int, optional
                ddof = Delta Degrees of Freedom. By default ddof is zero.
                The divisor used in calculations is N - ddof, where N represents the number of elements.

            keepdims: bool, optional
                If this is set to True, the axes which are reduced are left in the result as dimensions with size one.
                With this option, the result will broadcast correctly against the input array.
                If the default value is passed, then keepdims will not be passed through to the std method of
                sub-classes of ndarray, however any non-default value will be. If the sub-class’ method does not
                implement keepdims any exceptions will be raised.

            where: array_like of bool, optional
                Elements to include in the standard deviation. See reduce for details.

        Returns

            standard_deviation: PhiTensor
        """

        result = self.child.std(axis, **kwargs)
        # Std is lowest when all values are the same, 0. (-ve not possible because of squaring)
        # Std is highest when half the samples are min and other half are max
        return PhiTensor(
            child=result,
            data_subjects=self.data_subjects.std(axis, **kwargs),
            min_vals=lazyrepeatarray(data=np.array([0]), shape=result.shape),
            max_vals=lazyrepeatarray(
                data=(self.max_vals.data - self.min_vals.data) / 2,
                shape=result.shape,
            ),
        )

    def sqrt(self) -> PhiTensor:
        result = np.sqrt(self.child)
        return PhiTensor(
            child=result,
            data_subjects=np.sqrt(self.data_subjects),
            min_vals=lazyrepeatarray(
                data=np.sqrt(self.min_vals.data), shape=result.shape
            ),
            max_vals=lazyrepeatarray(
                data=np.sqrt(self.max_vals.data), shape=result.shape
            ),
        )

    def normalize(
        self, mean: Union[float, Sequence[float]], std: Union[float, Sequence[float]]
    ) -> PhiTensor:
        # TODO: Double check if normalization bounds are correct; they might be data dependent
        if isinstance(mean, float) and isinstance(std, float):
            return PhiTensor(
                child=(self.child - mean) / std,
                data_subjects=self.data_subjects,
                min_vals=(self.min_vals - mean) * (1 / std),
                max_vals=(self.max_vals - mean) * (1 / std),
            )
        else:
            # This is easily doable in the future
            raise NotImplementedError

    def create_gamma(self) -> GammaTensor:
        """Return a new Gamma tensor based on this phi tensor"""
        gamma_tensor = GammaTensor(
            child=self.child,
            data_subjects=self.data_subjects,
            min_vals=self.min_vals,
            max_vals=self.max_vals,
        )

        return gamma_tensor

    def view(self, *args: Any) -> PhiTensor:
        # TODO: Figure out how to fix lazyrepeatarray reshape

        data = self.child.reshape(*args)
        return PhiTensor(
            child=data,
            data_subjects=self.data_subjects,
            min_vals=lazyrepeatarray(data=self.min_vals.data.min(), shape=data.shape),
            max_vals=lazyrepeatarray(data=self.max_vals.data.max(), shape=data.shape),
        )

    def publish(
        self,
        get_budget_for_user: Callable,
        deduct_epsilon_for_user: Callable,
        ledger: DataSubjectLedger,
        sigma: float,
    ) -> AcceptableSimpleType:
        print("PUBLISHING TO GAMMA:")
        print(self.child)

        gamma = self.gamma
        # gamma.func = lambda x: x
        gamma.sources[gamma.id] = gamma

        res = gamma.publish(
            get_budget_for_user=get_budget_for_user,
            deduct_epsilon_for_user=deduct_epsilon_for_user,
            ledger=ledger,
            sigma=sigma,
        )

        print("Final Values", res)

        return res

    @property
    def value(self) -> np.ndarray:
        return self.child

    def astype(self, np_type: np.dtype) -> PhiTensor:
        return self.__class__(
            child=self.child.astype(np_type),
            data_subjects=self.data_subjects,
            min_vals=self.min_vals.astype(np_type),
            max_vals=self.max_vals.astype(np_type),
            # scalar_manager=self.scalar_manager,
        )

    @property
    def shape(self) -> Tuple[Any, ...]:
        if self.child is None:
            return ()
        else:
            return self.child.shape

    def __repr__(self) -> str:
        """Pretty print some information, optimized for Jupyter notebook viewing."""
        return (
            f"{self.__class__.__name__}(child={self.child}, "
            + f"min_vals={self.min_vals}, max_vals={self.max_vals})"
        )

    def __eq__(self, other: Any) -> Union[PhiTensor, GammaTensor]:  # type: ignore
        if is_acceptable_simple_type(other):
            return PhiTensor(
                child=(self.child == other)
                * 1,  # Multiply by 1 to convert to 0/1 instead of T/F
                data_subjects=self.data_subjects,
                min_vals=lazyrepeatarray(data=0, shape=self.shape),
                max_vals=lazyrepeatarray(data=1, shape=self.shape),
            )
        elif isinstance(other, PhiTensor):
            if (self.data_subjects != other.data_subjects).any():
                return self.gamma == other.gamma
            else:
                return PhiTensor(
                    child=(self.child == other.child)
                    * 1,  # Multiply by 1 to convert to 0/1 instead of T/F
                    data_subjects=self.data_subjects,
                    min_vals=lazyrepeatarray(data=0, shape=self.shape),
                    max_vals=lazyrepeatarray(data=1, shape=self.shape),
                )
        else:
            raise NotImplementedError(
                f"__eq__ not implemented between PhiTensor and {type(other)}."
            )

    def __ne__(self, other: Any) -> Union[PhiTensor, GammaTensor]:  # type: ignore
        if is_acceptable_simple_type(other):
            return PhiTensor(
                child=(self.child != other)
                * 1,  # Multiply by 1 to convert to 0/1 instead of T/F
                data_subjects=self.data_subjects,
                min_vals=lazyrepeatarray(data=0, shape=self.shape),
                max_vals=lazyrepeatarray(data=1, shape=self.shape),
            )
        elif isinstance(other, PhiTensor):
            if (self.data_subjects != other.data_subjects).any():
                return self.gamma != other.gamma
            else:
                return PhiTensor(
                    child=(self.child != other.child)
                    * 1,  # Multiply by 1 to convert to 0/1 instead of T/F
                    data_subjects=self.data_subjects,
                    min_vals=lazyrepeatarray(data=0, shape=self.shape),
                    max_vals=lazyrepeatarray(data=1, shape=self.shape),
                )
        else:
            raise NotImplementedError(
                f"__ne__ not implemented between PhiTensor and {type(other)}."
            )

    def __add__(self, other: SupportedChainType) -> Union[PhiTensor, GammaTensor]:

        # if the tensor being added is also private
        if isinstance(other, PhiTensor):
            return self.gamma + other.gamma
            # if self.data_subjects != other.data_subjects:
            #     return self.gamma + other.gamma

            # return PhiTensor(
            #     child=self.child + other.child,
            #     min_vals=self.min_vals + other.min_vals,
            #     max_vals=self.max_vals + other.max_vals,
            #     data_subjects=self.data_subjects,
            #     # scalar_manager=self.scalar_manager,
            # )

        # if the tensor being added is a public tensor / int / float / etc.
        elif is_acceptable_simple_type(other):

            return PhiTensor(
                child=self.child + other,
                min_vals=self.min_vals + other,
                max_vals=self.max_vals + other,
                data_subjects=self.data_subjects,
            )

        elif isinstance(other, GammaTensor):
            return self.gamma + other
        else:
            print("Type is unsupported:" + str(type(other)))
            raise NotImplementedError

    def __sub__(self, other: SupportedChainType) -> Union[PhiTensor, GammaTensor]:

        if isinstance(other, PhiTensor):
            return self.gamma - other.gamma
            # diff_data_subjects = (
            #     self.data_subjects.one_hot_lookup != other.data_subjects.one_hot_lookup
            # )
            # diff_data_subjects = (
            #     diff_data_subjects
            #     if isinstance(diff_data_subjects, bool)
            #     else diff_data_subjects.any()
            # )
            # if diff_data_subjects:
            #     return self.gamma - other.gamma
            #     # raise NotImplementedError

            # data = self.child - other.child
            # min_min = self.min_vals.data - other.min_vals.data
            # min_max = self.min_vals.data - other.max_vals.data
            # max_min = self.max_vals.data - other.min_vals.data
            # max_max = self.max_vals.data - other.max_vals.data
            # _min_vals = np.minimum.reduce([min_min, min_max, max_min, max_max])
            # _max_vals = np.maximum.reduce([min_min, min_max, max_min, max_max])
            # min_vals = self.min_vals.copy()
            # min_vals.data = _min_vals
            # max_vals = self.max_vals.copy()
            # max_vals.data = _max_vals

            # data_subjects = self.data_subjects

        elif is_acceptable_simple_type(other):
            if isinstance(other, np.ndarray):
                if not is_broadcastable(other.shape, self.child.shape):  # type: ignore
                    raise Exception(
                        f"Shapes do not match for subtraction: {self.child.shape} and {other.shape}"
                    )
            data = self.child - other
            min_vals = self.min_vals - other
            max_vals = self.max_vals - other
            data_subjects = self.data_subjects
        elif isinstance(other, GammaTensor):
            return self.gamma - other
        else:
            print("Type is unsupported:" + str(type(other)))
            raise NotImplementedError
        return PhiTensor(
            child=data,
            data_subjects=data_subjects,
            min_vals=min_vals,
            max_vals=max_vals,
        )

    def __mul__(self, other: SupportedChainType) -> Union[PhiTensor, GammaTensor]:

        if isinstance(other, PhiTensor):
            if (self.data_subjects == other.data_subjects).all():
                min_min = self.min_vals.data * other.min_vals.data
                min_max = self.min_vals.data * other.max_vals.data
                max_min = self.max_vals.data * other.min_vals.data
                max_max = self.max_vals.data * other.max_vals.data

                _min_vals = np.min([min_min, min_max, max_min, max_max], axis=0)  # type: ignore
                _max_vals = np.max([min_min, min_max, max_min, max_max], axis=0)  # type: ignore

                return PhiTensor(
                    child=self.child * other.child,
                    data_subjects=self.data_subjects,
                    min_vals=lazyrepeatarray(data=_min_vals, shape=self.shape),
                    max_vals=lazyrepeatarray(data=_max_vals, shape=self.shape),
                )
            else:
                return self.gamma * other.gamma

        elif is_acceptable_simple_type(other):

            data = self.child * other

            min_min = self.min_vals.data * other
            min_max = self.min_vals.data * other
            max_min = self.max_vals.data * other
            max_max = self.max_vals.data * other

            _min_vals = np.min([min_min, min_max, max_min, max_max], axis=0)  # type: ignore
            _max_vals = np.max([min_min, min_max, max_min, max_max], axis=0)  # type: ignore
            min_vals = self.min_vals.copy()
            min_vals.data = _min_vals
            max_vals = self.max_vals.copy()
            max_vals.data = _max_vals

            data_subjects = self.data_subjects

            return PhiTensor(
                child=data,
                data_subjects=data_subjects,
                min_vals=min_vals,
                max_vals=max_vals,
            )
        elif isinstance(other, GammaTensor):
            return self.gamma * other
        else:
            print("Type is unsupported:" + str(type(other)))
            raise NotImplementedError

    def __truediv__(self, other: Any) -> Union[PhiTensor, GammaTensor]:
        if isinstance(other, PhiTensor):
            if (self.data_subjects != other.data_subjects).all():
                return self.gamma / other.gamma
            else:
                min_min = self.min_vals.data / other.min_vals.data
                min_max = self.min_vals.data / other.max_vals.data
                max_min = self.max_vals.data / other.min_vals.data
                max_max = self.max_vals.data / other.max_vals.data

                _min_vals = np.min([min_min, min_max, max_min, max_max], axis=0)  # type: ignore
                _max_vals = np.max([min_min, min_max, max_min, max_max], axis=0)  # type: ignore

                return PhiTensor(
                    child=self.child / other.child,
                    data_subjects=self.data_subjects,
                    min_vals=lazyrepeatarray(data=_min_vals, shape=self.shape),
                    max_vals=lazyrepeatarray(data=_max_vals, shape=self.shape),
                )
        elif isinstance(other, GammaTensor):
            return self.gamma / other
        elif is_acceptable_simple_type(other):
            return PhiTensor(
                child=self.child / other,
                data_subjects=self.data_subjects,
                min_vals=lazyrepeatarray(
                    data=self.min_vals.data / other, shape=self.min_vals.shape
                ),
                max_vals=lazyrepeatarray(
                    data=self.max_vals.data / other, shape=self.max_vals.shape
                ),
            )
        else:
            raise NotImplementedError(
                f"truediv not supported between PhiTensor & {type(other)}"
            )

    def __rtruediv__(self, other: SupportedChainType) -> Union[PhiTensor, GammaTensor]:

        if is_acceptable_simple_type(other):
            return PhiTensor(
                child=(1 / self.child) * other,
                min_vals=(1 / self.min_vals) * other,
                max_vals=(1 / self.max_vals) * other,
                data_subjects=self.data_subjects,
            )

        elif isinstance(other, GammaTensor):
            return (1 / self.gamma) * other
        else:
            print("Type is unsupported:" + str(type(other)))
            raise NotImplementedError

    def __matmul__(
        self, other: Union[np.ndarray, PhiTensor]
    ) -> Union[PhiTensor, GammaTensor]:
        if not isinstance(other, (np.ndarray, PhiTensor, GammaTensor)):
            raise Exception(
                f"Matrix multiplication not yet implemented for type {type(other)}"
            )
        else:
            # Modify before merge, to know is broadcast is actually necessary
            if False:  # and not is_broadcastable(self.shape, other.shape):
                raise Exception(
                    f"Shapes not broadcastable: {self.shape} and {other.shape}"
                )
            else:
                if isinstance(other, np.ndarray):
                    data = self.child.__matmul__(other)
                    min_vals = self.min_vals.__matmul__(other)
                    max_vals = self.max_vals.__matmul__(other)
                    output_ds = self.data_subjects @ other
                elif isinstance(other, PhiTensor):
                    return self.gamma @ other.gamma
                    # if self.data_subjects != other.data_subjects:
                    #     return self.gamma @ other.gamma
                    # else:
                    #     data = self.child.__matmul__(other.child)
                    #     min_vals = self.min_vals.__matmul__(other.min_vals)
                    #     max_vals = self.max_vals.__matmul__(other.max_vals)
                    #     output_ds = DataSubjectList(
                    #         one_hot_lookup=np.concatenate(
                    #             (
                    #                 self.data_subjects.one_hot_lookup,
                    #                 other.data_subjects.one_hot_lookup,
                    #             )
                    #         ),
                    #         data_subjects_indexed=np.concatenate(
                    #             (np.zeros_like(data), np.ones_like(data))
                    #         ),  # replace with (1, *data.shape) if inc shape
                    #     )

                elif isinstance(other, GammaTensor):
                    return self.gamma @ other
                else:
                    print("Type is unsupported:" + str(type(other)))
                    raise NotImplementedError

                return PhiTensor(
                    child=data,
                    max_vals=max_vals,
                    min_vals=min_vals,
                    data_subjects=output_ds,
                )

    def __rmatmul__(
        self, other: Union[np.ndarray, PhiTensor]
    ) -> Union[PhiTensor, GammaTensor]:
        if not isinstance(other, (np.ndarray, PhiTensor, GammaTensor)):
            raise Exception(
                f"Matrix multiplication not yet implemented for type {type(other)}"
            )
        else:
            # Modify before merge, to know is broadcast is actually necessary
            if False:  # and not is_broadcastable(self.shape, other.shape):
                raise Exception(
                    f"Shapes not broadcastable: {self.shape} and {other.shape}"
                )
            else:
                if isinstance(other, np.ndarray):
                    data = self.child.__rmatmul__(other)
                    min_vals = self.min_vals.__rmatmul__(other)
                    max_vals = self.max_vals.__rmatmul__(other)
                    output_ds = self.data_subjects.__rmatmul__(other)
                elif isinstance(other, PhiTensor):
                    return self.gamma.__rmatmul__(other.gamma)
                    # if self.data_subjects != other.data_subjects:
                    #     # return convert_to_gamma_tensor(self).__matmul__(convert_to_gamma_tensor(other))
                    #     raise NotImplementedError
                    # else:
                    #     data = self.child.__rmatmul__(other.child)
                    #     # _min_vals = np.array(
                    #     #     [self.min_vals.data.__matmul__(other.min_vals.data)]
                    #     # )
                    #     # _max_vals = np.array(
                    #     #     [self.max_vals.data.__matmul__(other.max_vals.data)]
                    #     # )
                    #     # min_vals = self.min_vals.copy()
                    #     # min_vals.data = _min_vals
                    #     # max_vals = self.max_vals.copy()
                    #     # max_vals.data = _max_vals
                    #     min_vals = self.min_vals.__rmatmul__(other.min_vals)
                    #     max_vals = self.max_vals.__rmatmul__(other.max_vals)

                else:
                    print("Type is unsupported:" + str(type(other)))
                    raise NotImplementedError

                return PhiTensor(
                    child=data,
                    max_vals=max_vals,
                    min_vals=min_vals,
                    data_subjects=output_ds,
                )

    def clip(self, a_min: float, a_max: float) -> PhiTensor:
        output_data = np.clip(self.child, a_min, a_max)

        min_v = np.clip(self.min_vals.data, a_min, a_max)
        max_v = np.clip(self.max_vals.data, a_min, a_max)

        min_vals = lazyrepeatarray(data=min_v, shape=output_data.shape)
        max_vals = lazyrepeatarray(data=max_v, shape=output_data.shape)

        return PhiTensor(
            child=output_data,
            data_subjects=self.data_subjects,
            min_vals=min_vals,
            max_vals=max_vals,
        )

    def transpose(self, *args: Any, **kwargs: Any) -> PhiTensor:
        """Transposes self.child, min_vals, and max_vals if these can be transposed, otherwise doesn't change them."""
        data: np.ndarray
        if (
            isinstance(self.child, int)
            or isinstance(self.child, float)
            or isinstance(self.child, bool)
        ):
            # For these data types, the transpose operation is meaningless, so don't change them.
            data = self.child  # type: ignore
            print(
                f"Warning: Tensor data was of type {type(data)}, transpose operation had no effect."
            )
        else:
            data = self.child.transpose(*args)

        # TODO: Should we give warnings for min_vals and max_vals being single floats/integers/booleans too?
        if (
            isinstance(self.min_vals, int)
            or isinstance(self.min_vals, float)
            or isinstance(self.min_vals, bool)
        ):
            # For these data types, the transpose operation is meaningless, so don't change them.
            min_vals = self.min_vals
            # print(f'Warning: Tensor data was of type {type(data)}, transpose operation had no effect.')
        else:
            min_vals = data.min()

        if (
            isinstance(self.max_vals, int)
            or isinstance(self.max_vals, float)
            or isinstance(self.max_vals, bool)
        ):
            # For these data types, the transpose operation is meaningless, so don't change them.
            max_vals = self.max_vals
            # print(f'Warning: Tensor data was of type {type(data)}, transpose operation had no effect.')
        else:
            max_vals = data.max()

        output_ds = self.data_subjects.transpose(*args)

        return PhiTensor(
            child=data,
            data_subjects=output_ds,
            min_vals=min_vals,
            max_vals=max_vals,
        )

    def flatten(self, order: Optional[str] = "C") -> PhiTensor:
        """
        Return a copy of the array collapsed into one dimension.

        Parameters
            order{‘C’, ‘F’, ‘A’, ‘K’}, optional
                ‘C’ means to flatten in row-major (C-style) order.
                ‘F’ means to flatten in column-major (Fortran- style) order.
                ‘A’ means to flatten in column-major order if a is Fortran contiguous in memory,
                        row-major order otherwise.
                ‘K’ means to flatten a in the order the elements occur in memory. The default is ‘C’.
        Returns
            PhiTensor
                A copy of the input array, flattened to one dimension.
        """
        if order not in ["C", "F", "A", "K"]:
            raise NotImplementedError(f"Flatten is not implemented for order={order}")

        output_data = self.child.flatten(order=order)
        return PhiTensor(
            child=output_data,
            data_subjects=self.data_subjects.reshape(output_data.shape),
            min_vals=lazyrepeatarray(data=self.min_vals.data, shape=output_data.shape),
            max_vals=lazyrepeatarray(data=self.max_vals.data, shape=output_data.shape),
        )

    def concatenate(
        self,
        other: Union[np.ndarray, PhiTensor],
        *args: Any,
        **kwargs: Any,
    ) -> Union[PhiTensor, GammaTensor]:

        # if the tensor being added is also private
        if isinstance(other, PhiTensor):
            if self.data_subjects != other.data_subjects:
                return self.gamma + other.gamma

            return PhiTensor(
                child=self.child.concatenate(other.child, *args, **kwargs),
                min_vals=self.min_vals.concatenate(other.min_vals, *args, **kwargs),
                max_vals=self.max_vals.concatenate(other.max_vals, *args, **kwargs),
                data_subjects=self.data_subjects,
            )

        elif is_acceptable_simple_type(other):
            raise NotImplementedError
        else:
            print("Type is unsupported:" + str(type(other)))
            raise NotImplementedError

    def __lt__(self, other: SupportedChainType) -> Union[PhiTensor, GammaTensor]:
        if isinstance(other, PhiTensor):
            if (self.data_subjects == other.data_subjects).all():
                return PhiTensor(
                    child=(self.child < other.child) * 1,
                    data_subjects=self.data_subjects,
                    min_vals=lazyrepeatarray(data=0, shape=self.shape),
                    max_vals=lazyrepeatarray(data=1, shape=self.shape),
                )
            else:
                return self.gamma.__lt__(other.gamma)
        elif isinstance(other, GammaTensor):
            return self.gamma.__lt__(other)

        # if the tensor being compared is a public tensor / int / float / etc.
        elif is_acceptable_simple_type(other):

            data = self.child < other
            min_vals = self.min_vals * 0
            max_vals = (self.max_vals * 0) + 1
            data_subjects = self.data_subjects

            return PhiTensor(
                child=data,
                data_subjects=data_subjects,
                min_vals=min_vals,
                max_vals=max_vals,
            )

        else:
            raise NotImplementedError

    def __le__(self, other: SupportedChainType) -> Union[PhiTensor, GammaTensor]:

        # if the tensor being compared is also private
        if isinstance(other, PhiTensor):
            if (self.data_subjects == other.data_subjects).all():
                return PhiTensor(
                    child=(self.child <= other.child) * 1,
                    data_subjects=self.data_subjects,
                    min_vals=lazyrepeatarray(data=0, shape=self.shape),
                    max_vals=lazyrepeatarray(data=1, shape=self.shape),
                )
            else:
                return self.gamma.__le__(other.gamma)
        elif isinstance(other, GammaTensor):
            return self.gamma.__le__(other)

        # if the tensor being compared is a public tensor / int / float / etc.
        elif is_acceptable_simple_type(other):

            data = self.child <= other
            min_vals = self.min_vals * 0
            max_vals = (self.max_vals * 0) + 1
            data_subjects = self.data_subjects

            return PhiTensor(
                child=data,
                data_subjects=data_subjects,
                min_vals=min_vals,
                max_vals=max_vals,
            )

        else:
            raise NotImplementedError

    def __gt__(self, other: SupportedChainType) -> Union[PhiTensor, GammaTensor]:

        # if the tensor being compared is also private
        if isinstance(other, PhiTensor):
            if (self.data_subjects == other.data_subjects).all():
                return PhiTensor(
                    child=(self.child > other.child) * 1,
                    data_subjects=self.data_subjects,
                    min_vals=lazyrepeatarray(data=0, shape=self.shape),
                    max_vals=lazyrepeatarray(data=1, shape=self.shape),
                )
            else:
                return self.gamma.__gt__(other.gamma)
        elif isinstance(other, GammaTensor):
            return self.gamma.__gt__(other)

        # if the tensor being compared is a public tensor / int / float / etc.
        elif is_acceptable_simple_type(other):

            data = self.child > other
            min_vals = self.min_vals * 0
            max_vals = (self.max_vals * 0) + 1
            data_subjects = self.data_subjects

            return PhiTensor(
                child=data,
                data_subjects=data_subjects,
                min_vals=min_vals,
                max_vals=max_vals,
            )
        else:
            raise NotImplementedError  # type: ignore

    def __ge__(self, other: SupportedChainType) -> Union[PhiTensor, GammaTensor]:

        # if the tensor being compared is also private
        if isinstance(other, PhiTensor):
            if (self.data_subjects == other.data_subjects).all():
                return PhiTensor(
                    child=(self.child >= other.child) * 1,
                    data_subjects=self.data_subjects,
                    min_vals=lazyrepeatarray(data=0, shape=self.shape),
                    max_vals=lazyrepeatarray(data=1, shape=self.shape),
                )
            else:
                return self.gamma.__ge__(other.gamma)
        elif isinstance(other, GammaTensor):
            return self.gamma.__ge__(other)

        # if the tensor being compared is a public tensor / int / float / etc.
        elif is_acceptable_simple_type(other):

            data = self.child >= other
            min_vals = self.min_vals * 0
            max_vals = (self.max_vals * 0) + 1
            data_subjects = self.data_subjects

            return PhiTensor(
                child=data,
                data_subjects=data_subjects,
                min_vals=min_vals,
                max_vals=max_vals,
            )

        else:
            return NotImplementedError  # type: ignore

    # Re enable after testing
    def dot(
        self, other: Union[PhiTensor, GammaTensor, np.ndarray]
    ) -> Union[PhiTensor, GammaTensor]:
        if isinstance(other, np.ndarray):
            return PhiTensor(
                child=np.dot(self.child, other),
                min_vals=np.dot(self.min_vals, other),
                max_vals=np.dot(self.max_vals, other),
                data_subjects=np.dot(self.data_subjects, other),
            )
        elif isinstance(other, PhiTensor):
            return self.gamma.dot(other.gamma)
            # if self.data_subjects.one_hot_lookup == other.data_subjects.one_hot_lookup:
            #     return PhiTensor(
            #         child=np.dot(self.child, other.child),
            #         min_vals=np.dot(self.min_vals, other.min_vals),
            #         max_vals=np.dot(self.max_vals, other.max_vals),
            #         data_subjects=self.data_subjects,
            #     )
            # else:
            #     return self.gamma.dot(other.gamma)
        elif isinstance(other, GammaTensor):
            return self.gamma.dot(other)
        else:
            raise NotImplementedError

    def sum(
        self,
        axis: Optional[Union[int, Tuple[int, ...]]] = None,
        keepdims: Optional[bool] = False,
        initial: Optional[float] = None,
        where: Optional[ArrayLike] = None,
    ) -> PhiTensor:
        """
        Sum of array elements over a given axis.

        Parameters
            axis: None or int or tuple of ints, optional
                Axis or axes along which a sum is performed.
                The default, axis=None, will sum all of the elements of the input array.
                If axis is negative it counts from the last to the first axis.
                If axis is a tuple of ints, a sum is performed on all of the axes specified in the tuple instead of a
                single axis or all the axes as before.
            keepdims: bool, optional
                If this is set to True, the axes which are reduced are left in the result as dimensions with size one.
                With this option, the result will broadcast correctly against the input array.
                If the default value is passed, then keepdims will not be passed through to the sum method of
                sub-classes of ndarray, however any non-default value will be. If the sub-class’ method does not
                implement keepdims any exceptions will be raised.
            initial: scalar, optional
                Starting value for the sum. See reduce for details.
            where: array_like of bool, optional
                Elements to include in the sum. See reduce for details.
        """
        if where is None:
            result = np.array(self.child.sum(axis=axis, keepdims=keepdims))
            output_ds = self.data_subjects.sum(axis=axis, keepdims=keepdims)
            num = np.ones_like(self.child).sum(axis=axis, keepdims=keepdims)
        else:
            result = self.child.sum(axis=axis, keepdims=keepdims, where=where)
            output_ds = self.data_subjects.sum(
                axis=axis, keepdims=keepdims, initial=initial, where=where
            )
            num = np.ones_like(self.child).sum(
                axis=axis, keepdims=keepdims, initial=initial, where=where
            )

        return PhiTensor(
            child=result,
            data_subjects=np.array(output_ds),
            min_vals=lazyrepeatarray(data=self.min_vals.data * num, shape=result.shape),
            max_vals=lazyrepeatarray(data=self.max_vals.data * num, shape=result.shape),
        )

    def __pow__(
        self, power: Union[float, int], modulo: Optional[int] = None
    ) -> PhiTensor:
        if modulo is None:
            if self.min_vals.data <= 0 <= self.max_vals.data:
                # If data is in range [-5, 5], it's possible the minimum is 0 and not (-5)^2
                minv = min(0, (self.min_vals.data**power).min())
            else:
                minv = self.min_vals.data**power

            return PhiTensor(
                child=self.child**power,
                data_subjects=self.data_subjects,
                min_vals=lazyrepeatarray(data=minv, shape=self.shape),
                max_vals=lazyrepeatarray(
                    data=self.max_vals.data**power, shape=self.shape
                ),
            )
        else:
            # This may be unnecessary- modulo is NotImplemented in ndarray.pow
            if self.min_vals.data <= 0 <= self.max_vals.data:
                # If data is in range [-5, 5], it's possible the minimum is 0 and not (-5)^2
                minv = min(0, (self.min_vals.data**power).min() % modulo)
            else:
                minv = (self.min_vals.data**power) % modulo
            return PhiTensor(
                child=self.child**power % modulo,
                data_subjects=self.data_subjects,
                min_vals=lazyrepeatarray(data=minv, shape=self.shape),
                max_vals=lazyrepeatarray(
                    data=(self.max_vals.data**power) % modulo, shape=self.shape
                ),
            )

    def expand_dims(self, axis: int) -> PhiTensor:
        result = np.expand_dims(self.child, axis=axis)
        minv = self.min_vals.copy()
        minv.shape = result.shape
        maxv = self.max_vals.copy()
        maxv.shape = result.shape

        return PhiTensor(
            child=result,
            min_vals=minv,
            max_vals=maxv,
            data_subjects=np.expand_dims(self.data_subjects, axis=axis),
        )

    def ones_like(
        self,
        *args: Any,
        **kwargs: Any,
    ) -> Union[PhiTensor, GammaTensor]:
        # TODO: Add support for axes arguments later
        min_vals = self.min_vals.ones_like(*args, **kwargs)
        max_vals = self.max_vals.ones_like(*args, **kwargs)

        child = (
            np.ones_like(self.child, *args, **kwargs)
            if isinstance(self.child, np.ndarray)
            else self.child.ones_like(*args, **kwargs)
        )

        return PhiTensor(
            child=child,
            min_vals=min_vals,
            max_vals=max_vals,
            data_subjects=self.data_subjects,
        )

    def __neg__(self) -> PhiTensor:

        return PhiTensor(
            child=self.child * -1,
            min_vals=self.max_vals * -1,
            max_vals=self.min_vals * -1,
            data_subjects=self.data_subjects,
        )

    def __pos__(self) -> PhiTensor:
        return PhiTensor(
            child=self.child,
            min_vals=self.min_vals,
            max_vals=self.max_vals,
            data_subjects=self.data_subjects,
        )

    def exp(self) -> PhiTensor:
        # relative
        from ...smpc.approximations import exp

        def exp_reduction(val: np.ndarray) -> np.ndarray:
            pos_index = val >= 0
            neg_index = val < 0
            exp = np.exp((pos_index * val * -1) + (neg_index * val))
            pos_values = (pos_index) * exp
            neg_values = (neg_index) * exp * -1
            return pos_values + neg_values

        min_vals = self.min_vals.copy()
        min_vals.data = np.array(exp_reduction(min_vals.data))
        max_vals = self.max_vals.copy()
        max_vals.data = np.array(exp_reduction(max_vals.data))

        return PhiTensor(
            child=exp(self.child),  # type: ignore
            min_vals=min_vals,
            max_vals=max_vals,
            data_subjects=self.data_subjects,
        )

    def softmax(self) -> PhiTensor:
        # relative
        from ...smpc.approximations import exp
        from ...smpc.approximations import reciprocal

        def softmax(val: np.ndarray) -> np.ndarray:
            logits = val - val.max()
            numerator = np.exp(logits)
            inv = 1 / numerator.sum()
            return numerator * inv

        min_vals = self.min_vals.copy()
        min_vals.data = np.array(softmax(min_vals.data))
        max_vals = self.max_vals.copy()
        max_vals.data = np.array(softmax(max_vals.data))
        fpt = self.child.copy()
        if not isinstance(fpt.child, np.ndarray):
            raise ValueError("Softmax currently works only for numpy child")

        fpt.child = fpt.child - fpt.child.max()
        numerator = exp(fpt)
        inv = reciprocal(numerator.sum())  # type: ignore

        return PhiTensor(
            child=numerator * inv,  # type: ignore
            min_vals=min_vals,
            max_vals=max_vals,
            data_subjects=self.data_subjects,
        )

    def reciprocal(self) -> PhiTensor:
        # relative
        from ...smpc.approximations import reciprocal

        min_vals = self.min_vals.copy()
        min_vals.data = np.array(1 / min_vals.data)
        max_vals = self.max_vals.copy()
        max_vals.data = np.array(1 / max_vals.data)

        return PhiTensor(
            child=reciprocal(self.child),
            min_vals=min_vals,
            max_vals=max_vals,
            data_subjects=self.data_subjects,
        )

    def one_hot(self) -> PhiTensor:
        one_hot_child = self.child.one_hot()

        return PhiTensor(
            child=one_hot_child,
            min_vals=self.min_vals,
            max_vals=self.max_vals,
            data_subjects=self.data_subjects,
        )

    def resize(self, new_shape: Union[int, Tuple[int, ...]]) -> PhiTensor:
        out_child = np.resize(self.child.data, new_shape)
        return PhiTensor(
            child=out_child,
            min_vals=lazyrepeatarray(data=self.min_vals.data, shape=out_child.shape),
            max_vals=lazyrepeatarray(data=self.max_vals.data, shape=out_child.shape),
            data_subjects=np.resize(self.data_subjects, new_shape),
        )

    def compress(self, condition: List[bool], axis: Optional[int] = None) -> PhiTensor:
        out_child = self.child.compress(condition, axis)
        return PhiTensor(
            child=out_child,
            min_vals=lazyrepeatarray(data=self.min_vals.data, shape=out_child.shape),
            max_vals=lazyrepeatarray(data=self.max_vals.data, shape=out_child.shape),
            data_subjects=self.data_subjects.compress(condition, axis),
        )

    def squeeze(self, axis: Optional[Union[int, Tuple[int, ...]]] = None) -> PhiTensor:
        out_child = self.child.squeeze(axis)
        return PhiTensor(
            child=out_child,
            min_vals=lazyrepeatarray(data=self.min_vals.data, shape=out_child.shape),
            max_vals=lazyrepeatarray(data=self.max_vals.data, shape=out_child.shape),
            data_subjects=np.squeeze(self.data_subjects, axis),
        )

    def repeat(
        self, repeats: Union[int, Tuple[int, ...]], axis: Optional[int] = None
    ) -> PhiTensor:
        """
        Repeat elements of an array.

        Parameters
            repeats: int or array of ints

                The number of repetitions for each element. repeats is broadcasted to fit the shape of the given axis.
            axis: int, optional

                The axis along which to repeat values.
                By default, use the flattened input array, and return a flat output array.

        Returns

            repeated_array: PhiTensor

                Output array which has the same shape as a, except along the given axis.

        """

        result = self.child.repeat(repeats, axis)
        if isinstance(self.min_vals, lazyrepeatarray):
            minv = lazyrepeatarray(data=self.min_vals.data.min(), shape=result.shape)
            maxv = lazyrepeatarray(data=self.max_vals.data.max(), shape=result.shape)
        else:
            minv = self.min_vals
            maxv = self.max_vals

        return PhiTensor(
            child=result,
            data_subjects=self.data_subjects.repeat(repeats, axis),
            min_vals=minv,
            max_vals=maxv,
        )

    def choose(
        self,
        choices: Sequence[Union[PassthroughTensor, np.ndarray]],
        out: Optional[np.ndarray] = None,
        mode: Optional[str] = "raise",
    ) -> PhiTensor:
        """
        Construct an array from an index array and a list of arrays to choose from.

        First of all, if confused or uncertain, definitely look at the Examples - in its full generality,
        this function is less simple than it might seem from the following code description
        (below ndi = numpy.lib.index_tricks):

        np.choose(a,c) == np.array([c[a[I]][I] for I in ndi.ndindex(a.shape)]).

        But this omits some subtleties. Here is a fully general summary:

        Given an “index” array (a) of integers and a sequence of n arrays (choices), a and each choice array are first
        broadcast, as necessary, to arrays of a common shape; calling these Ba and Bchoices[i], i = 0,…,n-1 we have that
         necessarily, Ba.shape == Bchoices[i].shape for each i. Then, a new array with shape Ba.shape is created
         as follows:

            if mode='raise' (the default), then, first of all, each element of a (and thus Ba) must be in the range
            [0, n-1]; now, suppose that i (in that range) is the value at the (j0, j1, ..., jm) position in Ba -
            then the value at the same position in the new array is the value in Bchoices[i] at that same position;

            if mode='wrap', values in a (and thus Ba) may be any (signed) integer; modular arithmetic is used to map
            integers outside the range [0, n-1] back into that range; and then the new array is constructed as above;

            if mode='clip', values in a (and thus Ba) may be any (signed) integer; negative integers are mapped to 0;
            values greater than n-1 are mapped to n-1; and then the new array is constructed as above.

        Parameters

            choices: sequence of arrays

                Choice arrays. a and all of the choices must be broadcastable to the same shape. If choices is itself an
                 array (not recommended), then its outermost dimension (i.e., the one corresponding to choices.shape[0])
                  is taken as defining the “sequence”.

            out: array, optional

                If provided, the result will be inserted into this array. It should be of the appropriate shape and
                dtype. Note that out is always buffered if mode='raise'; use other modes for better performance.

            mode{‘raise’ (default), ‘wrap’, ‘clip’}, optional

                Specifies how indices outside [0, n-1] will be treated:

                        ‘raise’ : an exception is raised

                        ‘wrap’ : value becomes value mod n

                        ‘clip’ : values < 0 are mapped to 0, values > n-1 are mapped to n-1

        Returns
            merged_array: PhiTensor
                The merged result.

        Raises
            ValueError: shape mismatch
                If a and each choice array are not all broadcastable to the same shape.

        """
        result = self.child.choose(choices, mode=mode)
        if isinstance(self.min_vals, lazyrepeatarray):
            minv = lazyrepeatarray(data=self.min_vals.data.min(), shape=result.shape)
            maxv = lazyrepeatarray(data=self.max_vals.data.max(), shape=result.shape)
        else:
            minv, maxv = self.min_vals, self.max_vals

        return PhiTensor(
            child=result,
            data_subjects=self.data_subjects.take(choices),
            min_vals=minv,
            max_vals=maxv,
        )

    def trace(self, offset: int = 0, axis1: int = 0, axis2: int = 1) -> PhiTensor:
        """
        Return the sum along diagonals of the array.

        If a is 2-D, the sum along its diagonal with the given offset is returned, i.e., the sum of elements
        a[i,i+offset] for all i.

        If a has more than two dimensions, then the axes specified by axis1 and axis2 are used to determine the 2-D
        sub-arrays whose traces are returned. The shape of the resulting array is the same as that of a with axis1 and
        axis2 removed.

        Parameters

            offset: int, optional
                Offset of the diagonal from the main diagonal. Can be both positive and negative. Defaults to 0.

            axis1, axis2: int, optional
                Axes to be used as the first and second axis of the 2-D sub-arrays from which the diagonals should be
                taken. Defaults are the first two axes of a.

        Returns

            sum_along_diagonals: PhiTensor
                If a is 2-D, the sum along the diagonal is returned.
                If a has larger dimensions, then an array of sums along diagonals is returned.
        """
        result = self.child.trace(offset, axis1, axis2)

        # This is potentially expensive
        num = np.ones_like(self.child).trace(offset, axis1, axis2)
        return PhiTensor(
            child=result,
            data_subjects=self.data_subjects.trace(offset, axis1, axis2),
            min_vals=lazyrepeatarray(data=self.min_vals.data * num, shape=result.shape),
            max_vals=lazyrepeatarray(data=self.max_vals.data * num, shape=result.shape),
        )

    def _object2bytes(self) -> bytes:
        schema = get_capnp_schema(schema_file="phi_tensor.capnp")

        pt_struct: CapnpModule = schema.PT  # type: ignore
        pt_msg = pt_struct.new_message()
        # this is how we dispatch correct deserialization of bytes
        pt_msg.magicHeader = serde_magic_header(type(self))

        if isinstance(self.child, np.ndarray) or np.isscalar(self.child):
            chunk_bytes(capnp_serialize(np.array(self.child), to_bytes=True), "child", pt_msg)  # type: ignore
            pt_msg.isNumpy = True
        else:
            chunk_bytes(serialize(self.child, to_bytes=True), "child", pt_msg)  # type: ignore
            pt_msg.isNumpy = False

        pt_msg.minVals = serialize(self.min_vals, to_bytes=True)
        pt_msg.maxVals = serialize(self.max_vals, to_bytes=True)
        chunk_bytes(
            capnp_serialize(dslarraytonumpyutf8(self.data_subjects), to_bytes=True),
            "dataSubjects",
            pt_msg,
        )
        # to pack or not to pack?
        # to_bytes = pt_msg.to_bytes()

        return pt_msg.to_bytes_packed()

    @staticmethod
    def _bytes2object(buf: bytes) -> PhiTensor:
        schema = get_capnp_schema(schema_file="phi_tensor.capnp")
        pt_struct: CapnpModule = schema.PT  # type: ignore
        # https://stackoverflow.com/questions/48458839/capnproto-maximum-filesize
        MAX_TRAVERSAL_LIMIT = 2**64 - 1
        # to pack or not to pack?
        # pt_msg = pt_struct.from_bytes(buf, traversal_limit_in_words=2 ** 64 - 1)
        pt_msg = pt_struct.from_bytes_packed(
            buf, traversal_limit_in_words=MAX_TRAVERSAL_LIMIT
        )

        if pt_msg.isNumpy:
            child = capnp_deserialize(combine_bytes(pt_msg.child), from_bytes=True)
        else:
            child = deserialize(combine_bytes(pt_msg.child), from_bytes=True)

        min_vals = deserialize(pt_msg.minVals, from_bytes=True)
        max_vals = deserialize(pt_msg.maxVals, from_bytes=True)
        data_subjects = numpyutf8todslarray(
            capnp_deserialize(combine_bytes(pt_msg.dataSubjects), from_bytes=True)
        )

        return PhiTensor(
            child=child,
            min_vals=min_vals,
            max_vals=max_vals,
            data_subjects=data_subjects,
        )<|MERGE_RESOLUTION|>--- conflicted
+++ resolved
@@ -646,7 +646,6 @@
         """
         return self._apply_self_tensor_op("repeat", *args, **kwargs)
 
-<<<<<<< HEAD
     def __pow__(self, *args: Any, **kwargs: Any) -> TensorWrappedPhiTensorPointer:
         """
         First array elements raised to powers from second array, element-wise.
@@ -675,7 +674,7 @@
                 The bases in the tensor raised to the exponents in x2. This is a scalar if both self and x2 are scalars.
         """
         return self._apply_self_tensor_op("__pow__", *args, **kwargs)
-=======
+
     def std(self, *args: Any, **kwargs: Any) -> TensorWrappedPhiTensorPointer:
         """
         Compute the standard deviation along the specified axis.
@@ -765,7 +764,6 @@
         result.public_shape = data_subjects.shape
         result.public_dtype = self.public_dtype
         return result
->>>>>>> 1759d3ba
 
     def trace(self, *args: Any, **kwargs: Any) -> TensorWrappedPhiTensorPointer:
         """
