# future
from __future__ import annotations

# stdlib
from collections.abc import Sequence
from typing import Any
from typing import List
from typing import Optional
from typing import Tuple
from typing import Union

# third party
import numpy as np
import numpy.typing as npt

# relative
from ....core.adp.entity import DataSubjectGroup as DSG
from ....core.adp.entity import Entity
from ...adp.vm_private_scalar_manager import (
    VirtualMachinePrivateScalarManager as TypeScalarManager,
)
from ...common.serde.serializable import serializable
from ..broadcastable import is_broadcastable
from ..passthrough import PassthroughTensor  # type: ignore
from ..passthrough import implements  # type: ignore
from ..passthrough import is_acceptable_simple_type  # type: ignore
from ..types import AcceptableSimpleType
from .adp_tensor import ADPTensor
from .initial_gamma import InitialGammaTensor
from .single_entity_phi import SingleEntityPhiTensor


@serializable(recursive_serde=True)
class RowEntityPhiTensor(PassthroughTensor, ADPTensor):
    """This tensor is one of several tensors whose purpose is to carry metadata
    relevant to automatically tracking the privacy budgets of tensor operations. This
    tensor is called 'Phi' tensor because it assumes that each number in the tensor
    originates from a single entity (no numbers originate from multiple entities). This
    tensor is called 'RowEntity' because it additionally assumes that all entries in a row
    come from the same entity (note: multiple rows may also be from the same or different
    entities). The reason we have a tensor specifically for tracking row-organized entities
    is that data entity-linked by row is very common and specifically accommodating it offers
    significant performance benefits over other DP tracking tensors. Note that when
    we refer to the number of 'rows' we simply refer to the length of the first dimension. This
    tensor can have an arbitrary number of dimensions."""

    # a list of attributes needed for serialization using RecursiveSerde
    __attr_allowlist__ = ["child", "n_entities", "unique_entities"]

    def __init__(self, rows: Sequence, check_shape: bool = True):
        """Initialize a RowEntityPhiTensor

        rows: the actual data organized as an iterable (can be any type of iterable)
        check_shape: whether or not we are already confident that the objects in iterable
            'rows' all have the same dimension (check if we're not sure).

        """
        # Container type heirachy: https://docs.python.org/3/library/collections.abc.html
        self.child: Sequence
        super().__init__(rows)

        # include this check because it's expensvie to check and sometimes we can skip it when
        # we already know the rows are identically shaped.
        if check_shape:

            # shape of the first row we use for reference
            shape = rows[0].shape

            # check each row to make sure it's the same shape as the first
            for row in rows[1:]:
                if shape != row.shape:
                    raise Exception(
                        f"All rows in RowEntityPhiTensor must match: {shape} != {row.shape}"
                    )

        """Calculate the number of unique entities behind the REPT"""
        self.unique_entities: set[Entity] = set()
        self.n_entities = 0
        for entity in self.entities.flatten():
            if isinstance(entity, Entity):
                if entity not in self.unique_entities:
                    self.unique_entities.add(entity)
                    self.n_entities += 1
                else:
                    continue
            elif isinstance(entity, DSG):
                for e in entity.entity_set:
                    if e not in self.unique_entities:
                        self.unique_entities.add(e)
                        self.n_entities += 1
                    else:
                        continue
            else:
                raise Exception(f"{type(entity)}")

    @property
    def scalar_manager(self) -> TypeScalarManager:
        return self.child[0].scalar_manager

    @property
    def min_vals(self) -> np.ndarray:
        return np.concatenate([x.min_vals for x in self.child]).reshape(self.shape)

    @property
    def max_vals(self) -> np.ndarray:
        return np.concatenate([x.max_vals for x in self.child]).reshape(self.shape)

    @property
    def value(self) -> np.ndarray:
        return np.concatenate([x.child for x in self.child]).reshape(self.shape)

    @property
    def entities(self) -> np.ndarray:
        return np.array(
            [[x.entity] * np.array(x.shape).prod() for x in self.child]
        ).reshape(self.shape)

    @property
    def gamma(self) -> InitialGammaTensor:
        return self.create_gamma()

    def create_gamma(
        self, scalar_manager: Optional[TypeScalarManager] = None
    ) -> InitialGammaTensor:

        if scalar_manager is None:
            scalar_manager = self.scalar_manager

        return InitialGammaTensor(
            values=self.value,  # 5 x 10 data
            min_vals=self.min_vals,  # 5 x 10 minimum values
            max_vals=self.max_vals,  # 5 x 10 maximum values
            entities=self.entities,  # list of 5 entities
            scalar_manager=scalar_manager,
        )

    @property
    def shape(self) -> Tuple[Any, ...]:
        return tuple([len(self.child)] + list(self.child[0].shape))

    def __eq__(self, other: Any) -> RowEntityPhiTensor:

        if is_acceptable_simple_type(other) or len(self.child) == len(other.child):
            new_list = list()
            for i in range(len(self.child)):
                if is_acceptable_simple_type(other):
                    new_list.append(self.child[i] == other)
                else:
                    new_list.append(self.child[i] == other.child[i])
            return RowEntityPhiTensor(rows=new_list, check_shape=False)
        else:
            raise Exception(
                f"Tensor dims do not match for __eq__: {len(self.child)} != {len(other.child)}"
            )

    def __ne__(self, other: Any) -> RowEntityPhiTensor:
        opposite_result = self.__eq__(other)

        # Normal inversion on (opposite_result.child) might not work on nested lists
        result = []
        for row in opposite_result.child:
            result.append(np.invert(row))

        return RowEntityPhiTensor(rows=result)

    def __add__(
        self, other: Union[RowEntityPhiTensor, AcceptableSimpleType]
    ) -> RowEntityPhiTensor:
        # TODO: Catch unacceptable types (str, dict, etc) to avoid errors for other.child below
        if is_acceptable_simple_type(other) or len(self.child) == len(other.child):
            new_list = list()
            for i in range(len(self.child)):
                if is_acceptable_simple_type(other):
                    new_list.append(self.child[i] + other)
                else:
                    # Private/Public and Private/Private are handled by the underlying SEPT self.child objects.
                    new_list.append(self.child[i] + other.child[i])
            return RowEntityPhiTensor(rows=new_list, check_shape=False)
        else:
            # Broadcasting is possible, but we're skipping that for now.
            raise Exception(
                f"Tensor dims do not match for __add__: {len(self.child)} != {len(other.child)}"
            )

    def __sub__(
        self, other: Union[RowEntityPhiTensor, AcceptableSimpleType]
    ) -> RowEntityPhiTensor:
        # TODO: Catch unacceptable types (str, dict, etc) to avoid errors for other.child below
        if is_acceptable_simple_type(other) or len(self.child) == len(other.child):
            new_list = list()
            for i in range(len(self.child)):
                if is_acceptable_simple_type(other):
                    new_list.append(self.child[i] - other)
                else:
                    new_list.append(self.child[i] - other.child[i])
            return RowEntityPhiTensor(rows=new_list, check_shape=False)
        else:
            raise Exception(
                f"Tensor dims do not match for __sub__: {len(self.child)} != {len(other.child)}"
            )

    def __mul__(
        self, other: Union[RowEntityPhiTensor, AcceptableSimpleType]
    ) -> RowEntityPhiTensor:
        new_list = list()
        if is_acceptable_simple_type(other):
            if isinstance(other, np.ndarray):
                if is_broadcastable(self.shape, other.shape):
                    new_list.append(
                        [self.child[i] * other[i] for i in range(len(self.child))]
                    )
                else:
                    raise Exception(
                        f"Tensor dims do not match for __sub__: {getattr(self.child, 'shape', None)} != {other.shape}"
                    )
            else:  # int, float, bool, etc
                new_list = [child * other for child in self.child]
        elif isinstance(other, RowEntityPhiTensor):
            if is_broadcastable(self.shape, other.shape):
                for self_child, other_child in zip(self.child, other.child):
                    new_list.append(self_child * other_child)
            else:
                raise Exception(
                    f"Tensor dims do not match for __sub__: {self.shape} != {other.shape}"
                )
        elif isinstance(other, SingleEntityPhiTensor):
            for child in self.child:
                # If even a single SEPT in the REPT isn't broadcastable, the multiplication operation doesn't work
                if not is_broadcastable(child.shape, other.shape):
                    raise Exception(
                        f"Tensor dims do not match for __sub__: {self.shape} != {other.shape}"
                    )
            new_list = [i * other for i in self.child]
        else:
            raise NotImplementedError
        return RowEntityPhiTensor(rows=new_list)

        # if is_acceptable_simple_type(other) or len(self.child) == len(other.child):
        #     new_list = list()
        #     for i in range(len(self.child)):
        #         if is_acceptable_simple_type(other):
        #             if isinstance(other, (int, bool, float)):
        #                 new_list.append(self.child[i] * other)
        #             else:
        #                 new_list.append(self.child[i] * other[i])
        #         else:
        #             if isinstance(other, RowEntityPhiTensor):
        #                 new_list.append(self.child[i] * other.child[i])
        #             elif isinstance(other, SingleEntityPhiTensor):
        #
        #                 new_list.append(self.child[i] * other)
        #     return RowEntityPhiTensor(rows=new_list, check_shape=False)
        # else:
        #     raise Exception(
        #         f"Tensor dims do not match for __mul__: {len(self.child)} != {len(other.child)}"
        #     )

    def __pos__(self) -> RowEntityPhiTensor:
        return RowEntityPhiTensor(rows=[+x for x in self.child], check_shape=False)

    def __neg__(self) -> RowEntityPhiTensor:
        return RowEntityPhiTensor(rows=[-x for x in self.child], check_shape=False)

    def __or__(self, other: Any) -> RowEntityPhiTensor:
        return RowEntityPhiTensor(
            rows=[x | other for x in self.child], check_shape=False
        )

    def __and__(self, other: Any) -> RowEntityPhiTensor:
        return RowEntityPhiTensor(
            rows=[x & other for x in self.child], check_shape=False
        )

    def __truediv__(
        self, other: Union[RowEntityPhiTensor, AcceptableSimpleType]
    ) -> RowEntityPhiTensor:

        if is_acceptable_simple_type(other) or len(self.child) == len(other.child):
            new_list = list()
            for i in range(len(self.child)):
                if is_acceptable_simple_type(other):
                    new_list.append(self.child[i] / other)
                else:
                    new_list.append(self.child[i] / other.child[i])
            return RowEntityPhiTensor(rows=new_list, check_shape=False)
        else:
            raise Exception(
                f"Tensor dims do not match for __truediv__: {len(self.child)} != {len(other.child)}"
            )

    def repeat(
        self, repeats: Union[int, List[int]], axis: Optional[int] = None
    ) -> RowEntityPhiTensor:

        if not isinstance(repeats, int):
            raise Exception(
                f"{type(self)}.repeat for repeats: List {repeats} not implemented yet"
            )

        if axis is None:
            raise Exception(
                "Conservatively, RowEntityPhiTensor doesn't yet support repeat(axis=None)"
            )

        if axis == 0 or axis == -len(self.shape):
            new_list = list()
            for _ in range(repeats):
                for row in self.child:
                    new_list.append(row)
            return RowEntityPhiTensor(rows=new_list, check_shape=False)

        elif axis > 0:
            new_list = list()
            for row in self.child:
                new_list.append(row.repeat(repeats, axis=axis - 1))
            return RowEntityPhiTensor(rows=new_list, check_shape=False)

        # axis is negative
        elif abs(axis) < len(self.shape):
            new_list = list()
            for row in self.child:
                new_list.append(row.repeat(repeats, axis=axis))
            return RowEntityPhiTensor(rows=new_list, check_shape=False)

        else:
            raise Exception(
                "'axis' arg is negative and strangely large... not sure what to do."
            )

    def flatten(self, order: Optional[str] = "C") -> RowEntityPhiTensor:
        new_list = list()
        for tensor in self.child:
            new_list.append(tensor.flatten(order))
        return RowEntityPhiTensor(rows=new_list, check_shape=False)

    def ravel(self, order: Optional[str] = "C") -> RowEntityPhiTensor:
        new_list = list()
        for tensor in self.child:
            new_list.append(tensor.ravel(order))
        return RowEntityPhiTensor(rows=new_list, check_shape=False)

    def swapaxes(self, axis1: int, axis2: int) -> RowEntityPhiTensor:
        if axis1 == 0 or axis2 == 0:
            raise Exception(
                "For now, you can't swap the first axis b/c that would "
                "probably create a Gamma Tensor. Sorry about that!"
            )
        new_list = list()
        for tensor in self.child:
            # Axis=0 for REPT.child is Axis=1 for REPT, so subtract 1
            new_list.append(tensor.swapaxes(axis1 - 1, axis2 - 1))
        return RowEntityPhiTensor(rows=new_list, check_shape=False)

    def squeeze(
        self, axis: Optional[Union[int, Tuple[int, ...]]] = None
    ) -> RowEntityPhiTensor:
        if axis == 0:
            # If the first axis can be squeezed then there is only one
            # tensor in the REPT, as such it might be a SEPT
            # TODO: Check if the output type is still a REPT
            # if isinstance(self.child[0], SEPT): return self.child[0]
            return RowEntityPhiTensor(rows=self.child[0])
        else:
            new_list = list()
            for tensor in self.child:
                new_list.append(tensor.squeeze(axis))
            self.child = new_list

        return RowEntityPhiTensor(rows=new_list, check_shape=False)

    def reshape(
        self,
        shape: Union[
            int,
            Union[Sequence[int], Sequence[Sequence[int]]],
        ],
    ) -> RowEntityPhiTensor:
        if isinstance(shape, int):
            raise Exception(
                f"{type(self)}.reshape for shape: int {shape} is not implemented"
            )
        # This is to fix the bug where shape = ([a, b, c], )
        if isinstance(shape[0], Sequence):
            shape = shape[0]

        if shape[0] != self.shape[0]:
            raise Exception(
                "For now, you can't reshape the first dimension because that would"
                + "probably require creating a gamma tensor."
                + str(shape)
                + " and "
                + str(self.shape)
            )

        new_list = list()
        for row in self.child:
            new_list.append(row.reshape(shape[1:]))

        return RowEntityPhiTensor(rows=new_list, check_shape=False)

    def resize(
        self,
        new_shape: Union[int, Tuple[int, ...]],
        refcheck: Optional[bool] = True,
    ) -> None:
        """This method is identical to reshape, but it modifies the Tensor in-place instead of returning a new one"""
        if isinstance(new_shape, int):
            raise Exception(f"new_shape: {new_shape} must be a Tuple for {type(self)}")
        if new_shape[0] != self.shape[0]:
            raise Exception(
                "For now, you can't reshape the first dimension because that would"
                + "probably require creating a gamma tensor."
            )

        new_list = list()
        for row in self.child:
            new_list.append(row.reshape(new_shape[1:]))

        # Modify the tensor data in-place instead of returning a new one.
        self.child = new_list

    def compress(
        self,
        condition: List[bool],
        axis: Optional[int] = None,
        out: Optional[np.ndarray] = None,
    ) -> RowEntityPhiTensor:
        # TODO: Could any conditions result in GammaTensors being formed?
        # TODO: Will min/max vals change upon filtering? I don't think so, since they're data independent
        new_list = list()
        for tensor in self.child:
            new_list.append(tensor.compress(condition, axis, out))
        return RowEntityPhiTensor(rows=new_list, check_shape=False)

    def partition(
        self,
        kth: Union[int, Tuple[int, ...]],
        axis: Optional[int] = -1,
        kind: Optional[str] = "introselect",
        order: Optional[Union[int, Tuple[int, ...]]] = None,
    ) -> RowEntityPhiTensor:
        if axis == 0:  # Unclear how to sort the SEPTs in a REPT
            raise NotImplementedError
        new_list = list()
        for tensor in self.child:
            new_list.append(tensor.partition(kth, axis, kind, order))
        return RowEntityPhiTensor(rows=new_list, check_shape=False)

    # Since this is being used differently compared to supertype, ignoring type annotation errors
    def sum(
        self, *args: Any, axis: Optional[int] = None, **kwargs: Any
    ) -> RowEntityPhiTensor:

        if axis is None or axis == 0:
            return self.gamma.sum(axis=axis)

        new_list = list()
        for row in self.child:
            new_list.append(row.sum(*args, axis=axis - 1, **kwargs))

        return RowEntityPhiTensor(rows=new_list, check_shape=False)

    # Since this is being used differently compared to supertype, ignoring type annotation errors
    def transpose(self, *dims: Optional[Any]) -> RowEntityPhiTensor:
        if dims:
            if dims[0] != 0:
                raise Exception("Can't move dim 0 in RowEntityPhiTensor at this time")

            new_dims = list(np.array(dims[1:]))

            new_list = list()
            for row in self.child:
                new_list.append(row.transpose(*new_dims))
        else:
            new_list = list()
            for row in self.child:
                new_list.append(row.transpose())
        return RowEntityPhiTensor(rows=new_list, check_shape=False)

    def __le__(self, other: Any) -> RowEntityPhiTensor:

        # if the tensor being compared is a public tensor / int / float / etc.
        if is_acceptable_simple_type(other):
            new_list = list()
            for i in range(len(self.child)):
                new_list.append(self.child[i] <= other)

            return RowEntityPhiTensor(rows=new_list, check_shape=False)

        if len(self.child) == len(other.child):
            # tensors have different entities
            if not (self.entities == other.entities).all():
                raise Exception("Tensor owners do not match")

            new_list = list()
            for i in range(len(self.child)):
                new_list.append(self.child[i] <= other.child[i])

            return RowEntityPhiTensor(rows=new_list, check_shape=False)

        else:
            raise Exception(
                f"Tensor dims do not match for __le__: {len(self.child)} != {len(other.child)}"
            )

    def __lt__(self, other: Any) -> RowEntityPhiTensor:

        # if the tensor being compared is a public tensor / int / float / etc.
        if is_acceptable_simple_type(other):
            new_list = list()
            for i in range(len(self.child)):
                new_list.append(self.child[i] < other)

            return RowEntityPhiTensor(rows=new_list, check_shape=False)

        if len(self.child) == len(other.child):
            # tensors have different entities
            if not (self.entities == other.entities).all():
                raise Exception("Tensor owners do not match")

            new_list = list()
            for i in range(len(self.child)):
                new_list.append(self.child[i] < other.child[i])

            return RowEntityPhiTensor(rows=new_list, check_shape=False)

        else:
            raise Exception(
                f"Tensor dims do not match for __lt__: {len(self.child)} != {len(other.child)}"
            )

    def __gt__(self, other: Any) -> RowEntityPhiTensor:

        # if the tensor being compared is a public tensor / int / float / etc.
        if is_acceptable_simple_type(other):
            new_list = list()
            for i in range(len(self.child)):
                new_list.append(self.child[i] > other)

            return RowEntityPhiTensor(rows=new_list, check_shape=False)

        if len(self.child) == len(other.child):
            # tensors have different entities
            if not (self.entities == other.entities).all():
                raise Exception("Tensor owners do not match")

            new_list = list()
            for i in range(len(self.child)):
                new_list.append(self.child[i] > other.child[i])

            return RowEntityPhiTensor(rows=new_list, check_shape=False)

        else:
            raise Exception(
                f"Tensor dims do not match for __gt__: {len(self.child)} != {len(other.child)}"
            )

    def __ge__(self, other: Any) -> RowEntityPhiTensor:

        # if the tensor being compared is a public tensor / int / float / etc.
        if is_acceptable_simple_type(other):
            new_list = list()
            for i in range(len(self.child)):
                new_list.append(self.child[i] >= other)

            return RowEntityPhiTensor(rows=new_list, check_shape=False)

        if len(self.child) == len(other.child):
            # tensors have different entities
            if not (self.entities == other.entities).all():
                raise Exception("Tensor owners do not match")

            new_list = list()
            for i in range(len(self.child)):
                new_list.append(self.child[i] >= other.child[i])

            return RowEntityPhiTensor(rows=new_list, check_shape=False)

        else:
            raise Exception(
                f"Tensor dims do not match for __ge__: {len(self.child)} != {len(other.child)}"
            )

    def clip(
        self, a_min: npt.ArrayLike, a_max: npt.ArrayLike, *args: Any
    ) -> RowEntityPhiTensor:

        if a_min is None and a_max is None:
            raise Exception("ValueError: clip: must set either max or min")

        new_list = list()
        for row in self.child:
            new_list.append(row.clip(a_min=a_min, a_max=a_max, *args))

        return RowEntityPhiTensor(rows=new_list, check_shape=False)

<<<<<<< HEAD
    def trace(
        self,
        offset: int = 0,
        axis1: int = 1,
        axis2: int = 2,
        dtype: Optional[Any] = np.int32,
        out: Optional[np.ndarray] = None,
    ) -> RowEntityPhiTensor:
        if axis1 == 0 or axis2 == 0:
            raise NotImplementedError  # This would create a GammaTensor
        if dtype != np.int32:
            raise Exception(
                "We currently only support np.int32 dtypes for our tensors. "
                "We will be adding support for more dtypes soon! Sorry for the inconvenience."
            )

        # Axis #1 for REPT = Axis #0 for its SEPT child, etc
        axis1 -= 1
        axis2 -= 1
        new_list = list()
        for tensor in self.child:
            new_list.append(tensor.trace(offset, axis1, axis2, dtype, out))
        return RowEntityPhiTensor(rows=new_list, check_shape=False)

    def prod(
        self,
        axis: int = 1,  # might be bad that the default behaviour currently is not implemented...
        dtype: Optional[Any] = None,
        out: Optional[np.ndarray] = None,
        keepdims: Optional[bool] = False,
        initial: int = 1,
        where: Optional[bool] = True,
    ) -> RowEntityPhiTensor:
        if dtype and dtype != np.int32:
            raise Exception(
                "We currently only support np.int32 dtypes for our tensors. "
                "We will be adding support for more dtypes soon! Sorry for the inconvenience."
            )
        if axis == 0:
            raise NotImplementedError  # GammaTensor
        new_list = list()
        for tensor in self.child:
            new_list.append(tensor.prod(axis - 1, dtype, out, keepdims, initial, where))
=======
    def round(self, decimals: int = 0) -> RowEntityPhiTensor:
        new_list = list()
        for tensor in self.child:
            new_list.append(tensor.round(decimals))
>>>>>>> 28e383d2
        return RowEntityPhiTensor(rows=new_list, check_shape=False)


@implements(RowEntityPhiTensor, np.expand_dims)
def expand_dims(a: np.typing.ArrayLike, axis: int) -> RowEntityPhiTensor:

    if axis == 0:
        raise Exception(
            "Currently, we don't have functionality for axis=0 but we could with a bit more work."
        )

    new_rows = list()
    for row in a.child:
        new_rows.append(np.expand_dims(row, axis - 1))

    return RowEntityPhiTensor(rows=new_rows, check_shape=False)<|MERGE_RESOLUTION|>--- conflicted
+++ resolved
@@ -594,7 +594,6 @@
 
         return RowEntityPhiTensor(rows=new_list, check_shape=False)
 
-<<<<<<< HEAD
     def trace(
         self,
         offset: int = 0,
@@ -638,12 +637,12 @@
         new_list = list()
         for tensor in self.child:
             new_list.append(tensor.prod(axis - 1, dtype, out, keepdims, initial, where))
-=======
+        return RowEntityPhiTensor(rows=new_list, check_shape=False)
+
     def round(self, decimals: int = 0) -> RowEntityPhiTensor:
         new_list = list()
         for tensor in self.child:
             new_list.append(tensor.round(decimals))
->>>>>>> 28e383d2
         return RowEntityPhiTensor(rows=new_list, check_shape=False)
 
 
