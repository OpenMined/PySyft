# future
from __future__ import annotations

# stdlib
from typing import Any
from typing import Callable
from typing import Dict
from typing import List
from typing import Union
from typing import ValuesView

# third party
import jax
from jax import numpy as jnp
import numpy as np

# relative
from .gamma_tensor_ops import GAMMA_TENSOR_OP


def generate_ops() -> Dict[GAMMA_TENSOR_OP, Callable]:
    # third party
    from numpy.typing import ArrayLike

    # relative
    from . import gamma_tensor as GT
    from ..passthrough import AcceptableSimpleType  # type: ignore

    JaxableType = Union[GT.GammaTensor, ArrayLike, AcceptableSimpleType]

    def reconstruct_from_inputs(values: ValuesView[JaxableType]) -> List[JaxableType]:
        return [i.reconstruct() if isinstance(i, GT.GammaTensor) else i for i in values]

    def unpack_reconstruct_with_func(jnp_func: Callable) -> Callable:
        def wrapped_jnp(state: dict) -> jax.numpy.DeviceArray:
            return jnp_func(*reconstruct_from_inputs(state.values()))

        return wrapped_jnp

    def _reciprocal(state: dict) -> jax.numpy.DeviceArray:
        return jnp.divide(1, *reconstruct_from_inputs(state.values()))

    VALID_FLATTEN_TYPES = ["C", "F", "A", "K"]

    def get_flatten_type(order: str) -> Callable:
        if order.upper() not in VALID_FLATTEN_TYPES:
            raise Exception(f"Invalid flatten order. {order}")

        def flatten_op(value: JaxableType) -> Callable:
            # TODO: figure out why JAX jnp.ndarray.flatten does nothing?
            # perhaps replace with jnp.ravel
            return np.array(value).flatten(order=order)

        return flatten_op

    # given an infix operation with left and right
    # return a wrapper function which swaps the inputs before calling the original op
    # l_infix_op(100, 1) = 100 / 1
    # r_infix_op(100, 1) = 1 / 100
    def make_r_infix_op(l_infix_op: Callable) -> Callable:
        def r_infix_op(left: Any, right: Any) -> Any:
            return l_infix_op(right, left)

        return r_infix_op

    ops = {
        GAMMA_TENSOR_OP.NOOP: lambda x: x,
        GAMMA_TENSOR_OP.ADD: jnp.add,
        GAMMA_TENSOR_OP.SUBTRACT: jnp.subtract,
        GAMMA_TENSOR_OP.MULTIPLY: jnp.multiply,
        GAMMA_TENSOR_OP.TRUE_DIVIDE: jnp.true_divide,
        GAMMA_TENSOR_OP.MATMUL: jnp.matmul,
        GAMMA_TENSOR_OP.RMATMUL: make_r_infix_op(jnp.matmul),
        GAMMA_TENSOR_OP.GREATER: jnp.greater,
        GAMMA_TENSOR_OP.GREATER_EQUAL: jnp.greater_equal,
        GAMMA_TENSOR_OP.EQUAL: jnp.equal,
        GAMMA_TENSOR_OP.NOT_EQUAL: jnp.not_equal,
        GAMMA_TENSOR_OP.LESS: jnp.less,
        GAMMA_TENSOR_OP.LESS_EQUAL: jnp.less_equal,
        GAMMA_TENSOR_OP.EXP: jnp.exp,
        GAMMA_TENSOR_OP.LOG: jnp.log,
        GAMMA_TENSOR_OP.TRANSPOSE: jnp.transpose,
        GAMMA_TENSOR_OP.SUM: jnp.sum,
        GAMMA_TENSOR_OP.ONES_LIKE: jnp.ones_like,
        GAMMA_TENSOR_OP.ZEROS_LIKE: jnp.zeros_like,
        GAMMA_TENSOR_OP.RAVEL: jnp.ravel,
        GAMMA_TENSOR_OP.RESIZE: jnp.resize,
        GAMMA_TENSOR_OP.COMPRESS: jnp.compress,
        GAMMA_TENSOR_OP.SQUEEZE: jnp.squeeze,
        GAMMA_TENSOR_OP.ANY: jnp.any,
        GAMMA_TENSOR_OP.ALL: jnp.all,
        GAMMA_TENSOR_OP.LOGICAL_AND: jnp.logical_and,
        GAMMA_TENSOR_OP.LOGICAL_OR: jnp.logical_or,
        GAMMA_TENSOR_OP.POSITIVE: jnp.positive,
        GAMMA_TENSOR_OP.NEGATIVE: jnp.negative,
        GAMMA_TENSOR_OP.MEAN: jnp.mean,
        GAMMA_TENSOR_OP.STD: jnp.std,
        GAMMA_TENSOR_OP.VAR: jnp.var,
        GAMMA_TENSOR_OP.DOT: jnp.dot,
        GAMMA_TENSOR_OP.CUMSUM: jnp.cumsum,
        GAMMA_TENSOR_OP.CUMPROD: jnp.cumprod,
        GAMMA_TENSOR_OP.SQRT: jnp.sqrt,
        GAMMA_TENSOR_OP.ABS: jnp.abs,
        GAMMA_TENSOR_OP.CLIP: jnp.clip,
<<<<<<< HEAD
        GAMMA_TENSOR_OP.COPY: jnp.copy,
        GAMMA_TENSOR_OP.TAKE: jnp.take,
        GAMMA_TENSOR_OP.PUT: jnp.put,
        GAMMA_TENSOR_OP.ARGMAX: jnp.argmax,
        GAMMA_TENSOR_OP.ARGMIN: jnp.argmin,
        GAMMA_TENSOR_OP.PTP: jnp.ptp,
        GAMMA_TENSOR_OP.PARTITION: jnp.partition,
        GAMMA_TENSOR_OP.ARGPARTITION: jnp.partition,
        GAMMA_TENSOR_OP.MOD: jnp.mod,
        # GAMMA_TENSOR_OP.CONJ: jnp.conj,
=======
        GAMMA_TENSOR_OP.SWAPAXES: jnp.swapaxes,
        GAMMA_TENSOR_OP.NONZERO: jnp.nonzero,
>>>>>>> 6be045cc
        GAMMA_TENSOR_OP.PROD: jnp.prod,
        GAMMA_TENSOR_OP.FLOOR_DIVIDE: jnp.floor_divide,
        GAMMA_TENSOR_OP.POWER: jnp.power,
        GAMMA_TENSOR_OP.TRACE: jnp.trace,
        GAMMA_TENSOR_OP.MIN: jnp.min,
        GAMMA_TENSOR_OP.MAX: jnp.max,
        GAMMA_TENSOR_OP.REPEAT: jnp.repeat,
        GAMMA_TENSOR_OP.RECIPROCAL: _reciprocal,
        GAMMA_TENSOR_OP.FLATTEN_C: get_flatten_type(order="C"),
        GAMMA_TENSOR_OP.FLATTEN_F: get_flatten_type(order="F"),
        GAMMA_TENSOR_OP.FLATTEN_A: get_flatten_type(order="A"),
        GAMMA_TENSOR_OP.FLATTEN_K: get_flatten_type(order="K"),
    }

    non_generic_funcs = [GAMMA_TENSOR_OP.NOOP, GAMMA_TENSOR_OP.RECIPROCAL]

    mapper = dict()

    for op, func in ops.items():
        if op in non_generic_funcs:
            mapper[op] = func
        mapper[op] = unpack_reconstruct_with_func(func)
    return mapper


GAMMA_FUNC_MAPPER = generate_ops()<|MERGE_RESOLUTION|>--- conflicted
+++ resolved
@@ -102,7 +102,6 @@
         GAMMA_TENSOR_OP.SQRT: jnp.sqrt,
         GAMMA_TENSOR_OP.ABS: jnp.abs,
         GAMMA_TENSOR_OP.CLIP: jnp.clip,
-<<<<<<< HEAD
         GAMMA_TENSOR_OP.COPY: jnp.copy,
         GAMMA_TENSOR_OP.TAKE: jnp.take,
         GAMMA_TENSOR_OP.PUT: jnp.put,
@@ -113,10 +112,8 @@
         GAMMA_TENSOR_OP.ARGPARTITION: jnp.partition,
         GAMMA_TENSOR_OP.MOD: jnp.mod,
         # GAMMA_TENSOR_OP.CONJ: jnp.conj,
-=======
         GAMMA_TENSOR_OP.SWAPAXES: jnp.swapaxes,
         GAMMA_TENSOR_OP.NONZERO: jnp.nonzero,
->>>>>>> 6be045cc
         GAMMA_TENSOR_OP.PROD: jnp.prod,
         GAMMA_TENSOR_OP.FLOOR_DIVIDE: jnp.floor_divide,
         GAMMA_TENSOR_OP.POWER: jnp.power,
