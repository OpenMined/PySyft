# future
from __future__ import annotations

# stdlib
from typing import Any
from typing import List
from typing import Optional
from typing import Tuple as TypeTuple
from typing import Union

# third party
from google.protobuf.reflection import GeneratedProtocolMessageType
from nacl.signing import VerifyKey
import numpy as np
import numpy.typing as npt

# relative
from ....core.common.serde.recursive import RecursiveSerde
from ....proto.core.tensor.single_entity_phi_tensor_pb2 import (
    TensorWrappedSingleEntityPhiTensorPointer as TensorWrappedSingleEntityPhiTensorPointer_PB,
)
from ...adp.entity import Entity
from ...adp.vm_private_scalar_manager import VirtualMachinePrivateScalarManager
from ...common.serde.deserialize import _deserialize as deserialize
from ...common.serde.serializable import bind_protobuf
from ...common.serde.serialize import _serialize as serialize
from ...common.uid import UID
from ...node.abstract.node import AbstractNodeClient
from ...pointer.pointer import Pointer
from ..ancestors import AutogradTensorAncestor
from ..passthrough import AcceptableSimpleType  # type: ignore
from ..passthrough import PassthroughTensor  # type: ignore
from ..passthrough import implements  # type: ignore
from ..passthrough import is_acceptable_simple_type  # type: ignore
from ..smpc.mpc_tensor import MPCTensor
from ..tensor import Tensor
from ..types import SupportedChainType  # type: ignore
from ..util import inputs2child  # type: ignore
<<<<<<< HEAD
from ..broadcastable import is_broadcastable
=======
from .adp_tensor import ADPTensor
>>>>>>> c10b0e70
from .initial_gamma import InitialGammaTensor


@bind_protobuf
class TensorWrappedSingleEntityPhiTensorPointer(Pointer):
    """
    This tensor represents a pointer to a very specific tensor chain. Eventually we'll have some sort
    of more intelligent/general representation for pointers to chains of objects, but for now this is
    what we're going with. This pointer represents all the arguments of the objects in the chain as its
    attributes.

    Thus, this class has two groups of attributes: one set are the attributes for SingeEntityPhiTensor:
        child: SupportedChainType,
        entity: Entity,
        min_vals: np.ndarray,
        max_vals: np.ndarray,
        scalar_manager: Optional[VirtualMachinePrivateScalarManager] = None,

    And the others are for initializing a Pointer object:
        client=self.client,
        id_at_location=self.id_at_location,
        object_type=self.object_type,
        tags=self.tags,
        description=self.description,
    """

    __name__ = "TensorWrappedSingleEntityPhiTensorPointer"
    __module__ = "syft.core.tensor.autodp.single_entity_phi"

    def __init__(
        self,
        entity: Entity,
        min_vals: np.ArrayLike,
        max_vals: np.ArrayLike,
        client: Any,
        scalar_manager: Optional[VirtualMachinePrivateScalarManager] = None,
        id_at_location: Optional[UID] = None,
        object_type: str = "",
        tags: Optional[List[str]] = None,
        description: str = "",
        public_shape: Optional[TypeTuple[int, ...]] = None,
    ):

        super().__init__(
            client=client,
            id_at_location=id_at_location,
            object_type=object_type,
            tags=tags,
            description=description,
        )

        self.min_vals = min_vals
        self.max_vals = max_vals
        self.entity = entity
        self.scalar_manager = scalar_manager
        self.public_shape = public_shape

    def share(self, *parties: TypeTuple[AbstractNodeClient, ...]) -> MPCTensor:

        parties = tuple(list(parties) + [self.client])

        self_mpc = MPCTensor(secret=self, shape=self.public_shape, parties=parties)

        return self_mpc

    # TODO: uncomment and fix (this came from tensor.py and just needs some quick fixes)
    # def simple_add(self, other: Any) -> TensorPointer:
    #     # we want to get the return type which matches the attr_path_and_name
    #     # so we ask lib_ast for the return type name that matches out
    #     # attr_path_and_name and then use that to get the actual pointer klass
    #     # then set the result to that pointer klass
    #
    #     attr_path_and_name = "syft.core.tensor.tensor.Tensor.__add__"
    #
    #     result = TensorPointer(client=self.client)
    #
    #     # QUESTION can the id_at_location be None?
    #     result_id_at_location = getattr(result, "id_at_location", None)
    #
    #     if result_id_at_location is not None:
    #         # first downcast anything primitive which is not already PyPrimitive
    #         (
    #             downcast_args,
    #             downcast_kwargs,
    #         ) = lib.python.util.downcast_args_and_kwargs(args=[other], kwargs={})
    #
    #         # then we convert anything which isnt a pointer into a pointer
    #         pointer_args, pointer_kwargs = pointerize_args_and_kwargs(
    #             args=downcast_args,
    #             kwargs=downcast_kwargs,
    #             client=self.client,
    #             gc_enabled=False,
    #         )
    #
    #         cmd = RunClassMethodAction(
    #             path=attr_path_and_name,
    #             _self=self,
    #             args=pointer_args,
    #             kwargs=pointer_kwargs,
    #             id_at_location=result_id_at_location,
    #             address=self.client.address,
    #         )
    #         self.client.send_immediate_msg_without_reply(msg=cmd)
    #
    #     inherit_tags(
    #         attr_path_and_name=attr_path_and_name,
    #         result=result,
    #         self_obj=self,
    #         args=[other],
    #         kwargs={},
    #     )
    #
    #     result_public_shape = None
    #
    #     if self.public_shape is not None and other.public_shape is not None:
    #         result_public_shape = (
    #             np.empty(self.public_shape) + np.empty(other.public_shape)
    #         ).shape
    #
    #     result.public_shape = result_public_shape
    #
    #     return result

    def __add__(self, other: Any) -> MPCTensor:

        if self.client != other.client:

            parties = [self.client, other.client]

            self_mpc = MPCTensor(secret=self, shape=self.public_shape, parties=parties)
            other_mpc = MPCTensor(
                secret=other, shape=other.public_shape, parties=parties
            )

            return self_mpc + other_mpc
        else:
            return NotImplemented

        # return self.simple_add(other=other)

    def to_local_object_without_private_data_child(self) -> SingleEntityPhiTensor:
        """Convert this pointer into a partial version of the SingleEntityPhiTensor but without
        any of the private data therein."""

        return Tensor(
            SingleEntityPhiTensor(
                child=None,
                entity=self.entity,
                min_vals=self.min_vals,
                max_vals=self.max_vals,
                scalar_manager=self.scalar_manager,
            )
        )

    def _object2proto(self) -> "TensorWrappedSingleEntityPhiTensorPointer_PB":

        _entity = serialize(self.entity)
        _min_vals = serialize(self.min_vals)
        _max_vals = serialize(self.max_vals)
        _location = serialize(self.client.address)
        _scalar_manager = serialize(self.scalar_manager, to_bytes=True)
        _id_at_location = serialize(self.id_at_location)
        _object_type = self.object_type
        _tags = self.tags
        _description = self.description
        _public_shape = serialize(getattr(self, "public_shape", None), to_bytes=True)

        return TensorWrappedSingleEntityPhiTensorPointer_PB(
            entity=_entity,
            min_vals=_min_vals,
            max_vals=_max_vals,
            location=_location,
            scalar_manager=_scalar_manager,
            id_at_location=_id_at_location,
            object_type=_object_type,
            tags=_tags,
            description=_description,
            public_shape=_public_shape,
        )

    @staticmethod
    def _proto2object(
        proto: TensorWrappedSingleEntityPhiTensorPointer_PB,
    ) -> "TensorWrappedSingleEntityPhiTensorPointer":

        entity = deserialize(blob=proto.entity)
        min_vals = deserialize(blob=proto.min_vals)
        max_vals = deserialize(blob=proto.max_vals)
        client = deserialize(blob=proto.location)
        scalar_manager = deserialize(blob=proto.scalar_manager, from_bytes=True)
        id_at_location = deserialize(blob=proto.id_at_location)
        object_type = proto.object_type
        tags = proto.tags
        public_shape = deserialize(blob=proto.public_shape, from_bytes=True)
        description = proto.description

        return TensorWrappedSingleEntityPhiTensorPointer(
            entity=entity,
            min_vals=min_vals,
            max_vals=max_vals,
            client=client,
            scalar_manager=scalar_manager,
            id_at_location=id_at_location,
            object_type=object_type,
            tags=tags,
            public_shape=public_shape,
            description=description,
        )

    @staticmethod
    def get_protobuf_schema() -> GeneratedProtocolMessageType:
        """Return the type of protobuf object which stores a class of this type

        As a part of serialization and deserialization, we need the ability to
        lookup the protobuf object type directly from the object type. This
        static method allows us to do this.

        Importantly, this method is also used to create the reverse lookup ability within
        the metaclass of Serializable. In the metaclass, it calls this method and then
        it takes whatever type is returned from this method and adds an attribute to it
        with the type of this class attached to it. See the MetaSerializable class for details.

        :return: the type of protobuf object which corresponds to this class.
        :rtype: GeneratedProtocolMessageType

        """

        return TensorWrappedSingleEntityPhiTensorPointer_PB


@bind_protobuf
class SingleEntityPhiTensor(
    PassthroughTensor, AutogradTensorAncestor, RecursiveSerde, ADPTensor
):

    PointerClassOverride = TensorWrappedSingleEntityPhiTensorPointer

    __attr_allowlist__ = ["child", "_min_vals", "_max_vals", "entity", "scalar_manager"]

    def __init__(
        self,
        child: SupportedChainType,
        entity: Entity,
        min_vals: np.ndarray,
        max_vals: np.ndarray,
        scalar_manager: Optional[VirtualMachinePrivateScalarManager] = None,
    ) -> None:

        # child = the actual private data
        super().__init__(child)

        # identically shaped tensor to "child" but making the LOWEST possible value of this private value
        self._min_vals = min_vals

        # identically shaped tensor to "child" but making the HIGHEST possible value of this private value
        self._max_vals = max_vals

        # the identity of the data subject
        self.entity = entity

        if scalar_manager is None:
            self.scalar_manager = VirtualMachinePrivateScalarManager()
        else:
            self.scalar_manager = scalar_manager

    def init_pointer(
        self,
        client: Any,
        id_at_location: Optional[UID] = None,
        object_type: str = "",
        tags: Optional[List[str]] = None,
        description: str = "",
    ) -> TensorWrappedSingleEntityPhiTensorPointer:
        return TensorWrappedSingleEntityPhiTensorPointer(
            # Arguments specifically for SEPhiTensor
            entity=self.entity,
            min_vals=self._min_vals,
            max_vals=self._max_vals,
            scalar_manager=self.scalar_manager,
            # Arguments required for a Pointer to work
            client=client,
            id_at_location=id_at_location,
            object_type=object_type,
            tags=tags,
            description=description,
        )

    @property
    def gamma(self) -> InitialGammaTensor:

        """Property to cast this tensor into a GammaTensor"""
        return self.create_gamma()

    def create_gamma(
        self, scalar_manager: Optional[VirtualMachinePrivateScalarManager] = None
    ) -> InitialGammaTensor:

        """Return a new Gamma tensor based on this phi tensor"""

        if scalar_manager is None:
            scalar_manager = self.scalar_manager

        # Gamma expects an entity for each scalar
        entities = np.array([self.entity] * np.array(self.child.shape).prod()).reshape(
            self.shape
        )

        return InitialGammaTensor(
            values=self.child,
            min_vals=self.min_vals,
            max_vals=self.max_vals,
            entities=entities,
            scalar_manager=scalar_manager,
        )

    def publish(
        self, acc: Any, sigma: float, user_key: VerifyKey
    ) -> AcceptableSimpleType:
        print("PUBLISHING TO GAMMA:")
        print(self.child)
        return self.gamma.publish(acc=acc, sigma=sigma, user_key=user_key)

    @property
    def min_vals(self) -> np.ndarray:

        return self._min_vals

    @property
    def max_vals(self) -> np.ndarray:

        return self._max_vals

    def __repr__(self) -> str:

        """Pretty print some information, optimized for Jupyter notebook viewing."""
        return (
            f"{self.__class__.__name__}(entity={self.entity.name}, child={self.child})"
        )

    # Check for shape1 = (1,s), and shape2 = (,s) --> as an example
    def __eq__(self, other: SupportedChainType) -> SingleEntityPhiTensor:
        if is_acceptable_simple_type(other):
            if isinstance(other, np.ndarray):
                # If other is a Numpy Array, we need to check if shapes can be broadcast
                if is_broadcastable(other.shape, self.child.shape):
                    data = self.child == other
                else:
                    raise Exception(
                        f"Tensor shapes do not match for __eq__: {self.child.shape} != {other.child.shape}"
                    )
            else:
                data = self.child == other
        elif isinstance(other, SingleEntityPhiTensor):
            if self.entity != other.entity:
                raise NotImplementedError(
                    "Operation not implemented yet for different entities"
                )
            else:
                if is_broadcastable(self.child.shape, other.child.shape):
                    data = self.child == other.child
                else:
                    raise Exception(
                        f"Tensor shapes do not match for __eq__: {self.child.shape} != {other.child.shape}"
                    )
        elif isinstance(other, PassthroughTensor):
            if is_broadcastable(self.child.shape, other.child.shape):
                data = self.child == other.child
        else:
            raise Exception(
                f"Tensor shapes do not match for __eq__: {self.child} != len{other}"
            )
        return SingleEntityPhiTensor(
            child=data,
            entity=self.entity,
            min_vals=self.min_vals * 0.0,
            max_vals=self.max_vals * 0.0 + 1.0,
            scalar_manager=self.scalar_manager,
        )

    def __ne__(self, other: SupportedChainType) -> SingleEntityPhiTensor:
        # Make use of the equal operator we just implemented, and invert the result
        opposite_result = self.__eq__(other)

        return SingleEntityPhiTensor(
            child=np.invert(opposite_result.child),
            entity=opposite_result.entity,
            min_vals=opposite_result.min_vals,
            max_vals=opposite_result.max_vals,
            scalar_manager=opposite_result.scalar_manager,
        )

    def __abs__(self) -> SingleEntityPhiTensor:

        data = self.child.abs()

        # create true/false gate inputs
        minvals_is_gt0 = self.min_vals > 0
        minvals_is_le0 = -minvals_is_gt0 + 1
        maxvals_is_gt0 = self.max_vals >= 0
        maxvals_is_le0 = -maxvals_is_gt0 + 1

        # create true/false gates
        is_strict_gt0 = minvals_is_gt0
        is_gtlt0 = minvals_is_le0 * maxvals_is_gt0
        is_strict_lt0 = minvals_is_le0 * maxvals_is_le0

        # if min_vals > 0, then new min_vals doesn't change
        min_vals_strict_gt0 = self.min_vals

        # if min_vals < 0 and max_vals > 0, then new min_vals = 0
        min_vals_gtlt0 = self.min_vals * 0

        # if min_vals < 0 and max_vals < 0, then new min_vals = -max_vals
        min_vals_strict_lt0 = -self.max_vals

        # sum of masked options
        min_vals = is_strict_gt0 * min_vals_strict_gt0
        min_vals = min_vals + (is_gtlt0 * min_vals_gtlt0)
        min_vals = min_vals + (is_strict_lt0 * min_vals_strict_lt0)

        #  if min_vals > 0, then new min_vals doesn't change
        max_vals_strict_gt0 = self.max_vals

        # if min_vals < 0 and max_vals > 0, then new min_vals = 0
        max_vals_gtlt0 = np.max([self.max_vals, -self.min_vals])

        #  if min_vals < 0 and max_vals < 0, then new min_vals = -max_vals
        max_vals_strict_lt0 = -self.min_vals

        # sum of masked options
        max_vals = is_strict_gt0 * max_vals_strict_gt0
        max_vals = max_vals + (is_gtlt0 * max_vals_gtlt0)
        max_vals = max_vals + (is_strict_lt0 * max_vals_strict_lt0)

        entity = self.entity

        return SingleEntityPhiTensor(
            child=data,
            entity=entity,
            min_vals=min_vals,
            max_vals=max_vals,
            scalar_manager=self.scalar_manager,
        )

    def __add__(self, other: SupportedChainType) -> SingleEntityPhiTensor:

        # if the tensor being added is also private
        if isinstance(other, SingleEntityPhiTensor):

            if self.entity.name != other.entity.name:
                # this should return a GammaTensor
                raise NotImplementedError

            data = self.child + other.child
            min_vals = self.min_vals + other.min_vals
            max_vals = self.max_vals + other.max_vals
            entity = self.entity

            return SingleEntityPhiTensor(
                child=data,
                entity=entity,
                min_vals=min_vals,
                max_vals=max_vals,
                scalar_manager=self.scalar_manager,
            )

        # if the tensor being added is a public tensor / int / float / etc.
        elif is_acceptable_simple_type(other):

            data = self.child + other
            min_vals = self.min_vals + other
            max_vals = self.max_vals + other
            entity = self.entity

            return SingleEntityPhiTensor(
                child=data,
                entity=entity,
                min_vals=min_vals,
                max_vals=max_vals,
                scalar_manager=self.scalar_manager,
            )

        else:
            raise NotImplementedError

    def __neg__(self) -> SingleEntityPhiTensor:

        data = self.child * -1
        min_vals = self.min_vals * -1
        max_vals = self.max_vals * -1
        entity = self.entity

        return SingleEntityPhiTensor(
            child=data,
            entity=entity,
            min_vals=min_vals,
            max_vals=max_vals,
            scalar_manager=self.scalar_manager,
        )

    def __getitem__(self, key: Any) -> SingleEntityPhiTensor:

        data = self.child.__getitem__(key)
        min_vals = self.min_vals.__getitem__(key)
        max_vals = self.max_vals.__getitem__(key)

        if isinstance(data, (np.number, bool, int, float)):
            data = np.array([data])  # 1 dimensional np.array
        if isinstance(min_vals, (np.number, bool, int, float)):
            min_vals = np.array(min_vals)  # 1 dimensional np.array
        if isinstance(max_vals, (np.number, bool, int, float)):
            max_vals = np.array(max_vals)  # 1 dimensional np.array

        entity = self.entity

        return SingleEntityPhiTensor(
            child=data,
            entity=entity,
            min_vals=min_vals,
            max_vals=max_vals,
            scalar_manager=self.scalar_manager,
        )

    def __gt__(self, other: SupportedChainType) -> SingleEntityPhiTensor:

        # if the tensor being added is also private
        if isinstance(other, SingleEntityPhiTensor):

            if self.entity != other.entity:
                # this should return a GammaTensor
                return NotImplemented

            data = (
                self.child > other.child
            ) * 1  # the * 1 just makes sure it returns integers instead of True/False
            min_vals = self.min_vals * 0
            max_vals = (self.max_vals * 0) + 1
            entity = self.entity

            return SingleEntityPhiTensor(
                child=data,
                entity=entity,
                min_vals=min_vals,
                max_vals=max_vals,
                scalar_manager=self.scalar_manager,
            )

        # if the tensor being added is a public tensor / int / float / etc.
        elif is_acceptable_simple_type(other):

            data = (self.child > other) * 1
            min_vals = self.min_vals * 0
            max_vals = (self.max_vals * 0) + 1
            entity = self.entity

            return SingleEntityPhiTensor(
                child=data,
                entity=entity,
                min_vals=min_vals,
                max_vals=max_vals,
                scalar_manager=self.scalar_manager,
            )

        else:
            return NotImplemented

    def __mul__(self, other: SupportedChainType) -> SingleEntityPhiTensor:

        if isinstance(other, SingleEntityPhiTensor):

            if self.entity != other.entity:
                # this should return a GammaTensor
                return NotImplemented

            data = self.child * other.child

            min_min = self.min_vals * other.min_vals
            min_max = self.min_vals * other.max_vals
            max_min = self.max_vals * other.min_vals
            max_max = self.max_vals * other.max_vals

            min_vals = np.min([min_min, min_max, max_min, max_max], axis=0)
            max_vals = np.max([min_min, min_max, max_min, max_max], axis=0)
            entity = self.entity

            return SingleEntityPhiTensor(
                child=data,
                entity=entity,
                min_vals=min_vals,
                max_vals=max_vals,
                scalar_manager=self.scalar_manager,
            )
        elif is_acceptable_simple_type(other):

            data = self.child * other

            min_min = self.min_vals * other
            min_max = self.min_vals * other
            max_min = self.max_vals * other
            max_max = self.max_vals * other

            min_vals = np.min([min_min, min_max, max_min, max_max], axis=0)
            max_vals = np.max([min_min, min_max, max_min, max_max], axis=0)
            entity = self.entity

            return SingleEntityPhiTensor(
                child=data,
                entity=entity,
                min_vals=min_vals,
                max_vals=max_vals,
                scalar_manager=self.scalar_manager,
            )

        else:
            return NotImplemented

    def __sub__(self, other: SupportedChainType) -> SingleEntityPhiTensor:

        if isinstance(other, SingleEntityPhiTensor):
            if self.entity != other.entity:
                # this should return a GammaTensor
                raise NotImplemented

            data = self.child - other.child
            min_vals = self.min_vals - other.min_vals
            max_vals = self.max_vals - other.max_vals
            entity = self.entity

        elif is_acceptable_simple_type(other):
            if isinstance(other, np.ndarray):
                if not is_broadcastable(other.shape, self.child.shape):
                    raise Exception(
                        f'Shapes do not match for subtraction: {self.child.shape} and {other.shape}'
                    )
            data = self.child - other
            min_vals = self.min_vals - other
            max_vals = self.max_vals - other
            entity = self.entity
        else:
            raise NotImplementedError
        return SingleEntityPhiTensor(
            child=data,
            entity=entity,
            min_vals=min_vals,
            max_vals=max_vals,
            scalar_manager=self.scalar_manager,
        )

    def __truediv__(self, other: SupportedChainType) -> SingleEntityPhiTensor:

        if isinstance(other, SingleEntityPhiTensor):

            if self.entity != other.entity:
                # this should return a GammaTensor
                return NotImplemented

            data = self.child / other.child

            if (other.min_vals == 0).any() or (other.max_vals == 0).any():

                raise Exception(
                    "Infinite sensitivity - we can support this in the future but not yet"
                )

            else:

                min_min = self.min_vals / other.min_vals
                min_max = self.min_vals / other.max_vals
                max_min = self.max_vals / other.min_vals
                max_max = self.max_vals / other.max_vals

                min_vals = np.min([min_min, min_max, max_min, max_max], axis=0)
                max_vals = np.max([min_min, min_max, max_min, max_max], axis=0)

            entity = self.entity

            return SingleEntityPhiTensor(
                child=data,
                entity=entity,
                min_vals=min_vals,
                max_vals=max_vals,
                scalar_manager=self.scalar_manager,
            )
        else:
            # Ignoring unsupported operand error b/c other logic is taken care of
            return self * (1 / other)  # type: ignore

    def dot(self, other: SupportedChainType) -> SingleEntityPhiTensor:
        return self.manual_dot(other)

    # ndarray.flatten(order='C')
    def flatten(self, order: str = "C") -> SingleEntityPhiTensor:
        data = self.child.flatten(order=order)
        min_vals = self.min_vals.flatten(order=order)
        max_vals = self.max_vals.flatten(order=order)
        entity = self.entity

        return SingleEntityPhiTensor(
            child=data,
            entity=entity,
            min_vals=min_vals,
            max_vals=max_vals,
            scalar_manager=self.scalar_manager,
        )

    def repeat(
        self, repeats: Union[int, TypeTuple[int, ...]], axis: Optional[int] = None
    ) -> SingleEntityPhiTensor:

        data = self.child.repeat(repeats, axis=axis)
        min_vals = self.min_vals.repeat(repeats, axis=axis)
        max_vals = self.max_vals.repeat(repeats, axis=axis)
        entity = self.entity

        return SingleEntityPhiTensor(
            child=data,
            entity=entity,
            min_vals=min_vals,
            max_vals=max_vals,
            scalar_manager=self.scalar_manager,
        )

    def reshape(self, *args: Any) -> SingleEntityPhiTensor:

        data = self.child.reshape(*args)
        min_vals = self.min_vals.reshape(*args)
        max_vals = self.max_vals.reshape(*args)
        entity = self.entity

        return SingleEntityPhiTensor(
            child=data,
            entity=entity,
            min_vals=min_vals,
            max_vals=max_vals,
            scalar_manager=self.scalar_manager,
        )

    def sum(self, *args: Any, **kwargs: Any) -> SingleEntityPhiTensor:

        data = self.child.sum(*args, **kwargs)
        min_vals = self.min_vals.sum(*args, **kwargs)
        max_vals = self.max_vals.sum(*args, **kwargs)
        entity = self.entity

        return SingleEntityPhiTensor(
            child=data,
            entity=entity,
            min_vals=min_vals,
            max_vals=max_vals,
            scalar_manager=self.scalar_manager,
        )

    def transpose(self, *args: Any, **kwargs: Any) -> SingleEntityPhiTensor:

        data = self.child.transpose(*args)
        min_vals = self.min_vals.transpose(*args)
        max_vals = self.max_vals.transpose(*args)
        entity = self.entity

        return SingleEntityPhiTensor(
            child=data,
            entity=entity,
            min_vals=min_vals,
            max_vals=max_vals,
            scalar_manager=self.scalar_manager,
        )


@implements(SingleEntityPhiTensor, np.expand_dims)
def expand_dims(a: npt.ArrayLike, axis: Optional[int] = None) -> SingleEntityPhiTensor:

    entity = a.entity

    min_vals = np.expand_dims(a=a.min_vals, axis=axis)
    max_vals = np.expand_dims(a=a.max_vals, axis=axis)

    data = np.expand_dims(a.child, axis=axis)

    return SingleEntityPhiTensor(
        child=data,
        entity=entity,
        min_vals=min_vals,
        max_vals=max_vals,
        scalar_manager=a.scalar_manager,
    )


@implements(SingleEntityPhiTensor, np.mean)
def mean(*args: Any, **kwargs: Any) -> SingleEntityPhiTensor:
    entity = args[0].entity
    scalar_manager = args[0].scalar_manager

    for arg in args[1:]:
        if not isinstance(arg, SingleEntityPhiTensor):
            raise Exception("Can only call np.mean on objects of the same type.")

        if arg.entity != entity:
            return NotImplemented

    min_vals = np.mean([x.min_vals for x in args], **kwargs)
    max_vals = np.mean([x.max_vals for x in args], **kwargs)

    args, kwargs = inputs2child(*args, **kwargs)  # type: ignore

    data = np.mean(args, **kwargs)

    return SingleEntityPhiTensor(
        child=data,
        entity=entity,
        min_vals=min_vals,
        max_vals=max_vals,
        scalar_manager=scalar_manager,
    )<|MERGE_RESOLUTION|>--- conflicted
+++ resolved
@@ -36,11 +36,8 @@
 from ..tensor import Tensor
 from ..types import SupportedChainType  # type: ignore
 from ..util import inputs2child  # type: ignore
-<<<<<<< HEAD
 from ..broadcastable import is_broadcastable
-=======
 from .adp_tensor import ADPTensor
->>>>>>> c10b0e70
 from .initial_gamma import InitialGammaTensor
 
 
