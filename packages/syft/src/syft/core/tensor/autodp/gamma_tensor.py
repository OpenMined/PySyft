# future
from __future__ import annotations

# stdlib
from collections import deque
from typing import Any
from typing import Callable
from typing import Deque
from typing import Dict
from typing import List
from typing import Optional
from typing import TYPE_CHECKING
from typing import Tuple
from typing import Union

# third party
import flax
import jax
from jax import numpy as jnp
import numpy as np
from numpy.random import randint
from numpy.typing import ArrayLike
from numpy.typing import NDArray
from scipy.optimize import shgo

# relative
from .... import lib
from ....ast.klass import pointerize_args_and_kwargs
from ....core.node.common.action.get_or_set_property_action import (
    GetOrSetPropertyAction,
)
from ....core.node.common.action.get_or_set_property_action import PropertyActions
from ....lib.numpy.array import capnp_deserialize
from ....lib.numpy.array import capnp_serialize
from ....lib.python.util import upcast
from ....util import inherit_tags
from ...adp.data_subject_ledger import DataSubjectLedger

# from ...adp.data_subject_list import DataSubjectList
from ...adp.data_subject_list import DataSubjectArray
from ...adp.data_subject_list import dslarraytonumpyutf8
from ...adp.data_subject_list import numpyutf8todslarray
from ...adp.vectorized_publish import publish
from ...common.serde.capnp import CapnpModule
from ...common.serde.capnp import chunk_bytes
from ...common.serde.capnp import combine_bytes
from ...common.serde.capnp import get_capnp_schema
from ...common.serde.capnp import serde_magic_header
from ...common.serde.deserialize import _deserialize as deserialize
from ...common.serde.serializable import serializable
from ...common.serde.serialize import _serialize as serialize
from ...common.uid import UID
from ...node.abstract.node import AbstractNodeClient
from ...node.common.action.run_class_method_action import RunClassMethodAction
from ...pointer.pointer import Pointer
from ..config import DEFAULT_INT_NUMPY_TYPE
from ..fixed_precision_tensor import FixedPrecisionTensor
from ..lazy_repeat_array import compute_min_max
from ..lazy_repeat_array import lazyrepeatarray
from ..passthrough import PassthroughTensor  # type: ignore
from ..passthrough import SupportedChainType  # type: ignore
from ..passthrough import is_acceptable_simple_type  # type: ignore
from ..smpc import utils
from ..smpc.mpc_tensor import MPCTensor
from ..smpc.utils import TYPE_TO_RING_SIZE
from ..util import implements
from .gamma_tensor_ops import GAMMA_TENSOR_OP

if TYPE_CHECKING:
    # stdlib
    from dataclasses import dataclass
else:
    # third party
    from flax.struct import dataclass


@serializable(recursive_serde=True)
class TensorWrappedGammaTensorPointer(Pointer, PassthroughTensor):
    __name__ = "TensorWrappedGammaTensorPointer"
    __module__ = "syft.core.tensor.autodp.gamma_tensor"
    __attr_allowlist__ = [
        # default pointer attrs
        "client",
        "id_at_location",
        "object_type",
        "tags",
        "description",
        # phi_tensor attrs
        "data_subjects",
        "min_vals",
        "max_vals",
        "public_dtype",
        "public_shape",
    ]

    __serde_overrides__ = {
        "client": [lambda x: x.address, lambda y: y],
        "public_shape": [lambda x: x, lambda y: upcast(y)],
        "data_subjects": [dslarraytonumpyutf8, numpyutf8todslarray],
    }
    _exhausted = False
    is_enum = False

    def __init__(
        self,
        data_subjects: DataSubjectArray,
        min_vals: np.typing.ArrayLike,
        max_vals: np.typing.ArrayLike,
        client: Any,
        id_at_location: Optional[UID] = None,
        object_type: str = "",
        tags: Optional[List[str]] = None,
        description: str = "",
        public_shape: Optional[Tuple[int, ...]] = None,
        public_dtype: Optional[np.dtype] = None,
    ):
        super().__init__(
            client=client,
            id_at_location=id_at_location,
            object_type=object_type,
            tags=tags,
            description=description,
        )

        self.min_vals = min_vals
        self.max_vals = max_vals
        self.data_subjects = data_subjects
        self.public_shape = public_shape
        self.public_dtype = public_dtype

    # TODO: Modify for large arrays
    @property
    def synthetic(self) -> np.ndarray:
        public_dtype_func = getattr(
            self.public_dtype, "upcast", lambda: self.public_dtype
        )
        return (
            np.random.rand(*list(self.public_shape))  # type: ignore
            * (self.max_vals.to_numpy() - self.min_vals.to_numpy())
            + self.min_vals.to_numpy()
        ).astype(public_dtype_func())

    def __repr__(self) -> str:
        return (
            self.synthetic.__repr__()
            + "\n\n (The data printed above is synthetic - it's an imitation of the real data.)"
        )

    def share(self, *parties: Tuple[AbstractNodeClient, ...]) -> MPCTensor:
        all_parties = list(parties) + [self.client]
        ring_size = TYPE_TO_RING_SIZE.get(self.public_dtype, None)
        self_mpc = MPCTensor(
            secret=self,
            shape=self.public_shape,
            ring_size=ring_size,
            parties=all_parties,
        )
        return self_mpc

    def _apply_tensor_op(self, other: Any, op_str: str) -> Any:
        # we want to get the return type which matches the attr_path_and_name
        # so we ask lib_ast for the return type name that matches out
        # attr_path_and_name and then use that to get the actual pointer klass
        # then set the result to that pointer klass
        # We always maintain a Tensor hierarchy Tensor ---> PT--> Actual Data
        attr_path_and_name = f"syft.core.tensor.tensor.Tensor.{op_str}"

        min_vals, max_vals = compute_min_max(
            self.min_vals, self.max_vals, other, op_str
        )
        result = TensorWrappedGammaTensorPointer(
            data_subjects=self.data_subjects,
            min_vals=min_vals,
            max_vals=max_vals,
            client=self.client,
        )

        # QUESTION can the id_at_location be None?
        result_id_at_location = getattr(result, "id_at_location", None)

        if result_id_at_location is not None:
            # first downcast anything primitive which is not already PyPrimitive
            (
                downcast_args,
                downcast_kwargs,
            ) = lib.python.util.downcast_args_and_kwargs(args=[other], kwargs={})

            # then we convert anything which isnt a pointer into a pointer
            pointer_args, pointer_kwargs = pointerize_args_and_kwargs(
                args=downcast_args,
                kwargs=downcast_kwargs,
                client=self.client,
                gc_enabled=False,
            )

            cmd = RunClassMethodAction(
                path=attr_path_and_name,
                _self=self,
                args=pointer_args,
                kwargs=pointer_kwargs,
                id_at_location=result_id_at_location,
                address=self.client.address,
            )
            self.client.send_immediate_msg_without_reply(msg=cmd)

        inherit_tags(
            attr_path_and_name=attr_path_and_name,
            result=result,
            self_obj=self,
            args=[other],
            kwargs={},
        )

        result_public_shape = None

        if isinstance(other, TensorWrappedGammaTensorPointer):
            other_shape = other.public_shape
            other_dtype = other.public_dtype
        elif isinstance(other, (int, float)):
            other_shape = (1,)
            other_dtype = DEFAULT_INT_NUMPY_TYPE
        elif isinstance(other, bool):
            other_shape = (1,)
            other_dtype = np.dtype("bool")
        elif isinstance(other, np.ndarray):
            other_shape = other.shape
            other_dtype = other.dtype
        else:
            raise ValueError(
                f"Invalid Type for TensorWrappedGammaTensorPointer:{type(other)}"
            )

        if self.public_shape is not None and other_shape is not None:
            result_public_shape = utils.get_shape(
                op_str, self.public_shape, other_shape
            )

        if self.public_dtype is None or other_dtype is None:
            if self.public_dtype != other_dtype:
                raise ValueError(
                    f"Dtype for self: {self.public_dtype} and other :{other_dtype} should not be None"
                )
        result_public_dtype = self.public_dtype

        result.public_shape = result_public_shape
        result.public_dtype = result_public_dtype

        return result

    @staticmethod
    def _apply_op(
        self: TensorWrappedGammaTensorPointer,
        other: Union[
            TensorWrappedGammaTensorPointer, MPCTensor, int, float, np.ndarray
        ],
        op_str: str,
    ) -> Union[MPCTensor, TensorWrappedGammaTensorPointer]:
        """Performs the operation based on op_str

        Args:
            other (Union[TensorWrappedGammaTensorPointer,MPCTensor,int,float,np.ndarray]): second operand.

        Returns:
            Tuple[MPCTensor,Union[MPCTensor,int,float,np.ndarray]] : Result of the operation
        """
        # relative
        from ..autodp.phi_tensor import TensorWrappedPhiTensorPointer

        if isinstance(other, TensorWrappedPhiTensorPointer):
            other = other.gamma

        if (
            isinstance(other, TensorWrappedGammaTensorPointer)
            and self.client != other.client
        ):

            parties = [self.client, other.client]

            self_mpc = MPCTensor(secret=self, shape=self.public_shape, parties=parties)
            other_mpc = MPCTensor(
                secret=other, shape=other.public_shape, parties=parties
            )

            return getattr(self_mpc, op_str)(other_mpc)

        elif isinstance(other, MPCTensor):

            return getattr(other, op_str)(self)

        return self._apply_tensor_op(other=other, op_str=op_str)

    def __add__(
        self,
        other: Union[
            TensorWrappedGammaTensorPointer, MPCTensor, int, float, np.ndarray
        ],
    ) -> Union[TensorWrappedGammaTensorPointer, MPCTensor]:
        """Apply the "add" operation between "self" and "other"

        Args:
            y (Union[TensorWrappedGammaTensorPointer,MPCTensor,int,float,np.ndarray]) : second operand.

        Returns:
            Union[TensorWrappedGammaTensorPointer,MPCTensor] : Result of the operation.
        """
        return TensorWrappedGammaTensorPointer._apply_op(self, other, "__add__")

    def __sub__(
        self,
        other: Union[
            TensorWrappedGammaTensorPointer, MPCTensor, int, float, np.ndarray
        ],
    ) -> Union[TensorWrappedGammaTensorPointer, MPCTensor]:
        """Apply the "sub" operation between "self" and "other"

        Args:
            y (Union[TensorWrappedGammaTensorPointer,MPCTensor,int,float,np.ndarray]) : second operand.

        Returns:
            Union[TensorWrappedGammaTensorPointer,MPCTensor] : Result of the operation.
        """
        return TensorWrappedGammaTensorPointer._apply_op(self, other, "__sub__")

    def __mul__(
        self,
        other: Union[
            TensorWrappedGammaTensorPointer, MPCTensor, int, float, np.ndarray
        ],
    ) -> Union[TensorWrappedGammaTensorPointer, MPCTensor]:
        """Apply the "mul" operation between "self" and "other"

        Args:
            y (Union[TensorWrappedGammaTensorPointer,MPCTensor,int,float,np.ndarray]) : second operand.

        Returns:
            Union[TensorWrappedGammaTensorPointer,MPCTensor] : Result of the operation.
        """
        return TensorWrappedGammaTensorPointer._apply_op(self, other, "__mul__")

    def __matmul__(
        self,
        other: Union[
            TensorWrappedGammaTensorPointer, MPCTensor, int, float, np.ndarray
        ],
    ) -> Union[TensorWrappedGammaTensorPointer, MPCTensor]:
        """Apply the "matmul" operation between "self" and "other"

        Args:
            y (Union[TensorWrappedGammaTensorPointer,MPCTensor,int,float,np.ndarray]) : second operand.

        Returns:
            Union[TensorWrappedGammaTensorPointer,MPCTensor] : Result of the operation.
        """
        return TensorWrappedGammaTensorPointer._apply_op(self, other, "__matmul__")

    def __rmatmul__(
        self,
        other: Union[
            TensorWrappedGammaTensorPointer, MPCTensor, int, float, np.ndarray
        ],
    ) -> Union[TensorWrappedGammaTensorPointer, MPCTensor]:
        """Apply the "matmul" operation between "self" and "other"

        Args:
            y (Union[TensorWrappedGammaTensorPointer,MPCTensor,int,float,np.ndarray]) : second operand.

        Returns:
            Union[TensorWrappedGammaTensorPointer,MPCTensor] : Result of the operation.
        """
        return TensorWrappedGammaTensorPointer._apply_op(self, other, "__rmatmul__")

    def __lt__(
        self,
        other: Union[
            TensorWrappedGammaTensorPointer, MPCTensor, int, float, np.ndarray
        ],
    ) -> Union[TensorWrappedGammaTensorPointer, MPCTensor]:
        """Apply the "lt" operation between "self" and "other"

        Args:
            y (Union[TensorWrappedGammaTensorPointer,MPCTensor,int,float,np.ndarray]) : second operand.

        Returns:
            Union[TensorWrappedGammaTensorPointer,MPCTensor] : Result of the operation.
        """
        return TensorWrappedGammaTensorPointer._apply_op(self, other, "__lt__")

    def __gt__(
        self,
        other: Union[
            TensorWrappedGammaTensorPointer, MPCTensor, int, float, np.ndarray
        ],
    ) -> Union[TensorWrappedGammaTensorPointer, MPCTensor]:
        """Apply the "gt" operation between "self" and "other"

        Args:
            y (Union[TensorWrappedGammaTensorPointer,MPCTensor,int,float,np.ndarray]) : second operand.

        Returns:
            Union[TensorWrappedGammaTensorPointer,MPCTensor] : Result of the operation.
        """
        return TensorWrappedGammaTensorPointer._apply_op(self, other, "__gt__")

    def __ge__(
        self,
        other: Union[
            TensorWrappedGammaTensorPointer, MPCTensor, int, float, np.ndarray
        ],
    ) -> Union[TensorWrappedGammaTensorPointer, MPCTensor]:
        """Apply the "ge" operation between "self" and "other"

        Args:
            y (Union[TensorWrappedGammaTensorPointer,MPCTensor,int,float,np.ndarray]) : second operand.

        Returns:
            Union[TensorWrappedGammaTensorPointer,MPCTensor] : Result of the operation.
        """
        return TensorWrappedGammaTensorPointer._apply_op(self, other, "__ge__")

    def __le__(
        self,
        other: Union[
            TensorWrappedGammaTensorPointer, MPCTensor, int, float, np.ndarray
        ],
    ) -> Union[TensorWrappedGammaTensorPointer, MPCTensor]:
        """Apply the "le" operation between "self" and "other"

        Args:
            y (Union[TensorWrappedGammaTensorPointer,MPCTensor,int,float,np.ndarray]) : second operand.

        Returns:
            Union[TensorWrappedGammaTensorPointer,MPCTensor] : Result of the operation.
        """
        return TensorWrappedGammaTensorPointer._apply_op(self, other, "__le__")

    def __eq__(  # type: ignore
        self,
        other: Union[
            TensorWrappedGammaTensorPointer, MPCTensor, int, float, np.ndarray
        ],
    ) -> Union[TensorWrappedGammaTensorPointer, MPCTensor]:
        """Apply the "eq" operation between "self" and "other"

        Args:
            y (Union[TensorWrappedGammaTensorPointer,MPCTensor,int,float,np.ndarray]) : second operand.

        Returns:
            Union[TensorWrappedGammaTensorPointer,MPCTensor] : Result of the operation.
        """
        return TensorWrappedGammaTensorPointer._apply_op(self, other, "__eq__")

    def __ne__(  # type: ignore
        self,
        other: Union[
            TensorWrappedGammaTensorPointer, MPCTensor, int, float, np.ndarray
        ],
    ) -> Union[TensorWrappedGammaTensorPointer, MPCTensor]:
        """Apply the "ne" operation between "self" and "other"

        Args:
            y (Union[TensorWrappedGammaTensorPointer,MPCTensor,int,float,np.ndarray]) : second operand.

        Returns:
            Union[TensorWrappedGammaTensorPointer,MPCTensor] : Result of the operation.
        """
        return TensorWrappedGammaTensorPointer._apply_op(self, other, "__ne__")

    def concatenate(
        self,
        other: TensorWrappedGammaTensorPointer,
        *args: Any,
        **kwargs: Any,
    ) -> MPCTensor:
        """Apply the "add" operation between "self" and "other"

        Args:
            y (Union[TensorWrappedGammaTensorPointer,MPCTensor,int,float,np.ndarray]) : second operand.


        Returns:
            Union[TensorWrappedGammaTensorPointer,MPCTensor] : Result of the operation.
        """
        if not isinstance(other, TensorWrappedGammaTensorPointer):
            raise ValueError(
                f"Concatenate works only for TensorWrappedGammaTensorPointer got type: {type(other)}"
            )

        if self.client != other.client:

            parties = [self.client, other.client]

            self_mpc = MPCTensor(secret=self, shape=self.public_shape, parties=parties)
            other_mpc = MPCTensor(
                secret=other, shape=other.public_shape, parties=parties
            )

            return self_mpc.concatenate(other_mpc, *args, **kwargs)

        else:
            raise ValueError(
                "Concatenate method currently works only between two different clients."
            )

    def __truediv__(
        self,
        other: Union[
            TensorWrappedGammaTensorPointer, MPCTensor, int, float, np.ndarray
        ],
    ) -> Union[TensorWrappedGammaTensorPointer, MPCTensor]:
        """Apply the "truediv" operation between "self" and "other"

        Args:
            y (Union[TensorWrappedGammaTensorPointer,MPCTensor,int,float,np.ndarray]) : second operand.

        Returns:
            Union[TensorWrappedGammaTensorPointer,MPCTensor] : Result of the operation.
        """
        return TensorWrappedGammaTensorPointer._apply_op(self, other, "__truediv__")

    def sum(
        self,
        *args: Any,
        **kwargs: Any,
    ) -> Union[TensorWrappedGammaTensorPointer, MPCTensor]:
        """Apply the "truediv" operation between "self" and "other"

        Args:
            y (Union[TensorWrappedGammaTensorPointer,MPCTensor,int,float,np.ndarray]) : second operand.

        Returns:
            Union[TensorWrappedGammaTensorPointer,MPCTensor] : Result of the operation.
        """
        attr_path_and_name = "syft.core.tensor.tensor.Tensor.sum"
        min_vals = self.min_vals.sum(*args, **kwargs)
        max_vals = self.max_vals.sum(*args, **kwargs)

        result = TensorWrappedGammaTensorPointer(
            data_subjects=self.data_subjects,
            min_vals=min_vals,
            max_vals=max_vals,
            client=self.client,
        )

        # QUESTION can the id_at_location be None?
        result_id_at_location = getattr(result, "id_at_location", None)

        if result_id_at_location is not None:
            # first downcast anything primitive which is not already PyPrimitive
            (
                downcast_args,
                downcast_kwargs,
            ) = lib.python.util.downcast_args_and_kwargs(args=args, kwargs=kwargs)

            # then we convert anything which isnt a pointer into a pointer
            pointer_args, pointer_kwargs = pointerize_args_and_kwargs(
                args=downcast_args,
                kwargs=downcast_kwargs,
                client=self.client,
                gc_enabled=False,
            )

            cmd = RunClassMethodAction(
                path=attr_path_and_name,
                _self=self,
                args=pointer_args,
                kwargs=pointer_kwargs,
                id_at_location=result_id_at_location,
                address=self.client.address,
            )
            self.client.send_immediate_msg_without_reply(msg=cmd)

        inherit_tags(
            attr_path_and_name=attr_path_and_name,
            result=result,
            self_obj=self,
            args=[],
            kwargs={},
        )
        dummy_res = np.empty(self.public_shape).sum(*args, **kwargs)
        result.public_shape = dummy_res.shape
        result.public_dtype = self.public_dtype

        return result

    def trace(
        self,
        *args: Any,
        **kwargs: Any,
    ) -> Union[TensorWrappedGammaTensorPointer, MPCTensor]:
        """
        Return the sum along diagonals of the array.

        If a is 2-D, the sum along its diagonal with the given offset is returned, i.e., the sum of elements
        a[i,i+offset] for all i.

        If a has more than two dimensions, then the axes specified by axis1 and axis2 are used to determine the 2-D
        sub-arrays whose traces are returned. The shape of the resulting array is the same as that of a with axis1 and
        axis2 removed.

        Parameters

            offset: int, optional
                Offset of the diagonal from the main diagonal. Can be both positive and negative. Defaults to 0.

            axis1, axis2: int, optional
                Axes to be used as the first and second axis of the 2-D sub-arrays from which the diagonals should be
                taken. Defaults are the first two axes of a.

        Returns

            Union[TensorWrappedPhiTensorPointer,MPCTensor] : Result of the operation.
                If a is 2-D, the sum along the diagonal is returned.
                If a has larger dimensions, then an array of sums along diagonals is returned.

        """
        attr_path_and_name = "syft.core.tensor.tensor.Tensor.trace"
        data_subjects = np.array(self.data_subjects).trace(*args, **kwargs)  # type: ignore
        num = np.ones(np.array(self.data_subjects).shape).trace(*args, **kwargs)

        result = TensorWrappedGammaTensorPointer(
            data_subjects=data_subjects,
            min_vals=lazyrepeatarray(
                data=self.min_vals.data * num, shape=data_subjects.shape
            ),
            max_vals=lazyrepeatarray(
                data=self.max_vals.data * num, shape=data_subjects.shape
            ),
            client=self.client,
        )

        # QUESTION can the id_at_location be None?
        result_id_at_location = getattr(result, "id_at_location", None)

        if result_id_at_location is not None:
            # first downcast anything primitive which is not already PyPrimitive
            (
                downcast_args,
                downcast_kwargs,
            ) = lib.python.util.downcast_args_and_kwargs(args=args, kwargs=kwargs)

            # then we convert anything which isnt a pointer into a pointer
            pointer_args, pointer_kwargs = pointerize_args_and_kwargs(
                args=downcast_args,
                kwargs=downcast_kwargs,
                client=self.client,
                gc_enabled=False,
            )

            cmd = RunClassMethodAction(
                path=attr_path_and_name,
                _self=self,
                args=pointer_args,
                kwargs=pointer_kwargs,
                id_at_location=result_id_at_location,
                address=self.client.address,
            )
            self.client.send_immediate_msg_without_reply(msg=cmd)

        inherit_tags(
            attr_path_and_name=attr_path_and_name,
            result=result,
            self_obj=self,
            args=[],
            kwargs={},
        )
        result.public_shape = data_subjects.shape
        result.public_dtype = self.public_dtype

        return result

    def min(
        self,
        *args: Any,
        **kwargs: Any,
    ) -> Union[TensorWrappedGammaTensorPointer, MPCTensor]:
        """
        Return the minimum of an array or minimum along an axis.

        Parameters
            axis: None or int or tuple of ints, optional
                Axis or axes along which to operate. By default, flattened input is used.
                If this is a tuple of ints, the minimum is selected over multiple axes,
                instead of a single axis or all the axes as before.

        Returns
            a_min: PhiTensor
                Minimum of a.
                If axis is None, the result is a scalar value.
                If axis is given, the result is an array of dimension a.ndim - 1.
        """
        attr_path_and_name = "syft.core.tensor.tensor.Tensor.min"
        data_subjects = np.empty(np.array(self.data_subjects).shape).min(
            *args, **kwargs
        )

        result = TensorWrappedGammaTensorPointer(
            data_subjects=data_subjects,
            min_vals=lazyrepeatarray(
                data=self.min_vals.data, shape=data_subjects.shape
            ),
            max_vals=lazyrepeatarray(
                data=self.max_vals.data, shape=data_subjects.shape
            ),
            client=self.client,
        )

        # QUESTION can the id_at_location be None?
        result_id_at_location = getattr(result, "id_at_location", None)

        if result_id_at_location is not None:
            # first downcast anything primitive which is not already PyPrimitive
            (
                downcast_args,
                downcast_kwargs,
            ) = lib.python.util.downcast_args_and_kwargs(args=args, kwargs=kwargs)

            # then we convert anything which isn't a pointer into a pointer
            pointer_args, pointer_kwargs = pointerize_args_and_kwargs(
                args=downcast_args,
                kwargs=downcast_kwargs,
                client=self.client,
                gc_enabled=False,
            )

            cmd = RunClassMethodAction(
                path=attr_path_and_name,
                _self=self,
                args=pointer_args,
                kwargs=pointer_kwargs,
                id_at_location=result_id_at_location,
                address=self.client.address,
            )
            self.client.send_immediate_msg_without_reply(msg=cmd)

        inherit_tags(
            attr_path_and_name=attr_path_and_name,
            result=result,
            self_obj=self,
            args=[],
            kwargs={},
        )
        result.public_shape = data_subjects.shape
        result.public_dtype = self.public_dtype

        return result

    def max(
        self,
        *args: Any,
        **kwargs: Any,
    ) -> Union[TensorWrappedGammaTensorPointer, MPCTensor]:
        """
        Return the maximum of an array or along an axis.

        Parameters
            axis: None or int or tuple of ints, optional
                Axis or axes along which to operate. By default, flattened input is used.
                If this is a tuple of ints, the minimum is selected over multiple axes,
                instead of a single axis or all the axes as before.

        Returns
            a_max: PhiTensor
                Maximum of a.
                If axis is None, the result is a scalar value.
                If axis is given, the result is an array of dimension a.ndim - 1.
        """
        attr_path_and_name = "syft.core.tensor.tensor.Tensor.max"
        data_subjects = np.empty(np.array(self.data_subjects).shape).max(
            *args, **kwargs
        )

        result = TensorWrappedGammaTensorPointer(
            data_subjects=data_subjects,
            min_vals=lazyrepeatarray(
                data=self.min_vals.data, shape=data_subjects.shape
            ),
            max_vals=lazyrepeatarray(
                data=self.max_vals.data, shape=data_subjects.shape
            ),
            client=self.client,
        )

        # QUESTION can the id_at_location be None?
        result_id_at_location = getattr(result, "id_at_location", None)

        if result_id_at_location is not None:
            # first downcast anything primitive which is not already PyPrimitive
            (
                downcast_args,
                downcast_kwargs,
            ) = lib.python.util.downcast_args_and_kwargs(args=args, kwargs=kwargs)

            # then we convert anything which isn't a pointer into a pointer
            pointer_args, pointer_kwargs = pointerize_args_and_kwargs(
                args=downcast_args,
                kwargs=downcast_kwargs,
                client=self.client,
                gc_enabled=False,
            )

            cmd = RunClassMethodAction(
                path=attr_path_and_name,
                _self=self,
                args=pointer_args,
                kwargs=pointer_kwargs,
                id_at_location=result_id_at_location,
                address=self.client.address,
            )
            self.client.send_immediate_msg_without_reply(msg=cmd)

        inherit_tags(
            attr_path_and_name=attr_path_and_name,
            result=result,
            self_obj=self,
            args=[],
            kwargs={},
        )
        result.public_shape = data_subjects.shape
        result.public_dtype = self.public_dtype

        return result

    def __getitem__(
        self, key: Union[int, bool, slice]
    ) -> TensorWrappedGammaTensorPointer:
        """Apply the slice  operation on "self"
        Args:
            y (Union[int,bool,slice]) : second operand.

        Returns:
            Union[TensorWrappedGammaTensorPointer] : Result of the operation.
        """
        attr_path_and_name = "syft.core.tensor.tensor.Tensor.__getitem__"
        result: TensorWrappedGammaTensorPointer
        min_vals = self.min_vals.__getitem__(key)
        max_vals = self.max_vals.__getitem__(key)

        result = TensorWrappedGammaTensorPointer(
            data_subjects=self.data_subjects,
            min_vals=min_vals,
            max_vals=max_vals,
            client=self.client,
        )

        # QUESTION can the id_at_location be None?
        result_id_at_location = getattr(result, "id_at_location", None)

        if result_id_at_location is not None:
            # first downcast anything primitive which is not already PyPrimitive
            (
                downcast_args,
                downcast_kwargs,
            ) = lib.python.util.downcast_args_and_kwargs(args=[key], kwargs={})

            # then we convert anything which isnt a pointer into a pointer
            pointer_args, pointer_kwargs = pointerize_args_and_kwargs(
                args=downcast_args,
                kwargs=downcast_kwargs,
                client=self.client,
                gc_enabled=False,
            )

            cmd = RunClassMethodAction(
                path=attr_path_and_name,
                _self=self,
                args=pointer_args,
                kwargs=pointer_kwargs,
                id_at_location=result_id_at_location,
                address=self.client.address,
            )
            self.client.send_immediate_msg_without_reply(msg=cmd)

        inherit_tags(
            attr_path_and_name=attr_path_and_name,
            result=result,
            self_obj=self,
            args=[key],
            kwargs={},
        )
        dummy_res = np.empty(self.public_shape).__getitem__(key)
        result.public_shape = dummy_res.shape
        result.public_dtype = self.public_dtype

        return result

    def ones_like(
        self,
        *args: Any,
        **kwargs: Any,
    ) -> Union[TensorWrappedGammaTensorPointer, MPCTensor]:
        """Apply the "ones like" operation on self"

        Args:
            y (Union[TensorWrappedGammaTensorPointer,MPCTensor,int,float,np.ndarray]) : second operand.

        Returns:
            Union[TensorWrappedGammaTensorPointer,MPCTensor] : Result of the operation.
        """
        attr_path_and_name = "syft.core.tensor.tensor.Tensor.ones_like"
        min_vals = self.min_vals.ones_like(*args, **kwargs)
        max_vals = self.max_vals.ones_like(*args, **kwargs)

        result = TensorWrappedGammaTensorPointer(
            data_subjects=self.data_subjects,
            min_vals=min_vals,
            max_vals=max_vals,
            client=self.client,
        )

        # QUESTION can the id_at_location be None?
        result_id_at_location = getattr(result, "id_at_location", None)

        if result_id_at_location is not None:
            # first downcast anything primitive which is not already PyPrimitive
            (
                downcast_args,
                downcast_kwargs,
            ) = lib.python.util.downcast_args_and_kwargs(args=args, kwargs=kwargs)

            # then we convert anything which isnt a pointer into a pointer
            pointer_args, pointer_kwargs = pointerize_args_and_kwargs(
                args=downcast_args,
                kwargs=downcast_kwargs,
                client=self.client,
                gc_enabled=False,
            )

            cmd = RunClassMethodAction(
                path=attr_path_and_name,
                _self=self,
                args=pointer_args,
                kwargs=pointer_kwargs,
                id_at_location=result_id_at_location,
                address=self.client.address,
            )
            self.client.send_immediate_msg_without_reply(msg=cmd)

        inherit_tags(
            attr_path_and_name=attr_path_and_name,
            result=result,
            self_obj=self,
            args=[],
            kwargs={},
        )
        dummy_res = np.ones_like(np.empty(self.public_shape), *args, **kwargs)
        result.public_shape = dummy_res.shape
        result.public_dtype = self.public_dtype

        return result

    def exp(
        self,
    ) -> Union[TensorWrappedGammaTensorPointer, MPCTensor]:
        """Apply the "truediv" operation between "self" and "other"

        Args:
            y (Union[TensorWrappedGammaTensorPointer,MPCTensor,int,float,np.ndarray]) : second operand.

        Returns:
            Union[TensorWrappedGammaTensorPointer,MPCTensor] : Result of the operation.
        """
        attr_path_and_name = "syft.core.tensor.tensor.Tensor.exp"

        # TODO: should modify to log reduction.
        def exp_reduction(val: np.ndarray) -> np.ndarray:
            pos_index = val >= 0
            neg_index = val < 0
            exp = np.exp((pos_index * val * -1) + (neg_index * val))
            pos_values = (pos_index) * exp
            neg_values = (neg_index) * exp * -1
            return pos_values + neg_values

        min_vals = self.min_vals.copy()
        min_vals.data = np.array(exp_reduction(min_vals.data))
        max_vals = self.max_vals.copy()
        max_vals.data = np.array(exp_reduction(max_vals.data))

        result = TensorWrappedGammaTensorPointer(
            data_subjects=self.data_subjects,
            min_vals=min_vals,
            max_vals=max_vals,
            client=self.client,
        )

        # QUESTION can the id_at_location be None?
        result_id_at_location = getattr(result, "id_at_location", None)

        if result_id_at_location is not None:
            # first downcast anything primitive which is not already PyPrimitive
            (
                downcast_args,
                downcast_kwargs,
            ) = lib.python.util.downcast_args_and_kwargs(args=[], kwargs={})

            # then we convert anything which isnt a pointer into a pointer
            pointer_args, pointer_kwargs = pointerize_args_and_kwargs(
                args=downcast_args,
                kwargs=downcast_kwargs,
                client=self.client,
                gc_enabled=False,
            )

            cmd = RunClassMethodAction(
                path=attr_path_and_name,
                _self=self,
                args=pointer_args,
                kwargs=pointer_kwargs,
                id_at_location=result_id_at_location,
                address=self.client.address,
            )
            self.client.send_immediate_msg_without_reply(msg=cmd)

        inherit_tags(
            attr_path_and_name=attr_path_and_name,
            result=result,
            self_obj=self,
            args=[],
            kwargs={},
        )

        result.public_shape = self.public_shape
        result.public_dtype = self.public_dtype

        return result

    def reciprocal(
        self,
    ) -> Union[TensorWrappedGammaTensorPointer, MPCTensor]:
        """Apply the "reciprocal" operation between "self" and "other"

        Args:
            y (Union[TensorWrappedGammaTensorPointer,MPCTensor,int,float,np.ndarray]) : second operand.

        Returns:
            Union[TensorWrappedGammaTensorPointer,MPCTensor] : Result of the operation.
        """
        attr_path_and_name = "syft.core.tensor.tensor.Tensor.reciprocal"

        min_vals = self.min_vals.copy()
        min_vals.data = np.array(1 / min_vals.data)
        max_vals = self.max_vals.copy()
        max_vals.data = np.array(1 / max_vals.data)

        result = TensorWrappedGammaTensorPointer(
            data_subjects=self.data_subjects,
            min_vals=min_vals,
            max_vals=max_vals,
            client=self.client,
        )

        # QUESTION can the id_at_location be None?
        result_id_at_location = getattr(result, "id_at_location", None)

        if result_id_at_location is not None:
            # first downcast anything primitive which is not already PyPrimitive
            (
                downcast_args,
                downcast_kwargs,
            ) = lib.python.util.downcast_args_and_kwargs(args=[], kwargs={})

            # then we convert anything which isnt a pointer into a pointer
            pointer_args, pointer_kwargs = pointerize_args_and_kwargs(
                args=downcast_args,
                kwargs=downcast_kwargs,
                client=self.client,
                gc_enabled=False,
            )

            cmd = RunClassMethodAction(
                path=attr_path_and_name,
                _self=self,
                args=pointer_args,
                kwargs=pointer_kwargs,
                id_at_location=result_id_at_location,
                address=self.client.address,
            )
            self.client.send_immediate_msg_without_reply(msg=cmd)

        inherit_tags(
            attr_path_and_name=attr_path_and_name,
            result=result,
            self_obj=self,
            args=[],
            kwargs={},
        )

        result.public_shape = self.public_shape
        result.public_dtype = self.public_dtype

        return result

    def softmax(
        self,
    ) -> Union[TensorWrappedGammaTensorPointer, MPCTensor]:
        """Apply the softmax operation on self

        Args:
            y (Union[TensorWrappedGammaTensorPointer,MPCTensor,int,float,np.ndarray]) : second operand.

        Returns:
            Union[TensorWrappedGammaTensorPointer,MPCTensor] : Result of the operation.
        """
        attr_path_and_name = "syft.core.tensor.tensor.Tensor.softmax"

        # TODO: should modify to log reduction.
        def softmax(val: np.ndarray) -> np.ndarray:
            logits = val - val.max()
            numerator = np.exp(logits)
            inv = 1 / numerator.sum()
            return numerator * inv

        min_vals = self.min_vals.copy()
        min_vals.data = np.array(softmax(min_vals.data))
        max_vals = self.max_vals.copy()
        max_vals.data = np.array(softmax(max_vals.data))

        result = TensorWrappedGammaTensorPointer(
            data_subjects=self.data_subjects,
            min_vals=min_vals,
            max_vals=max_vals,
            client=self.client,
        )

        # QUESTION can the id_at_location be None?
        result_id_at_location = getattr(result, "id_at_location", None)

        if result_id_at_location is not None:
            # first downcast anything primitive which is not already PyPrimitive
            (
                downcast_args,
                downcast_kwargs,
            ) = lib.python.util.downcast_args_and_kwargs(args=[], kwargs={})

            # then we convert anything which isnt a pointer into a pointer
            pointer_args, pointer_kwargs = pointerize_args_and_kwargs(
                args=downcast_args,
                kwargs=downcast_kwargs,
                client=self.client,
                gc_enabled=False,
            )

            cmd = RunClassMethodAction(
                path=attr_path_and_name,
                _self=self,
                args=pointer_args,
                kwargs=pointer_kwargs,
                id_at_location=result_id_at_location,
                address=self.client.address,
            )
            self.client.send_immediate_msg_without_reply(msg=cmd)

        inherit_tags(
            attr_path_and_name=attr_path_and_name,
            result=result,
            self_obj=self,
            args=[],
            kwargs={},
        )

        result.public_shape = self.public_shape
        result.public_dtype = self.public_dtype

        return result

    @property
    def T(self) -> TensorWrappedGammaTensorPointer:
        # We always maintain a Tensor hierarchy Tensor ---> PT--> Actual Data
        attr_path_and_name = "syft.core.tensor.tensor.Tensor.T"

        result = TensorWrappedGammaTensorPointer(
            data_subjects=self.data_subjects,
            min_vals=self.min_vals.transpose(),
            max_vals=self.max_vals.transpose(),
            client=self.client,
        )

        # QUESTION can the id_at_location be None?
        result_id_at_location = getattr(result, "id_at_location", None)

        if result_id_at_location is not None:
            # first downcast anything primitive which is not already PyPrimitive
            (
                downcast_args,
                downcast_kwargs,
            ) = lib.python.util.downcast_args_and_kwargs(args=[], kwargs={})

            # then we convert anything which isnt a pointer into a pointer
            pointer_args, pointer_kwargs = pointerize_args_and_kwargs(
                args=downcast_args,
                kwargs=downcast_kwargs,
                client=self.client,
                gc_enabled=False,
            )

            cmd = GetOrSetPropertyAction(
                path=attr_path_and_name,
                id_at_location=result_id_at_location,
                address=self.client.address,
                _self=self,
                args=pointer_args,
                kwargs=pointer_kwargs,
                action=PropertyActions.GET,
                map_to_dyn=False,
            )
            self.client.send_immediate_msg_without_reply(msg=cmd)

        inherit_tags(
            attr_path_and_name=attr_path_and_name,
            result=result,
            self_obj=self,
            args=[],
            kwargs={},
        )

        result_public_shape = np.empty(self.public_shape).T.shape

        result.public_shape = result_public_shape
        result.public_dtype = self.public_dtype

        return result

    def one_hot(self: TensorWrappedGammaTensorPointer) -> np.array:
        tensor_size = np.empty(self.public_shape).size
        one_hot_Y = np.zeros((tensor_size, self.max_vals.data[0] + 1))
        one_hot_Y = one_hot_Y.T

        attr_path_and_name = "syft.core.tensor.tensor.Tensor.one_hot"

        result = TensorWrappedGammaTensorPointer(
            data_subjects=self.data_subjects,
            min_vals=self.min_vals,
            max_vals=self.max_vals,
            client=self.client,
        )

        # QUESTION can the id_at_location be None?
        result_id_at_location = getattr(result, "id_at_location", None)

        if result_id_at_location is not None:
            # first downcast anything primitive which is not already PyPrimitive
            (
                downcast_args,
                downcast_kwargs,
            ) = lib.python.util.downcast_args_and_kwargs(args=[], kwargs={})

            # then we convert anything which isnt a pointer into a pointer
            pointer_args, pointer_kwargs = pointerize_args_and_kwargs(
                args=downcast_args,
                kwargs=downcast_kwargs,
                client=self.client,
                gc_enabled=False,
            )

            cmd = RunClassMethodAction(
                path=attr_path_and_name,
                _self=self,
                args=pointer_args,
                kwargs=pointer_kwargs,
                id_at_location=result_id_at_location,
                address=self.client.address,
            )
            self.client.send_immediate_msg_without_reply(msg=cmd)

        inherit_tags(
            attr_path_and_name=attr_path_and_name,
            result=result,
            self_obj=self,
            args=[],
            kwargs={},
        )

        result.public_shape = one_hot_Y.shape
        result.public_dtype = self.public_dtype

        return result

    def to_local_object_without_private_data_child(self) -> GammaTensor:
        """Convert this pointer into a partial version of the GammaTensor but without
        any of the private data therein."""
        # relative
        from ..tensor import Tensor

        public_shape = getattr(self, "public_shape", None)
        public_dtype = getattr(self, "public_dtype", None)
        return Tensor(
            child=GammaTensor(
                child=FixedPrecisionTensor(value=None),
                data_subjects=self.data_subjects,
                min_vals=self.min_vals,  # type: ignore
                max_vals=self.max_vals,  # type: ignore
            ),
            public_shape=public_shape,
            public_dtype=public_dtype,
        )


@implements(TensorWrappedGammaTensorPointer, np.ones_like)
def ones_like(
    tensor: TensorWrappedGammaTensorPointer,
    *args: Any,
    **kwargs: Any,
) -> TensorWrappedGammaTensorPointer:
    return tensor.ones_like(*args, **kwargs)


def create_lookup_tables(dictionary: dict) -> Tuple[List[str], dict, List[dict]]:
    index2key: List = [str(x) for x in dictionary.keys()]
    key2index: dict = {key: i for i, key in enumerate(index2key)}
    # Note this maps to GammaTensor, not to GammaTensor.child as name may imply
    index2values: List = [dictionary[i] for i in index2key]

    return index2key, key2index, index2values


def create_new_lookup_tables(
    dictionary: dict,
) -> Tuple[Deque[str], dict, Deque[dict], Deque[int]]:
    index2key: Deque = deque()
    key2index: dict = {}
    index2values: Deque = (
        deque()
    )  # Note this maps to GammaTensor, not to GammaTensor.child as name may imply
    index2size: Deque = deque()
    for index, key in enumerate(dictionary.keys()):
        key = str(key)
        index2key.append(key)
        key2index[key] = index
        index2values.append(dictionary[key])
        index2size.append(len(dictionary[key]))

    return index2key, key2index, index2values, index2size


# def no_op(x: GammaTensor) -> GammaTensor:
#     """A Private input will be initialized with this function.
#     Whenever you manipulate a private input (i.e. add it to another private tensor),
#     the result will have a different function. Thus we can check to see if the f
#     """
#     res = x
#     if isinstance(x, GammaTensor) and isinstance(x.data_subjects, np.ndarray):
#         res = GammaTensor(
#             child=x.child,
#             data_subjects=np.zeros_like(x.data_subjects, np.int64),
#             min_vals=x.min_vals,
#             max_vals=x.max_vals,
#             func_str=x.func_str,
#             sources=GammaTensor.convert_dsl(x.sources),
#         )
#     return res


def jax2numpy(value: jnp.array, dtype: np.dtype) -> np.array:
    # are we incurring copying here?
    return np.asarray(value, dtype=dtype)


def numpy2jax(value: np.array, dtype: np.dtype) -> jnp.array:
    return jnp.asarray(value, dtype=dtype)


# ATTENTION: Shouldn't this be a subclass of some kind of base tensor so all the numpy
# methods and properties don't need to be re-implemented on it?
@dataclass
@serializable(capnp_bytes=True)
class GammaTensor:
    """
    A differential privacy tensor that contains data belonging to atleast 2 or more unique data subjects.

    Attributes:
        child: jnp.array
            The private data itself.
        data_subjects: DataSubjectArray
            (DP Metadata) A custom NumPy class that keeps track of which data subjects contribute which datapoints in
            this tensor.
        min_vals: lazyrepeatarray
            (DP Metadata) A custom class that keeps track of (data-independent) minimum values for this tensor.
        max_vals: lazyrepeatarray
            (DP Metadata) A custom class that keeps track of (data-independent) maximum values for this tensor.
        func_str: str
            A string that will determine which function was used to build the current tensor.
        is_linear: bool
            Whether the "func_str" for this tensor is a linear query or not. This impacts the epsilon calculations
            when publishing.
        sources: dict
            A dictionary containing all the Tensors, integers, etc that were used to create this tensor.
            It maps an integer to each input object.
        id: int
            A 32-bit integer that is used when this GammaTensor needs to be added to the "sources" dictionary.

    Methods:
        All efforts were made to make this tensor's API as similar to the NumPy API as possible.
        Special, unique methods are listed below:

        reconstruct(sources: Optional[dict]):
            rebuilds the tensor from the sources dictionary provided, or from the current self.sources.
            This is exclusively used when adding DP Noise, if the data scientist doesn't have enough privacy budget to
            use one of the input tensors, thus requiring that tensor's data to be removed from the computation.

        swap_state(sources: Optional[Dict]):
            calls reconstruct() and populates the rest of the GammaTensor's attributes based on the current tensor.
            Used exclusively when adding DP Noise.



        decode():
            occasionally the use of a FixedPrecisionTensor (FPT) is needed during SMPC[1]. This helps convert back from
            FPT to regular numpy/jax arrays.

            (https://en.wikipedia.org/wiki/Secure_multi-party_computation)





    """

    PointerClassOverride = TensorWrappedGammaTensorPointer

    child: jnp.array
    data_subjects: np.ndarray
    min_vals: Union[lazyrepeatarray, np.ndarray] = flax.struct.field(pytree_node=False)
    max_vals: Union[lazyrepeatarray, np.ndarray] = flax.struct.field(pytree_node=False)
    is_linear: bool = True
    func_str: str = flax.struct.field(
        pytree_node=False, default_factory=lambda: GAMMA_TENSOR_OP.NOOP.value
    )
    id: str = flax.struct.field(
        pytree_node=False, default_factory=lambda: str(randint(0, 2**31 - 1))
    )  # TODO: Need to check if there are any scenarios where this is not secure
    sources: dict = flax.struct.field(pytree_node=False, default_factory=dict)

    def __post_init__(
        self,
    ) -> None:  # Might not serve any purpose anymore, since state trees are updated during ops
        if (
            self.sources
            and len(self.sources) == 0
            and self.func_str != GAMMA_TENSOR_OP.NOOP.value
        ):
            self.sources[self.id] = self

        if isinstance(self.min_vals, lazyrepeatarray):
            if self.min_vals.data.size != 1:
                self.min_vals.data = self.min_vals.data.min()
            if self.max_vals.data.size != 1:
                self.max_vals.data = self.max_vals.data.max()

    def decode(self) -> np.ndarray:
        if isinstance(self.child, FixedPrecisionTensor):
            return self.child.decode()
        else:
            return self.child

    def reconstruct(self, state: Optional[Dict] = None) -> GammaTensor:
        if self.func_str == GAMMA_TENSOR_OP.NOOP.value:
            # ATTENTION:
            # during publish we attempt to remove nodes if the we exceed budget
            # if we call swap_state on a terminal Tensor we need to replace the
            # child with zeros not the current level tensors child which is
            # not zeroed yet
            if state is not None and len(state.keys()) == 1:
                # return the swapped state child to replace
                try:
                    return list(state.values())[0].child
                except Exception as e:
                    print("Something bad has happened in reconstruct", state)
                    raise e
            else:
                # ATTENTION:
                # can we have a terminal no_op tensor with multiple state keys?
                pass
            return self.child
        else:
            # relative
            from .gamma_functions import GAMMA_FUNC_MAPPER

            jax_op = GAMMA_FUNC_MAPPER[GAMMA_TENSOR_OP(self.func_str)]
            return jax_op(state if state is not None else self.sources)

    def swap_state(self, state: dict) -> GammaTensor:
        return GammaTensor(
            child=self.reconstruct(state),
            data_subjects=self.data_subjects,
            min_vals=self.min_vals,
            max_vals=self.max_vals,
            sources=state,
            func_str=self.func_str,
            is_linear=self.is_linear,
        )

    @property
    def size(self) -> int:
        if (
            isinstance(self.child, float)
            or isinstance(self.child, int)
            or isinstance(self.child, bool)
        ):
            return 1

        if hasattr(self.child, "size"):
            return self.child.size
        elif hasattr(self.child, "shape"):
            return np.prod(self.child.shape)

        raise Exception(f"{type(self)} has no attribute size.")

    # def all(self) -> bool:
    #     if hasattr(self.child, "all"):
    #         return self.child.all()
    #     elif isinstance(self.child, Iterable):
    #         return all(self.child)
    #     return bool(self.child)

    def __add__(self, other: Any) -> GammaTensor:
        # relative
        from .phi_tensor import PhiTensor

        output_state = dict()
        # Add this tensor to the chain
        output_state[self.id] = self

        if isinstance(other, PhiTensor):
            other = other.gamma

        if isinstance(other, GammaTensor):
            output_state[other.id] = other

            child = self.child + other.child
            min_val = self.min_vals + other.min_vals
            max_val = self.max_vals + other.max_vals
            output_ds = self.data_subjects + other.data_subjects

        else:
            output_state[np.random.randint(low=0, high=2**31 - 1)] = other

            child = self.child + other
            min_val = self.min_vals + other
            max_val = self.max_vals + other
            output_ds = self.data_subjects

        return GammaTensor(
            child=child,
            data_subjects=output_ds,
            min_vals=min_val,
            max_vals=max_val,
            func_str=GAMMA_TENSOR_OP.ADD.value,
            sources=output_state,
        )

    def __rtruediv__(self, other: SupportedChainType) -> GammaTensor:

        if is_acceptable_simple_type(other):
            return GammaTensor(
                child=(1 / self.child) * other,
                min_vals=(1 / self.min_vals) * other,
                max_vals=(1 / self.max_vals) * other,
                data_subjects=(1 / self.data_subjects) * other,
            )
        else:
            print("Type is unsupported:" + str(type(other)))
            raise NotImplementedError

    def __sub__(self, other: Any) -> GammaTensor:
        # relative
        from .phi_tensor import PhiTensor

        output_state = dict()
        # Add this tensor to the chain
        output_state[self.id] = self

        if isinstance(other, PhiTensor):
            other = other.gamma

        if isinstance(other, GammaTensor):
            output_state[other.id] = other

            child = self.child - other.child
            min_min = self.min_vals.data - other.min_vals.data
            min_max = self.min_vals.data - other.max_vals.data
            max_min = self.max_vals.data - other.min_vals.data
            max_max = self.max_vals.data - other.max_vals.data
            _min_val = np.minimum.reduce([min_min, min_max, max_min, max_max])
            _max_val = np.maximum.reduce([min_min, min_max, max_min, max_max])
            min_val = lazyrepeatarray(data=_min_val, shape=self.shape)
            max_val = lazyrepeatarray(data=_max_val, shape=self.shape)

            output_ds = self.data_subjects - other.data_subjects

        else:
            child = self.child - other
            min_val = self.min_vals - other
            max_val = self.max_vals - other
            output_ds = self.data_subjects
            output_state[np.random.randint(low=0, high=2**31 - 1)] = other

        return GammaTensor(
            child=child,
            data_subjects=output_ds,
            min_vals=min_val,
            max_vals=max_val,
            func_str=GAMMA_TENSOR_OP.SUBTRACT.value,
            sources=output_state,
        )

    def __mul__(self, other: Any) -> GammaTensor:
        # relative
        from .phi_tensor import PhiTensor

        output_state = dict()
        # Add this tensor to the chain
        output_state[self.id] = self

        if isinstance(other, PhiTensor):
            other = other.gamma

        if isinstance(other, GammaTensor):
            output_state[other.id] = other
            child = self.child * other.child
            min_min = self.min_vals.data * other.min_vals.data
            min_max = self.min_vals.data * other.max_vals.data
            max_min = self.max_vals.data * other.min_vals.data
            max_max = self.max_vals.data * other.max_vals.data
            _min_val = np.array(np.min([min_min, min_max, max_min, max_max], axis=0))  # type: ignore
            _max_val = np.array(np.max([min_min, min_max, max_min, max_max], axis=0))  # type: ignore
            output_ds = self.data_subjects * other.data_subjects

        else:
            child = self.child * other
            min_min = self.min_vals.data * other
            min_max = self.min_vals.data * other
            max_min = self.max_vals.data * other
            max_max = self.max_vals.data * other
            _min_val = np.array(np.min([min_min, min_max, max_min, max_max], axis=0))  # type: ignore
            _max_val = np.array(np.max([min_min, min_max, max_min, max_max], axis=0))  # type: ignore
            output_ds = self.data_subjects * other
            output_state[np.random.randint(low=0, high=2**31 - 1)] = other

        min_val = self.min_vals.copy()
        min_val.data = _min_val
        max_val = self.max_vals.copy()
        max_val.data = _max_val

        return GammaTensor(
            child=child,
            data_subjects=output_ds,
            min_vals=min_val,
            max_vals=max_val,
            func_str=GAMMA_TENSOR_OP.MULTIPLY.value,
            sources=output_state,
        )

    def __truediv__(self, other: Any) -> GammaTensor:
        # relative
        from .phi_tensor import PhiTensor

        output_state = dict()
        # Add this tensor to the chain
        output_state[self.id] = self

        if isinstance(other, PhiTensor):
            other = other.gamma

        if isinstance(other, GammaTensor):
            output_state[other.id] = other
            child = self.child / other.child
            min_min = self.min_vals.data / other.min_vals.data
            min_max = self.min_vals.data / other.max_vals.data
            max_min = self.max_vals.data / other.min_vals.data
            max_max = self.max_vals.data / other.max_vals.data
            _min_val = np.array(np.min([min_min, min_max, max_min, max_max], axis=0))  # type: ignore
            _max_val = np.array(np.max([min_min, min_max, max_min, max_max], axis=0))  # type: ignore
            output_ds = self.data_subjects * other.data_subjects

        else:
            child = self.child / other
            min_min = self.min_vals.data / other
            min_max = self.min_vals.data / other
            max_min = self.max_vals.data / other
            max_max = self.max_vals.data / other
            _min_val = np.array(np.min([min_min, min_max, max_min, max_max], axis=0))  # type: ignore
            _max_val = np.array(np.max([min_min, min_max, max_min, max_max], axis=0))  # type: ignore
            output_ds = self.data_subjects
            output_state[np.random.randint(low=0, high=2**31 - 1)] = other

        min_val = self.min_vals.copy()
        min_val.data = _min_val
        max_val = self.max_vals.copy()
        max_val.data = _max_val

        return GammaTensor(
            child=child,
            data_subjects=output_ds,
            min_vals=min_val,
            max_vals=max_val,
            func_str=GAMMA_TENSOR_OP.TRUE_DIVIDE.value,
            sources=output_state,
        )

    def __matmul__(self, other: Any) -> GammaTensor:
        # relative
        from .phi_tensor import PhiTensor

        output_state = dict()
        # Add this tensor to the chain
        output_state[self.id] = self

        if isinstance(other, PhiTensor):
            other = other.gamma

        if isinstance(other, GammaTensor):
            output_state[other.id] = other
            child = self.child @ other.child
            min_val = self.min_vals.__matmul__(other.min_vals)
            max_val = self.max_vals.__matmul__(other.max_vals)
            output_ds = self.data_subjects @ other.data_subjects

        else:
            child = self.child @ other
            min_val = self.min_vals.__matmul__(other)
            max_val = self.max_vals.__matmul__(other)

            output_ds = self.data_subjects @ other
            output_state[np.random.randint(low=0, high=2**31 - 1)] = other

        return GammaTensor(
            child=child,
            data_subjects=output_ds,
            min_vals=min_val,
            max_vals=max_val,
            func_str=GAMMA_TENSOR_OP.MATMUL.value,
            sources=output_state,
        )

    def __rmatmul__(self, other: Any) -> GammaTensor:
        # relative
        from .phi_tensor import PhiTensor

        output_state = dict()
        # Add this tensor to the chain
        output_state[self.id] = self

        if isinstance(other, PhiTensor):
            other = other.gamma

        if isinstance(other, GammaTensor):
            output_state[other.id] = other
            child = self.child.__rmatmul__(other.child)
            min_val = self.min_vals.__rmatmul__(other.min_vals)
            max_val = self.max_vals.__rmatmul__(other.max_vals)
            output_ds = self.data_subjects.__rmatmul__(other.data_subjects)

        else:
            child = self.child.__rmatmul__(other)
            min_val = self.min_vals.__rmatmul__(other)
            max_val = self.max_vals.__rmatmul__(other)
            output_ds = self.data_subjects.__rmatmul__(other)
            output_state[np.random.randint(low=0, high=2**31 - 1)] = other

        return GammaTensor(
            child=child,
            data_subjects=output_ds,
            min_vals=min_val,
            max_vals=max_val,
            func_str=GAMMA_TENSOR_OP.RMATMUL.value,
            sources=output_state,
        )

    def __gt__(self, other: Any) -> GammaTensor:
        # relative
        from .phi_tensor import PhiTensor

        output_state = dict()
        # Add this tensor to the chain
        output_state[self.id] = self

        if isinstance(other, PhiTensor):
            other = other.gamma

        if isinstance(other, GammaTensor):
            output_state[other.id] = other
            child = self.child.__gt__(other.child)
            output_ds = self.data_subjects + other.data_subjects

        else:
            output_state[np.random.randint(low=0, high=2**31 - 1)] = other
            child = self.child.__gt__(other)
            output_ds = self.data_subjects

        min_val = self.min_vals * 0
        max_val = (self.max_vals * 0) + 1

        return GammaTensor(
            child=child,
            data_subjects=output_ds,
            min_vals=min_val,
            max_vals=max_val,
            func_str=GAMMA_TENSOR_OP.GREATER.value,
            sources=output_state,
        )

    def __ge__(self, other: Any) -> GammaTensor:
        # relative
        from .phi_tensor import PhiTensor

        output_state = dict()
        # Add this tensor to the chain
        output_state[self.id] = self

        if isinstance(other, PhiTensor):
            other = other.gamma

        if isinstance(other, GammaTensor):
            output_state[other.id] = other
            child = self.child.__ge__(other.child)
            output_ds = self.data_subjects + other.data_subjects

        else:
            output_state[np.random.randint(low=0, high=2**31 - 1)] = other
            child = self.child.__ge__(other)
            output_ds = self.data_subjects

        min_val = self.min_vals * 0
        max_val = (self.max_vals * 0) + 1

        return GammaTensor(
            child=child,
            data_subjects=output_ds,
            min_vals=min_val,
            max_vals=max_val,
            func_str=GAMMA_TENSOR_OP.GREATER_EQUAL.value,
            sources=output_state,
        )

    def __eq__(self, other: Any) -> GammaTensor:  # type: ignore
        # relative
        from .phi_tensor import PhiTensor

        output_state = dict()
        # Add this tensor to the chain
        output_state[self.id] = self

        if isinstance(other, PhiTensor):
            other = other.gamma

        if isinstance(other, GammaTensor):
            output_state[other.id] = other
            child = self.child.__eq__(other.child)
            output_ds = self.data_subjects + other.data_subjects

        else:
            output_state[np.random.randint(low=0, high=2**31 - 1)] = other
            child = self.child.__eq__(other)
            output_ds = self.data_subjects

        min_val = self.min_vals * 0
        max_val = (self.max_vals * 0) + 1

        return GammaTensor(
            child=child,
            data_subjects=output_ds,
            min_vals=min_val,
            max_vals=max_val,
            func_str=GAMMA_TENSOR_OP.EQUAL.value,
            sources=output_state,
        )

    def __ne__(self, other: Any) -> GammaTensor:  # type: ignore
        # relative
        from .phi_tensor import PhiTensor

        output_state = dict()
        # Add this tensor to the chain
        output_state[self.id] = self

        if isinstance(other, PhiTensor):
            other = other.gamma

        if isinstance(other, GammaTensor):
            output_state[other.id] = other
            child = self.child.__ne__(other.child)
            output_ds = self.data_subjects + other.data_subjects

        else:
            output_state[np.random.randint(low=0, high=2**31 - 1)] = other
            child = self.child.__ne__(other)
            output_ds = self.data_subjects

        min_val = self.min_vals * 0
        max_val = (self.max_vals * 0) + 1

        return GammaTensor(
            child=child,
            data_subjects=output_ds,
            min_vals=min_val,
            max_vals=max_val,
            func_str=GAMMA_TENSOR_OP.NOT_EQUAL.value,
            sources=output_state,
        )

    def __lt__(self, other: Any) -> GammaTensor:
        # relative
        from .phi_tensor import PhiTensor

        output_state = dict()
        # Add this tensor to the chain
        output_state[self.id] = self

        if isinstance(other, PhiTensor):
            other = other.gamma

        if isinstance(other, GammaTensor):
            output_state[other.id] = other
            child = self.child.__lt__(other.child)
            output_ds = self.data_subjects + other.data_subjects

        else:
            output_state[np.random.randint(low=0, high=2**31 - 1)] = other
            child = self.child.__lt__(other)
            output_ds = self.data_subjects

        min_val = self.min_vals * 0
        max_val = (self.max_vals * 0) + 1

        return GammaTensor(
            child=child,
            data_subjects=output_ds,
            min_vals=min_val,
            max_vals=max_val,
            func_str=GAMMA_TENSOR_OP.LESS.value,
            sources=output_state,
        )

    def __le__(self, other: Any) -> GammaTensor:
        # relative
        from .phi_tensor import PhiTensor

        output_state = dict()
        # Add this tensor to the chain
        output_state[self.id] = self

        if isinstance(other, PhiTensor):
            other = other.gamma

        if isinstance(other, GammaTensor):
            output_state[other.id] = other
            child = self.child.__le__(other.child)
            output_ds = self.data_subjects + other.data_subjects

        else:
            output_state[np.random.randint(low=0, high=2**31 - 1)] = other
            child = self.child.__le__(other)
            output_ds = self.data_subjects

        min_val = self.min_vals * 0
        max_val = (self.max_vals * 0) + 1

        return GammaTensor(
            child=child,
            data_subjects=output_ds,
            min_vals=min_val,
            max_vals=max_val,
            func_str=GAMMA_TENSOR_OP.LESS_EQUAL.value,
            sources=output_state,
        )

    def exp(self) -> GammaTensor:
        output_state = dict()
        # Add this tensor to the chain
        output_state[self.id] = self

        # relative
        from ...smpc.approximations import exp

        def exp_reduction(val: np.ndarray) -> np.ndarray:
            pos_index = val >= 0
            neg_index = val < 0
            exp = np.exp((pos_index * val * -1) + (neg_index * val))
            pos_values = (pos_index) * exp
            neg_values = (neg_index) * exp * -1
            return pos_values + neg_values

        min_val = self.min_vals.copy()
        min_val.data = np.array(exp_reduction(min_val.data))
        max_val = self.max_vals.copy()
        max_val.data = np.array(exp_reduction(max_val.data))

        return GammaTensor(
            child=exp(self.child),
            min_vals=min_val,
            max_vals=max_val,
            data_subjects=self.data_subjects,
            func_str=GAMMA_TENSOR_OP.EXP.value,
            sources=output_state,
        )

    def log(self) -> GammaTensor:
        output_state = dict()
        output_state[self.id] = self

        if isinstance(self.min_vals, lazyrepeatarray):
            min_val = lazyrepeatarray(
                data=np.log(self.min_vals.data.min()), shape=self.shape
            )
            max_val = lazyrepeatarray(
                data=np.log(self.max_vals.data.max()), shape=self.shape
            )
        elif isinstance(self.min_vals, np.ndarray):
            min_val = lazyrepeatarray(data=np.log(self.min_vals), shape=self.shape)
            max_val = lazyrepeatarray(data=np.log(self.max_vals), shape=self.shape)
        elif isinstance(self.min_vals, (int, float)):
            min_val = lazyrepeatarray(data=np.log(self.min_vals), shape=self.shape)
            max_val = lazyrepeatarray(data=np.log(self.max_vals), shape=self.shape)
        else:
            raise NotImplementedError(
                f"Undefined behaviour for type: {type(self.min_vals)}"
            )

        return GammaTensor(
            child=np.log(self.child),
            min_vals=min_val,
            max_vals=max_val,
            data_subjects=self.data_subjects,
            func_str=GAMMA_TENSOR_OP.LOG.value,
            sources=output_state,
        )

    def reciprocal(self) -> GammaTensor:
        output_state = dict()
        # Add this tensor to the chain
        output_state[self.id] = self

        # relative
        from ...smpc.approximations import reciprocal

        min_val = self.min_vals.copy()
        min_val.data = np.array(1 / (min_val.data))
        max_val = self.max_vals.copy()
        max_val.data = np.array(1 / (max_val.data))

        # TODO: Explore why overflow does not occur for arrays
        fpt = self.child.copy()
        if hasattr(fpt.child, "shape") and fpt.child.shape == ():
            fpt.child = np.expand_dims(fpt.child, 0)

        child_inv = reciprocal(fpt)

        if hasattr(self.child.child, "shape") and self.child.child.shape == ():
            child_inv.child = np.squeeze(child_inv.child)

        return GammaTensor(
            child=child_inv,
            min_vals=min_val,
            max_vals=max_val,
            data_subjects=self.data_subjects,
            func_str=GAMMA_TENSOR_OP.RECIPROCAL.value,
            sources=output_state,
        )

    def softmax(self) -> GammaTensor:
        # TODO: Need to figure out how to modify _softmax to make this work with new publish
        # output_state = dict()
        # # Add this tensor to the chain
        # output_state[self.id] = self
        #
        # # relative
        # from ...smpc.approximations import exp
        # from ...smpc.approximations import reciprocal
        #
        # def softmax(val: np.ndarray) -> np.ndarray:
        #     logits = val - val.max()
        #     numerator = np.exp(logits)
        #     inv = 1 / numerator.sum()
        #     return numerator * inv
        #
        # min_val = self.min_vals.copy()
        # min_val.data = np.array(softmax(min_val.data))
        # max_val = self.max_vals.copy()
        # max_val.data = np.array(softmax(max_val.data))
        # fpt = self.child.copy()
        # if not isinstance(fpt.child, np.ndarray):
        #     raise ValueError("Softmax currently works only for numpy child")
        #
        # fpt.child = fpt.child - fpt.child.max()
        # numerator = exp(fpt)
        # inv = reciprocal(numerator.sum())  # type: ignore
        #
        # def _softmax(state: dict) -> jax.numpy.DeviceArray:
        #     return jnp.exp(self.run(state)) / jnp.exp(self.run(state)).sum()
        #
        # return GammaTensor(
        #     child=numerator * inv,
        #     min_vals=min_val,
        #     max_vals=max_val,
        #     data_subjects=self.data_subjects,
        #     func_str=_softmax,
        #     sources=output_state,
        # )
        raise NotImplementedError

    def flatten(self, order: str = "C") -> GammaTensor:
        """
        Return a copy of the array collapsed into one dimension.

        Parameters
            order{‘C’, ‘F’, ‘A’, ‘K’}, optional
                ‘C’ means to flatten in row-major (C-style) order.
                ‘F’ means to flatten in column-major (Fortran- style) order.
                ‘A’ means to flatten in column-major order if a is Fortran contiguous in memory,
                        row-major order otherwise.
                ‘K’ means to flatten a in the order the elements occur in memory. The default is ‘C’.
        Returns
            GammaTensor
        A copy of the input array, flattened to one dimension.

        """

        if order == "C":
            func = GAMMA_TENSOR_OP.FLATTEN_C.value
        elif order == "F":
            func = GAMMA_TENSOR_OP.FLATTEN_F.value
        elif order == "A":
            func = GAMMA_TENSOR_OP.FLATTEN_A.value
        elif order == "K":
            func = GAMMA_TENSOR_OP.FLATTEN_K.value
        else:
            raise NotImplementedError(f"Flatten not implemented for order={order}")

        output_sources = dict()
        output_sources[self.id] = self

        result = self.child.flatten(order)
        return GammaTensor(
            child=result,
            data_subjects=self.data_subjects.flatten(order),
            min_vals=lazyrepeatarray(data=self.min_vals.data, shape=result.shape),
            max_vals=lazyrepeatarray(data=self.max_vals.data, shape=result.shape),
            is_linear=True,
            func_str=func,
            sources=output_sources,
        )

    def transpose(self, *args: Any, **kwargs: Any) -> GammaTensor:
        output_state = dict()
        # Add this tensor to the chain
        output_state[self.id] = self

        output_ds = self.data_subjects.transpose(*args)
        output_data = self.child.transpose(*args)

        min_vals = lazyrepeatarray(data=output_data.min(), shape=output_data.shape)
        max_vals = lazyrepeatarray(data=output_data.max(), shape=output_data.shape)

        return GammaTensor(
            child=output_data,
            data_subjects=output_ds,
            min_vals=min_vals,
            max_vals=max_vals,
            func_str=GAMMA_TENSOR_OP.TRANSPOSE.value,
            sources=output_state,
        )

    @property
    def T(self) -> GammaTensor:
        return self.transpose()

    def sum(
        self, axis: Optional[Union[int, Tuple[int, ...]]] = None, **kwargs: Any
    ) -> GammaTensor:
        output_state = dict()
        output_state[self.id] = self

        child = self.child.sum(axis=axis, **kwargs)
        if not isinstance(
            child, np.ndarray
        ):  # Avoid tensor.child being an int/float instead of array
            child = np.array(child)

        min_v = child.min()
        max_v = child.max()

        return GammaTensor(
            child=child,
            data_subjects=np.array(self.data_subjects.sum(axis=axis, **kwargs)),
            min_vals=lazyrepeatarray(data=min_v, shape=child.shape),
            max_vals=lazyrepeatarray(data=max_v, shape=child.shape),
            func_str=GAMMA_TENSOR_OP.SUM.value,
            sources=output_state,
        )

    def ones_like(self, *args: Any, **kwargs: Any) -> GammaTensor:
        output_state = dict()
        output_state[self.id] = self

        child = (
            np.ones_like(self.child, *args, **kwargs)
            if isinstance(self.child, np.ndarray)
            else self.child.ones_like(*args, **kwargs)
        )

        min_val = self.min_vals.ones_like(*args, **kwargs)
        max_val = self.max_vals.ones_like(*args, **kwargs)

        return GammaTensor(
            child=child,
            data_subjects=self.data_subjects,
            min_vals=min_val,
            max_vals=max_val,
            func_str=GAMMA_TENSOR_OP.ONES_LIKE.value,
            sources=output_state,
        )

    def zeros_like(self, *args: Any, **kwargs: Any) -> GammaTensor:
        output_state = dict()
        output_state[self.id] = self

        child = (
            np.zeros_like(self.child, *args, **kwargs)
            if not hasattr(self.child, "zeros_like")
            else self.child.zeros_like(*args, **kwargs)
        )

        min_val = self.min_vals.zeros_like(*args, **kwargs)
        max_val = self.max_vals.zeros_like(*args, **kwargs)

        return GammaTensor(
            child=child,
            data_subjects=self.data_subjects,
            min_vals=min_val,
            max_vals=max_val,
            func_str=GAMMA_TENSOR_OP.ZEROS_LIKE.value,
            sources=output_state,
        )

    def filtered(self) -> GammaTensor:
        # This is only used during publish to filter out data in GammaTensors with no_op. It serves no other purpose.
        return GammaTensor(
            child=jnp.zeros_like(self.child),
            data_subjects=self.data_subjects,
            min_vals=self.min_vals * 0,
            max_vals=self.max_vals * 1,
            func_str=GAMMA_TENSOR_OP.NOOP.value,
        )

    def ravel(self) -> GammaTensor:
        output_state = dict()
        output_state[self.id] = self

        data = self.child
        output_data = data.ravel()

        output_data_subjects = self.data_subjects.ravel()

        min_val = lazyrepeatarray(data=self.min_vals.data, shape=output_data.shape)
        max_val = lazyrepeatarray(data=self.max_vals.data, shape=output_data.shape)

        return GammaTensor(
            child=output_data,
            data_subjects=output_data_subjects,
            min_vals=min_val,
            max_vals=max_val,
            func_str=GAMMA_TENSOR_OP.RAVEL.value,
            sources=output_state,
        )

    def resize(self, new_shape: Union[int, Tuple[int, ...]]) -> GammaTensor:
        output_state = dict()
        output_state[self.id] = self

        data = self.child
        output_data = np.resize(data, new_shape)
        output_data_subjects = np.resize(self.data_subjects, new_shape)

        min_val = lazyrepeatarray(data=self.min_vals.data, shape=output_data.shape)
        max_val = lazyrepeatarray(data=self.max_vals.data, shape=output_data.shape)

        return GammaTensor(
            child=output_data,
            data_subjects=output_data_subjects,
            min_vals=min_val,
            max_vals=max_val,
            func_str=GAMMA_TENSOR_OP.RESIZE.value,
            sources=output_state,
        )

    def compress(
        self, condition: List[bool], axis: Optional[int] = None
    ) -> GammaTensor:
        output_state = dict()
        output_state[self.id] = self

        data = self.child
        output_data = data.compress(condition, axis)
        output_data_subjects = self.data_subjects.compress(condition, axis)

        min_val = lazyrepeatarray(data=self.min_vals.data, shape=output_data.shape)
        max_val = lazyrepeatarray(data=self.max_vals.data, shape=output_data.shape)

        return GammaTensor(
            child=output_data,
            data_subjects=output_data_subjects,
            min_vals=min_val,
            max_vals=max_val,
            func_str=GAMMA_TENSOR_OP.COMPRESS.value,
            sources=output_state,
        )

    def squeeze(
        self, axis: Optional[Union[int, Tuple[int, ...]]] = None
    ) -> GammaTensor:
        output_state = dict()
        output_state[self.id] = self

        data = self.child
        output_data = np.squeeze(data, axis)
        output_data_subjects = np.squeeze(self.data_subjects, axis)

        min_val = lazyrepeatarray(data=self.min_vals.data, shape=output_data.shape)
        max_val = lazyrepeatarray(data=self.max_vals.data, shape=output_data.shape)

        return GammaTensor(
            child=output_data,
            data_subjects=output_data_subjects,
            min_vals=min_val,
            max_vals=max_val,
            func_str=GAMMA_TENSOR_OP.SQUEEZE.value,
            sources=output_state,
        )

    def any(
        self,
        axis: Optional[Union[int, Tuple[int, ...]]] = None,
        keepdims: Optional[bool] = False,
        where: Optional[ArrayLike] = None,
    ) -> GammaTensor:
        output_state = dict()
        output_state[self.id] = self

        if where is None:
            out_child = np.array(self.child.any(axis=axis, keepdims=keepdims))
            new_data_subjects = np.add.reduce(
                self.data_subjects,
                axis=axis,
                keepdims=keepdims,
            )
        else:
            out_child = np.array(
                self.child.any(axis=axis, keepdims=keepdims, where=where)
            )
            new_data_subjects = np.add.reduce(
                self.data_subjects,
                axis=axis,
                keepdims=keepdims,
                initial=DataSubjectArray(),
                where=where,
            )

        return GammaTensor(
            child=out_child,
            data_subjects=new_data_subjects,
            min_vals=lazyrepeatarray(data=0, shape=out_child.shape),
            max_vals=lazyrepeatarray(data=1, shape=out_child.shape),
            func_str=GAMMA_TENSOR_OP.ANY.value,
            sources=output_state,
        )

    def all(
        self,
        axis: Optional[Union[int, Tuple[int, ...]]] = None,
        keepdims: Optional[bool] = False,
        where: Optional[ArrayLike] = None,
    ) -> GammaTensor:
        output_state = dict()
        output_state[self.id] = self

        if where is None:
            out_child = np.array(self.child.all(axis=axis, keepdims=keepdims))
            new_data_subjects = np.add.reduce(
                self.data_subjects,
                axis=axis,
                keepdims=keepdims,
            )
        else:
            out_child = np.array(
                self.child.all(axis=axis, keepdims=keepdims, where=where)
            )
            new_data_subjects = np.add.reduce(
                self.data_subjects,
                axis=axis,
                keepdims=keepdims,
                initial=DataSubjectArray(),
                where=where,
            )

        return GammaTensor(
            child=out_child,
            data_subjects=new_data_subjects,
            min_vals=lazyrepeatarray(data=0, shape=out_child.shape),
            max_vals=lazyrepeatarray(data=1, shape=out_child.shape),
            func_str=GAMMA_TENSOR_OP.ALL.value,
            sources=output_state,
        )

    def __and__(self, value) -> GammaTensor:  # type: ignore
        output_state = dict()
        output_state[self.id] = self

        output_data = self.child & value

        return GammaTensor(
            child=output_data,
            data_subjects=self.data_subjects,
            min_vals=lazyrepeatarray(data=0, shape=output_data.shape),
            max_vals=lazyrepeatarray(data=1, shape=output_data.shape),
            func_str=GAMMA_TENSOR_OP.LOGICAL_AND.value,
            sources=output_state,
        )

    def __or__(self, value) -> GammaTensor:  # type: ignore
        output_state = dict()
        output_state[self.id] = self

        output_data = self.child | value

        return GammaTensor(
            child=output_data,
            data_subjects=self.data_subjects,
            min_vals=lazyrepeatarray(data=0, shape=output_data.shape),
            max_vals=lazyrepeatarray(data=1, shape=output_data.shape),
            func_str=GAMMA_TENSOR_OP.LOGICAL_OR.value,
            sources=output_state,
        )

    def __pos__(self) -> GammaTensor:
        output_state = dict()
        output_state[self.id] = self

        return GammaTensor(
            child=self.child,
            data_subjects=self.data_subjects,
            min_vals=self.min_vals,
            max_vals=self.max_vals,
            func_str=GAMMA_TENSOR_OP.POSITIVE.value,
            sources=output_state,
        )

    def __neg__(self) -> GammaTensor:
        output_state = dict()
        output_state[self.id] = self

        return GammaTensor(
            child=self.child * -1,
            data_subjects=self.data_subjects,
            min_vals=self.max_vals * -1,
            max_vals=self.min_vals * -1,
            func_str=GAMMA_TENSOR_OP.NEGATIVE.value,
            sources=output_state,
        )

    def reshape(self, shape: Tuple[int, ...]) -> GammaTensor:
        raise NotImplementedError
        # # TODO: Check if this can publish properly since source changes aren't made
        # child = self.child.reshape(shape)
        # output_shape = child.shape

        # if isinstance(self.min_vals, lazyrepeatarray):
        #     if self.min_vals.data.shape == 1:
        #         minv = self.min_vals.reshape(output_shape)
        #         maxv = self.max_vals.reshape(output_shape)
        #     elif self.min_vals.data.shape == self.min_vals.shape:
        #         minv = self.min_vals.reshape(output_shape)
        #         minv.data = minv.data.min()

        #         maxv = self.max_vals.reshape(output_shape)
        #         maxv.data = maxv.data.max()
        #     else:
        #         minv = self.min_vals.reshape(output_shape)
        #         minv.data = minv.data.min()

        #         maxv = self.max_vals.reshape(output_shape)
        #         maxv.data = maxv.data.max()

        # elif isinstance(self.min_vals, (int, float)):
        #     minv = self.min_vals  # type: ignore
        #     maxv = self.max_vals
        # else:
        #     minv = self.min_vals
        #     maxv = self.max_vals

        # return GammaTensor(
        #     child=child,
        #     data_subjects=self.data_subjects.reshape(shape),
        #     min_vals=minv,
        #     max_vals=maxv,
        # )

    def _argmax(self, axis: Optional[int]) -> np.ndarray:
        raise NotImplementedError
        # return self.child.argmax(axis)

    def mean(self, axis: Union[int, Tuple[int, ...]], **kwargs: Any) -> GammaTensor:
        output_state = dict()
        output_state[self.id] = self

        result = self.child.mean(axis, **kwargs)
        minv = (
            self.min_vals.data
            if isinstance(self.min_vals, lazyrepeatarray)
            else self.min_vals
        )
        maxv = (
            self.max_vals.data
            if isinstance(self.max_vals, lazyrepeatarray)
            else self.max_vals
        )
        return GammaTensor(
            child=result,
            data_subjects=self.data_subjects.mean(axis, **kwargs),
            min_vals=lazyrepeatarray(data=minv, shape=result.shape),
            max_vals=lazyrepeatarray(data=(maxv + minv) / 2, shape=result.shape),
            sources=output_state,
            func_str=GAMMA_TENSOR_OP.MEAN.value,
        )

    def expand_dims(self, axis: Optional[int] = None) -> GammaTensor:
        raise NotImplementedError
        # result = np.expand_dims(self.child, axis)

        # target_shape_dsl = list(self.data_subjects.shape)
        # if axis:
        #     target_shape_dsl.insert(axis + 1, 1)

        # return GammaTensor(
        #     child=result,
        #     data_subjects=np.expand_dims(self.data_subjects, axis),
        #     min_vals=lazyrepeatarray(data=self.min_vals.data, shape=result.shape),
        #     max_vals=lazyrepeatarray(data=self.max_vals.data, shape=result.shape),
        # )

    def std(self, axis: Union[int, Tuple[int, ...]], **kwargs: Any) -> GammaTensor:
        output_state = dict()
        output_state[self.id] = self

        result = self.child.std(axis, **kwargs)
        minv = (
            self.min_vals.data
            if isinstance(self.min_vals, lazyrepeatarray)
            else self.min_vals
        )
        maxv = (
            self.max_vals.data
            if isinstance(self.max_vals, lazyrepeatarray)
            else self.max_vals
        )
        return GammaTensor(
            child=result,
            data_subjects=self.data_subjects.std(axis, **kwargs),
            min_vals=lazyrepeatarray(data=0, shape=result.shape),
            max_vals=lazyrepeatarray(
                data=0.25 * (maxv + minv) ** 2, shape=result.shape
            ),
            sources=output_state,
            func_str=GAMMA_TENSOR_OP.STD.value,
        )

    def dot(self, other: Union[np.ndarray, GammaTensor]) -> GammaTensor:
        # TODO: These bounds might not be super tight- if min,max = [-1, 1], there might be a dot product
        # such that the minimum value should be 0
        if isinstance(other, np.ndarray):
            raise NotImplementedError
            # result = jnp.dot(self.child, other)

            # output_ds = self.data_subjects.dot(other)

            # if isinstance(self.min_vals, lazyrepeatarray):
            #     minv = lazyrepeatarray(
            #         data=jnp.dot(
            #             np.ones_like(self.child) * self.min_vals.data, other
            #         ).min(),
            #         shape=result.shape,
            #     )
            #     maxv = lazyrepeatarray(
            #         data=jnp.dot(
            #             np.ones_like(self.child) * self.max_vals.data, other
            #         ).max(),
            #         shape=result.shape,
            #     )

            # elif isinstance(self.min_vals, (int, float)):
            #     minv = lazyrepeatarray(
            #         data=jnp.dot(np.ones_like(self.child) * self.min_vals, other).min(),
            #         shape=result.shape,
            #     )
            #     maxv = lazyrepeatarray(
            #         data=jnp.dot(np.ones_like(self.child) * self.max_vals, other).max(),
            #         shape=result.shape,
            #     )
            # else:
            #     raise NotImplementedError

            # return GammaTensor(
            #     child=result,
            #     data_subjects=output_ds,
            #     min_vals=minv,
            #     max_vals=maxv,
            # )
        elif isinstance(other, GammaTensor):
            output_state = dict()
            output_state[self.id] = self
            output_state[other.id] = other

            output_ds = self.data_subjects.dot(other.data_subjects)

            result = jnp.dot(self.child, other.child)

            if isinstance(self.min_vals, lazyrepeatarray):

                minv = lazyrepeatarray(
                    data=jnp.dot(
                        np.ones_like(self.child) * self.min_vals.data,
                        np.ones_like(other.child) * other.min_vals.data,
                    ).min(),
                    shape=result.shape,
                )
                maxv = lazyrepeatarray(
                    data=jnp.dot(
                        np.ones_like(self.child) * self.max_vals.data,
                        np.ones_like(other.child) * other.max_vals.data,
                    ).max(),
                    shape=result.shape,
                )
            elif isinstance(self.min_vals, (int, float)):
                minv = lazyrepeatarray(
                    data=jnp.dot(
                        np.ones_like(self.child) * self.min_vals,
                        np.ones_like(other.child) * other.min_vals,
                    ).min(),
                    shape=result.shape,
                )
                maxv = lazyrepeatarray(
                    data=jnp.dot(
                        np.ones_like(self.child) * self.max_vals,
                        np.ones_like(other.child) * other.max_vals,
                    ).max(),
                    shape=result.shape,
                )
            else:
                raise NotImplementedError

            return GammaTensor(
                child=result,
                data_subjects=output_ds,
                min_vals=minv,
                max_vals=maxv,
                func_str=GAMMA_TENSOR_OP.DOT.value,
                sources=output_state,
            )
        else:
            raise NotImplementedError(
                f"Undefined behaviour for GT.dot with {type(other)}"
            )

    def sqrt(self) -> GammaTensor:
        state = dict()
        state.update(self.sources)

        min_v = jnp.sqrt(self.min_vals.data)
        max_v = jnp.sqrt(self.min_vals.data)

        child = jnp.sqrt(self.child)
        min_val = lazyrepeatarray(min_v, shape=child.shape)
        max_val = lazyrepeatarray(max_v, shape=child.shape)

        return GammaTensor(
            child=child,
            data_subjects=self.data_subjects,
            min_vals=min_val,
            max_vals=max_val,
            func_str=GAMMA_TENSOR_OP.SQRT.value,
            sources=state,
        )

    def abs(self) -> GammaTensor:
        state = dict()
        state.update(self.sources)

        data = self.child
        output = np.abs(data)

        min_v = np.abs(self.min_vals.data)
        max_v = np.abs(self.min_vals.data)

        return GammaTensor(
            child=output,
            data_subjects=self.data_subjects,
            min_vals=lazyrepeatarray(min_v, shape=output.shape),
            max_vals=lazyrepeatarray(max_v, shape=output.shape),
            func_str=GAMMA_TENSOR_OP.ABS.value,
            sources=state,
        )

    def clip(self, a_min: float, a_max: float) -> GammaTensor:
        state = dict()
        state.update(self.sources)

        output_data = self.child.clip(a_min, a_max)

        min_v = np.clip(self.min_vals.data, a_min, a_max)
        max_v = np.clip(self.max_vals.data, a_min, a_max)

        min_vals = lazyrepeatarray(data=min_v, shape=output_data.shape)
        max_vals = lazyrepeatarray(data=max_v, shape=output_data.shape)

        return GammaTensor(
            child=output_data,
            data_subjects=self.data_subjects,
            min_vals=min_vals,
            max_vals=max_vals,
            func_str=GAMMA_TENSOR_OP.CLIP.value,
            sources=state,
        )

    @staticmethod
    def convert_dsl(state: dict, new_state: Optional[dict] = None) -> Dict:
        if new_state is None:
            new_state = dict()
        if state:
            for tensor in list(state.values()):
                if isinstance(tensor.data_subjects, np.ndarray):
                    new_tensor = GammaTensor(
                        child=tensor.child,
                        data_subjects=np.zeros_like(
                            tensor.data_subjects, dtype=np.int64
                        ),
                        min_vals=tensor.min_vals,
                        max_vals=tensor.max_vals,
                        func_str=tensor.func_str,
                        sources=GammaTensor.convert_dsl(tensor.sources, {}),
                    )
                    # for idx, row in enumerate(tensor.data_subjects):
                    #     tensor.data_subjects[idx] = jnp.zeros_like(np.zeros_like(row), jnp.int64)
                else:

                    new_tensor = tensor
                new_state[new_tensor.id] = new_tensor
            return new_state
        else:
            return {}

    def publish(
        self,
        get_budget_for_user: Callable,
        deduct_epsilon_for_user: Callable,
        ledger: DataSubjectLedger,
        sigma: float,
    ) -> np.ndarray:

        if (
            not self.sources
        ):  # if state tree is empty (e.g. publishing a PhiTensor w/ public vals directly)
            self.sources[self.id] = self

        return publish(
            tensor=self,
            ledger=ledger,
            get_budget_for_user=get_budget_for_user,
            deduct_epsilon_for_user=deduct_epsilon_for_user,
            sigma=sigma,
            is_linear=self.is_linear,
        )

    # def expand_dims(self, axis: int) -> GammaTensor:
    #     def _expand_dims(state: dict) -> jax.numpy.DeviceArray:
    #         return jnp.expand_dims(self.run(state), axis)
    #
    #     state = dict()
    #     state.update(self.state)
    #
    #     return GammaTensor(
    #         child=jnp.expand_dims(self.child, axis),
    #         data_subjects=self.data_subjects,
    #         min_vals=self.min_vals,
    #         max_vals=self.max_vals,
    #         func=_expand_dims,
    #         sources=state,
    #     )

    def __len__(self) -> int:
        if not hasattr(self.child, "__len__"):
            if self.child is None:
                return 0
            return 1
        try:
            return len(self.child)
        except Exception:  # nosec
            return self.child.size

    def __getitem__(self, item: Union[int, slice, PassthroughTensor]) -> GammaTensor:
        # TODO: Technically we could reduce ds.one_hot_lookup to remove any DS that won't be there
        # There technically isn't any penalty for keeping it as is, but maybe there's a sidechannel attack
        # where you index into one value in a GammaTensor and get all the data subjects of that Tensor?

        if isinstance(self.min_vals, (int, float)):
            minv = self.min_vals
            maxv = self.max_vals
        elif isinstance(self.min_vals, lazyrepeatarray):
            minv = self.min_vals[item]  # type: ignore
            maxv = self.max_vals[item]
        else:
            raise NotImplementedError

        if isinstance(item, PassthroughTensor):
            data = self.child[item.child]
            if self.shape == self.data_subjects.shape:
                return GammaTensor(
                    child=data,
                    min_vals=minv,
                    max_vals=maxv,
                    data_subjects=self.data_subjects[item.child],
                )
            elif len(self.shape) < len(self.data_subjects.shape):
                return GammaTensor(
                    child=data,
                    min_vals=minv,
                    max_vals=maxv,
                    data_subjects=self.data_subjects[item.child],
                    # self.data_subjects.data_subjects_indexed[:, item.child],
                )
            else:
                raise Exception(
                    f"Incompatible shapes: {self.shape}, {self.data_subjects.shape}"
                )
        else:
            data = self.child[item]

            return GammaTensor(
                child=data,
                min_vals=minv,
                max_vals=maxv,
                data_subjects=self.data_subjects[item],
            )

    def __setitem__(
        self, key: Union[int, slice, NDArray], value: Union[GammaTensor, np.ndarray]
    ) -> None:
        # relative
        from .phi_tensor import PhiTensor

        if isinstance(value, (PhiTensor, GammaTensor)):
            self.child[key] = value.child
            minv = value.child.min()
            maxv = value.child.max()

            if minv < self.min_vals.data.min():
                self.min_vals.data = minv

            if maxv > self.max_vals.data.max():
                self.max_vals.data = maxv

            self.data_subjects[key] = value.data_subjects

            # output_dsl = DataSubjectList.insert(
            #     dsl1=self.data_subjects, dsl2=value.data_subjects, index=key
            # )
            # self.data_subjects.one_hot_lookup = output_dsl.one_hot_lookup
            # self.data_subjects.data_subjects_indexed = output_dsl.data_subjects_indexed

        elif isinstance(value, np.ndarray):
            self.child[key] = value
            minv = value.min()
            maxv = value.max()

            if minv < self.min_vals.data.min():
                self.min_vals.data = minv

            if maxv > self.max_vals.data.max():
                self.max_vals.data = maxv

        else:
            raise NotImplementedError

    def copy(self, order: str = "C") -> GammaTensor:
        """
        Return a copy of the array.

        Parameters
            order:  {‘C’, ‘F’, ‘A’, ‘K’}, optional

        Controls the memory layout of the copy.
        ‘C’ means C-order, ‘F’ means F-order,
        ‘A’ means ‘F’ if a is Fortran contiguous,
        ‘C’ otherwise.
        ‘K’ means match the layout of a as closely as possible.
        (Note that this function and numpy.copy are very similar but have different default values
        for their order= arguments, and this function always passes sub-classes through.)


        """
        return GammaTensor(
            child=self.child.copy(order),
            data_subjects=self.data_subjects.copy(order),
            min_vals=self.min_vals.copy(order),
            max_vals=self.max_vals.copy(order),
            func_str=self.func_str,
            sources=self.sources,
        )

    def repeat(
        self, repeats: Union[int, Tuple[int, ...]], axis: Optional[int] = None
    ) -> GammaTensor:
        raise NotImplementedError
        # """
        # Repeat elements of an array.

        # Parameters
        #     repeats: int or array of ints

        #         The number of repetitions for each element. repeats is broadcasted to fit the shape of the given axis.

        #     axis: int, optional

        #         The axis along which to repeat values. By default, use the flattened input array, and return a flat
        #         output array.

        # Returns

        #     repeated_array: PhiTensor

        #         Output array which has the same shape as a, except along the given axis.

        # """

        # result = self.child.repeat(repeats, axis)
        # if isinstance(self.min_vals, lazyrepeatarray):
        #     minv = lazyrepeatarray(data=self.min_vals.data.min(), shape=result.shape)
        #     maxv = lazyrepeatarray(data=self.max_vals.data.max(), shape=result.shape)
        # else:
        #     minv = self.min_vals
        #     maxv = self.max_vals

        # return GammaTensor(
        #     child=result,
        #     data_subjects=self.data_subjects.repeat(repeats, axis),
        #     min_vals=minv,
        #     max_vals=maxv,
        # )

<<<<<<< HEAD
    def prod(self, axis: Optional[Union[int, Tuple[int, ...]]] = None) -> GammaTensor:
        """
        Return the product of array elements over a given axis.

        Parameters
            axis: None or int or tuple of ints, optional
                Axis or axes along which a product is performed.
                The default, axis=None, will calculate the product of all the elements in the input array.
                If axis is negative it counts from the last to the first axis.

                If axis is a tuple of ints, a product is performed on all of the axes specified in the tuple instead of
                a single axis or all the axes as before.

            keepdims: bool, optional
                If this is set to True, the axes which are reduced are left in the result as dimensions with size one.
                With this option, the result will broadcast correctly against the input array.
                If the default value is passed, then keepdims will not be passed through to the prod method of
                sub-classes of ndarray, however any non-default value will be. If the sub-class’ method does not
                implement keepdims any exceptions will be raised.

            initial: scalar, optional
                The starting value for this product. See reduce for details.

            where: array_like of bool, optional
                Elements to include in the product. See reduce for details.
        """
        result = self.child.prod(axis=axis)
        sources = dict()
        sources[self.id] = self
        return GammaTensor(
            child=result,
            data_subjects=self.data_subjects.prod(axis),
            min_vals=lazyrepeatarray(
                data=self.min_vals.data ** (self.child.size / result.size),
                shape=result.shape,
            ),
            max_vals=lazyrepeatarray(
                data=self.max_vals.data ** (self.child.size / result.size),
                shape=result.shape,
            ),
            func_str=GAMMA_TENSOR_OP.PROD.value,
            sources=sources,
        )

    def __floordiv__(self, other: Any) -> GammaTensor:
        """
        return self // value.
        """
        # relative
        from .phi_tensor import PhiTensor

        sources = dict()
        sources[self.id] = self

        if isinstance(other, PhiTensor):
            return self // other.gamma
        elif isinstance(other, GammaTensor):
            sources[other.id] = other

            min_min = self.min_vals.data // other.min_vals.data
            min_max = self.min_vals.data // other.max_vals.data
            max_min = self.max_vals.data // other.min_vals.data
            max_max = self.max_vals.data // other.max_vals.data

            _min_vals = np.min([min_min, min_max, max_min, max_max], axis=0)  # type: ignore
            _max_vals = np.max([min_min, min_max, max_min, max_max], axis=0)  # type: ignore

            return GammaTensor(
                child=self.child // other.child,
                data_subjects=self.data_subjects,
                min_vals=lazyrepeatarray(data=_min_vals, shape=self.shape),
                max_vals=lazyrepeatarray(data=_max_vals, shape=self.shape),
                func_str=GAMMA_TENSOR_OP.FLOOR_DIVIDE.value,
                sources=sources,
            )
        elif is_acceptable_simple_type(other):
            sources["0"] = other
            return GammaTensor(
                child=self.child // other,
                data_subjects=self.data_subjects,
                min_vals=lazyrepeatarray(
                    data=self.min_vals.data // other, shape=self.min_vals.shape
                ),
                max_vals=lazyrepeatarray(
                    data=self.max_vals.data // other, shape=self.max_vals.shape
                ),
                func_str=GAMMA_TENSOR_OP.FLOOR_DIVIDE.value,
                sources=sources,
            )
        else:
            raise NotImplementedError(
                f"floordiv not supported between PhiTensor & {type(other)}"
            )
=======
    def trace(self, offset: int = 0, axis1: int = 0, axis2: int = 1) -> GammaTensor:
        """
        Return the sum along diagonals of the array.

        If a is 2-D, the sum along its diagonal with the given offset is returned, i.e., the sum of elements
        a[i,i+offset] for all i.

        If a has more than two dimensions, then the axes specified by axis1 and axis2 are used to determine the 2-D
        sub-arrays whose traces are returned. The shape of the resulting array is the same as that of a with axis1 and
        axis2 removed.

        Parameters

            offset: int, optional
                Offset of the diagonal from the main diagonal. Can be both positive and negative. Defaults to 0.

            axis1, axis2: int, optional
                Axes to be used as the first and second axis of the 2-D sub-arrays from which the diagonals should be
                taken. Defaults are the first two axes of a.

        Returns

            sum_along_diagonals: GammaTensor
                If a is 2-D, the sum along the diagonal is returned.
                If a has larger dimensions, then an array of sums along diagonals is returned.
        """

        sources = dict()
        sources[self.id] = self
        result = self.child.trace(offset, axis1, axis2)
        num = np.ones_like(self.child).trace(offset, axis1, axis2)
        return GammaTensor(
            child=result,
            data_subjects=self.data_subjects.trace(offset, axis1, axis2),
            min_vals=lazyrepeatarray(data=self.min_vals.data * num, shape=result.shape),
            max_vals=lazyrepeatarray(data=self.max_vals.data * num, shape=result.shape),
            func_str=GAMMA_TENSOR_OP.TRACE.value,
            sources=sources,
        )

    def min(
        self,
        axis: Optional[int] = None,
        keepdims: Optional[bool] = False,
        initial: Optional[float] = None,
        where: Optional[Union[List[bool], ArrayLike[bool]]] = None,
    ) -> GammaTensor:
        """
        Return the minimum of an array or minimum along an axis.

        Parameters
            axis: None or int or tuple of ints, optional
                Axis or axes along which to operate. By default, flattened input is used.
                If this is a tuple of ints, the minimum is selected over multiple axes,
                instead of a single axis or all the axes as before.

            keepdims: bool, optional
                If this is set to True, the axes which are reduced are left in the result as dimensions with size one.
                With this option, the result will broadcast correctly against the input array.
                If the default value is passed, then keepdims will not be passed through to the amin method of
                sub-classes of ndarray, however any non-default value will be.
                If the sub-class’ method does not implement keepdims any exceptions will be raised.
            initial: scalar, optional
                The maximum value of an output element. Must be present to allow computation on empty slice.
                See reduce for details.

            where: array_like of bool, optional
                Elements to compare for the minimum. See reduce for details.

        Returns
            a_min: GammaTensor
                Minimum of a.
                If axis is None, the result is a scalar value.
                If axis is given, the result is an array of dimension a.ndim - 1.
        """

        if where is None:
            sources = dict()
            sources[self.id] = self
            result = np.amin(self.child, axis=axis, keepdims=keepdims, initial=initial)
            indices = np.unravel_index(self.child.argmin(axis), shape=self.child.shape)

            return GammaTensor(
                child=result,
                data_subjects=self.data_subjects[indices],
                min_vals=lazyrepeatarray(data=self.min_vals.data, shape=result.shape),
                max_vals=lazyrepeatarray(data=self.max_vals.data, shape=result.shape),
                func_str=GAMMA_TENSOR_OP.MIN.value,
                sources=sources,
            )
        else:
            if initial is None:
                raise ValueError(
                    "reduction operation 'minimum' does not have an identity, "
                    "so to use a where mask one has to specify 'initial'"
                )
            else:
                sources = dict()
                sources[self.id] = self
                result = np.amin(
                    self.child,
                    axis=axis,
                    keepdims=keepdims,
                    initial=initial,
                    where=where,
                )
                indices = np.unravel_index(
                    self.child.argmin(axis), shape=self.child.shape
                )

                return GammaTensor(
                    child=result,
                    data_subjects=self.data_subjects[indices],
                    min_vals=lazyrepeatarray(
                        data=self.min_vals.data, shape=result.shape
                    ),
                    max_vals=lazyrepeatarray(
                        data=self.max_vals.data, shape=result.shape
                    ),
                    func_str=GAMMA_TENSOR_OP.MIN.value,
                    sources=sources,
                )

    def max(
        self,
        axis: Optional[int] = None,
        keepdims: Optional[bool] = False,
        initial: Optional[float] = None,
        where: Optional[Union[List[bool], ArrayLike[bool]]] = None,
    ) -> GammaTensor:
        """
        Return the maximum of an array or minimum along an axis.

        Parameters
            axis: None or int or tuple of ints, optional
                Axis or axes along which to operate. By default, flattened input is used.
                If this is a tuple of ints, the minimum is selected over multiple axes,
                instead of a single axis or all the axes as before.

            keepdims: bool, optional
                If this is set to True, the axes which are reduced are left in the result as dimensions with
                size one.
                With this option, the result will broadcast correctly against the input array.
                If the default value is passed, then keepdims will not be passed through to the amax method of
                sub-classes of ndarray, however any non-default value will be.
                If the sub-class’ method does not implement keepdims any exceptions will be raised.
            initial: scalar, optional
                The minimum value of an output element. Must be present to allow computation on empty slice.
                See reduce for details.

            where: array_like of bool, optional
                Elements to compare for the maximum. See reduce for details.

        Returns
            a_max: PhiTensor
                Maximum of a.
                If axis is None, the result is a scalar value.
                If axis is given, the result is an array of dimension a.ndim - 1.
        """
        if where is None:
            sources = dict()
            sources[self.id] = self
            result = np.amax(self.child, axis=axis, keepdims=keepdims, initial=initial)
            indices = np.unravel_index(self.child.argmax(axis), shape=self.child.shape)
            return GammaTensor(
                child=result,
                data_subjects=self.data_subjects[indices],
                min_vals=lazyrepeatarray(data=self.min_vals.data, shape=result.shape),
                max_vals=lazyrepeatarray(data=self.max_vals.data, shape=result.shape),
                func_str=GAMMA_TENSOR_OP.MAX.value,
                sources=sources,
            )
        else:
            if initial is None:
                raise ValueError(
                    "reduction operation 'minimum' does not have an identity, "
                    "so to use a where mask one has to specify 'initial'"
                )
            else:
                sources = dict()
                sources[self.id] = self
                result = np.amax(
                    self.child,
                    axis=axis,
                    keepdims=keepdims,
                    initial=initial,
                    where=where,
                )
                indices = np.unravel_index(
                    self.child.argmax(axis), shape=self.child.shape
                )
                return GammaTensor(
                    child=result,
                    data_subjects=self.data_subjects[indices],
                    min_vals=lazyrepeatarray(
                        data=self.min_vals.data, shape=result.shape
                    ),
                    max_vals=lazyrepeatarray(
                        data=self.max_vals.data, shape=result.shape
                    ),
                    func_str=GAMMA_TENSOR_OP.MAX.value,
                    sources=sources,
                )
>>>>>>> 5bbdbee5

    @property
    def shape(self) -> Tuple[int, ...]:
        return self.child.shape

    @property
    def lipschitz_bound(self) -> float:
        # TODO: Check if there are any functions for which lipschitz bounds shouldn't be computed
        # if dis(self.func) == dis(no_op):
        #     raise Exception

        print("Starting JAX JIT")
        # relative
        from .gamma_functions import GAMMA_FUNC_MAPPER

        fn = jax.jit(GAMMA_FUNC_MAPPER[GAMMA_TENSOR_OP(self.func_str)])
        print("Traced self.func with jax's jit, now calculating gradient")
        grad_fn = jax.grad(fn)
        print("Obtained gradient, creating lookup tables")
        i2k, k2i, i2v, i2s = create_new_lookup_tables(self.sources)

        print("created lookup tables, now getting bounds")
        i2minval = jnp.concatenate([x for x in i2v]).reshape(-1, 1)
        i2maxval = jnp.concatenate([x for x in i2v]).reshape(-1, 1)
        bounds = jnp.concatenate([i2minval, i2maxval], axis=1)
        print("Obtained bounds")
        # sample_input = i2minval.reshape(-1)
        _ = i2minval.reshape(-1)
        print("Obtained all inputs")

        def max_grad_fn(input_values: np.ndarray) -> float:
            vectors = {}
            n = 0
            for i, size_param in enumerate(i2s):
                vectors[i2k[i]] = input_values[n : n + size_param]  # noqa: E203
                n += size_param

            grad_pred = grad_fn(vectors)

            m = 0
            for value in grad_pred.values():
                m = max(m, jnp.max(value))

            # return negative because we want to maximize instead of minimize
            return -m

        print("starting SHGO")
        res = shgo(max_grad_fn, bounds, iters=1, constraints=tuple())
        print("Ran SHGO")
        # return negative because we flipped earlier
        return -float(res.fun)

    @property
    def dtype(self) -> np.dtype:
        return self.child.dtype

    @staticmethod
    def get_input_tensors(state_tree: dict[int, GammaTensor]) -> List:
        # TODO: See if we can call np.stack on the output and create a vectorized tensor instead of a list of tensors
        input_tensors = []
        for tensor in state_tree.values():
            if tensor.func_str == GAMMA_TENSOR_OP.NOOP.value:
                input_tensors.append(tensor)
            else:
                input_tensors += GammaTensor.get_input_tensors(tensor.sources)
        return input_tensors

    def _object2bytes(self) -> bytes:
        schema = get_capnp_schema(schema_file="gamma_tensor.capnp")

        gamma_tensor_struct: CapnpModule = schema.GammaTensor  # type: ignore
        gamma_msg = gamma_tensor_struct.new_message()
        # this is how we dispatch correct deserialization of bytes
        gamma_msg.magicHeader = serde_magic_header(type(self))

        # do we need to serde func? if so how?
        # what about the state dict?

        if isinstance(self.child, np.ndarray) or np.isscalar(self.child):
            chunk_bytes(capnp_serialize(np.array(self.child), to_bytes=True), "child", gamma_msg)  # type: ignore
            gamma_msg.isNumpy = True
        elif isinstance(self.child, jnp.ndarray):
            chunk_bytes(
                capnp_serialize(jax2numpy(self.child, self.child.dtype), to_bytes=True),
                "child",
                gamma_msg,
            )
            gamma_msg.isNumpy = True
        else:
            chunk_bytes(serialize(self.child, to_bytes=True), "child", gamma_msg)  # type: ignore
            gamma_msg.isNumpy = False

        gamma_msg.sources = serialize(self.sources, to_bytes=True)
        chunk_bytes(
            capnp_serialize(dslarraytonumpyutf8(self.data_subjects), to_bytes=True),
            "dataSubjects",
            gamma_msg,
        )

        # Explicity convert lazyrepeatarray data to ndarray
        self.min_vals.data = np.array(self.min_vals.data)
        self.max_vals.data = np.array(self.max_vals.data)

        gamma_msg.minVal = serialize(self.min_vals, to_bytes=True)
        gamma_msg.maxVal = serialize(self.max_vals, to_bytes=True)
        gamma_msg.isLinear = self.is_linear
        gamma_msg.id = self.id
        gamma_msg.funcStr = self.func_str

        # return gamma_msg.to_bytes_packed()
        return gamma_msg.to_bytes()

    @staticmethod
    def _bytes2object(buf: bytes) -> GammaTensor:
        schema = get_capnp_schema(schema_file="gamma_tensor.capnp")
        gamma_struct: CapnpModule = schema.GammaTensor  # type: ignore
        # https://stackoverflow.com/questions/48458839/capnproto-maximum-filesize
        MAX_TRAVERSAL_LIMIT = 2**64 - 1
        # capnp from_bytes is now a context
        with gamma_struct.from_bytes(
            buf, traversal_limit_in_words=MAX_TRAVERSAL_LIMIT
        ) as gamma_msg:

            if gamma_msg.isNumpy:
                child = capnp_deserialize(
                    combine_bytes(gamma_msg.child), from_bytes=True
                )
            else:
                child = deserialize(combine_bytes(gamma_msg.child), from_bytes=True)

            state = deserialize(gamma_msg.sources, from_bytes=True)

            data_subjects = numpyutf8todslarray(
                capnp_deserialize(
                    combine_bytes(gamma_msg.dataSubjects), from_bytes=True
                )
            )

            min_val = deserialize(gamma_msg.minVal, from_bytes=True)
            max_val = deserialize(gamma_msg.maxVal, from_bytes=True)
            is_linear = gamma_msg.isLinear
            id_str = gamma_msg.id
            func_str = gamma_msg.funcStr

            return GammaTensor(
                child=child,
                data_subjects=data_subjects,
                min_vals=min_val,
                max_vals=max_val,
                is_linear=is_linear,
                sources=state,
                id=id_str,
                func_str=func_str,
            )<|MERGE_RESOLUTION|>--- conflicted
+++ resolved
@@ -2944,7 +2944,6 @@
         #     max_vals=maxv,
         # )
 
-<<<<<<< HEAD
     def prod(self, axis: Optional[Union[int, Tuple[int, ...]]] = None) -> GammaTensor:
         """
         Return the product of array elements over a given axis.
@@ -3038,7 +3037,7 @@
             raise NotImplementedError(
                 f"floordiv not supported between PhiTensor & {type(other)}"
             )
-=======
+
     def trace(self, offset: int = 0, axis1: int = 0, axis2: int = 1) -> GammaTensor:
         """
         Return the sum along diagonals of the array.
@@ -3242,7 +3241,6 @@
                     func_str=GAMMA_TENSOR_OP.MAX.value,
                     sources=sources,
                 )
->>>>>>> 5bbdbee5
 
     @property
     def shape(self) -> Tuple[int, ...]:
