# future
from __future__ import annotations

# stdlib
from collections import deque
from typing import Any
from typing import Callable
from typing import Deque
from typing import Dict
from typing import List
from typing import Optional
from typing import TYPE_CHECKING
from typing import Tuple
from typing import Union

# third party
import flax
import jax
from jax import numpy as jnp
import numpy as np
from numpy.random import randint
from numpy.typing import ArrayLike
from numpy.typing import NDArray
from scipy.optimize import shgo

# relative
from .... import lib
from ....ast.klass import pointerize_args_and_kwargs
from ....core.node.common.action.get_or_set_property_action import (
    GetOrSetPropertyAction,
)
from ....core.node.common.action.get_or_set_property_action import PropertyActions
from ....lib.numpy.array import capnp_deserialize
from ....lib.numpy.array import capnp_serialize
from ....lib.python.util import upcast
from ....util import inherit_tags
from ...adp.data_subject_ledger import DataSubjectLedger

# from ...adp.data_subject_list import DataSubjectList
from ...adp.data_subject_list import DataSubjectArray
from ...adp.data_subject_list import dslarraytonumpyutf8
from ...adp.data_subject_list import numpyutf8todslarray
from ...adp.vectorized_publish import publish
from ...common.serde.capnp import CapnpModule
from ...common.serde.capnp import chunk_bytes
from ...common.serde.capnp import combine_bytes
from ...common.serde.capnp import get_capnp_schema
from ...common.serde.capnp import serde_magic_header
from ...common.serde.deserialize import _deserialize as deserialize
from ...common.serde.serializable import serializable
from ...common.serde.serialize import _serialize as serialize
from ...common.uid import UID
from ...node.abstract.node import AbstractNodeClient
from ...node.common.action.run_class_method_action import RunClassMethodAction
from ...pointer.pointer import Pointer
from ..config import DEFAULT_INT_NUMPY_TYPE
from ..fixed_precision_tensor import FixedPrecisionTensor
from ..lazy_repeat_array import compute_min_max
from ..lazy_repeat_array import lazyrepeatarray
from ..passthrough import PassthroughTensor  # type: ignore
from ..passthrough import SupportedChainType  # type: ignore
from ..passthrough import is_acceptable_simple_type  # type: ignore
from ..smpc import utils
from ..smpc.mpc_tensor import MPCTensor
from ..smpc.utils import TYPE_TO_RING_SIZE
from ..util import implements
from .gamma_tensor_ops import GAMMA_TENSOR_OP

if TYPE_CHECKING:
    # stdlib
    from dataclasses import dataclass
else:
    # third party
    from flax.struct import dataclass


@serializable(recursive_serde=True)
class TensorWrappedGammaTensorPointer(Pointer, PassthroughTensor):
    __name__ = "TensorWrappedGammaTensorPointer"
    __module__ = "syft.core.tensor.autodp.gamma_tensor"
    __attr_allowlist__ = [
        # default pointer attrs
        "client",
        "id_at_location",
        "object_type",
        "tags",
        "description",
        # phi_tensor attrs
        "data_subjects",
        "min_vals",
        "max_vals",
        "public_dtype",
        "public_shape",
    ]

    __serde_overrides__ = {
        "client": [lambda x: x.address, lambda y: y],
        "public_shape": [lambda x: x, lambda y: upcast(y)],
        "data_subjects": [dslarraytonumpyutf8, numpyutf8todslarray],
    }
    _exhausted = False
    is_enum = False

    def __init__(
        self,
        data_subjects: DataSubjectArray,
        min_vals: np.typing.ArrayLike,
        max_vals: np.typing.ArrayLike,
        client: Any,
        id_at_location: Optional[UID] = None,
        object_type: str = "",
        tags: Optional[List[str]] = None,
        description: str = "",
        public_shape: Optional[Tuple[int, ...]] = None,
        public_dtype: Optional[np.dtype] = None,
    ):
        super().__init__(
            client=client,
            id_at_location=id_at_location,
            object_type=object_type,
            tags=tags,
            description=description,
        )

        self.min_vals = min_vals
        self.max_vals = max_vals
        self.data_subjects = data_subjects
        self.public_shape = public_shape
        self.public_dtype = public_dtype

    # TODO: Modify for large arrays
    @property
    def synthetic(self) -> np.ndarray:
        public_dtype_func = getattr(
            self.public_dtype, "upcast", lambda: self.public_dtype
        )
        return (
            np.random.rand(*list(self.public_shape))  # type: ignore
            * (self.max_vals.to_numpy() - self.min_vals.to_numpy())
            + self.min_vals.to_numpy()
        ).astype(public_dtype_func())

    def __repr__(self) -> str:
        return (
            self.synthetic.__repr__()
            + "\n\n (The data printed above is synthetic - it's an imitation of the real data.)"
        )

    def share(self, *parties: Tuple[AbstractNodeClient, ...]) -> MPCTensor:
        all_parties = list(parties) + [self.client]
        ring_size = TYPE_TO_RING_SIZE.get(self.public_dtype, None)
        self_mpc = MPCTensor(
            secret=self,
            shape=self.public_shape,
            ring_size=ring_size,
            parties=all_parties,
        )
        return self_mpc

    def _apply_tensor_op(self, other: Any, op_str: str) -> Any:
        # we want to get the return type which matches the attr_path_and_name
        # so we ask lib_ast for the return type name that matches out
        # attr_path_and_name and then use that to get the actual pointer klass
        # then set the result to that pointer klass
        # We always maintain a Tensor hierarchy Tensor ---> PT--> Actual Data
        attr_path_and_name = f"syft.core.tensor.tensor.Tensor.{op_str}"

        min_vals, max_vals = compute_min_max(
            self.min_vals, self.max_vals, other, op_str
        )
        result = TensorWrappedGammaTensorPointer(
            data_subjects=self.data_subjects,
            min_vals=min_vals,
            max_vals=max_vals,
            client=self.client,
        )

        # QUESTION can the id_at_location be None?
        result_id_at_location = getattr(result, "id_at_location", None)

        if result_id_at_location is not None:
            # first downcast anything primitive which is not already PyPrimitive
            (
                downcast_args,
                downcast_kwargs,
            ) = lib.python.util.downcast_args_and_kwargs(args=[other], kwargs={})

            # then we convert anything which isnt a pointer into a pointer
            pointer_args, pointer_kwargs = pointerize_args_and_kwargs(
                args=downcast_args,
                kwargs=downcast_kwargs,
                client=self.client,
                gc_enabled=False,
            )

            cmd = RunClassMethodAction(
                path=attr_path_and_name,
                _self=self,
                args=pointer_args,
                kwargs=pointer_kwargs,
                id_at_location=result_id_at_location,
                address=self.client.address,
            )
            self.client.send_immediate_msg_without_reply(msg=cmd)

        inherit_tags(
            attr_path_and_name=attr_path_and_name,
            result=result,
            self_obj=self,
            args=[other],
            kwargs={},
        )

        result_public_shape = None

        if isinstance(other, TensorWrappedGammaTensorPointer):
            other_shape = other.public_shape
            other_dtype = other.public_dtype
        elif isinstance(other, (int, float)):
            other_shape = (1,)
            other_dtype = DEFAULT_INT_NUMPY_TYPE
        elif isinstance(other, bool):
            other_shape = (1,)
            other_dtype = np.dtype("bool")
        elif isinstance(other, np.ndarray):
            other_shape = other.shape
            other_dtype = other.dtype
        else:
            raise ValueError(
                f"Invalid Type for TensorWrappedGammaTensorPointer:{type(other)}"
            )

        if self.public_shape is not None and other_shape is not None:
            result_public_shape = utils.get_shape(
                op_str, self.public_shape, other_shape
            )

        if self.public_dtype is None or other_dtype is None:
            if self.public_dtype != other_dtype:
                raise ValueError(
                    f"Dtype for self: {self.public_dtype} and other :{other_dtype} should not be None"
                )
        result_public_dtype = self.public_dtype

        result.public_shape = result_public_shape
        result.public_dtype = result_public_dtype

        return result

    @staticmethod
    def _apply_op(
        self: TensorWrappedGammaTensorPointer,
        other: Union[
            TensorWrappedGammaTensorPointer, MPCTensor, int, float, np.ndarray
        ],
        op_str: str,
    ) -> Union[MPCTensor, TensorWrappedGammaTensorPointer]:
        """Performs the operation based on op_str

        Args:
            other (Union[TensorWrappedGammaTensorPointer,MPCTensor,int,float,np.ndarray]): second operand.

        Returns:
            Tuple[MPCTensor,Union[MPCTensor,int,float,np.ndarray]] : Result of the operation
        """
        # relative
        from ..autodp.phi_tensor import TensorWrappedPhiTensorPointer

        if isinstance(other, TensorWrappedPhiTensorPointer):
            other = other.gamma

        if (
            isinstance(other, TensorWrappedGammaTensorPointer)
            and self.client != other.client
        ):

            parties = [self.client, other.client]

            self_mpc = MPCTensor(secret=self, shape=self.public_shape, parties=parties)
            other_mpc = MPCTensor(
                secret=other, shape=other.public_shape, parties=parties
            )

            return getattr(self_mpc, op_str)(other_mpc)

        elif isinstance(other, MPCTensor):

            return getattr(other, op_str)(self)

        return self._apply_tensor_op(other=other, op_str=op_str)

    def _apply_self_tensor_op(self, op_str: str, *args: Any, **kwargs: Any) -> Any:
        # we want to get the return type which matches the attr_path_and_name
        # so we ask lib_ast for the return type name that matches out
        # attr_path_and_name and then use that to get the actual pointer klass
        # then set the result to that pointer klass

        # We always maintain a Tensor hierarchy Tensor ---> PT--> Actual Data
        attr_path_and_name = f"syft.core.tensor.tensor.Tensor.{op_str}"
        min_vals, max_vals = compute_min_max(
            self.min_vals, self.max_vals, None, op_str, *args, **kwargs
        )
        if hasattr(self.data_subjects, op_str):
            data_subjects = getattr(self.data_subjects, op_str)(*args, **kwargs)
        else:
            raise ValueError(f"Invalid Numpy Operation: {op_str} for DSA")

        result = TensorWrappedGammaTensorPointer(
            data_subjects=data_subjects,
            min_vals=min_vals,
            max_vals=max_vals,
            client=self.client,
        )

        # QUESTION can the id_at_location be None?
        result_id_at_location = getattr(result, "id_at_location", None)

        if result_id_at_location is not None:
            # first downcast anything primitive which is not already PyPrimitive
            (
                downcast_args,
                downcast_kwargs,
            ) = lib.python.util.downcast_args_and_kwargs(args=args, kwargs=kwargs)

            # then we convert anything which isnt a pointer into a pointer
            pointer_args, pointer_kwargs = pointerize_args_and_kwargs(
                args=downcast_args,
                kwargs=downcast_kwargs,
                client=self.client,
                gc_enabled=False,
            )

            cmd = RunClassMethodAction(
                path=attr_path_and_name,
                _self=self,
                args=pointer_args,
                kwargs=pointer_kwargs,
                id_at_location=result_id_at_location,
                address=self.client.address,
            )
            self.client.send_immediate_msg_without_reply(msg=cmd)

        inherit_tags(
            attr_path_and_name=attr_path_and_name,
            result=result,
            self_obj=self,
            args=args,
            kwargs=kwargs,
        )

        dummy_res = np.empty(self.public_shape)
        if hasattr(dummy_res, op_str):
            dummy_res = getattr(dummy_res, op_str)(*args, **kwargs)
        elif hasattr(np, op_str):
            dummy_res = getattr(np, op_str)(dummy_res, *args, *kwargs)
        else:
            raise ValueError(f"Invalid Numpy Operation: {op_str} for Pointer")

        result.public_shape = dummy_res.shape
        result.public_dtype = dummy_res.dtype

        return result

    def copy(self, *args: Any, **kwargs: Any) -> TensorWrappedGammaTensorPointer:
        return self._apply_self_tensor_op("copy", *args, **kwargs)

    def __add__(
        self,
        other: Union[
            TensorWrappedGammaTensorPointer, MPCTensor, int, float, np.ndarray
        ],
    ) -> Union[TensorWrappedGammaTensorPointer, MPCTensor]:
        """Apply the "add" operation between "self" and "other"

        Args:
            y (Union[TensorWrappedGammaTensorPointer,MPCTensor,int,float,np.ndarray]) : second operand.

        Returns:
            Union[TensorWrappedGammaTensorPointer,MPCTensor] : Result of the operation.
        """
        return TensorWrappedGammaTensorPointer._apply_op(self, other, "__add__")

    def __sub__(
        self,
        other: Union[
            TensorWrappedGammaTensorPointer, MPCTensor, int, float, np.ndarray
        ],
    ) -> Union[TensorWrappedGammaTensorPointer, MPCTensor]:
        """Apply the "sub" operation between "self" and "other"

        Args:
            y (Union[TensorWrappedGammaTensorPointer,MPCTensor,int,float,np.ndarray]) : second operand.

        Returns:
            Union[TensorWrappedGammaTensorPointer,MPCTensor] : Result of the operation.
        """
        return TensorWrappedGammaTensorPointer._apply_op(self, other, "__sub__")

    def __mul__(
        self,
        other: Union[
            TensorWrappedGammaTensorPointer, MPCTensor, int, float, np.ndarray
        ],
    ) -> Union[TensorWrappedGammaTensorPointer, MPCTensor]:
        """Apply the "mul" operation between "self" and "other"

        Args:
            y (Union[TensorWrappedGammaTensorPointer,MPCTensor,int,float,np.ndarray]) : second operand.

        Returns:
            Union[TensorWrappedGammaTensorPointer,MPCTensor] : Result of the operation.
        """
        return TensorWrappedGammaTensorPointer._apply_op(self, other, "__mul__")

    def __matmul__(
        self,
        other: Union[
            TensorWrappedGammaTensorPointer, MPCTensor, int, float, np.ndarray
        ],
    ) -> Union[TensorWrappedGammaTensorPointer, MPCTensor]:
        """Apply the "matmul" operation between "self" and "other"

        Args:
            y (Union[TensorWrappedGammaTensorPointer,MPCTensor,int,float,np.ndarray]) : second operand.

        Returns:
            Union[TensorWrappedGammaTensorPointer,MPCTensor] : Result of the operation.
        """
        return TensorWrappedGammaTensorPointer._apply_op(self, other, "__matmul__")

    def __rmatmul__(
        self,
        other: Union[
            TensorWrappedGammaTensorPointer, MPCTensor, int, float, np.ndarray
        ],
    ) -> Union[TensorWrappedGammaTensorPointer, MPCTensor]:
        """Apply the "matmul" operation between "self" and "other"

        Args:
            y (Union[TensorWrappedGammaTensorPointer,MPCTensor,int,float,np.ndarray]) : second operand.

        Returns:
            Union[TensorWrappedGammaTensorPointer,MPCTensor] : Result of the operation.
        """
        return TensorWrappedGammaTensorPointer._apply_op(self, other, "__rmatmul__")

    def __lt__(
        self,
        other: Union[
            TensorWrappedGammaTensorPointer, MPCTensor, int, float, np.ndarray
        ],
    ) -> Union[TensorWrappedGammaTensorPointer, MPCTensor]:
        """Apply the "lt" operation between "self" and "other"

        Args:
            y (Union[TensorWrappedGammaTensorPointer,MPCTensor,int,float,np.ndarray]) : second operand.

        Returns:
            Union[TensorWrappedGammaTensorPointer,MPCTensor] : Result of the operation.
        """
        return TensorWrappedGammaTensorPointer._apply_op(self, other, "__lt__")

    def __gt__(
        self,
        other: Union[
            TensorWrappedGammaTensorPointer, MPCTensor, int, float, np.ndarray
        ],
    ) -> Union[TensorWrappedGammaTensorPointer, MPCTensor]:
        """Apply the "gt" operation between "self" and "other"

        Args:
            y (Union[TensorWrappedGammaTensorPointer,MPCTensor,int,float,np.ndarray]) : second operand.

        Returns:
            Union[TensorWrappedGammaTensorPointer,MPCTensor] : Result of the operation.
        """
        return TensorWrappedGammaTensorPointer._apply_op(self, other, "__gt__")

    def __ge__(
        self,
        other: Union[
            TensorWrappedGammaTensorPointer, MPCTensor, int, float, np.ndarray
        ],
    ) -> Union[TensorWrappedGammaTensorPointer, MPCTensor]:
        """Apply the "ge" operation between "self" and "other"

        Args:
            y (Union[TensorWrappedGammaTensorPointer,MPCTensor,int,float,np.ndarray]) : second operand.

        Returns:
            Union[TensorWrappedGammaTensorPointer,MPCTensor] : Result of the operation.
        """
        return TensorWrappedGammaTensorPointer._apply_op(self, other, "__ge__")

    def __le__(
        self,
        other: Union[
            TensorWrappedGammaTensorPointer, MPCTensor, int, float, np.ndarray
        ],
    ) -> Union[TensorWrappedGammaTensorPointer, MPCTensor]:
        """Apply the "le" operation between "self" and "other"

        Args:
            y (Union[TensorWrappedGammaTensorPointer,MPCTensor,int,float,np.ndarray]) : second operand.

        Returns:
            Union[TensorWrappedGammaTensorPointer,MPCTensor] : Result of the operation.
        """
        return TensorWrappedGammaTensorPointer._apply_op(self, other, "__le__")

    def __eq__(  # type: ignore
        self,
        other: Union[
            TensorWrappedGammaTensorPointer, MPCTensor, int, float, np.ndarray
        ],
    ) -> Union[TensorWrappedGammaTensorPointer, MPCTensor]:
        """Apply the "eq" operation between "self" and "other"

        Args:
            y (Union[TensorWrappedGammaTensorPointer,MPCTensor,int,float,np.ndarray]) : second operand.

        Returns:
            Union[TensorWrappedGammaTensorPointer,MPCTensor] : Result of the operation.
        """
        return TensorWrappedGammaTensorPointer._apply_op(self, other, "__eq__")

    def __ne__(  # type: ignore
        self,
        other: Union[
            TensorWrappedGammaTensorPointer, MPCTensor, int, float, np.ndarray
        ],
    ) -> Union[TensorWrappedGammaTensorPointer, MPCTensor]:
        """Apply the "ne" operation between "self" and "other"

        Args:
            y (Union[TensorWrappedGammaTensorPointer,MPCTensor,int,float,np.ndarray]) : second operand.

        Returns:
            Union[TensorWrappedGammaTensorPointer,MPCTensor] : Result of the operation.
        """
        return TensorWrappedGammaTensorPointer._apply_op(self, other, "__ne__")

    def concatenate(
        self,
        other: TensorWrappedGammaTensorPointer,
        *args: Any,
        **kwargs: Any,
    ) -> MPCTensor:
        """Apply the "add" operation between "self" and "other"

        Args:
            y (Union[TensorWrappedGammaTensorPointer,MPCTensor,int,float,np.ndarray]) : second operand.


        Returns:
            Union[TensorWrappedGammaTensorPointer,MPCTensor] : Result of the operation.
        """
        if not isinstance(other, TensorWrappedGammaTensorPointer):
            raise ValueError(
                f"Concatenate works only for TensorWrappedGammaTensorPointer got type: {type(other)}"
            )

        if self.client != other.client:

            parties = [self.client, other.client]

            self_mpc = MPCTensor(secret=self, shape=self.public_shape, parties=parties)
            other_mpc = MPCTensor(
                secret=other, shape=other.public_shape, parties=parties
            )

            return self_mpc.concatenate(other_mpc, *args, **kwargs)

        else:
            raise ValueError(
                "Concatenate method currently works only between two different clients."
            )

    def __truediv__(
        self,
        other: Union[
            TensorWrappedGammaTensorPointer, MPCTensor, int, float, np.ndarray
        ],
    ) -> Union[TensorWrappedGammaTensorPointer, MPCTensor]:
        """Apply the "truediv" operation between "self" and "other"

        Args:
            y (Union[TensorWrappedGammaTensorPointer,MPCTensor,int,float,np.ndarray]) : second operand.

        Returns:
            Union[TensorWrappedGammaTensorPointer,MPCTensor] : Result of the operation.
        """
        return TensorWrappedGammaTensorPointer._apply_op(self, other, "__truediv__")

    def sum(
        self,
        *args: Any,
        **kwargs: Any,
    ) -> Union[TensorWrappedGammaTensorPointer, MPCTensor]:
        """
        Sum of array elements over a given axis.

        Parameters
            axis: None or int or tuple of ints, optional
                Axis or axes along which a sum is performed.
                The default, axis=None, will sum all of the elements of the input array.
                If axis is negative it counts from the last to the first axis.
                If axis is a tuple of ints, a sum is performed on all of the axes specified in the tuple instead of a
                single axis or all the axes as before.
            keepdims: bool, optional
                If this is set to True, the axes which are reduced are left in the result as dimensions with size one.
                With this option, the result will broadcast correctly against the input array.
                If the default value is passed, then keepdims will not be passed through to the sum method of
                sub-classes of ndarray, however any non-default value will be. If the sub-class’ method does not
                implement keepdims any exceptions will be raised.
            initial: scalar, optional
                Starting value for the sum. See reduce for details.
            where: array_like of bool, optional
                Elements to include in the sum. See reduce for details.
        """
        return self._apply_self_tensor_op("sum", *args, **kwargs)

    def __pos__(self) -> TensorWrappedGammaTensorPointer:
        """Apply the __pos__ (+) operator  on self.

        Returns:
            Union[TensorWrappedGammaTensorPointer] : Result of the operation.
        """
        return self._apply_self_tensor_op(op_str="__pos__")

<<<<<<< HEAD
    def cumsum(
=======
    def __pow__(
>>>>>>> 59f12944
        self,
        *args: Any,
        **kwargs: Any,
    ) -> Union[TensorWrappedGammaTensorPointer, MPCTensor]:
        """
<<<<<<< HEAD
        Return the cumulative sum of the elements along a given axis.

        Parameters
            axis: int, optional
                Axis along which the cumulative sum is computed. The default (None) is to compute the cumsum over the
                flattened array.
        Returns
            cumsum_along_axis: PhiTensor
                A new array holding the result is returned. The result has the same size as input, and the same shape as
                 a if axis is not None or a is 1-d.
        """
        attr_path_and_name = "syft.core.tensor.tensor.Tensor.cumsum"
        data_subjects = np.array(self.data_subjects).cumsum(*args, **kwargs)  # type: ignore
        num = np.ones(np.array(self.data_subjects).shape).cumsum(*args, **kwargs)

        result = TensorWrappedGammaTensorPointer(
            data_subjects=data_subjects,
            min_vals=lazyrepeatarray(
                data=self.min_vals.data * num, shape=data_subjects.shape
            ),
            max_vals=lazyrepeatarray(
                data=self.max_vals.data * num, shape=data_subjects.shape
            ),
            client=self.client,
        )

        # QUESTION can the id_at_location be None?
        result_id_at_location = getattr(result, "id_at_location", None)

        if result_id_at_location is not None:
            # first downcast anything primitive which is not already PyPrimitive
            (
                downcast_args,
                downcast_kwargs,
            ) = lib.python.util.downcast_args_and_kwargs(args=args, kwargs=kwargs)

            # then we convert anything which isnt a pointer into a pointer
            pointer_args, pointer_kwargs = pointerize_args_and_kwargs(
                args=downcast_args,
                kwargs=downcast_kwargs,
                client=self.client,
                gc_enabled=False,
            )

            cmd = RunClassMethodAction(
                path=attr_path_and_name,
                _self=self,
                args=pointer_args,
                kwargs=pointer_kwargs,
                id_at_location=result_id_at_location,
                address=self.client.address,
            )
            self.client.send_immediate_msg_without_reply(msg=cmd)

        inherit_tags(
            attr_path_and_name=attr_path_and_name,
            result=result,
            self_obj=self,
            args=[],
            kwargs={},
        )
        result.public_shape = data_subjects.shape
        result.public_dtype = self.public_dtype
        return result

    def cumprod(
        self,
        *args: Any,
        **kwargs: Any,
    ) -> Union[TensorWrappedGammaTensorPointer, MPCTensor]:
        """
        Return the cumulative product of the elements along a given axis.

        Parameters
            axis: int, optional
                Axis along which the cumulative product is computed. The default (None) is to compute the cumprod over
                the flattened array.
        Returns
            cumprod_along_axis: PhiTensor
                A new array holding the result is returned. The result has the same size as input, and the same shape as
                 a if axis is not None or a is 1-d.
        """
        attr_path_and_name = "syft.core.tensor.tensor.Tensor.cumprod"
        data_subjects = np.array(self.data_subjects).cumprod(*args, **kwargs)  # type: ignore
        num = np.ones(np.array(self.data_subjects).shape).cumsum(*args, **kwargs)
        if abs(self.max_vals.data) >= abs(self.min_vals.data):
            highest = abs(self.max_vals.data)
        else:
            highest = abs(self.min_vals.data)

        result = TensorWrappedGammaTensorPointer(
            data_subjects=data_subjects,
            min_vals=lazyrepeatarray(
                data=-((highest**num).max()), shape=data_subjects.shape
            ),
            max_vals=lazyrepeatarray(
                data=(highest**num).max(), shape=data_subjects.shape
            ),
            client=self.client,
        )

        # QUESTION can the id_at_location be None?
        result_id_at_location = getattr(result, "id_at_location", None)

        if result_id_at_location is not None:
            # first downcast anything primitive which is not already PyPrimitive
            (
                downcast_args,
                downcast_kwargs,
            ) = lib.python.util.downcast_args_and_kwargs(args=args, kwargs=kwargs)

            # then we convert anything which isnt a pointer into a pointer
            pointer_args, pointer_kwargs = pointerize_args_and_kwargs(
                args=downcast_args,
                kwargs=downcast_kwargs,
                client=self.client,
                gc_enabled=False,
            )

            cmd = RunClassMethodAction(
                path=attr_path_and_name,
                _self=self,
                args=pointer_args,
                kwargs=pointer_kwargs,
                id_at_location=result_id_at_location,
                address=self.client.address,
            )
            self.client.send_immediate_msg_without_reply(msg=cmd)

        inherit_tags(
            attr_path_and_name=attr_path_and_name,
            result=result,
            self_obj=self,
            args=[],
            kwargs={},
        )
        result.public_shape = data_subjects.shape
        result.public_dtype = self.public_dtype

        return result
=======
        First array elements raised to powers from second array, element-wise.

        Raise each base in x1 to the positionally-corresponding power in x2.
        x1 and x2 must be broadcastable to the same shape.
        An integer type raised to a negative integer power will raise a ValueError.
        Negative values raised to a non-integral value will return nan.

        Parameters
            x2: array_like

                The exponents. If self.shape != x2.shape, they must be broadcastable to a common shape.

            where: array_like, optional

                This condition is broadcast over the input. At locations where the condition is True, the out array will
                 be set to the ufunc result.
                 Elsewhere, the out array will retain its original value.

            **kwargs
                For other keyword-only arguments, see the ufunc docs.

        Returns
            y: PhiTensorPointer
                The bases in the tensor raised to the exponents in x2. This is a scalar if both self and x2 are scalars.
        """
        return self._apply_self_tensor_op("__pow__", *args, **kwargs)
>>>>>>> 59f12944

    def std(
        self,
        *args: Any,
        **kwargs: Any,
    ) -> Union[TensorWrappedGammaTensorPointer, MPCTensor]:
        """
        Compute the standard deviation along the specified axis.
        Returns the standard deviation, a measure of the spread of a distribution, of the array elements.
        The standard deviation is computed for the flattened array by default, otherwise over the specified axis.

        Parameters
            axis: None or int or tuple of ints, optional
                Axis or axes along which the standard deviation is computed.
                The default is to compute the standard deviation of the flattened array.
                If this is a tuple of ints, a standard deviation is performed over multiple axes, instead of a single
                axis or all the axes as before.

            out: ndarray, optional
                Alternative output array in which to place the result. It must have the same shape as the expected
                output but the type (of the calculated values) will be cast if necessary.

            ddof: int, optional
                ddof = Delta Degrees of Freedom. By default ddof is zero.
                The divisor used in calculations is N - ddof, where N represents the number of elements.

            keepdims: bool, optional
                If this is set to True, the axes which are reduced are left in the result as dimensions with size one.
                With this option, the result will broadcast correctly against the input array.
                If the default value is passed, then keepdims will not be passed through to the std method of
                sub-classes of ndarray, however any non-default value will be. If the sub-class’ method does not
                implement keepdims any exceptions will be raised.

            where: array_like of bool, optional
                Elements to include in the standard deviation. See reduce for details.

        Returns

            standard_deviation: PhiTensor
        """
        attr_path_and_name = "syft.core.tensor.tensor.Tensor.std"
        data_subjects = np.array(self.data_subjects).std(*args, **kwargs)  # type: ignore

        result = TensorWrappedGammaTensorPointer(
            data_subjects=data_subjects,
            min_vals=lazyrepeatarray(data=0, shape=data_subjects.shape),
            max_vals=lazyrepeatarray(
                data=(self.max_vals.data - self.min_vals.data) / 2,
                shape=data_subjects.shape,
            ),
            client=self.client,
        )

        # QUESTION can the id_at_location be None?
        result_id_at_location = getattr(result, "id_at_location", None)

        if result_id_at_location is not None:
            # first downcast anything primitive which is not already PyPrimitive
            (
                downcast_args,
                downcast_kwargs,
            ) = lib.python.util.downcast_args_and_kwargs(args=args, kwargs=kwargs)

            # then we convert anything which isnt a pointer into a pointer
            pointer_args, pointer_kwargs = pointerize_args_and_kwargs(
                args=downcast_args,
                kwargs=downcast_kwargs,
                client=self.client,
                gc_enabled=False,
            )

            cmd = RunClassMethodAction(
                path=attr_path_and_name,
                _self=self,
                args=pointer_args,
                kwargs=pointer_kwargs,
                id_at_location=result_id_at_location,
                address=self.client.address,
            )
            self.client.send_immediate_msg_without_reply(msg=cmd)

        inherit_tags(
            attr_path_and_name=attr_path_and_name,
            result=result,
            self_obj=self,
            args=[],
            kwargs={},
        )
        result.public_shape = data_subjects.shape
        result.public_dtype = self.public_dtype

        return result

    def trace(
        self,
        *args: Any,
        **kwargs: Any,
    ) -> Union[TensorWrappedGammaTensorPointer, MPCTensor]:
        """
        Return the sum along diagonals of the array.

        If a is 2-D, the sum along its diagonal with the given offset is returned, i.e., the sum of elements
        a[i,i+offset] for all i.

        If a has more than two dimensions, then the axes specified by axis1 and axis2 are used to determine the 2-D
        sub-arrays whose traces are returned. The shape of the resulting array is the same as that of a with axis1 and
        axis2 removed.

        Parameters

            offset: int, optional
                Offset of the diagonal from the main diagonal. Can be both positive and negative. Defaults to 0.

            axis1, axis2: int, optional
                Axes to be used as the first and second axis of the 2-D sub-arrays from which the diagonals should be
                taken. Defaults are the first two axes of a.

        Returns

            Union[TensorWrappedPhiTensorPointer,MPCTensor] : Result of the operation.
                If a is 2-D, the sum along the diagonal is returned.
                If a has larger dimensions, then an array of sums along diagonals is returned.

        """
        return self._apply_self_tensor_op("trace", *args, **kwargs)

    def min(
        self,
        *args: Any,
        **kwargs: Any,
    ) -> Union[TensorWrappedGammaTensorPointer, MPCTensor]:
        """
        Return the minimum of an array or minimum along an axis.

        Parameters
            axis: None or int or tuple of ints, optional
                Axis or axes along which to operate. By default, flattened input is used.
                If this is a tuple of ints, the minimum is selected over multiple axes,
                instead of a single axis or all the axes as before.

        Returns
            a_min: PhiTensor
                Minimum of a.
                If axis is None, the result is a scalar value.
                If axis is given, the result is an array of dimension a.ndim - 1.
        """
        return self._apply_self_tensor_op("min", *args, **kwargs)

    def max(
        self,
        *args: Any,
        **kwargs: Any,
    ) -> Union[TensorWrappedGammaTensorPointer, MPCTensor]:
        """
        Return the maximum of an array or along an axis.

        Parameters
            axis: None or int or tuple of ints, optional
                Axis or axes along which to operate. By default, flattened input is used.
                If this is a tuple of ints, the minimum is selected over multiple axes,
                instead of a single axis or all the axes as before.

        Returns
            a_max: PhiTensor
                Maximum of a.
                If axis is None, the result is a scalar value.
                If axis is given, the result is an array of dimension a.ndim - 1.
        """
        return self._apply_self_tensor_op("max", *args, **kwargs)

    def __getitem__(
        self, key: Union[int, bool, slice]
    ) -> TensorWrappedGammaTensorPointer:
        """Apply the slice  operation on "self"
        Args:
            y (Union[int,bool,slice]) : second operand.

        Returns:
            Union[TensorWrappedGammaTensorPointer] : Result of the operation.
        """
        return self._apply_self_tensor_op("__getitem__", key)

    def ones_like(
        self,
        *args: Any,
        **kwargs: Any,
    ) -> Union[TensorWrappedGammaTensorPointer, MPCTensor]:
        """Apply the "ones like" operation on self"

        Args:
            y (Union[TensorWrappedGammaTensorPointer,MPCTensor,int,float,np.ndarray]) : second operand.

        Returns:
            Union[TensorWrappedGammaTensorPointer,MPCTensor] : Result of the operation.
        """
        return self._apply_self_tensor_op("ones_like", *args, **kwargs)

    def exp(
        self,
    ) -> Union[TensorWrappedGammaTensorPointer, MPCTensor]:
        """Apply the "truediv" operation between "self" and "other"

        Args:
            y (Union[TensorWrappedGammaTensorPointer,MPCTensor,int,float,np.ndarray]) : second operand.

        Returns:
            Union[TensorWrappedGammaTensorPointer,MPCTensor] : Result of the operation.
        """
        attr_path_and_name = "syft.core.tensor.tensor.Tensor.exp"

        # TODO: should modify to log reduction.
        def exp_reduction(val: np.ndarray) -> np.ndarray:
            pos_index = val >= 0
            neg_index = val < 0
            exp = np.exp((pos_index * val * -1) + (neg_index * val))
            pos_values = (pos_index) * exp
            neg_values = (neg_index) * exp * -1
            return pos_values + neg_values

        min_vals = self.min_vals.copy()
        min_vals.data = np.array(exp_reduction(min_vals.data))
        max_vals = self.max_vals.copy()
        max_vals.data = np.array(exp_reduction(max_vals.data))

        result = TensorWrappedGammaTensorPointer(
            data_subjects=self.data_subjects,
            min_vals=min_vals,
            max_vals=max_vals,
            client=self.client,
        )

        # QUESTION can the id_at_location be None?
        result_id_at_location = getattr(result, "id_at_location", None)

        if result_id_at_location is not None:
            # first downcast anything primitive which is not already PyPrimitive
            (
                downcast_args,
                downcast_kwargs,
            ) = lib.python.util.downcast_args_and_kwargs(args=[], kwargs={})

            # then we convert anything which isnt a pointer into a pointer
            pointer_args, pointer_kwargs = pointerize_args_and_kwargs(
                args=downcast_args,
                kwargs=downcast_kwargs,
                client=self.client,
                gc_enabled=False,
            )

            cmd = RunClassMethodAction(
                path=attr_path_and_name,
                _self=self,
                args=pointer_args,
                kwargs=pointer_kwargs,
                id_at_location=result_id_at_location,
                address=self.client.address,
            )
            self.client.send_immediate_msg_without_reply(msg=cmd)

        inherit_tags(
            attr_path_and_name=attr_path_and_name,
            result=result,
            self_obj=self,
            args=[],
            kwargs={},
        )

        result.public_shape = self.public_shape
        result.public_dtype = self.public_dtype

        return result

    def reciprocal(
        self,
    ) -> Union[TensorWrappedGammaTensorPointer, MPCTensor]:
        """Apply the "reciprocal" operation between "self" and "other"

        Args:
            y (Union[TensorWrappedGammaTensorPointer,MPCTensor,int,float,np.ndarray]) : second operand.

        Returns:
            Union[TensorWrappedGammaTensorPointer,MPCTensor] : Result of the operation.
        """
        attr_path_and_name = "syft.core.tensor.tensor.Tensor.reciprocal"

        min_vals = self.min_vals.copy()
        min_vals.data = np.array(1 / min_vals.data)
        max_vals = self.max_vals.copy()
        max_vals.data = np.array(1 / max_vals.data)

        result = TensorWrappedGammaTensorPointer(
            data_subjects=self.data_subjects,
            min_vals=min_vals,
            max_vals=max_vals,
            client=self.client,
        )

        # QUESTION can the id_at_location be None?
        result_id_at_location = getattr(result, "id_at_location", None)

        if result_id_at_location is not None:
            # first downcast anything primitive which is not already PyPrimitive
            (
                downcast_args,
                downcast_kwargs,
            ) = lib.python.util.downcast_args_and_kwargs(args=[], kwargs={})

            # then we convert anything which isnt a pointer into a pointer
            pointer_args, pointer_kwargs = pointerize_args_and_kwargs(
                args=downcast_args,
                kwargs=downcast_kwargs,
                client=self.client,
                gc_enabled=False,
            )

            cmd = RunClassMethodAction(
                path=attr_path_and_name,
                _self=self,
                args=pointer_args,
                kwargs=pointer_kwargs,
                id_at_location=result_id_at_location,
                address=self.client.address,
            )
            self.client.send_immediate_msg_without_reply(msg=cmd)

        inherit_tags(
            attr_path_and_name=attr_path_and_name,
            result=result,
            self_obj=self,
            args=[],
            kwargs={},
        )

        result.public_shape = self.public_shape
        result.public_dtype = self.public_dtype

        return result

    def softmax(
        self,
    ) -> Union[TensorWrappedGammaTensorPointer, MPCTensor]:
        """Apply the softmax operation on self

        Args:
            y (Union[TensorWrappedGammaTensorPointer,MPCTensor,int,float,np.ndarray]) : second operand.

        Returns:
            Union[TensorWrappedGammaTensorPointer,MPCTensor] : Result of the operation.
        """
        attr_path_and_name = "syft.core.tensor.tensor.Tensor.softmax"

        # TODO: should modify to log reduction.
        def softmax(val: np.ndarray) -> np.ndarray:
            logits = val - val.max()
            numerator = np.exp(logits)
            inv = 1 / numerator.sum()
            return numerator * inv

        min_vals = self.min_vals.copy()
        min_vals.data = np.array(softmax(min_vals.data))
        max_vals = self.max_vals.copy()
        max_vals.data = np.array(softmax(max_vals.data))

        result = TensorWrappedGammaTensorPointer(
            data_subjects=self.data_subjects,
            min_vals=min_vals,
            max_vals=max_vals,
            client=self.client,
        )

        # QUESTION can the id_at_location be None?
        result_id_at_location = getattr(result, "id_at_location", None)

        if result_id_at_location is not None:
            # first downcast anything primitive which is not already PyPrimitive
            (
                downcast_args,
                downcast_kwargs,
            ) = lib.python.util.downcast_args_and_kwargs(args=[], kwargs={})

            # then we convert anything which isnt a pointer into a pointer
            pointer_args, pointer_kwargs = pointerize_args_and_kwargs(
                args=downcast_args,
                kwargs=downcast_kwargs,
                client=self.client,
                gc_enabled=False,
            )

            cmd = RunClassMethodAction(
                path=attr_path_and_name,
                _self=self,
                args=pointer_args,
                kwargs=pointer_kwargs,
                id_at_location=result_id_at_location,
                address=self.client.address,
            )
            self.client.send_immediate_msg_without_reply(msg=cmd)

        inherit_tags(
            attr_path_and_name=attr_path_and_name,
            result=result,
            self_obj=self,
            args=[],
            kwargs={},
        )

        result.public_shape = self.public_shape
        result.public_dtype = self.public_dtype

        return result

    @property
    def T(self) -> TensorWrappedGammaTensorPointer:
        # We always maintain a Tensor hierarchy Tensor ---> PT--> Actual Data
        attr_path_and_name = "syft.core.tensor.tensor.Tensor.T"

        result = TensorWrappedGammaTensorPointer(
            data_subjects=self.data_subjects,
            min_vals=self.min_vals.transpose(),
            max_vals=self.max_vals.transpose(),
            client=self.client,
        )

        # QUESTION can the id_at_location be None?
        result_id_at_location = getattr(result, "id_at_location", None)

        if result_id_at_location is not None:
            # first downcast anything primitive which is not already PyPrimitive
            (
                downcast_args,
                downcast_kwargs,
            ) = lib.python.util.downcast_args_and_kwargs(args=[], kwargs={})

            # then we convert anything which isnt a pointer into a pointer
            pointer_args, pointer_kwargs = pointerize_args_and_kwargs(
                args=downcast_args,
                kwargs=downcast_kwargs,
                client=self.client,
                gc_enabled=False,
            )

            cmd = GetOrSetPropertyAction(
                path=attr_path_and_name,
                id_at_location=result_id_at_location,
                address=self.client.address,
                _self=self,
                args=pointer_args,
                kwargs=pointer_kwargs,
                action=PropertyActions.GET,
                map_to_dyn=False,
            )
            self.client.send_immediate_msg_without_reply(msg=cmd)

        inherit_tags(
            attr_path_and_name=attr_path_and_name,
            result=result,
            self_obj=self,
            args=[],
            kwargs={},
        )

        result_public_shape = np.empty(self.public_shape).T.shape

        result.public_shape = result_public_shape
        result.public_dtype = self.public_dtype

        return result

    def one_hot(self: TensorWrappedGammaTensorPointer) -> np.array:
        tensor_size = np.empty(self.public_shape).size
        one_hot_Y = np.zeros((tensor_size, self.max_vals.data[0] + 1))
        one_hot_Y = one_hot_Y.T

        attr_path_and_name = "syft.core.tensor.tensor.Tensor.one_hot"

        result = TensorWrappedGammaTensorPointer(
            data_subjects=self.data_subjects,
            min_vals=self.min_vals,
            max_vals=self.max_vals,
            client=self.client,
        )

        # QUESTION can the id_at_location be None?
        result_id_at_location = getattr(result, "id_at_location", None)

        if result_id_at_location is not None:
            # first downcast anything primitive which is not already PyPrimitive
            (
                downcast_args,
                downcast_kwargs,
            ) = lib.python.util.downcast_args_and_kwargs(args=[], kwargs={})

            # then we convert anything which isnt a pointer into a pointer
            pointer_args, pointer_kwargs = pointerize_args_and_kwargs(
                args=downcast_args,
                kwargs=downcast_kwargs,
                client=self.client,
                gc_enabled=False,
            )

            cmd = RunClassMethodAction(
                path=attr_path_and_name,
                _self=self,
                args=pointer_args,
                kwargs=pointer_kwargs,
                id_at_location=result_id_at_location,
                address=self.client.address,
            )
            self.client.send_immediate_msg_without_reply(msg=cmd)

        inherit_tags(
            attr_path_and_name=attr_path_and_name,
            result=result,
            self_obj=self,
            args=[],
            kwargs={},
        )

        result.public_shape = one_hot_Y.shape
        result.public_dtype = self.public_dtype

        return result

    def to_local_object_without_private_data_child(self) -> GammaTensor:
        """Convert this pointer into a partial version of the GammaTensor but without
        any of the private data therein."""
        # relative
        from ..tensor import Tensor

        public_shape = getattr(self, "public_shape", None)
        public_dtype = getattr(self, "public_dtype", None)
        return Tensor(
            child=GammaTensor(
                child=FixedPrecisionTensor(value=None),
                data_subjects=self.data_subjects,
                min_vals=self.min_vals,  # type: ignore
                max_vals=self.max_vals,  # type: ignore
            ),
            public_shape=public_shape,
            public_dtype=public_dtype,
        )


@implements(TensorWrappedGammaTensorPointer, np.ones_like)
def ones_like(
    tensor: TensorWrappedGammaTensorPointer,
    *args: Any,
    **kwargs: Any,
) -> TensorWrappedGammaTensorPointer:
    return tensor.ones_like(*args, **kwargs)


def create_lookup_tables(dictionary: dict) -> Tuple[List[str], dict, List[dict]]:
    index2key: List = [str(x) for x in dictionary.keys()]
    key2index: dict = {key: i for i, key in enumerate(index2key)}
    # Note this maps to GammaTensor, not to GammaTensor.child as name may imply
    index2values: List = [dictionary[i] for i in index2key]

    return index2key, key2index, index2values


def create_new_lookup_tables(
    dictionary: dict,
) -> Tuple[Deque[str], dict, Deque[dict], Deque[int]]:
    index2key: Deque = deque()
    key2index: dict = {}
    index2values: Deque = (
        deque()
    )  # Note this maps to GammaTensor, not to GammaTensor.child as name may imply
    index2size: Deque = deque()
    for index, key in enumerate(dictionary.keys()):
        key = str(key)
        index2key.append(key)
        key2index[key] = index
        index2values.append(dictionary[key])
        index2size.append(len(dictionary[key]))

    return index2key, key2index, index2values, index2size


# def no_op(x: GammaTensor) -> GammaTensor:
#     """A Private input will be initialized with this function.
#     Whenever you manipulate a private input (i.e. add it to another private tensor),
#     the result will have a different function. Thus we can check to see if the f
#     """
#     res = x
#     if isinstance(x, GammaTensor) and isinstance(x.data_subjects, np.ndarray):
#         res = GammaTensor(
#             child=x.child,
#             data_subjects=np.zeros_like(x.data_subjects, np.int64),
#             min_vals=x.min_vals,
#             max_vals=x.max_vals,
#             func_str=x.func_str,
#             sources=GammaTensor.convert_dsl(x.sources),
#         )
#     return res


def jax2numpy(value: jnp.array, dtype: np.dtype) -> np.array:
    # are we incurring copying here?
    return np.asarray(value, dtype=dtype)


def numpy2jax(value: np.array, dtype: np.dtype) -> jnp.array:
    return jnp.asarray(value, dtype=dtype)


# ATTENTION: Shouldn't this be a subclass of some kind of base tensor so all the numpy
# methods and properties don't need to be re-implemented on it?
@dataclass
@serializable(capnp_bytes=True)
class GammaTensor:
    """
    A differential privacy tensor that contains data belonging to atleast 2 or more unique data subjects.

    Attributes:
        child: jnp.array
            The private data itself.
        data_subjects: DataSubjectArray
            (DP Metadata) A custom NumPy class that keeps track of which data subjects contribute which datapoints in
            this tensor.
        min_vals: lazyrepeatarray
            (DP Metadata) A custom class that keeps track of (data-independent) minimum values for this tensor.
        max_vals: lazyrepeatarray
            (DP Metadata) A custom class that keeps track of (data-independent) maximum values for this tensor.
        func_str: str
            A string that will determine which function was used to build the current tensor.
        is_linear: bool
            Whether the "func_str" for this tensor is a linear query or not. This impacts the epsilon calculations
            when publishing.
        sources: dict
            A dictionary containing all the Tensors, integers, etc that were used to create this tensor.
            It maps an integer to each input object.
        id: int
            A 32-bit integer that is used when this GammaTensor needs to be added to the "sources" dictionary.

    Methods:
        All efforts were made to make this tensor's API as similar to the NumPy API as possible.
        Special, unique methods are listed below:

        reconstruct(sources: Optional[dict]):
            rebuilds the tensor from the sources dictionary provided, or from the current self.sources.
            This is exclusively used when adding DP Noise, if the data scientist doesn't have enough privacy budget to
            use one of the input tensors, thus requiring that tensor's data to be removed from the computation.

        swap_state(sources: Optional[Dict]):
            calls reconstruct() and populates the rest of the GammaTensor's attributes based on the current tensor.
            Used exclusively when adding DP Noise.



        decode():
            occasionally the use of a FixedPrecisionTensor (FPT) is needed during SMPC[1]. This helps convert back from
            FPT to regular numpy/jax arrays.

            (https://en.wikipedia.org/wiki/Secure_multi-party_computation)





    """

    PointerClassOverride = TensorWrappedGammaTensorPointer

    child: jnp.array
    data_subjects: np.ndarray
    min_vals: Union[lazyrepeatarray, np.ndarray] = flax.struct.field(pytree_node=False)
    max_vals: Union[lazyrepeatarray, np.ndarray] = flax.struct.field(pytree_node=False)
    is_linear: bool = True
    func_str: str = flax.struct.field(
        pytree_node=False, default_factory=lambda: GAMMA_TENSOR_OP.NOOP.value
    )
    id: str = flax.struct.field(
        pytree_node=False, default_factory=lambda: str(randint(0, 2**31 - 1))
    )  # TODO: Need to check if there are any scenarios where this is not secure
    sources: dict = flax.struct.field(pytree_node=False, default_factory=dict)

    def __post_init__(
        self,
    ) -> None:  # Might not serve any purpose anymore, since state trees are updated during ops
        if (
            self.sources
            and len(self.sources) == 0
            and self.func_str != GAMMA_TENSOR_OP.NOOP.value
        ):
            self.sources[self.id] = self

        if isinstance(self.min_vals, lazyrepeatarray):
            if self.min_vals.data.size != 1:
                self.min_vals.data = self.min_vals.data.min()
            if self.max_vals.data.size != 1:
                self.max_vals.data = self.max_vals.data.max()

    def decode(self) -> np.ndarray:
        if isinstance(self.child, FixedPrecisionTensor):
            return self.child.decode()
        else:
            return self.child

    @property
    def proxy_public_kwargs(self) -> Dict[str, Any]:
        return {
            "min_vals": self.min_vals,
            "max_vals": self.max_vals,
            "data_subjects": self.data_subjects,
        }

    def reconstruct(self, state: Optional[Dict] = None) -> GammaTensor:
        if self.func_str == GAMMA_TENSOR_OP.NOOP.value:
            # ATTENTION:
            # during publish we attempt to remove nodes if the we exceed budget
            # if we call swap_state on a terminal Tensor we need to replace the
            # child with zeros not the current level tensors child which is
            # not zeroed yet
            if state is not None and len(state.keys()) == 1:
                # return the swapped state child to replace
                try:
                    return list(state.values())[0].child
                except Exception as e:
                    print("Something bad has happened in reconstruct", state)
                    raise e
            else:
                # ATTENTION:
                # can we have a terminal no_op tensor with multiple state keys?
                pass
            return self.child
        else:
            # relative
            from .gamma_functions import GAMMA_FUNC_MAPPER

            jax_op = GAMMA_FUNC_MAPPER[GAMMA_TENSOR_OP(self.func_str)]
            return jax_op(state if state is not None else self.sources)

    def swap_state(self, state: dict) -> GammaTensor:
        return GammaTensor(
            child=self.reconstruct(state),
            data_subjects=self.data_subjects,
            min_vals=self.min_vals,
            max_vals=self.max_vals,
            sources=state,
            func_str=self.func_str,
            is_linear=self.is_linear,
        )

    @property
    def size(self) -> int:
        if (
            isinstance(self.child, float)
            or isinstance(self.child, int)
            or isinstance(self.child, bool)
        ):
            return 1

        if hasattr(self.child, "size"):
            return self.child.size
        elif hasattr(self.child, "shape"):
            return np.prod(self.child.shape)

        raise Exception(f"{type(self)} has no attribute size.")

    # def all(self) -> bool:
    #     if hasattr(self.child, "all"):
    #         return self.child.all()
    #     elif isinstance(self.child, Iterable):
    #         return all(self.child)
    #     return bool(self.child)

    def __add__(self, other: Any) -> GammaTensor:
        # relative
        from .phi_tensor import PhiTensor

        output_state = dict()
        # Add this tensor to the chain
        output_state[self.id] = self

        if isinstance(other, PhiTensor):
            other = other.gamma

        if isinstance(other, GammaTensor):
            output_state[other.id] = other

            child = self.child + other.child
            min_val = self.min_vals + other.min_vals
            max_val = self.max_vals + other.max_vals
            output_ds = self.data_subjects + other.data_subjects

        else:
            output_state[np.random.randint(low=0, high=2**31 - 1)] = other

            child = self.child + other
            min_val = self.min_vals + other
            max_val = self.max_vals + other
            output_ds = self.data_subjects

        return GammaTensor(
            child=child,
            data_subjects=output_ds,
            min_vals=min_val,
            max_vals=max_val,
            func_str=GAMMA_TENSOR_OP.ADD.value,
            sources=output_state,
        )

    def __rtruediv__(self, other: SupportedChainType) -> GammaTensor:

        if is_acceptable_simple_type(other):
            return GammaTensor(
                child=(1 / self.child) * other,
                min_vals=(1 / self.min_vals) * other,
                max_vals=(1 / self.max_vals) * other,
                data_subjects=(1 / self.data_subjects) * other,
            )
        else:
            print("Type is unsupported:" + str(type(other)))
            raise NotImplementedError

    def __sub__(self, other: Any) -> GammaTensor:
        # relative
        from .phi_tensor import PhiTensor

        output_state = dict()
        # Add this tensor to the chain
        output_state[self.id] = self

        if isinstance(other, PhiTensor):
            other = other.gamma

        if isinstance(other, GammaTensor):
            output_state[other.id] = other

            child = self.child - other.child
            min_min = self.min_vals.data - other.min_vals.data
            min_max = self.min_vals.data - other.max_vals.data
            max_min = self.max_vals.data - other.min_vals.data
            max_max = self.max_vals.data - other.max_vals.data
            _min_val = np.minimum.reduce([min_min, min_max, max_min, max_max])
            _max_val = np.maximum.reduce([min_min, min_max, max_min, max_max])
            min_val = lazyrepeatarray(data=_min_val, shape=self.shape)
            max_val = lazyrepeatarray(data=_max_val, shape=self.shape)

            output_ds = self.data_subjects - other.data_subjects

        else:
            child = self.child - other
            min_val = self.min_vals - other
            max_val = self.max_vals - other
            output_ds = self.data_subjects
            output_state[np.random.randint(low=0, high=2**31 - 1)] = other

        return GammaTensor(
            child=child,
            data_subjects=output_ds,
            min_vals=min_val,
            max_vals=max_val,
            func_str=GAMMA_TENSOR_OP.SUBTRACT.value,
            sources=output_state,
        )

    def __mul__(self, other: Any) -> GammaTensor:
        # relative
        from .phi_tensor import PhiTensor

        output_state = dict()
        # Add this tensor to the chain
        output_state[self.id] = self

        if isinstance(other, PhiTensor):
            other = other.gamma

        if isinstance(other, GammaTensor):
            output_state[other.id] = other
            child = self.child * other.child
            min_min = self.min_vals.data * other.min_vals.data
            min_max = self.min_vals.data * other.max_vals.data
            max_min = self.max_vals.data * other.min_vals.data
            max_max = self.max_vals.data * other.max_vals.data
            _min_val = np.array(np.min([min_min, min_max, max_min, max_max], axis=0))  # type: ignore
            _max_val = np.array(np.max([min_min, min_max, max_min, max_max], axis=0))  # type: ignore
            output_ds = self.data_subjects * other.data_subjects

        else:
            child = self.child * other
            min_min = self.min_vals.data * other
            min_max = self.min_vals.data * other
            max_min = self.max_vals.data * other
            max_max = self.max_vals.data * other
            _min_val = np.array(np.min([min_min, min_max, max_min, max_max], axis=0))  # type: ignore
            _max_val = np.array(np.max([min_min, min_max, max_min, max_max], axis=0))  # type: ignore
            output_ds = self.data_subjects * other
            output_state[np.random.randint(low=0, high=2**31 - 1)] = other

        min_val = self.min_vals.copy()
        min_val.data = _min_val
        max_val = self.max_vals.copy()
        max_val.data = _max_val

        return GammaTensor(
            child=child,
            data_subjects=output_ds,
            min_vals=min_val,
            max_vals=max_val,
            func_str=GAMMA_TENSOR_OP.MULTIPLY.value,
            sources=output_state,
        )

    def __truediv__(self, other: Any) -> GammaTensor:
        # relative
        from .phi_tensor import PhiTensor

        output_state = dict()
        # Add this tensor to the chain
        output_state[self.id] = self

        if isinstance(other, PhiTensor):
            other = other.gamma

        if isinstance(other, GammaTensor):
            output_state[other.id] = other
            child = self.child / other.child
            min_min = self.min_vals.data / other.min_vals.data
            min_max = self.min_vals.data / other.max_vals.data
            max_min = self.max_vals.data / other.min_vals.data
            max_max = self.max_vals.data / other.max_vals.data
            _min_val = np.array(np.min([min_min, min_max, max_min, max_max], axis=0))  # type: ignore
            _max_val = np.array(np.max([min_min, min_max, max_min, max_max], axis=0))  # type: ignore
            output_ds = self.data_subjects * other.data_subjects

        else:
            child = self.child / other
            min_min = self.min_vals.data / other
            min_max = self.min_vals.data / other
            max_min = self.max_vals.data / other
            max_max = self.max_vals.data / other
            _min_val = np.array(np.min([min_min, min_max, max_min, max_max], axis=0))  # type: ignore
            _max_val = np.array(np.max([min_min, min_max, max_min, max_max], axis=0))  # type: ignore
            output_ds = self.data_subjects
            output_state[np.random.randint(low=0, high=2**31 - 1)] = other

        min_val = self.min_vals.copy()
        min_val.data = _min_val
        max_val = self.max_vals.copy()
        max_val.data = _max_val

        return GammaTensor(
            child=child,
            data_subjects=output_ds,
            min_vals=min_val,
            max_vals=max_val,
            func_str=GAMMA_TENSOR_OP.TRUE_DIVIDE.value,
            sources=output_state,
        )

    def __matmul__(self, other: Any) -> GammaTensor:
        # relative
        from .phi_tensor import PhiTensor

        output_state = dict()
        # Add this tensor to the chain
        output_state[self.id] = self

        if isinstance(other, PhiTensor):
            other = other.gamma

        if isinstance(other, GammaTensor):
            output_state[other.id] = other
            child = self.child @ other.child
            min_val = self.min_vals.__matmul__(other.min_vals)
            max_val = self.max_vals.__matmul__(other.max_vals)
            output_ds = self.data_subjects @ other.data_subjects

        else:
            child = self.child @ other
            min_val = self.min_vals.__matmul__(other)
            max_val = self.max_vals.__matmul__(other)

            output_ds = self.data_subjects @ other
            output_state[np.random.randint(low=0, high=2**31 - 1)] = other

        return GammaTensor(
            child=child,
            data_subjects=output_ds,
            min_vals=min_val,
            max_vals=max_val,
            func_str=GAMMA_TENSOR_OP.MATMUL.value,
            sources=output_state,
        )

    def __rmatmul__(self, other: Any) -> GammaTensor:
        # relative
        from .phi_tensor import PhiTensor

        output_state = dict()
        # Add this tensor to the chain
        output_state[self.id] = self

        if isinstance(other, PhiTensor):
            other = other.gamma

        if isinstance(other, GammaTensor):
            output_state[other.id] = other
            child = self.child.__rmatmul__(other.child)
            min_val = self.min_vals.__rmatmul__(other.min_vals)
            max_val = self.max_vals.__rmatmul__(other.max_vals)
            output_ds = self.data_subjects.__rmatmul__(other.data_subjects)

        else:
            child = self.child.__rmatmul__(other)
            min_val = self.min_vals.__rmatmul__(other)
            max_val = self.max_vals.__rmatmul__(other)
            output_ds = self.data_subjects.__rmatmul__(other)
            output_state[np.random.randint(low=0, high=2**31 - 1)] = other

        return GammaTensor(
            child=child,
            data_subjects=output_ds,
            min_vals=min_val,
            max_vals=max_val,
            func_str=GAMMA_TENSOR_OP.RMATMUL.value,
            sources=output_state,
        )

    def __gt__(self, other: Any) -> GammaTensor:
        # relative
        from .phi_tensor import PhiTensor

        output_state = dict()
        # Add this tensor to the chain
        output_state[self.id] = self

        if isinstance(other, PhiTensor):
            other = other.gamma

        if isinstance(other, GammaTensor):
            output_state[other.id] = other
            child = self.child.__gt__(other.child)
            output_ds = self.data_subjects + other.data_subjects

        else:
            output_state[np.random.randint(low=0, high=2**31 - 1)] = other
            child = self.child.__gt__(other)
            output_ds = self.data_subjects

        min_val = self.min_vals * 0
        max_val = (self.max_vals * 0) + 1

        return GammaTensor(
            child=child,
            data_subjects=output_ds,
            min_vals=min_val,
            max_vals=max_val,
            func_str=GAMMA_TENSOR_OP.GREATER.value,
            sources=output_state,
        )

    def __ge__(self, other: Any) -> GammaTensor:
        # relative
        from .phi_tensor import PhiTensor

        output_state = dict()
        # Add this tensor to the chain
        output_state[self.id] = self

        if isinstance(other, PhiTensor):
            other = other.gamma

        if isinstance(other, GammaTensor):
            output_state[other.id] = other
            child = self.child.__ge__(other.child)
            output_ds = self.data_subjects + other.data_subjects

        else:
            output_state[np.random.randint(low=0, high=2**31 - 1)] = other
            child = self.child.__ge__(other)
            output_ds = self.data_subjects

        min_val = self.min_vals * 0
        max_val = (self.max_vals * 0) + 1

        return GammaTensor(
            child=child,
            data_subjects=output_ds,
            min_vals=min_val,
            max_vals=max_val,
            func_str=GAMMA_TENSOR_OP.GREATER_EQUAL.value,
            sources=output_state,
        )

    def __eq__(self, other: Any) -> GammaTensor:  # type: ignore
        # relative
        from .phi_tensor import PhiTensor

        output_state = dict()
        # Add this tensor to the chain
        output_state[self.id] = self

        if isinstance(other, PhiTensor):
            other = other.gamma

        if isinstance(other, GammaTensor):
            output_state[other.id] = other
            child = self.child.__eq__(other.child)
            output_ds = self.data_subjects + other.data_subjects

        else:
            output_state[np.random.randint(low=0, high=2**31 - 1)] = other
            child = self.child.__eq__(other)
            output_ds = self.data_subjects

        min_val = self.min_vals * 0
        max_val = (self.max_vals * 0) + 1

        return GammaTensor(
            child=child,
            data_subjects=output_ds,
            min_vals=min_val,
            max_vals=max_val,
            func_str=GAMMA_TENSOR_OP.EQUAL.value,
            sources=output_state,
        )

    def __ne__(self, other: Any) -> GammaTensor:  # type: ignore
        # relative
        from .phi_tensor import PhiTensor

        output_state = dict()
        # Add this tensor to the chain
        output_state[self.id] = self

        if isinstance(other, PhiTensor):
            other = other.gamma

        if isinstance(other, GammaTensor):
            output_state[other.id] = other
            child = self.child.__ne__(other.child)
            output_ds = self.data_subjects + other.data_subjects

        else:
            output_state[np.random.randint(low=0, high=2**31 - 1)] = other
            child = self.child.__ne__(other)
            output_ds = self.data_subjects

        min_val = self.min_vals * 0
        max_val = (self.max_vals * 0) + 1

        return GammaTensor(
            child=child,
            data_subjects=output_ds,
            min_vals=min_val,
            max_vals=max_val,
            func_str=GAMMA_TENSOR_OP.NOT_EQUAL.value,
            sources=output_state,
        )

    def __lt__(self, other: Any) -> GammaTensor:
        # relative
        from .phi_tensor import PhiTensor

        output_state = dict()
        # Add this tensor to the chain
        output_state[self.id] = self

        if isinstance(other, PhiTensor):
            other = other.gamma

        if isinstance(other, GammaTensor):
            output_state[other.id] = other
            child = self.child.__lt__(other.child)
            output_ds = self.data_subjects + other.data_subjects

        else:
            output_state[np.random.randint(low=0, high=2**31 - 1)] = other
            child = self.child.__lt__(other)
            output_ds = self.data_subjects

        min_val = self.min_vals * 0
        max_val = (self.max_vals * 0) + 1

        return GammaTensor(
            child=child,
            data_subjects=output_ds,
            min_vals=min_val,
            max_vals=max_val,
            func_str=GAMMA_TENSOR_OP.LESS.value,
            sources=output_state,
        )

    def __le__(self, other: Any) -> GammaTensor:
        # relative
        from .phi_tensor import PhiTensor

        output_state = dict()
        # Add this tensor to the chain
        output_state[self.id] = self

        if isinstance(other, PhiTensor):
            other = other.gamma

        if isinstance(other, GammaTensor):
            output_state[other.id] = other
            child = self.child.__le__(other.child)
            output_ds = self.data_subjects + other.data_subjects

        else:
            output_state[np.random.randint(low=0, high=2**31 - 1)] = other
            child = self.child.__le__(other)
            output_ds = self.data_subjects

        min_val = self.min_vals * 0
        max_val = (self.max_vals * 0) + 1

        return GammaTensor(
            child=child,
            data_subjects=output_ds,
            min_vals=min_val,
            max_vals=max_val,
            func_str=GAMMA_TENSOR_OP.LESS_EQUAL.value,
            sources=output_state,
        )

    def exp(self) -> GammaTensor:
        output_state = dict()
        # Add this tensor to the chain
        output_state[self.id] = self

        # relative
        from ...smpc.approximations import exp

        def exp_reduction(val: np.ndarray) -> np.ndarray:
            pos_index = val >= 0
            neg_index = val < 0
            exp = np.exp((pos_index * val * -1) + (neg_index * val))
            pos_values = (pos_index) * exp
            neg_values = (neg_index) * exp * -1
            return pos_values + neg_values

        min_val = self.min_vals.copy()
        min_val.data = np.array(exp_reduction(min_val.data))
        max_val = self.max_vals.copy()
        max_val.data = np.array(exp_reduction(max_val.data))

        return GammaTensor(
            child=exp(self.child),
            min_vals=min_val,
            max_vals=max_val,
            data_subjects=self.data_subjects,
            func_str=GAMMA_TENSOR_OP.EXP.value,
            sources=output_state,
        )

    def log(self) -> GammaTensor:
        output_state = dict()
        output_state[self.id] = self

        if isinstance(self.min_vals, lazyrepeatarray):
            min_val = lazyrepeatarray(
                data=np.log(self.min_vals.data.min()), shape=self.shape
            )
            max_val = lazyrepeatarray(
                data=np.log(self.max_vals.data.max()), shape=self.shape
            )
        elif isinstance(self.min_vals, np.ndarray):
            min_val = lazyrepeatarray(data=np.log(self.min_vals), shape=self.shape)
            max_val = lazyrepeatarray(data=np.log(self.max_vals), shape=self.shape)
        elif isinstance(self.min_vals, (int, float)):
            min_val = lazyrepeatarray(data=np.log(self.min_vals), shape=self.shape)
            max_val = lazyrepeatarray(data=np.log(self.max_vals), shape=self.shape)
        else:
            raise NotImplementedError(
                f"Undefined behaviour for type: {type(self.min_vals)}"
            )

        return GammaTensor(
            child=np.log(self.child),
            min_vals=min_val,
            max_vals=max_val,
            data_subjects=self.data_subjects,
            func_str=GAMMA_TENSOR_OP.LOG.value,
            sources=output_state,
        )

    def reciprocal(self) -> GammaTensor:
        output_state = dict()
        # Add this tensor to the chain
        output_state[self.id] = self

        # relative
        from ...smpc.approximations import reciprocal

        min_val = self.min_vals.copy()
        min_val.data = np.array(1 / (min_val.data))
        max_val = self.max_vals.copy()
        max_val.data = np.array(1 / (max_val.data))

        # TODO: Explore why overflow does not occur for arrays
        fpt = self.child.copy()
        if hasattr(fpt.child, "shape") and fpt.child.shape == ():
            fpt.child = np.expand_dims(fpt.child, 0)

        child_inv = reciprocal(fpt)

        if hasattr(self.child.child, "shape") and self.child.child.shape == ():
            child_inv.child = np.squeeze(child_inv.child)

        return GammaTensor(
            child=child_inv,
            min_vals=min_val,
            max_vals=max_val,
            data_subjects=self.data_subjects,
            func_str=GAMMA_TENSOR_OP.RECIPROCAL.value,
            sources=output_state,
        )

    def softmax(self) -> GammaTensor:
        # TODO: Need to figure out how to modify _softmax to make this work with new publish
        # output_state = dict()
        # # Add this tensor to the chain
        # output_state[self.id] = self
        #
        # # relative
        # from ...smpc.approximations import exp
        # from ...smpc.approximations import reciprocal
        #
        # def softmax(val: np.ndarray) -> np.ndarray:
        #     logits = val - val.max()
        #     numerator = np.exp(logits)
        #     inv = 1 / numerator.sum()
        #     return numerator * inv
        #
        # min_val = self.min_vals.copy()
        # min_val.data = np.array(softmax(min_val.data))
        # max_val = self.max_vals.copy()
        # max_val.data = np.array(softmax(max_val.data))
        # fpt = self.child.copy()
        # if not isinstance(fpt.child, np.ndarray):
        #     raise ValueError("Softmax currently works only for numpy child")
        #
        # fpt.child = fpt.child - fpt.child.max()
        # numerator = exp(fpt)
        # inv = reciprocal(numerator.sum())  # type: ignore
        #
        # def _softmax(state: dict) -> jax.numpy.DeviceArray:
        #     return jnp.exp(self.run(state)) / jnp.exp(self.run(state)).sum()
        #
        # return GammaTensor(
        #     child=numerator * inv,
        #     min_vals=min_val,
        #     max_vals=max_val,
        #     data_subjects=self.data_subjects,
        #     func_str=_softmax,
        #     sources=output_state,
        # )
        raise NotImplementedError

    def flatten(self, order: str = "C") -> GammaTensor:
        """
        Return a copy of the array collapsed into one dimension.

        Parameters
            order{‘C’, ‘F’, ‘A’, ‘K’}, optional
                ‘C’ means to flatten in row-major (C-style) order.
                ‘F’ means to flatten in column-major (Fortran- style) order.
                ‘A’ means to flatten in column-major order if a is Fortran contiguous in memory,
                        row-major order otherwise.
                ‘K’ means to flatten a in the order the elements occur in memory. The default is ‘C’.
        Returns
            GammaTensor
        A copy of the input array, flattened to one dimension.

        """

        if order == "C":
            func = GAMMA_TENSOR_OP.FLATTEN_C.value
        elif order == "F":
            func = GAMMA_TENSOR_OP.FLATTEN_F.value
        elif order == "A":
            func = GAMMA_TENSOR_OP.FLATTEN_A.value
        elif order == "K":
            func = GAMMA_TENSOR_OP.FLATTEN_K.value
        else:
            raise NotImplementedError(f"Flatten not implemented for order={order}")

        output_sources = dict()
        output_sources[self.id] = self

        result = self.child.flatten(order)
        return GammaTensor(
            child=result,
            data_subjects=self.data_subjects.flatten(order),
            min_vals=lazyrepeatarray(data=self.min_vals.data, shape=result.shape),
            max_vals=lazyrepeatarray(data=self.max_vals.data, shape=result.shape),
            is_linear=True,
            func_str=func,
            sources=output_sources,
        )

    def transpose(self, *args: Any, **kwargs: Any) -> GammaTensor:
        output_state = dict()
        # Add this tensor to the chain
        output_state[self.id] = self

        output_ds = self.data_subjects.transpose(*args)
        output_data = self.child.transpose(*args)

        min_vals = lazyrepeatarray(data=output_data.min(), shape=output_data.shape)
        max_vals = lazyrepeatarray(data=output_data.max(), shape=output_data.shape)

        return GammaTensor(
            child=output_data,
            data_subjects=output_ds,
            min_vals=min_vals,
            max_vals=max_vals,
            func_str=GAMMA_TENSOR_OP.TRANSPOSE.value,
            sources=output_state,
        )

    @property
    def T(self) -> GammaTensor:
        return self.transpose()

    def sum(
        self,
        axis: Optional[Union[int, Tuple[int, ...]]] = None,
        keepdims: Optional[bool] = False,
        initial: Optional[float] = None,
        where: Optional[ArrayLike] = None,
    ) -> GammaTensor:
        """
        Sum of array elements over a given axis.

        Parameters
            axis: None or int or tuple of ints, optional
                Axis or axes along which a sum is performed.
                The default, axis=None, will sum all of the elements of the input array.
                If axis is negative it counts from the last to the first axis.
                If axis is a tuple of ints, a sum is performed on all of the axes specified in the tuple instead of a
                single axis or all the axes as before.
            keepdims: bool, optional
                If this is set to True, the axes which are reduced are left in the result as dimensions with size one.
                With this option, the result will broadcast correctly against the input array.
                If the default value is passed, then keepdims will not be passed through to the sum method of
                sub-classes of ndarray, however any non-default value will be. If the sub-class’ method does not
                implement keepdims any exceptions will be raised.
            initial: scalar, optional
                Starting value for the sum. See reduce for details.
            where: array_like of bool, optional
                Elements to include in the sum. See reduce for details.
        """
        sources = dict()
        sources[self.id] = self
        if where is None:
            result = np.array(self.child.sum(axis=axis, keepdims=keepdims))
            output_ds = self.data_subjects.sum(axis=axis, keepdims=keepdims)
            num = np.ones_like(self.child).sum(axis=axis, keepdims=keepdims)
        else:
            result = self.child.sum(axis=axis, keepdims=keepdims, where=where)
            output_ds = self.data_subjects.sum(
                axis=axis, keepdims=keepdims, initial=initial, where=where
            )
            num = np.ones_like(self.child).sum(
                axis=axis, keepdims=keepdims, initial=initial, where=where
            )

        if not isinstance(result, np.ndarray):
            result = np.array(result)

        return GammaTensor(
            child=result,
            data_subjects=np.array(output_ds),
            min_vals=lazyrepeatarray(data=self.min_vals.data * num, shape=result.shape),
            max_vals=lazyrepeatarray(data=self.max_vals.data * num, shape=result.shape),
            func_str=GAMMA_TENSOR_OP.SUM.value,
            sources=sources,
        )

    def __pow__(
        self, power: Union[float, int], modulo: Optional[int] = None
    ) -> GammaTensor:
        sources = dict()
        sources[self.id] = self
        sources["0"] = power  # type: ignore
        if modulo is None:
            if self.min_vals.data <= 0 <= self.max_vals.data:
                # If data is in range [-5, 5], it's possible the minimum is 0 and not (-5)^2
                minv = min(0, (self.min_vals.data**power).min())
            else:
                minv = self.min_vals.data**power

            return GammaTensor(
                child=self.child**power,
                data_subjects=self.data_subjects,
                min_vals=lazyrepeatarray(data=minv, shape=self.shape),
                max_vals=lazyrepeatarray(
                    data=self.max_vals.data**power, shape=self.shape
                ),
                func_str=GAMMA_TENSOR_OP.POWER.value,
                sources=sources,
            )
        else:
            # This may be unnecessary- modulo is NotImplemented in ndarray.pow
            if self.min_vals.data <= 0 <= self.max_vals.data:
                # If data is in range [-5, 5], it's possible the minimum is 0 and not (-5)^2
                minv = min(0, (self.min_vals.data**power).min() % modulo)
            else:
                minv = (self.min_vals.data**power) % modulo

            return GammaTensor(
                child=(self.child**power) % modulo,
                data_subjects=self.data_subjects,
                min_vals=lazyrepeatarray(data=minv, shape=self.shape),
                max_vals=lazyrepeatarray(
                    data=(self.max_vals.data**power) % modulo, shape=self.shape
                ),
                func_str=GAMMA_TENSOR_OP.POWER.value,
                sources=sources,
            )

    def ones_like(self, *args: Any, **kwargs: Any) -> GammaTensor:
        output_state = dict()
        output_state[self.id] = self

        child = (
            np.ones_like(self.child, *args, **kwargs)
            if isinstance(self.child, np.ndarray)
            else self.child.ones_like(*args, **kwargs)
        )

        min_val = self.min_vals.ones_like(*args, **kwargs)
        max_val = self.max_vals.ones_like(*args, **kwargs)

        return GammaTensor(
            child=child,
            data_subjects=self.data_subjects,
            min_vals=min_val,
            max_vals=max_val,
            func_str=GAMMA_TENSOR_OP.ONES_LIKE.value,
            sources=output_state,
        )

    def zeros_like(self, *args: Any, **kwargs: Any) -> GammaTensor:
        output_state = dict()
        output_state[self.id] = self

        child = (
            np.zeros_like(self.child, *args, **kwargs)
            if not hasattr(self.child, "zeros_like")
            else self.child.zeros_like(*args, **kwargs)
        )

        min_val = self.min_vals.zeros_like(*args, **kwargs)
        max_val = self.max_vals.zeros_like(*args, **kwargs)

        return GammaTensor(
            child=child,
            data_subjects=self.data_subjects,
            min_vals=min_val,
            max_vals=max_val,
            func_str=GAMMA_TENSOR_OP.ZEROS_LIKE.value,
            sources=output_state,
        )

    def filtered(self) -> GammaTensor:
        # This is only used during publish to filter out data in GammaTensors with no_op. It serves no other purpose.
        return GammaTensor(
            child=jnp.zeros_like(self.child),
            data_subjects=self.data_subjects,
            min_vals=self.min_vals * 0,
            max_vals=self.max_vals * 1,
            func_str=GAMMA_TENSOR_OP.NOOP.value,
        )

    def ravel(self) -> GammaTensor:
        output_state = dict()
        output_state[self.id] = self

        data = self.child
        output_data = data.ravel()

        output_data_subjects = self.data_subjects.ravel()

        min_val = lazyrepeatarray(data=self.min_vals.data, shape=output_data.shape)
        max_val = lazyrepeatarray(data=self.max_vals.data, shape=output_data.shape)

        return GammaTensor(
            child=output_data,
            data_subjects=output_data_subjects,
            min_vals=min_val,
            max_vals=max_val,
            func_str=GAMMA_TENSOR_OP.RAVEL.value,
            sources=output_state,
        )

    def resize(self, new_shape: Union[int, Tuple[int, ...]]) -> GammaTensor:
        output_state = dict()
        output_state[self.id] = self

        data = self.child
        output_data = np.resize(data, new_shape)
        output_data_subjects = np.resize(self.data_subjects, new_shape)

        min_val = lazyrepeatarray(data=self.min_vals.data, shape=output_data.shape)
        max_val = lazyrepeatarray(data=self.max_vals.data, shape=output_data.shape)

        return GammaTensor(
            child=output_data,
            data_subjects=output_data_subjects,
            min_vals=min_val,
            max_vals=max_val,
            func_str=GAMMA_TENSOR_OP.RESIZE.value,
            sources=output_state,
        )

    def compress(
        self, condition: List[bool], axis: Optional[int] = None
    ) -> GammaTensor:
        output_state = dict()
        output_state[self.id] = self

        data = self.child
        output_data = data.compress(condition, axis)
        output_data_subjects = self.data_subjects.compress(condition, axis)

        min_val = lazyrepeatarray(data=self.min_vals.data, shape=output_data.shape)
        max_val = lazyrepeatarray(data=self.max_vals.data, shape=output_data.shape)

        return GammaTensor(
            child=output_data,
            data_subjects=output_data_subjects,
            min_vals=min_val,
            max_vals=max_val,
            func_str=GAMMA_TENSOR_OP.COMPRESS.value,
            sources=output_state,
        )

    def squeeze(
        self, axis: Optional[Union[int, Tuple[int, ...]]] = None
    ) -> GammaTensor:
        output_state = dict()
        output_state[self.id] = self

        data = self.child
        output_data = np.squeeze(data, axis)
        output_data_subjects = np.squeeze(self.data_subjects, axis)

        min_val = lazyrepeatarray(data=self.min_vals.data, shape=output_data.shape)
        max_val = lazyrepeatarray(data=self.max_vals.data, shape=output_data.shape)

        return GammaTensor(
            child=output_data,
            data_subjects=output_data_subjects,
            min_vals=min_val,
            max_vals=max_val,
            func_str=GAMMA_TENSOR_OP.SQUEEZE.value,
            sources=output_state,
        )

    def any(
        self,
        axis: Optional[Union[int, Tuple[int, ...]]] = None,
        keepdims: Optional[bool] = False,
        where: Optional[ArrayLike] = None,
    ) -> GammaTensor:
        output_state = dict()
        output_state[self.id] = self

        if where is None:
            out_child = np.array(self.child.any(axis=axis, keepdims=keepdims))
            new_data_subjects = np.add.reduce(
                self.data_subjects,
                axis=axis,
                keepdims=keepdims,
            )
        else:
            out_child = np.array(
                self.child.any(axis=axis, keepdims=keepdims, where=where)
            )
            new_data_subjects = np.add.reduce(
                self.data_subjects,
                axis=axis,
                keepdims=keepdims,
                initial=DataSubjectArray(),
                where=where,
            )

        return GammaTensor(
            child=out_child,
            data_subjects=new_data_subjects,
            min_vals=lazyrepeatarray(data=0, shape=out_child.shape),
            max_vals=lazyrepeatarray(data=1, shape=out_child.shape),
            func_str=GAMMA_TENSOR_OP.ANY.value,
            sources=output_state,
        )

    def all(
        self,
        axis: Optional[Union[int, Tuple[int, ...]]] = None,
        keepdims: Optional[bool] = False,
        where: Optional[ArrayLike] = None,
    ) -> GammaTensor:
        output_state = dict()
        output_state[self.id] = self

        if where is None:
            out_child = np.array(self.child.all(axis=axis, keepdims=keepdims))
            new_data_subjects = np.add.reduce(
                self.data_subjects,
                axis=axis,
                keepdims=keepdims,
            )
        else:
            out_child = np.array(
                self.child.all(axis=axis, keepdims=keepdims, where=where)
            )
            new_data_subjects = np.add.reduce(
                self.data_subjects,
                axis=axis,
                keepdims=keepdims,
                initial=DataSubjectArray(),
                where=where,
            )

        return GammaTensor(
            child=out_child,
            data_subjects=new_data_subjects,
            min_vals=lazyrepeatarray(data=0, shape=out_child.shape),
            max_vals=lazyrepeatarray(data=1, shape=out_child.shape),
            func_str=GAMMA_TENSOR_OP.ALL.value,
            sources=output_state,
        )

    def __and__(self, value) -> GammaTensor:  # type: ignore
        output_state = dict()
        output_state[self.id] = self

        output_data = self.child & value

        return GammaTensor(
            child=output_data,
            data_subjects=self.data_subjects,
            min_vals=lazyrepeatarray(data=0, shape=output_data.shape),
            max_vals=lazyrepeatarray(data=1, shape=output_data.shape),
            func_str=GAMMA_TENSOR_OP.LOGICAL_AND.value,
            sources=output_state,
        )

    def __or__(self, value) -> GammaTensor:  # type: ignore
        output_state = dict()
        output_state[self.id] = self

        output_data = self.child | value

        return GammaTensor(
            child=output_data,
            data_subjects=self.data_subjects,
            min_vals=lazyrepeatarray(data=0, shape=output_data.shape),
            max_vals=lazyrepeatarray(data=1, shape=output_data.shape),
            func_str=GAMMA_TENSOR_OP.LOGICAL_OR.value,
            sources=output_state,
        )

    def __pos__(self) -> GammaTensor:
        output_state = dict()
        output_state[self.id] = self

        return GammaTensor(
            child=self.child,
            data_subjects=self.data_subjects,
            min_vals=self.min_vals,
            max_vals=self.max_vals,
            func_str=GAMMA_TENSOR_OP.POSITIVE.value,
            sources=output_state,
        )

    def __neg__(self) -> GammaTensor:
        output_state = dict()
        output_state[self.id] = self

        return GammaTensor(
            child=self.child * -1,
            data_subjects=self.data_subjects,
            min_vals=self.max_vals * -1,
            max_vals=self.min_vals * -1,
            func_str=GAMMA_TENSOR_OP.NEGATIVE.value,
            sources=output_state,
        )

    def reshape(self, shape: Tuple[int, ...]) -> GammaTensor:
        raise NotImplementedError
        # # TODO: Check if this can publish properly since source changes aren't made
        # child = self.child.reshape(shape)
        # output_shape = child.shape

        # if isinstance(self.min_vals, lazyrepeatarray):
        #     if self.min_vals.data.shape == 1:
        #         minv = self.min_vals.reshape(output_shape)
        #         maxv = self.max_vals.reshape(output_shape)
        #     elif self.min_vals.data.shape == self.min_vals.shape:
        #         minv = self.min_vals.reshape(output_shape)
        #         minv.data = minv.data.min()

        #         maxv = self.max_vals.reshape(output_shape)
        #         maxv.data = maxv.data.max()
        #     else:
        #         minv = self.min_vals.reshape(output_shape)
        #         minv.data = minv.data.min()

        #         maxv = self.max_vals.reshape(output_shape)
        #         maxv.data = maxv.data.max()

        # elif isinstance(self.min_vals, (int, float)):
        #     minv = self.min_vals  # type: ignore
        #     maxv = self.max_vals
        # else:
        #     minv = self.min_vals
        #     maxv = self.max_vals

        # return GammaTensor(
        #     child=child,
        #     data_subjects=self.data_subjects.reshape(shape),
        #     min_vals=minv,
        #     max_vals=maxv,
        # )

    def _argmax(self, axis: Optional[int]) -> np.ndarray:
        raise NotImplementedError
        # return self.child.argmax(axis)

    def mean(self, axis: Union[int, Tuple[int, ...]], **kwargs: Any) -> GammaTensor:
        output_state = dict()
        output_state[self.id] = self

        result = self.child.mean(axis, **kwargs)
        minv = (
            self.min_vals.data
            if isinstance(self.min_vals, lazyrepeatarray)
            else self.min_vals
        )
        maxv = (
            self.max_vals.data
            if isinstance(self.max_vals, lazyrepeatarray)
            else self.max_vals
        )
        return GammaTensor(
            child=result,
            data_subjects=self.data_subjects.mean(axis, **kwargs),
            min_vals=lazyrepeatarray(data=minv, shape=result.shape),
            max_vals=lazyrepeatarray(data=(maxv + minv) / 2, shape=result.shape),
            sources=output_state,
            func_str=GAMMA_TENSOR_OP.MEAN.value,
        )

    def expand_dims(self, axis: Optional[int] = None) -> GammaTensor:
        raise NotImplementedError
        # result = np.expand_dims(self.child, axis)

        # target_shape_dsl = list(self.data_subjects.shape)
        # if axis:
        #     target_shape_dsl.insert(axis + 1, 1)

        # return GammaTensor(
        #     child=result,
        #     data_subjects=np.expand_dims(self.data_subjects, axis),
        #     min_vals=lazyrepeatarray(data=self.min_vals.data, shape=result.shape),
        #     max_vals=lazyrepeatarray(data=self.max_vals.data, shape=result.shape),
        # )

    def std(
        self, axis: Optional[Union[int, Tuple[int, ...]]] = None, **kwargs: Any
    ) -> GammaTensor:
        """
        Compute the standard deviation along the specified axis.
        Returns the standard deviation, a measure of the spread of a distribution, of the array elements.
        The standard deviation is computed for the flattened array by default, otherwise over the specified axis.

        Parameters
            axis: None or int or tuple of ints, optional
                Axis or axes along which the standard deviation is computed.
                The default is to compute the standard deviation of the flattened array.
                If this is a tuple of ints, a standard deviation is performed over multiple axes, instead of a single
                axis or all the axes as before.

            out: ndarray, optional
                Alternative output array in which to place the result. It must have the same shape as the expected
                output but the type (of the calculated values) will be cast if necessary.

            ddof: int, optional
                ddof = Delta Degrees of Freedom. By default ddof is zero.
                The divisor used in calculations is N - ddof, where N represents the number of elements.

            keepdims: bool, optional
                If this is set to True, the axes which are reduced are left in the result as dimensions with size one.
                With this option, the result will broadcast correctly against the input array.
                If the default value is passed, then keepdims will not be passed through to the std method of
                sub-classes of ndarray, however any non-default value will be. If the sub-class’ method does not
                implement keepdims any exceptions will be raised.

            where: array_like of bool, optional
                Elements to include in the standard deviation. See reduce for details.

        Returns

            standard_deviation: GammaTensor
        """
        output_state = dict()
        output_state[self.id] = self

        result = self.child.std(axis, **kwargs)
        minv = (
            self.min_vals.data
            if isinstance(self.min_vals, lazyrepeatarray)
            else self.min_vals
        )
        maxv = (
            self.max_vals.data
            if isinstance(self.max_vals, lazyrepeatarray)
            else self.max_vals
        )
        return GammaTensor(
            child=result,
            data_subjects=self.data_subjects.std(axis, **kwargs),
            min_vals=lazyrepeatarray(data=0, shape=result.shape),
            max_vals=lazyrepeatarray(data=(maxv - minv) / 2, shape=result.shape),
            sources=output_state,
            func_str=GAMMA_TENSOR_OP.STD.value,
        )

    def dot(self, other: Union[np.ndarray, GammaTensor]) -> GammaTensor:
        # TODO: These bounds might not be super tight- if min,max = [-1, 1], there might be a dot product
        # such that the minimum value should be 0
        if isinstance(other, np.ndarray):
            raise NotImplementedError
            # result = jnp.dot(self.child, other)

            # output_ds = self.data_subjects.dot(other)

            # if isinstance(self.min_vals, lazyrepeatarray):
            #     minv = lazyrepeatarray(
            #         data=jnp.dot(
            #             np.ones_like(self.child) * self.min_vals.data, other
            #         ).min(),
            #         shape=result.shape,
            #     )
            #     maxv = lazyrepeatarray(
            #         data=jnp.dot(
            #             np.ones_like(self.child) * self.max_vals.data, other
            #         ).max(),
            #         shape=result.shape,
            #     )

            # elif isinstance(self.min_vals, (int, float)):
            #     minv = lazyrepeatarray(
            #         data=jnp.dot(np.ones_like(self.child) * self.min_vals, other).min(),
            #         shape=result.shape,
            #     )
            #     maxv = lazyrepeatarray(
            #         data=jnp.dot(np.ones_like(self.child) * self.max_vals, other).max(),
            #         shape=result.shape,
            #     )
            # else:
            #     raise NotImplementedError

            # return GammaTensor(
            #     child=result,
            #     data_subjects=output_ds,
            #     min_vals=minv,
            #     max_vals=maxv,
            # )
        elif isinstance(other, GammaTensor):
            output_state = dict()
            output_state[self.id] = self
            output_state[other.id] = other

            output_ds = self.data_subjects.dot(other.data_subjects)

            result = jnp.dot(self.child, other.child)

            if isinstance(self.min_vals, lazyrepeatarray):

                minv = lazyrepeatarray(
                    data=jnp.dot(
                        np.ones_like(self.child) * self.min_vals.data,
                        np.ones_like(other.child) * other.min_vals.data,
                    ).min(),
                    shape=result.shape,
                )
                maxv = lazyrepeatarray(
                    data=jnp.dot(
                        np.ones_like(self.child) * self.max_vals.data,
                        np.ones_like(other.child) * other.max_vals.data,
                    ).max(),
                    shape=result.shape,
                )
            elif isinstance(self.min_vals, (int, float)):
                minv = lazyrepeatarray(
                    data=jnp.dot(
                        np.ones_like(self.child) * self.min_vals,
                        np.ones_like(other.child) * other.min_vals,
                    ).min(),
                    shape=result.shape,
                )
                maxv = lazyrepeatarray(
                    data=jnp.dot(
                        np.ones_like(self.child) * self.max_vals,
                        np.ones_like(other.child) * other.max_vals,
                    ).max(),
                    shape=result.shape,
                )
            else:
                raise NotImplementedError

            return GammaTensor(
                child=result,
                data_subjects=output_ds,
                min_vals=minv,
                max_vals=maxv,
                func_str=GAMMA_TENSOR_OP.DOT.value,
                sources=output_state,
            )
        else:
            raise NotImplementedError(
                f"Undefined behaviour for GT.dot with {type(other)}"
            )

    def sqrt(self) -> GammaTensor:
        state = dict()
        state.update(self.sources)

        min_v = jnp.sqrt(self.min_vals.data)
        max_v = jnp.sqrt(self.min_vals.data)

        child = jnp.sqrt(self.child)
        min_val = lazyrepeatarray(min_v, shape=child.shape)
        max_val = lazyrepeatarray(max_v, shape=child.shape)

        return GammaTensor(
            child=child,
            data_subjects=self.data_subjects,
            min_vals=min_val,
            max_vals=max_val,
            func_str=GAMMA_TENSOR_OP.SQRT.value,
            sources=state,
        )

    def abs(self) -> GammaTensor:
        state = dict()
        state.update(self.sources)

        data = self.child
        output = np.abs(data)

        min_v = np.abs(self.min_vals.data)
        max_v = np.abs(self.min_vals.data)

        return GammaTensor(
            child=output,
            data_subjects=self.data_subjects,
            min_vals=lazyrepeatarray(min_v, shape=output.shape),
            max_vals=lazyrepeatarray(max_v, shape=output.shape),
            func_str=GAMMA_TENSOR_OP.ABS.value,
            sources=state,
        )

    def clip(self, a_min: float, a_max: float) -> GammaTensor:
        state = dict()
        state.update(self.sources)

        output_data = self.child.clip(a_min, a_max)

        min_v = np.clip(self.min_vals.data, a_min, a_max)
        max_v = np.clip(self.max_vals.data, a_min, a_max)

        min_vals = lazyrepeatarray(data=min_v, shape=output_data.shape)
        max_vals = lazyrepeatarray(data=max_v, shape=output_data.shape)

        return GammaTensor(
            child=output_data,
            data_subjects=self.data_subjects,
            min_vals=min_vals,
            max_vals=max_vals,
            func_str=GAMMA_TENSOR_OP.CLIP.value,
            sources=state,
        )

    @staticmethod
    def convert_dsl(state: dict, new_state: Optional[dict] = None) -> Dict:
        if new_state is None:
            new_state = dict()
        if state:
            for tensor in list(state.values()):
                if isinstance(tensor.data_subjects, np.ndarray):
                    new_tensor = GammaTensor(
                        child=tensor.child,
                        data_subjects=np.zeros_like(
                            tensor.data_subjects, dtype=np.int64
                        ),
                        min_vals=tensor.min_vals,
                        max_vals=tensor.max_vals,
                        func_str=tensor.func_str,
                        sources=GammaTensor.convert_dsl(tensor.sources, {}),
                    )
                    # for idx, row in enumerate(tensor.data_subjects):
                    #     tensor.data_subjects[idx] = jnp.zeros_like(np.zeros_like(row), jnp.int64)
                else:

                    new_tensor = tensor
                new_state[new_tensor.id] = new_tensor
            return new_state
        else:
            return {}

    def publish(
        self,
        get_budget_for_user: Callable,
        deduct_epsilon_for_user: Callable,
        ledger: DataSubjectLedger,
        sigma: float,
    ) -> np.ndarray:

        if (
            not self.sources
        ):  # if state tree is empty (e.g. publishing a PhiTensor w/ public vals directly)
            self.sources[self.id] = self

        return publish(
            tensor=self,
            ledger=ledger,
            get_budget_for_user=get_budget_for_user,
            deduct_epsilon_for_user=deduct_epsilon_for_user,
            sigma=sigma,
            is_linear=self.is_linear,
        )

    # def expand_dims(self, axis: int) -> GammaTensor:
    #     def _expand_dims(state: dict) -> jax.numpy.DeviceArray:
    #         return jnp.expand_dims(self.run(state), axis)
    #
    #     state = dict()
    #     state.update(self.state)
    #
    #     return GammaTensor(
    #         child=jnp.expand_dims(self.child, axis),
    #         data_subjects=self.data_subjects,
    #         min_vals=self.min_vals,
    #         max_vals=self.max_vals,
    #         func=_expand_dims,
    #         sources=state,
    #     )

    def __len__(self) -> int:
        if not hasattr(self.child, "__len__"):
            if self.child is None:
                return 0
            return 1
        try:
            return len(self.child)
        except Exception:  # nosec
            return self.child.size

    def __getitem__(self, item: Union[int, slice, PassthroughTensor]) -> GammaTensor:
        # TODO: Technically we could reduce ds.one_hot_lookup to remove any DS that won't be there
        # There technically isn't any penalty for keeping it as is, but maybe there's a sidechannel attack
        # where you index into one value in a GammaTensor and get all the data subjects of that Tensor?

        if isinstance(self.min_vals, (int, float)):
            minv = self.min_vals
            maxv = self.max_vals
        elif isinstance(self.min_vals, lazyrepeatarray):
            minv = self.min_vals[item]  # type: ignore
            maxv = self.max_vals[item]
        else:
            raise NotImplementedError

        if isinstance(item, PassthroughTensor):
            data = self.child[item.child]
            if self.shape == self.data_subjects.shape:
                return GammaTensor(
                    child=data,
                    min_vals=minv,
                    max_vals=maxv,
                    data_subjects=self.data_subjects[item.child],
                )
            elif len(self.shape) < len(self.data_subjects.shape):
                return GammaTensor(
                    child=data,
                    min_vals=minv,
                    max_vals=maxv,
                    data_subjects=self.data_subjects[item.child],
                    # self.data_subjects.data_subjects_indexed[:, item.child],
                )
            else:
                raise Exception(
                    f"Incompatible shapes: {self.shape}, {self.data_subjects.shape}"
                )
        else:
            data = self.child[item]

            return GammaTensor(
                child=data,
                min_vals=minv,
                max_vals=maxv,
                data_subjects=self.data_subjects[item],
            )

    def __setitem__(
        self, key: Union[int, slice, NDArray], value: Union[GammaTensor, np.ndarray]
    ) -> None:
        # relative
        from .phi_tensor import PhiTensor

        if isinstance(value, (PhiTensor, GammaTensor)):
            self.child[key] = value.child
            minv = value.child.min()
            maxv = value.child.max()

            if minv < self.min_vals.data.min():
                self.min_vals.data = minv

            if maxv > self.max_vals.data.max():
                self.max_vals.data = maxv

            self.data_subjects[key] = value.data_subjects

            # output_dsl = DataSubjectList.insert(
            #     dsl1=self.data_subjects, dsl2=value.data_subjects, index=key
            # )
            # self.data_subjects.one_hot_lookup = output_dsl.one_hot_lookup
            # self.data_subjects.data_subjects_indexed = output_dsl.data_subjects_indexed

        elif isinstance(value, np.ndarray):
            self.child[key] = value
            minv = value.min()
            maxv = value.max()

            if minv < self.min_vals.data.min():
                self.min_vals.data = minv

            if maxv > self.max_vals.data.max():
                self.max_vals.data = maxv

        else:
            raise NotImplementedError

    def copy(self, order: str = "C") -> GammaTensor:
        """
        Return a copy of the array.

        Parameters
            order:  {‘C’, ‘F’, ‘A’, ‘K’}, optional

        Controls the memory layout of the copy.
        ‘C’ means C-order, ‘F’ means F-order,
        ‘A’ means ‘F’ if a is Fortran contiguous,
        ‘C’ otherwise.
        ‘K’ means match the layout of a as closely as possible.
        (Note that this function and numpy.copy are very similar but have different default values
        for their order= arguments, and this function always passes sub-classes through.)


        """
        return GammaTensor(
            child=self.child.copy(order),
            data_subjects=self.data_subjects.copy(order),
            min_vals=self.min_vals.copy(order),
            max_vals=self.max_vals.copy(order),
            func_str=self.func_str,
            sources=self.sources,
        )

    def repeat(
        self, repeats: Union[int, Tuple[int, ...]], axis: Optional[int] = None
    ) -> GammaTensor:
        """
        Repeat elements of an array.

        Parameters
            repeats: int or array of ints

                The number of repetitions for each element. repeats is broadcasted to fit the shape of the given axis.

            axis: int, optional

                The axis along which to repeat values. By default, use the flattened input array, and return a flat
                output array.

        Returns

            repeated_array: PhiTensor

                Output array which has the same shape as a, except along the given axis.

        """
        sources = dict()
        sources[self.id] = self

        result = self.child.repeat(repeats, axis)
        if isinstance(self.min_vals, lazyrepeatarray):
            minv = lazyrepeatarray(data=self.min_vals.data.min(), shape=result.shape)
            maxv = lazyrepeatarray(data=self.max_vals.data.max(), shape=result.shape)
        else:
            minv = self.min_vals
            maxv = self.max_vals

        return GammaTensor(
            child=result,
            data_subjects=self.data_subjects.repeat(repeats, axis),
            min_vals=minv,
            max_vals=maxv,
            func_str=GAMMA_TENSOR_OP.REPEAT.value,
            sources=sources,
        )

    def cumsum(
        self,
        axis: Optional[int] = None,
    ) -> GammaTensor:
        """
        Return the cumulative sum of the elements along a given axis.

        Parameters
            axis: int, optional
                Axis along which the cumulative sum is computed. The default (None) is to compute the cumsum over the
                flattened array.
        Returns
            cumsum_along_axis: GammaTensor
                A new array holding the result is returned. The result has the same size as input, and the same shape as
                 a if axis is not None or a is 1-d.
        """
        result = self.child.cumsum(axis=axis)
        num = np.ones_like(self.child).cumsum(axis=axis)

        sources = dict()
        sources[self.id] = self

        return GammaTensor(
            child=result,
            data_subjects=self.data_subjects.cumsum(axis=axis),
            min_vals=lazyrepeatarray(
                data=(self.min_vals.data * num).min(), shape=result.shape
            ),
            max_vals=lazyrepeatarray(
                data=(self.max_vals.data * num).max(), shape=result.shape
            ),
            func_str=GAMMA_TENSOR_OP.CUMSUM.value,
            sources=sources,
        )

    def cumprod(
        self,
        axis: Optional[int] = None,
    ) -> GammaTensor:
        """
        Return the cumulative product of the elements along a given axis.

        Parameters
            axis: int, optional
                Axis along which the cumulative product is computed. The default (None) is to compute the cumprod over
                the flattened array.
        Returns
            cumprod_along_axis: GammaTensor
                A new array holding the result is returned. The result has the same size as input, and the same shape as
                 a if axis is not None or a is 1-d.
        """
        result = self.child.cumprod(axis=axis)
        num = np.ones_like(self.child).cumsum(axis=axis)
        if abs(self.max_vals.data) >= (self.min_vals.data):
            highest = abs(self.max_vals.data)
        else:
            highest = abs(self.min_vals.data)

        sources = dict()
        sources[self.id] = self

        return GammaTensor(
            child=result,
            data_subjects=self.data_subjects.cumprod(axis=axis),
            min_vals=lazyrepeatarray(data=-(highest**num).min(), shape=result.shape),
            max_vals=lazyrepeatarray(data=(highest**num).max(), shape=result.shape),
            func_str=GAMMA_TENSOR_OP.CUMPROD.value,
            sources=sources,
        )

    def trace(self, offset: int = 0, axis1: int = 0, axis2: int = 1) -> GammaTensor:
        """
        Return the sum along diagonals of the array.

        If a is 2-D, the sum along its diagonal with the given offset is returned, i.e., the sum of elements
        a[i,i+offset] for all i.

        If a has more than two dimensions, then the axes specified by axis1 and axis2 are used to determine the 2-D
        sub-arrays whose traces are returned. The shape of the resulting array is the same as that of a with axis1 and
        axis2 removed.

        Parameters

            offset: int, optional
                Offset of the diagonal from the main diagonal. Can be both positive and negative. Defaults to 0.

            axis1, axis2: int, optional
                Axes to be used as the first and second axis of the 2-D sub-arrays from which the diagonals should be
                taken. Defaults are the first two axes of a.

        Returns

            sum_along_diagonals: GammaTensor
                If a is 2-D, the sum along the diagonal is returned.
                If a has larger dimensions, then an array of sums along diagonals is returned.
        """

        sources = dict()
        sources[self.id] = self
        result = self.child.trace(offset, axis1, axis2)
        num = np.ones_like(self.child).trace(offset, axis1, axis2)
        return GammaTensor(
            child=result,
            data_subjects=self.data_subjects.trace(offset, axis1, axis2),
            min_vals=lazyrepeatarray(data=self.min_vals.data * num, shape=result.shape),
            max_vals=lazyrepeatarray(data=self.max_vals.data * num, shape=result.shape),
            func_str=GAMMA_TENSOR_OP.TRACE.value,
            sources=sources,
        )

    def min(
        self,
        axis: Optional[int] = None,
        keepdims: Optional[bool] = False,
        initial: Optional[float] = None,
        where: Optional[Union[List[bool], ArrayLike[bool]]] = None,
    ) -> GammaTensor:
        """
        Return the minimum of an array or minimum along an axis.

        Parameters
            axis: None or int or tuple of ints, optional
                Axis or axes along which to operate. By default, flattened input is used.
                If this is a tuple of ints, the minimum is selected over multiple axes,
                instead of a single axis or all the axes as before.

            keepdims: bool, optional
                If this is set to True, the axes which are reduced are left in the result as dimensions with size one.
                With this option, the result will broadcast correctly against the input array.
                If the default value is passed, then keepdims will not be passed through to the amin method of
                sub-classes of ndarray, however any non-default value will be.
                If the sub-class’ method does not implement keepdims any exceptions will be raised.
            initial: scalar, optional
                The maximum value of an output element. Must be present to allow computation on empty slice.
                See reduce for details.

            where: array_like of bool, optional
                Elements to compare for the minimum. See reduce for details.

        Returns
            a_min: GammaTensor
                Minimum of a.
                If axis is None, the result is a scalar value.
                If axis is given, the result is an array of dimension a.ndim - 1.
        """

        if where is None:
            sources = dict()
            sources[self.id] = self
            result = np.amin(self.child, axis=axis, keepdims=keepdims, initial=initial)
            indices = np.unravel_index(self.child.argmin(axis), shape=self.child.shape)

            return GammaTensor(
                child=result,
                data_subjects=self.data_subjects[indices],
                min_vals=lazyrepeatarray(data=self.min_vals.data, shape=result.shape),
                max_vals=lazyrepeatarray(data=self.max_vals.data, shape=result.shape),
                func_str=GAMMA_TENSOR_OP.MIN.value,
                sources=sources,
            )
        else:
            if initial is None:
                raise ValueError(
                    "reduction operation 'minimum' does not have an identity, "
                    "so to use a where mask one has to specify 'initial'"
                )
            else:
                sources = dict()
                sources[self.id] = self
                result = np.amin(
                    self.child,
                    axis=axis,
                    keepdims=keepdims,
                    initial=initial,
                    where=where,
                )
                indices = np.unravel_index(
                    self.child.argmin(axis), shape=self.child.shape
                )

                return GammaTensor(
                    child=result,
                    data_subjects=self.data_subjects[indices],
                    min_vals=lazyrepeatarray(
                        data=self.min_vals.data, shape=result.shape
                    ),
                    max_vals=lazyrepeatarray(
                        data=self.max_vals.data, shape=result.shape
                    ),
                    func_str=GAMMA_TENSOR_OP.MIN.value,
                    sources=sources,
                )

    def max(
        self,
        axis: Optional[int] = None,
        keepdims: Optional[bool] = False,
        initial: Optional[float] = None,
        where: Optional[Union[List[bool], ArrayLike[bool]]] = None,
    ) -> GammaTensor:
        """
        Return the maximum of an array or minimum along an axis.

        Parameters
            axis: None or int or tuple of ints, optional
                Axis or axes along which to operate. By default, flattened input is used.
                If this is a tuple of ints, the minimum is selected over multiple axes,
                instead of a single axis or all the axes as before.

            keepdims: bool, optional
                If this is set to True, the axes which are reduced are left in the result as dimensions with
                size one.
                With this option, the result will broadcast correctly against the input array.
                If the default value is passed, then keepdims will not be passed through to the amax method of
                sub-classes of ndarray, however any non-default value will be.
                If the sub-class’ method does not implement keepdims any exceptions will be raised.
            initial: scalar, optional
                The minimum value of an output element. Must be present to allow computation on empty slice.
                See reduce for details.

            where: array_like of bool, optional
                Elements to compare for the maximum. See reduce for details.

        Returns
            a_max: PhiTensor
                Maximum of a.
                If axis is None, the result is a scalar value.
                If axis is given, the result is an array of dimension a.ndim - 1.
        """
        if where is None:
            sources = dict()
            sources[self.id] = self
            result = np.amax(self.child, axis=axis, keepdims=keepdims, initial=initial)
            indices = np.unravel_index(self.child.argmax(axis), shape=self.child.shape)
            return GammaTensor(
                child=result,
                data_subjects=self.data_subjects[indices],
                min_vals=lazyrepeatarray(data=self.min_vals.data, shape=result.shape),
                max_vals=lazyrepeatarray(data=self.max_vals.data, shape=result.shape),
                func_str=GAMMA_TENSOR_OP.MAX.value,
                sources=sources,
            )
        else:
            if initial is None:
                raise ValueError(
                    "reduction operation 'minimum' does not have an identity, "
                    "so to use a where mask one has to specify 'initial'"
                )
            else:
                sources = dict()
                sources[self.id] = self
                result = np.amax(
                    self.child,
                    axis=axis,
                    keepdims=keepdims,
                    initial=initial,
                    where=where,
                )
                indices = np.unravel_index(
                    self.child.argmax(axis), shape=self.child.shape
                )
                return GammaTensor(
                    child=result,
                    data_subjects=self.data_subjects[indices],
                    min_vals=lazyrepeatarray(
                        data=self.min_vals.data, shape=result.shape
                    ),
                    max_vals=lazyrepeatarray(
                        data=self.max_vals.data, shape=result.shape
                    ),
                    func_str=GAMMA_TENSOR_OP.MAX.value,
                    sources=sources,
                )

    @property
    def shape(self) -> Tuple[int, ...]:
        return self.child.shape

    @property
    def lipschitz_bound(self) -> float:
        # TODO: Check if there are any functions for which lipschitz bounds shouldn't be computed
        # if dis(self.func) == dis(no_op):
        #     raise Exception

        print("Starting JAX JIT")
        # relative
        from .gamma_functions import GAMMA_FUNC_MAPPER

        fn = jax.jit(GAMMA_FUNC_MAPPER[GAMMA_TENSOR_OP(self.func_str)])
        print("Traced self.func with jax's jit, now calculating gradient")
        grad_fn = jax.grad(fn)
        print("Obtained gradient, creating lookup tables")
        i2k, k2i, i2v, i2s = create_new_lookup_tables(self.sources)

        print("created lookup tables, now getting bounds")
        i2minval = jnp.concatenate([x for x in i2v]).reshape(-1, 1)
        i2maxval = jnp.concatenate([x for x in i2v]).reshape(-1, 1)
        bounds = jnp.concatenate([i2minval, i2maxval], axis=1)
        print("Obtained bounds")
        # sample_input = i2minval.reshape(-1)
        _ = i2minval.reshape(-1)
        print("Obtained all inputs")

        def max_grad_fn(input_values: np.ndarray) -> float:
            vectors = {}
            n = 0
            for i, size_param in enumerate(i2s):
                vectors[i2k[i]] = input_values[n : n + size_param]  # noqa: E203
                n += size_param

            grad_pred = grad_fn(vectors)

            m = 0
            for value in grad_pred.values():
                m = max(m, jnp.max(value))

            # return negative because we want to maximize instead of minimize
            return -m

        print("starting SHGO")
        res = shgo(max_grad_fn, bounds, iters=1, constraints=tuple())
        print("Ran SHGO")
        # return negative because we flipped earlier
        return -float(res.fun)

    @property
    def dtype(self) -> np.dtype:
        return self.child.dtype

    @staticmethod
    def get_input_tensors(state_tree: dict[int, GammaTensor]) -> List:
        # TODO: See if we can call np.stack on the output and create a vectorized tensor instead of a list of tensors
        input_tensors = []
        for tensor in state_tree.values():
            if tensor.func_str == GAMMA_TENSOR_OP.NOOP.value:
                input_tensors.append(tensor)
            else:
                input_tensors += GammaTensor.get_input_tensors(tensor.sources)
        return input_tensors

    def _object2bytes(self) -> bytes:
        schema = get_capnp_schema(schema_file="gamma_tensor.capnp")

        gamma_tensor_struct: CapnpModule = schema.GammaTensor  # type: ignore
        gamma_msg = gamma_tensor_struct.new_message()
        # this is how we dispatch correct deserialization of bytes
        gamma_msg.magicHeader = serde_magic_header(type(self))

        # do we need to serde func? if so how?
        # what about the state dict?

        if isinstance(self.child, np.ndarray) or np.isscalar(self.child):
            chunk_bytes(capnp_serialize(np.array(self.child), to_bytes=True), "child", gamma_msg)  # type: ignore
            gamma_msg.isNumpy = True
        elif isinstance(self.child, jnp.ndarray):
            chunk_bytes(
                capnp_serialize(jax2numpy(self.child, self.child.dtype), to_bytes=True),
                "child",
                gamma_msg,
            )
            gamma_msg.isNumpy = True
        else:
            chunk_bytes(serialize(self.child, to_bytes=True), "child", gamma_msg)  # type: ignore
            gamma_msg.isNumpy = False

        gamma_msg.sources = serialize(self.sources, to_bytes=True)
        chunk_bytes(
            capnp_serialize(dslarraytonumpyutf8(self.data_subjects), to_bytes=True),
            "dataSubjects",
            gamma_msg,
        )

        # Explicity convert lazyrepeatarray data to ndarray
        self.min_vals.data = np.array(self.min_vals.data)
        self.max_vals.data = np.array(self.max_vals.data)

        gamma_msg.minVal = serialize(self.min_vals, to_bytes=True)
        gamma_msg.maxVal = serialize(self.max_vals, to_bytes=True)
        gamma_msg.isLinear = self.is_linear
        gamma_msg.id = self.id
        gamma_msg.funcStr = self.func_str

        # return gamma_msg.to_bytes_packed()
        return gamma_msg.to_bytes()

    @staticmethod
    def _bytes2object(buf: bytes) -> GammaTensor:
        schema = get_capnp_schema(schema_file="gamma_tensor.capnp")
        gamma_struct: CapnpModule = schema.GammaTensor  # type: ignore
        # https://stackoverflow.com/questions/48458839/capnproto-maximum-filesize
        MAX_TRAVERSAL_LIMIT = 2**64 - 1
        # capnp from_bytes is now a context
        with gamma_struct.from_bytes(
            buf, traversal_limit_in_words=MAX_TRAVERSAL_LIMIT
        ) as gamma_msg:

            if gamma_msg.isNumpy:
                child = capnp_deserialize(
                    combine_bytes(gamma_msg.child), from_bytes=True
                )
            else:
                child = deserialize(combine_bytes(gamma_msg.child), from_bytes=True)

            state = deserialize(gamma_msg.sources, from_bytes=True)

            data_subjects = numpyutf8todslarray(
                capnp_deserialize(
                    combine_bytes(gamma_msg.dataSubjects), from_bytes=True
                )
            )

            min_val = deserialize(gamma_msg.minVal, from_bytes=True)
            max_val = deserialize(gamma_msg.maxVal, from_bytes=True)
            is_linear = gamma_msg.isLinear
            id_str = gamma_msg.id
            func_str = gamma_msg.funcStr

            return GammaTensor(
                child=child,
                data_subjects=data_subjects,
                min_vals=min_val,
                max_vals=max_val,
                is_linear=is_linear,
                sources=state,
                id=id_str,
                func_str=func_str,
            )<|MERGE_RESOLUTION|>--- conflicted
+++ resolved
@@ -628,17 +628,12 @@
         """
         return self._apply_self_tensor_op(op_str="__pos__")
 
-<<<<<<< HEAD
     def cumsum(
-=======
-    def __pow__(
->>>>>>> 59f12944
         self,
         *args: Any,
         **kwargs: Any,
     ) -> Union[TensorWrappedGammaTensorPointer, MPCTensor]:
         """
-<<<<<<< HEAD
         Return the cumulative sum of the elements along a given axis.
 
         Parameters
@@ -779,7 +774,13 @@
         result.public_dtype = self.public_dtype
 
         return result
-=======
+
+    def __pow__(
+        self,
+        *args: Any,
+        **kwargs: Any,
+    ) -> Union[TensorWrappedGammaTensorPointer, MPCTensor]:
+        """
         First array elements raised to powers from second array, element-wise.
 
         Raise each base in x1 to the positionally-corresponding power in x2.
@@ -806,7 +807,6 @@
                 The bases in the tensor raised to the exponents in x2. This is a scalar if both self and x2 are scalars.
         """
         return self._apply_self_tensor_op("__pow__", *args, **kwargs)
->>>>>>> 59f12944
 
     def std(
         self,
