--- conflicted
+++ resolved
@@ -3228,21 +3228,11 @@
         indices: ArrayLike,
         axis: Optional[int] = None,
         mode: str = "raise",
-<<<<<<< HEAD
-=======
         out: Optional[np.ndarray] = None,
->>>>>>> c53850c3
     ) -> GammaTensor:
         """Take elements from an array along an axis."""
         output_state = dict()
         output_state[self.id] = self
-<<<<<<< HEAD
-        out_child = self.child.take(indices, axis=axis, mode=mode)
-
-        return GammaTensor(
-            child=out_child,
-            data_subjects=self.data_subjects.take(indices, axis=axis, mode=mode),
-=======
         out_child = self.child.take(indices, axis=axis, mode=mode, out=out)
 
         return GammaTensor(
@@ -3250,7 +3240,6 @@
             data_subjects=self.data_subjects.take(
                 indices, axis=axis, mode=mode, out=out
             ),
->>>>>>> c53850c3
             min_vals=lazyrepeatarray(data=self.min_vals.data, shape=out_child.shape),
             max_vals=lazyrepeatarray(data=self.max_vals.data, shape=out_child.shape),
             func_str=GAMMA_TENSOR_OP.TAKE.value,
