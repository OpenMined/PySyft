--- conflicted
+++ resolved
@@ -375,10 +375,6 @@
         gamma_msg.oneHotLookup = capnp_serialize(
             liststrtonumpyutf8(self.data_subjects.one_hot_lookup)
         )
-<<<<<<< HEAD
-
-=======
->>>>>>> 9fe12cf2
         gamma_msg.minVal = serialize(self.min_val, to_bytes=True)
         gamma_msg.maxVal = serialize(self.max_val, to_bytes=True)
         gamma_msg.isLinear = self.is_linear
