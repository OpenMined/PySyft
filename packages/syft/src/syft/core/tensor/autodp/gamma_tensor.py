# future
from __future__ import annotations

# stdlib
from collections import deque
from typing import Any
from typing import Callable
from typing import Deque
from typing import Dict
from typing import List
from typing import Optional
from typing import TYPE_CHECKING
from typing import Tuple
from typing import Union

# third party
import flax
import jax
from jax import numpy as jnp
import numpy as np
from numpy.random import randint
from numpy.typing import ArrayLike
from numpy.typing import NDArray
from scipy.optimize import shgo

# relative
from .... import lib
from ....ast.klass import pointerize_args_and_kwargs
from ....core.node.common.action.get_or_set_property_action import (
    GetOrSetPropertyAction,
)
from ....core.node.common.action.get_or_set_property_action import PropertyActions
from ....lib.numpy.array import capnp_deserialize
from ....lib.numpy.array import capnp_serialize
from ....lib.python.util import upcast
from ....util import inherit_tags
from ...adp.data_subject_ledger import DataSubjectLedger

# from ...adp.data_subject_list import DataSubjectList
from ...adp.data_subject_list import DataSubjectArray
from ...adp.data_subject_list import dslarraytonumpyutf8
from ...adp.data_subject_list import numpyutf8todslarray
from ...adp.vectorized_publish import publish
from ...common.serde.capnp import CapnpModule
from ...common.serde.capnp import chunk_bytes
from ...common.serde.capnp import combine_bytes
from ...common.serde.capnp import get_capnp_schema
from ...common.serde.capnp import serde_magic_header
from ...common.serde.deserialize import _deserialize as deserialize
from ...common.serde.serializable import serializable
from ...common.serde.serialize import _serialize as serialize
from ...common.uid import UID
from ...node.abstract.node import AbstractNodeClient
from ...node.common.action.run_class_method_action import RunClassMethodAction
from ...pointer.pointer import Pointer
from ..config import DEFAULT_INT_NUMPY_TYPE
from ..fixed_precision_tensor import FixedPrecisionTensor
from ..lazy_repeat_array import compute_min_max
from ..lazy_repeat_array import lazyrepeatarray
from ..passthrough import PassthroughTensor  # type: ignore
from ..passthrough import SupportedChainType  # type: ignore
from ..passthrough import is_acceptable_simple_type  # type: ignore
from ..smpc import utils
from ..smpc.mpc_tensor import MPCTensor
from ..smpc.utils import TYPE_TO_RING_SIZE
from ..util import implements
from .gamma_tensor_ops import GAMMA_TENSOR_OP

if TYPE_CHECKING:
    # stdlib
    from dataclasses import dataclass
else:
    # third party
    from flax.struct import dataclass


@serializable(recursive_serde=True)
class TensorWrappedGammaTensorPointer(Pointer, PassthroughTensor):
    __name__ = "TensorWrappedGammaTensorPointer"
    __module__ = "syft.core.tensor.autodp.gamma_tensor"
    __attr_allowlist__ = [
        # default pointer attrs
        "client",
        "id_at_location",
        "object_type",
        "tags",
        "description",
        # phi_tensor attrs
        "data_subjects",
        "min_vals",
        "max_vals",
        "public_dtype",
        "public_shape",
    ]

    __serde_overrides__ = {
        "client": [lambda x: x.address, lambda y: y],
        "public_shape": [lambda x: x, lambda y: upcast(y)],
        "data_subjects": [dslarraytonumpyutf8, numpyutf8todslarray],
    }
    _exhausted = False
    is_enum = False

    def __init__(
        self,
        data_subjects: DataSubjectArray,
        min_vals: np.typing.ArrayLike,
        max_vals: np.typing.ArrayLike,
        client: Any,
        id_at_location: Optional[UID] = None,
        object_type: str = "",
        tags: Optional[List[str]] = None,
        description: str = "",
        public_shape: Optional[Tuple[int, ...]] = None,
        public_dtype: Optional[np.dtype] = None,
    ):
        super().__init__(
            client=client,
            id_at_location=id_at_location,
            object_type=object_type,
            tags=tags,
            description=description,
        )

        self.min_vals = min_vals
        self.max_vals = max_vals
        self.data_subjects = data_subjects
        self.public_shape = public_shape
        self.public_dtype = public_dtype

    # TODO: Modify for large arrays
    @property
    def synthetic(self) -> np.ndarray:
        public_dtype_func = getattr(
            self.public_dtype, "upcast", lambda: self.public_dtype
        )
        return (
            np.random.rand(*list(self.public_shape))  # type: ignore
            * (self.max_vals.to_numpy() - self.min_vals.to_numpy())
            + self.min_vals.to_numpy()
        ).astype(public_dtype_func())

    def __repr__(self) -> str:
        return (
            self.synthetic.__repr__()
            + "\n\n (The data printed above is synthetic - it's an imitation of the real data.)"
        )

    def share(self, *parties: Tuple[AbstractNodeClient, ...]) -> MPCTensor:
        all_parties = list(parties) + [self.client]
        ring_size = TYPE_TO_RING_SIZE.get(self.public_dtype, None)
        self_mpc = MPCTensor(
            secret=self,
            shape=self.public_shape,
            ring_size=ring_size,
            parties=all_parties,
        )
        return self_mpc

    def _apply_tensor_op(self, other: Any, op_str: str) -> Any:
        # we want to get the return type which matches the attr_path_and_name
        # so we ask lib_ast for the return type name that matches out
        # attr_path_and_name and then use that to get the actual pointer klass
        # then set the result to that pointer klass
        # We always maintain a Tensor hierarchy Tensor ---> PT--> Actual Data
        attr_path_and_name = f"syft.core.tensor.tensor.Tensor.{op_str}"

        min_vals, max_vals = compute_min_max(
            self.min_vals, self.max_vals, other, op_str
        )
        result = TensorWrappedGammaTensorPointer(
            data_subjects=self.data_subjects,
            min_vals=min_vals,
            max_vals=max_vals,
            client=self.client,
        )

        # QUESTION can the id_at_location be None?
        result_id_at_location = getattr(result, "id_at_location", None)

        if result_id_at_location is not None:
            # first downcast anything primitive which is not already PyPrimitive
            (
                downcast_args,
                downcast_kwargs,
            ) = lib.python.util.downcast_args_and_kwargs(args=[other], kwargs={})

            # then we convert anything which isnt a pointer into a pointer
            pointer_args, pointer_kwargs = pointerize_args_and_kwargs(
                args=downcast_args,
                kwargs=downcast_kwargs,
                client=self.client,
                gc_enabled=False,
            )

            cmd = RunClassMethodAction(
                path=attr_path_and_name,
                _self=self,
                args=pointer_args,
                kwargs=pointer_kwargs,
                id_at_location=result_id_at_location,
                address=self.client.address,
            )
            self.client.send_immediate_msg_without_reply(msg=cmd)

        inherit_tags(
            attr_path_and_name=attr_path_and_name,
            result=result,
            self_obj=self,
            args=[other],
            kwargs={},
        )

        result_public_shape = None

        if isinstance(other, TensorWrappedGammaTensorPointer):
            other_shape = other.public_shape
            other_dtype = other.public_dtype
        elif isinstance(other, (int, float)):
            other_shape = (1,)
            other_dtype = DEFAULT_INT_NUMPY_TYPE
        elif isinstance(other, bool):
            other_shape = (1,)
            other_dtype = np.dtype("bool")
        elif isinstance(other, np.ndarray):
            other_shape = other.shape
            other_dtype = other.dtype
        else:
            raise ValueError(
                f"Invalid Type for TensorWrappedGammaTensorPointer:{type(other)}"
            )

        if self.public_shape is not None and other_shape is not None:
            result_public_shape = utils.get_shape(
                op_str, self.public_shape, other_shape
            )

        if self.public_dtype is None or other_dtype is None:
            if self.public_dtype != other_dtype:
                raise ValueError(
                    f"Dtype for self: {self.public_dtype} and other :{other_dtype} should not be None"
                )
        result_public_dtype = self.public_dtype

        result.public_shape = result_public_shape
        result.public_dtype = result_public_dtype

        return result

    @staticmethod
    def _apply_op(
        self: TensorWrappedGammaTensorPointer,
        other: Union[
            TensorWrappedGammaTensorPointer, MPCTensor, int, float, np.ndarray
        ],
        op_str: str,
    ) -> Union[MPCTensor, TensorWrappedGammaTensorPointer]:
        """Performs the operation based on op_str

        Args:
            other (Union[TensorWrappedGammaTensorPointer,MPCTensor,int,float,np.ndarray]): second operand.

        Returns:
            Tuple[MPCTensor,Union[MPCTensor,int,float,np.ndarray]] : Result of the operation
        """
        # relative
        from ..autodp.phi_tensor import TensorWrappedPhiTensorPointer

        if isinstance(other, TensorWrappedPhiTensorPointer):
            other = other.gamma

        if (
            isinstance(other, TensorWrappedGammaTensorPointer)
            and self.client != other.client
        ):

            parties = [self.client, other.client]

            self_mpc = MPCTensor(secret=self, shape=self.public_shape, parties=parties)
            other_mpc = MPCTensor(
                secret=other, shape=other.public_shape, parties=parties
            )

            return getattr(self_mpc, op_str)(other_mpc)

        elif isinstance(other, MPCTensor):

            return getattr(other, op_str)(self)

        return self._apply_tensor_op(other=other, op_str=op_str)

    def _apply_self_tensor_op(self, op_str: str, *args: Any, **kwargs: Any) -> Any:
        # we want to get the return type which matches the attr_path_and_name
        # so we ask lib_ast for the return type name that matches out
        # attr_path_and_name and then use that to get the actual pointer klass
        # then set the result to that pointer klass

        # We always maintain a Tensor hierarchy Tensor ---> PT--> Actual Data
        attr_path_and_name = f"syft.core.tensor.tensor.Tensor.{op_str}"
        min_vals, max_vals = compute_min_max(
            self.min_vals, self.max_vals, None, op_str, *args, **kwargs
        )
        if hasattr(self.data_subjects, op_str):
            data_subjects = getattr(self.data_subjects, op_str)(*args, **kwargs)
        else:
            raise ValueError(f"Invalid Numpy Operation: {op_str} for DSA")

        result = TensorWrappedGammaTensorPointer(
            data_subjects=data_subjects,
            min_vals=min_vals,
            max_vals=max_vals,
            client=self.client,
        )

        # QUESTION can the id_at_location be None?
        result_id_at_location = getattr(result, "id_at_location", None)

        if result_id_at_location is not None:
            # first downcast anything primitive which is not already PyPrimitive
            (
                downcast_args,
                downcast_kwargs,
            ) = lib.python.util.downcast_args_and_kwargs(args=args, kwargs=kwargs)

            # then we convert anything which isnt a pointer into a pointer
            pointer_args, pointer_kwargs = pointerize_args_and_kwargs(
                args=downcast_args,
                kwargs=downcast_kwargs,
                client=self.client,
                gc_enabled=False,
            )

            cmd = RunClassMethodAction(
                path=attr_path_and_name,
                _self=self,
                args=pointer_args,
                kwargs=pointer_kwargs,
                id_at_location=result_id_at_location,
                address=self.client.address,
            )
            self.client.send_immediate_msg_without_reply(msg=cmd)

        inherit_tags(
            attr_path_and_name=attr_path_and_name,
            result=result,
            self_obj=self,
            args=args,
            kwargs=kwargs,
        )

        dummy_res = np.empty(self.public_shape)
        if hasattr(dummy_res, op_str):
            dummy_res = getattr(dummy_res, op_str)(*args, **kwargs)
        elif hasattr(np, op_str):
            dummy_res = getattr(np, op_str)(dummy_res, *args, *kwargs)
        else:
            raise ValueError(f"Invalid Numpy Operation: {op_str} for Pointer")

        result.public_shape = dummy_res.shape
        result.public_dtype = dummy_res.dtype

        return result

    def copy(self, *args: Any, **kwargs: Any) -> TensorWrappedGammaTensorPointer:
        return self._apply_self_tensor_op("copy", *args, **kwargs)

    def __add__(
        self,
        other: Union[
            TensorWrappedGammaTensorPointer, MPCTensor, int, float, np.ndarray
        ],
    ) -> Union[TensorWrappedGammaTensorPointer, MPCTensor]:
        """Apply the "add" operation between "self" and "other"

        Args:
            y (Union[TensorWrappedGammaTensorPointer,MPCTensor,int,float,np.ndarray]) : second operand.

        Returns:
            Union[TensorWrappedGammaTensorPointer,MPCTensor] : Result of the operation.
        """
        return TensorWrappedGammaTensorPointer._apply_op(self, other, "__add__")

    def __sub__(
        self,
        other: Union[
            TensorWrappedGammaTensorPointer, MPCTensor, int, float, np.ndarray
        ],
    ) -> Union[TensorWrappedGammaTensorPointer, MPCTensor]:
        """Apply the "sub" operation between "self" and "other"

        Args:
            y (Union[TensorWrappedGammaTensorPointer,MPCTensor,int,float,np.ndarray]) : second operand.

        Returns:
            Union[TensorWrappedGammaTensorPointer,MPCTensor] : Result of the operation.
        """
        return TensorWrappedGammaTensorPointer._apply_op(self, other, "__sub__")

    def __mul__(
        self,
        other: Union[
            TensorWrappedGammaTensorPointer, MPCTensor, int, float, np.ndarray
        ],
    ) -> Union[TensorWrappedGammaTensorPointer, MPCTensor]:
        """Apply the "mul" operation between "self" and "other"

        Args:
            y (Union[TensorWrappedGammaTensorPointer,MPCTensor,int,float,np.ndarray]) : second operand.

        Returns:
            Union[TensorWrappedGammaTensorPointer,MPCTensor] : Result of the operation.
        """
        return TensorWrappedGammaTensorPointer._apply_op(self, other, "__mul__")

    def __matmul__(
        self,
        other: Union[
            TensorWrappedGammaTensorPointer, MPCTensor, int, float, np.ndarray
        ],
    ) -> Union[TensorWrappedGammaTensorPointer, MPCTensor]:
        """Apply the "matmul" operation between "self" and "other"

        Args:
            y (Union[TensorWrappedGammaTensorPointer,MPCTensor,int,float,np.ndarray]) : second operand.

        Returns:
            Union[TensorWrappedGammaTensorPointer,MPCTensor] : Result of the operation.
        """
        return TensorWrappedGammaTensorPointer._apply_op(self, other, "__matmul__")

    def __rmatmul__(
        self,
        other: Union[
            TensorWrappedGammaTensorPointer, MPCTensor, int, float, np.ndarray
        ],
    ) -> Union[TensorWrappedGammaTensorPointer, MPCTensor]:
        """Apply the "matmul" operation between "self" and "other"

        Args:
            y (Union[TensorWrappedGammaTensorPointer,MPCTensor,int,float,np.ndarray]) : second operand.

        Returns:
            Union[TensorWrappedGammaTensorPointer,MPCTensor] : Result of the operation.
        """
        return TensorWrappedGammaTensorPointer._apply_op(self, other, "__rmatmul__")

    def __lt__(
        self,
        other: Union[
            TensorWrappedGammaTensorPointer, MPCTensor, int, float, np.ndarray
        ],
    ) -> Union[TensorWrappedGammaTensorPointer, MPCTensor]:
        """Apply the "lt" operation between "self" and "other"

        Args:
            y (Union[TensorWrappedGammaTensorPointer,MPCTensor,int,float,np.ndarray]) : second operand.

        Returns:
            Union[TensorWrappedGammaTensorPointer,MPCTensor] : Result of the operation.
        """
        return TensorWrappedGammaTensorPointer._apply_op(self, other, "__lt__")

    def __gt__(
        self,
        other: Union[
            TensorWrappedGammaTensorPointer, MPCTensor, int, float, np.ndarray
        ],
    ) -> Union[TensorWrappedGammaTensorPointer, MPCTensor]:
        """Apply the "gt" operation between "self" and "other"

        Args:
            y (Union[TensorWrappedGammaTensorPointer,MPCTensor,int,float,np.ndarray]) : second operand.

        Returns:
            Union[TensorWrappedGammaTensorPointer,MPCTensor] : Result of the operation.
        """
        return TensorWrappedGammaTensorPointer._apply_op(self, other, "__gt__")

    def __ge__(
        self,
        other: Union[
            TensorWrappedGammaTensorPointer, MPCTensor, int, float, np.ndarray
        ],
    ) -> Union[TensorWrappedGammaTensorPointer, MPCTensor]:
        """Apply the "ge" operation between "self" and "other"

        Args:
            y (Union[TensorWrappedGammaTensorPointer,MPCTensor,int,float,np.ndarray]) : second operand.

        Returns:
            Union[TensorWrappedGammaTensorPointer,MPCTensor] : Result of the operation.
        """
        return TensorWrappedGammaTensorPointer._apply_op(self, other, "__ge__")

    def __le__(
        self,
        other: Union[
            TensorWrappedGammaTensorPointer, MPCTensor, int, float, np.ndarray
        ],
    ) -> Union[TensorWrappedGammaTensorPointer, MPCTensor]:
        """Apply the "le" operation between "self" and "other"

        Args:
            y (Union[TensorWrappedGammaTensorPointer,MPCTensor,int,float,np.ndarray]) : second operand.

        Returns:
            Union[TensorWrappedGammaTensorPointer,MPCTensor] : Result of the operation.
        """
        return TensorWrappedGammaTensorPointer._apply_op(self, other, "__le__")

    def __eq__(  # type: ignore
        self,
        other: Union[
            TensorWrappedGammaTensorPointer, MPCTensor, int, float, np.ndarray
        ],
    ) -> Union[TensorWrappedGammaTensorPointer, MPCTensor]:
        """Apply the "eq" operation between "self" and "other"

        Args:
            y (Union[TensorWrappedGammaTensorPointer,MPCTensor,int,float,np.ndarray]) : second operand.

        Returns:
            Union[TensorWrappedGammaTensorPointer,MPCTensor] : Result of the operation.
        """
        return TensorWrappedGammaTensorPointer._apply_op(self, other, "__eq__")

    def __ne__(  # type: ignore
        self,
        other: Union[
            TensorWrappedGammaTensorPointer, MPCTensor, int, float, np.ndarray
        ],
    ) -> Union[TensorWrappedGammaTensorPointer, MPCTensor]:
        """Apply the "ne" operation between "self" and "other"

        Args:
            y (Union[TensorWrappedGammaTensorPointer,MPCTensor,int,float,np.ndarray]) : second operand.

        Returns:
            Union[TensorWrappedGammaTensorPointer,MPCTensor] : Result of the operation.
        """
        return TensorWrappedGammaTensorPointer._apply_op(self, other, "__ne__")

    def concatenate(
        self,
        other: TensorWrappedGammaTensorPointer,
        *args: Any,
        **kwargs: Any,
    ) -> MPCTensor:
        """Apply the "add" operation between "self" and "other"

        Args:
            y (Union[TensorWrappedGammaTensorPointer,MPCTensor,int,float,np.ndarray]) : second operand.


        Returns:
            Union[TensorWrappedGammaTensorPointer,MPCTensor] : Result of the operation.
        """
        if not isinstance(other, TensorWrappedGammaTensorPointer):
            raise ValueError(
                f"Concatenate works only for TensorWrappedGammaTensorPointer got type: {type(other)}"
            )

        if self.client != other.client:

            parties = [self.client, other.client]

            self_mpc = MPCTensor(secret=self, shape=self.public_shape, parties=parties)
            other_mpc = MPCTensor(
                secret=other, shape=other.public_shape, parties=parties
            )

            return self_mpc.concatenate(other_mpc, *args, **kwargs)

        else:
            raise ValueError(
                "Concatenate method currently works only between two different clients."
            )

    def __truediv__(
        self,
        other: Union[
            TensorWrappedGammaTensorPointer, MPCTensor, int, float, np.ndarray
        ],
    ) -> Union[TensorWrappedGammaTensorPointer, MPCTensor]:
        """Apply the "truediv" operation between "self" and "other"

        Args:
            y (Union[TensorWrappedGammaTensorPointer,MPCTensor,int,float,np.ndarray]) : second operand.

        Returns:
            Union[TensorWrappedGammaTensorPointer,MPCTensor] : Result of the operation.
        """
        return TensorWrappedGammaTensorPointer._apply_op(self, other, "__truediv__")

    def sum(
        self,
        *args: Any,
        **kwargs: Any,
    ) -> Union[TensorWrappedGammaTensorPointer, MPCTensor]:
        """Apply the "truediv" operation between "self" and "other"

        Args:
            y (Union[TensorWrappedGammaTensorPointer,MPCTensor,int,float,np.ndarray]) : second operand.

        Returns:
            Union[TensorWrappedGammaTensorPointer,MPCTensor] : Result of the operation.
        """
        return self._apply_self_tensor_op("sum", *args, **kwargs)

    def __pos__(self) -> TensorWrappedGammaTensorPointer:
        """Apply the __pos__ (+) operator  on self.

        Returns:
            Union[TensorWrappedGammaTensorPointer] : Result of the operation.
        """
        return self._apply_self_tensor_op(op_str="__pos__")

<<<<<<< HEAD
    def cumsum(
=======
    def std(
>>>>>>> 1759d3ba
        self,
        *args: Any,
        **kwargs: Any,
    ) -> Union[TensorWrappedGammaTensorPointer, MPCTensor]:
        """
<<<<<<< HEAD
        Return the cumulative sum of the elements along a given axis.

        Parameters
            axis: int, optional
                Axis along which the cumulative sum is computed. The default (None) is to compute the cumsum over the
                flattened array.
        Returns
            cumsum_along_axis: PhiTensor
                A new array holding the result is returned. The result has the same size as input, and the same shape as
                 a if axis is not None or a is 1-d.
        """
        attr_path_and_name = "syft.core.tensor.tensor.Tensor.cumsum"
        data_subjects = np.array(self.data_subjects).cumsum(*args, **kwargs)  # type: ignore
        num = np.ones(np.array(self.data_subjects).shape).cumsum(*args, **kwargs)

        result = TensorWrappedGammaTensorPointer(
            data_subjects=data_subjects,
            min_vals=lazyrepeatarray(
                data=self.min_vals.data * num, shape=data_subjects.shape
            ),
            max_vals=lazyrepeatarray(
                data=self.max_vals.data * num, shape=data_subjects.shape
            ),
            client=self.client,
        )

        # QUESTION can the id_at_location be None?
        result_id_at_location = getattr(result, "id_at_location", None)

        if result_id_at_location is not None:
            # first downcast anything primitive which is not already PyPrimitive
            (
                downcast_args,
                downcast_kwargs,
            ) = lib.python.util.downcast_args_and_kwargs(args=args, kwargs=kwargs)

            # then we convert anything which isnt a pointer into a pointer
            pointer_args, pointer_kwargs = pointerize_args_and_kwargs(
                args=downcast_args,
                kwargs=downcast_kwargs,
                client=self.client,
                gc_enabled=False,
            )

            cmd = RunClassMethodAction(
                path=attr_path_and_name,
                _self=self,
                args=pointer_args,
                kwargs=pointer_kwargs,
                id_at_location=result_id_at_location,
                address=self.client.address,
            )
            self.client.send_immediate_msg_without_reply(msg=cmd)

        inherit_tags(
            attr_path_and_name=attr_path_and_name,
            result=result,
            self_obj=self,
            args=[],
            kwargs={},
        )
        result.public_shape = data_subjects.shape
        result.public_dtype = self.public_dtype

        return result

    def cumprod(
        self,
        *args: Any,
        **kwargs: Any,
    ) -> Union[TensorWrappedGammaTensorPointer, MPCTensor]:
        """
        Return the cumulative product of the elements along a given axis.

        Parameters
            axis: int, optional
                Axis along which the cumulative product is computed. The default (None) is to compute the cumprod over
                the flattened array.
        Returns
            cumprod_along_axis: PhiTensor
                A new array holding the result is returned. The result has the same size as input, and the same shape as
                 a if axis is not None or a is 1-d.
        """
        attr_path_and_name = "syft.core.tensor.tensor.Tensor.cumprod"
        data_subjects = np.array(self.data_subjects).cumprod(*args, **kwargs)  # type: ignore
        num = np.ones(np.array(self.data_subjects).shape).cumsum(*args, **kwargs)
        if abs(self.max_vals.data) >= abs(self.min_vals.data):
            highest = abs(self.max_vals.data)
        else:
            highest = abs(self.min_vals.data)

        result = TensorWrappedGammaTensorPointer(
            data_subjects=data_subjects,
            min_vals=lazyrepeatarray(
                data=-((highest**num).max()), shape=data_subjects.shape
            ),
            max_vals=lazyrepeatarray(
                data=(highest**num).max(), shape=data_subjects.shape
=======
        Compute the standard deviation along the specified axis.
        Returns the standard deviation, a measure of the spread of a distribution, of the array elements.
        The standard deviation is computed for the flattened array by default, otherwise over the specified axis.

        Parameters
            axis: None or int or tuple of ints, optional
                Axis or axes along which the standard deviation is computed.
                The default is to compute the standard deviation of the flattened array.
                If this is a tuple of ints, a standard deviation is performed over multiple axes, instead of a single
                axis or all the axes as before.

            out: ndarray, optional
                Alternative output array in which to place the result. It must have the same shape as the expected
                output but the type (of the calculated values) will be cast if necessary.

            ddof: int, optional
                ddof = Delta Degrees of Freedom. By default ddof is zero.
                The divisor used in calculations is N - ddof, where N represents the number of elements.

            keepdims: bool, optional
                If this is set to True, the axes which are reduced are left in the result as dimensions with size one.
                With this option, the result will broadcast correctly against the input array.
                If the default value is passed, then keepdims will not be passed through to the std method of
                sub-classes of ndarray, however any non-default value will be. If the sub-class’ method does not
                implement keepdims any exceptions will be raised.

            where: array_like of bool, optional
                Elements to include in the standard deviation. See reduce for details.

        Returns

            standard_deviation: PhiTensor
        """
        attr_path_and_name = "syft.core.tensor.tensor.Tensor.std"
        data_subjects = np.array(self.data_subjects).std(*args, **kwargs)  # type: ignore

        result = TensorWrappedGammaTensorPointer(
            data_subjects=data_subjects,
            min_vals=lazyrepeatarray(data=0, shape=data_subjects.shape),
            max_vals=lazyrepeatarray(
                data=(self.max_vals.data - self.min_vals.data) / 2,
                shape=data_subjects.shape,
>>>>>>> 1759d3ba
            ),
            client=self.client,
        )

        # QUESTION can the id_at_location be None?
        result_id_at_location = getattr(result, "id_at_location", None)

        if result_id_at_location is not None:
            # first downcast anything primitive which is not already PyPrimitive
            (
                downcast_args,
                downcast_kwargs,
            ) = lib.python.util.downcast_args_and_kwargs(args=args, kwargs=kwargs)

            # then we convert anything which isnt a pointer into a pointer
            pointer_args, pointer_kwargs = pointerize_args_and_kwargs(
                args=downcast_args,
                kwargs=downcast_kwargs,
                client=self.client,
                gc_enabled=False,
            )

            cmd = RunClassMethodAction(
                path=attr_path_and_name,
                _self=self,
                args=pointer_args,
                kwargs=pointer_kwargs,
                id_at_location=result_id_at_location,
                address=self.client.address,
            )
            self.client.send_immediate_msg_without_reply(msg=cmd)

        inherit_tags(
            attr_path_and_name=attr_path_and_name,
            result=result,
            self_obj=self,
            args=[],
            kwargs={},
        )
        result.public_shape = data_subjects.shape
        result.public_dtype = self.public_dtype

        return result

    def trace(
        self,
        *args: Any,
        **kwargs: Any,
    ) -> Union[TensorWrappedGammaTensorPointer, MPCTensor]:
        """
        Return the sum along diagonals of the array.

        If a is 2-D, the sum along its diagonal with the given offset is returned, i.e., the sum of elements
        a[i,i+offset] for all i.

        If a has more than two dimensions, then the axes specified by axis1 and axis2 are used to determine the 2-D
        sub-arrays whose traces are returned. The shape of the resulting array is the same as that of a with axis1 and
        axis2 removed.

        Parameters

            offset: int, optional
                Offset of the diagonal from the main diagonal. Can be both positive and negative. Defaults to 0.

            axis1, axis2: int, optional
                Axes to be used as the first and second axis of the 2-D sub-arrays from which the diagonals should be
                taken. Defaults are the first two axes of a.

        Returns

            Union[TensorWrappedPhiTensorPointer,MPCTensor] : Result of the operation.
                If a is 2-D, the sum along the diagonal is returned.
                If a has larger dimensions, then an array of sums along diagonals is returned.

        """
        return self._apply_self_tensor_op("trace", *args, **kwargs)

    def min(
        self,
        *args: Any,
        **kwargs: Any,
    ) -> Union[TensorWrappedGammaTensorPointer, MPCTensor]:
        """
        Return the minimum of an array or minimum along an axis.

        Parameters
            axis: None or int or tuple of ints, optional
                Axis or axes along which to operate. By default, flattened input is used.
                If this is a tuple of ints, the minimum is selected over multiple axes,
                instead of a single axis or all the axes as before.

        Returns
            a_min: PhiTensor
                Minimum of a.
                If axis is None, the result is a scalar value.
                If axis is given, the result is an array of dimension a.ndim - 1.
        """
        return self._apply_self_tensor_op("min", *args, **kwargs)

    def max(
        self,
        *args: Any,
        **kwargs: Any,
    ) -> Union[TensorWrappedGammaTensorPointer, MPCTensor]:
        """
        Return the maximum of an array or along an axis.

        Parameters
            axis: None or int or tuple of ints, optional
                Axis or axes along which to operate. By default, flattened input is used.
                If this is a tuple of ints, the minimum is selected over multiple axes,
                instead of a single axis or all the axes as before.

        Returns
            a_max: PhiTensor
                Maximum of a.
                If axis is None, the result is a scalar value.
                If axis is given, the result is an array of dimension a.ndim - 1.
        """
        return self._apply_self_tensor_op("max", *args, **kwargs)

    def __getitem__(
        self, key: Union[int, bool, slice]
    ) -> TensorWrappedGammaTensorPointer:
        """Apply the slice  operation on "self"
        Args:
            y (Union[int,bool,slice]) : second operand.

        Returns:
            Union[TensorWrappedGammaTensorPointer] : Result of the operation.
        """
        return self._apply_self_tensor_op("__getitem__", key)

    def ones_like(
        self,
        *args: Any,
        **kwargs: Any,
    ) -> Union[TensorWrappedGammaTensorPointer, MPCTensor]:
        """Apply the "ones like" operation on self"

        Args:
            y (Union[TensorWrappedGammaTensorPointer,MPCTensor,int,float,np.ndarray]) : second operand.

        Returns:
            Union[TensorWrappedGammaTensorPointer,MPCTensor] : Result of the operation.
        """
        return self._apply_self_tensor_op("ones_like", *args, **kwargs)

    def exp(
        self,
    ) -> Union[TensorWrappedGammaTensorPointer, MPCTensor]:
        """Apply the "truediv" operation between "self" and "other"

        Args:
            y (Union[TensorWrappedGammaTensorPointer,MPCTensor,int,float,np.ndarray]) : second operand.

        Returns:
            Union[TensorWrappedGammaTensorPointer,MPCTensor] : Result of the operation.
        """
        attr_path_and_name = "syft.core.tensor.tensor.Tensor.exp"

        # TODO: should modify to log reduction.
        def exp_reduction(val: np.ndarray) -> np.ndarray:
            pos_index = val >= 0
            neg_index = val < 0
            exp = np.exp((pos_index * val * -1) + (neg_index * val))
            pos_values = (pos_index) * exp
            neg_values = (neg_index) * exp * -1
            return pos_values + neg_values

        min_vals = self.min_vals.copy()
        min_vals.data = np.array(exp_reduction(min_vals.data))
        max_vals = self.max_vals.copy()
        max_vals.data = np.array(exp_reduction(max_vals.data))

        result = TensorWrappedGammaTensorPointer(
            data_subjects=self.data_subjects,
            min_vals=min_vals,
            max_vals=max_vals,
            client=self.client,
        )

        # QUESTION can the id_at_location be None?
        result_id_at_location = getattr(result, "id_at_location", None)

        if result_id_at_location is not None:
            # first downcast anything primitive which is not already PyPrimitive
            (
                downcast_args,
                downcast_kwargs,
            ) = lib.python.util.downcast_args_and_kwargs(args=[], kwargs={})

            # then we convert anything which isnt a pointer into a pointer
            pointer_args, pointer_kwargs = pointerize_args_and_kwargs(
                args=downcast_args,
                kwargs=downcast_kwargs,
                client=self.client,
                gc_enabled=False,
            )

            cmd = RunClassMethodAction(
                path=attr_path_and_name,
                _self=self,
                args=pointer_args,
                kwargs=pointer_kwargs,
                id_at_location=result_id_at_location,
                address=self.client.address,
            )
            self.client.send_immediate_msg_without_reply(msg=cmd)

        inherit_tags(
            attr_path_and_name=attr_path_and_name,
            result=result,
            self_obj=self,
            args=[],
            kwargs={},
        )

        result.public_shape = self.public_shape
        result.public_dtype = self.public_dtype

        return result

    def reciprocal(
        self,
    ) -> Union[TensorWrappedGammaTensorPointer, MPCTensor]:
        """Apply the "reciprocal" operation between "self" and "other"

        Args:
            y (Union[TensorWrappedGammaTensorPointer,MPCTensor,int,float,np.ndarray]) : second operand.

        Returns:
            Union[TensorWrappedGammaTensorPointer,MPCTensor] : Result of the operation.
        """
        attr_path_and_name = "syft.core.tensor.tensor.Tensor.reciprocal"

        min_vals = self.min_vals.copy()
        min_vals.data = np.array(1 / min_vals.data)
        max_vals = self.max_vals.copy()
        max_vals.data = np.array(1 / max_vals.data)

        result = TensorWrappedGammaTensorPointer(
            data_subjects=self.data_subjects,
            min_vals=min_vals,
            max_vals=max_vals,
            client=self.client,
        )

        # QUESTION can the id_at_location be None?
        result_id_at_location = getattr(result, "id_at_location", None)

        if result_id_at_location is not None:
            # first downcast anything primitive which is not already PyPrimitive
            (
                downcast_args,
                downcast_kwargs,
            ) = lib.python.util.downcast_args_and_kwargs(args=[], kwargs={})

            # then we convert anything which isnt a pointer into a pointer
            pointer_args, pointer_kwargs = pointerize_args_and_kwargs(
                args=downcast_args,
                kwargs=downcast_kwargs,
                client=self.client,
                gc_enabled=False,
            )

            cmd = RunClassMethodAction(
                path=attr_path_and_name,
                _self=self,
                args=pointer_args,
                kwargs=pointer_kwargs,
                id_at_location=result_id_at_location,
                address=self.client.address,
            )
            self.client.send_immediate_msg_without_reply(msg=cmd)

        inherit_tags(
            attr_path_and_name=attr_path_and_name,
            result=result,
            self_obj=self,
            args=[],
            kwargs={},
        )

        result.public_shape = self.public_shape
        result.public_dtype = self.public_dtype

        return result

    def softmax(
        self,
    ) -> Union[TensorWrappedGammaTensorPointer, MPCTensor]:
        """Apply the softmax operation on self

        Args:
            y (Union[TensorWrappedGammaTensorPointer,MPCTensor,int,float,np.ndarray]) : second operand.

        Returns:
            Union[TensorWrappedGammaTensorPointer,MPCTensor] : Result of the operation.
        """
        attr_path_and_name = "syft.core.tensor.tensor.Tensor.softmax"

        # TODO: should modify to log reduction.
        def softmax(val: np.ndarray) -> np.ndarray:
            logits = val - val.max()
            numerator = np.exp(logits)
            inv = 1 / numerator.sum()
            return numerator * inv

        min_vals = self.min_vals.copy()
        min_vals.data = np.array(softmax(min_vals.data))
        max_vals = self.max_vals.copy()
        max_vals.data = np.array(softmax(max_vals.data))

        result = TensorWrappedGammaTensorPointer(
            data_subjects=self.data_subjects,
            min_vals=min_vals,
            max_vals=max_vals,
            client=self.client,
        )

        # QUESTION can the id_at_location be None?
        result_id_at_location = getattr(result, "id_at_location", None)

        if result_id_at_location is not None:
            # first downcast anything primitive which is not already PyPrimitive
            (
                downcast_args,
                downcast_kwargs,
            ) = lib.python.util.downcast_args_and_kwargs(args=[], kwargs={})

            # then we convert anything which isnt a pointer into a pointer
            pointer_args, pointer_kwargs = pointerize_args_and_kwargs(
                args=downcast_args,
                kwargs=downcast_kwargs,
                client=self.client,
                gc_enabled=False,
            )

            cmd = RunClassMethodAction(
                path=attr_path_and_name,
                _self=self,
                args=pointer_args,
                kwargs=pointer_kwargs,
                id_at_location=result_id_at_location,
                address=self.client.address,
            )
            self.client.send_immediate_msg_without_reply(msg=cmd)

        inherit_tags(
            attr_path_and_name=attr_path_and_name,
            result=result,
            self_obj=self,
            args=[],
            kwargs={},
        )

        result.public_shape = self.public_shape
        result.public_dtype = self.public_dtype

        return result

    @property
    def T(self) -> TensorWrappedGammaTensorPointer:
        # We always maintain a Tensor hierarchy Tensor ---> PT--> Actual Data
        attr_path_and_name = "syft.core.tensor.tensor.Tensor.T"

        result = TensorWrappedGammaTensorPointer(
            data_subjects=self.data_subjects,
            min_vals=self.min_vals.transpose(),
            max_vals=self.max_vals.transpose(),
            client=self.client,
        )

        # QUESTION can the id_at_location be None?
        result_id_at_location = getattr(result, "id_at_location", None)

        if result_id_at_location is not None:
            # first downcast anything primitive which is not already PyPrimitive
            (
                downcast_args,
                downcast_kwargs,
            ) = lib.python.util.downcast_args_and_kwargs(args=[], kwargs={})

            # then we convert anything which isnt a pointer into a pointer
            pointer_args, pointer_kwargs = pointerize_args_and_kwargs(
                args=downcast_args,
                kwargs=downcast_kwargs,
                client=self.client,
                gc_enabled=False,
            )

            cmd = GetOrSetPropertyAction(
                path=attr_path_and_name,
                id_at_location=result_id_at_location,
                address=self.client.address,
                _self=self,
                args=pointer_args,
                kwargs=pointer_kwargs,
                action=PropertyActions.GET,
                map_to_dyn=False,
            )
            self.client.send_immediate_msg_without_reply(msg=cmd)

        inherit_tags(
            attr_path_and_name=attr_path_and_name,
            result=result,
            self_obj=self,
            args=[],
            kwargs={},
        )

        result_public_shape = np.empty(self.public_shape).T.shape

        result.public_shape = result_public_shape
        result.public_dtype = self.public_dtype

        return result

    def one_hot(self: TensorWrappedGammaTensorPointer) -> np.array:
        tensor_size = np.empty(self.public_shape).size
        one_hot_Y = np.zeros((tensor_size, self.max_vals.data[0] + 1))
        one_hot_Y = one_hot_Y.T

        attr_path_and_name = "syft.core.tensor.tensor.Tensor.one_hot"

        result = TensorWrappedGammaTensorPointer(
            data_subjects=self.data_subjects,
            min_vals=self.min_vals,
            max_vals=self.max_vals,
            client=self.client,
        )

        # QUESTION can the id_at_location be None?
        result_id_at_location = getattr(result, "id_at_location", None)

        if result_id_at_location is not None:
            # first downcast anything primitive which is not already PyPrimitive
            (
                downcast_args,
                downcast_kwargs,
            ) = lib.python.util.downcast_args_and_kwargs(args=[], kwargs={})

            # then we convert anything which isnt a pointer into a pointer
            pointer_args, pointer_kwargs = pointerize_args_and_kwargs(
                args=downcast_args,
                kwargs=downcast_kwargs,
                client=self.client,
                gc_enabled=False,
            )

            cmd = RunClassMethodAction(
                path=attr_path_and_name,
                _self=self,
                args=pointer_args,
                kwargs=pointer_kwargs,
                id_at_location=result_id_at_location,
                address=self.client.address,
            )
            self.client.send_immediate_msg_without_reply(msg=cmd)

        inherit_tags(
            attr_path_and_name=attr_path_and_name,
            result=result,
            self_obj=self,
            args=[],
            kwargs={},
        )

        result.public_shape = one_hot_Y.shape
        result.public_dtype = self.public_dtype

        return result

    def to_local_object_without_private_data_child(self) -> GammaTensor:
        """Convert this pointer into a partial version of the GammaTensor but without
        any of the private data therein."""
        # relative
        from ..tensor import Tensor

        public_shape = getattr(self, "public_shape", None)
        public_dtype = getattr(self, "public_dtype", None)
        return Tensor(
            child=GammaTensor(
                child=FixedPrecisionTensor(value=None),
                data_subjects=self.data_subjects,
                min_vals=self.min_vals,  # type: ignore
                max_vals=self.max_vals,  # type: ignore
            ),
            public_shape=public_shape,
            public_dtype=public_dtype,
        )


@implements(TensorWrappedGammaTensorPointer, np.ones_like)
def ones_like(
    tensor: TensorWrappedGammaTensorPointer,
    *args: Any,
    **kwargs: Any,
) -> TensorWrappedGammaTensorPointer:
    return tensor.ones_like(*args, **kwargs)


def create_lookup_tables(dictionary: dict) -> Tuple[List[str], dict, List[dict]]:
    index2key: List = [str(x) for x in dictionary.keys()]
    key2index: dict = {key: i for i, key in enumerate(index2key)}
    # Note this maps to GammaTensor, not to GammaTensor.child as name may imply
    index2values: List = [dictionary[i] for i in index2key]

    return index2key, key2index, index2values


def create_new_lookup_tables(
    dictionary: dict,
) -> Tuple[Deque[str], dict, Deque[dict], Deque[int]]:
    index2key: Deque = deque()
    key2index: dict = {}
    index2values: Deque = (
        deque()
    )  # Note this maps to GammaTensor, not to GammaTensor.child as name may imply
    index2size: Deque = deque()
    for index, key in enumerate(dictionary.keys()):
        key = str(key)
        index2key.append(key)
        key2index[key] = index
        index2values.append(dictionary[key])
        index2size.append(len(dictionary[key]))

    return index2key, key2index, index2values, index2size


# def no_op(x: GammaTensor) -> GammaTensor:
#     """A Private input will be initialized with this function.
#     Whenever you manipulate a private input (i.e. add it to another private tensor),
#     the result will have a different function. Thus we can check to see if the f
#     """
#     res = x
#     if isinstance(x, GammaTensor) and isinstance(x.data_subjects, np.ndarray):
#         res = GammaTensor(
#             child=x.child,
#             data_subjects=np.zeros_like(x.data_subjects, np.int64),
#             min_vals=x.min_vals,
#             max_vals=x.max_vals,
#             func_str=x.func_str,
#             sources=GammaTensor.convert_dsl(x.sources),
#         )
#     return res


def jax2numpy(value: jnp.array, dtype: np.dtype) -> np.array:
    # are we incurring copying here?
    return np.asarray(value, dtype=dtype)


def numpy2jax(value: np.array, dtype: np.dtype) -> jnp.array:
    return jnp.asarray(value, dtype=dtype)


# ATTENTION: Shouldn't this be a subclass of some kind of base tensor so all the numpy
# methods and properties don't need to be re-implemented on it?
@dataclass
@serializable(capnp_bytes=True)
class GammaTensor:
    """
    A differential privacy tensor that contains data belonging to atleast 2 or more unique data subjects.

    Attributes:
        child: jnp.array
            The private data itself.
        data_subjects: DataSubjectArray
            (DP Metadata) A custom NumPy class that keeps track of which data subjects contribute which datapoints in
            this tensor.
        min_vals: lazyrepeatarray
            (DP Metadata) A custom class that keeps track of (data-independent) minimum values for this tensor.
        max_vals: lazyrepeatarray
            (DP Metadata) A custom class that keeps track of (data-independent) maximum values for this tensor.
        func_str: str
            A string that will determine which function was used to build the current tensor.
        is_linear: bool
            Whether the "func_str" for this tensor is a linear query or not. This impacts the epsilon calculations
            when publishing.
        sources: dict
            A dictionary containing all the Tensors, integers, etc that were used to create this tensor.
            It maps an integer to each input object.
        id: int
            A 32-bit integer that is used when this GammaTensor needs to be added to the "sources" dictionary.

    Methods:
        All efforts were made to make this tensor's API as similar to the NumPy API as possible.
        Special, unique methods are listed below:

        reconstruct(sources: Optional[dict]):
            rebuilds the tensor from the sources dictionary provided, or from the current self.sources.
            This is exclusively used when adding DP Noise, if the data scientist doesn't have enough privacy budget to
            use one of the input tensors, thus requiring that tensor's data to be removed from the computation.

        swap_state(sources: Optional[Dict]):
            calls reconstruct() and populates the rest of the GammaTensor's attributes based on the current tensor.
            Used exclusively when adding DP Noise.



        decode():
            occasionally the use of a FixedPrecisionTensor (FPT) is needed during SMPC[1]. This helps convert back from
            FPT to regular numpy/jax arrays.

            (https://en.wikipedia.org/wiki/Secure_multi-party_computation)





    """

    PointerClassOverride = TensorWrappedGammaTensorPointer

    child: jnp.array
    data_subjects: np.ndarray
    min_vals: Union[lazyrepeatarray, np.ndarray] = flax.struct.field(pytree_node=False)
    max_vals: Union[lazyrepeatarray, np.ndarray] = flax.struct.field(pytree_node=False)
    is_linear: bool = True
    func_str: str = flax.struct.field(
        pytree_node=False, default_factory=lambda: GAMMA_TENSOR_OP.NOOP.value
    )
    id: str = flax.struct.field(
        pytree_node=False, default_factory=lambda: str(randint(0, 2**31 - 1))
    )  # TODO: Need to check if there are any scenarios where this is not secure
    sources: dict = flax.struct.field(pytree_node=False, default_factory=dict)

    def __post_init__(
        self,
    ) -> None:  # Might not serve any purpose anymore, since state trees are updated during ops
        if (
            self.sources
            and len(self.sources) == 0
            and self.func_str != GAMMA_TENSOR_OP.NOOP.value
        ):
            self.sources[self.id] = self

        if isinstance(self.min_vals, lazyrepeatarray):
            if self.min_vals.data.size != 1:
                self.min_vals.data = self.min_vals.data.min()
            if self.max_vals.data.size != 1:
                self.max_vals.data = self.max_vals.data.max()

    def decode(self) -> np.ndarray:
        if isinstance(self.child, FixedPrecisionTensor):
            return self.child.decode()
        else:
            return self.child

    def reconstruct(self, state: Optional[Dict] = None) -> GammaTensor:
        if self.func_str == GAMMA_TENSOR_OP.NOOP.value:
            # ATTENTION:
            # during publish we attempt to remove nodes if the we exceed budget
            # if we call swap_state on a terminal Tensor we need to replace the
            # child with zeros not the current level tensors child which is
            # not zeroed yet
            if state is not None and len(state.keys()) == 1:
                # return the swapped state child to replace
                try:
                    return list(state.values())[0].child
                except Exception as e:
                    print("Something bad has happened in reconstruct", state)
                    raise e
            else:
                # ATTENTION:
                # can we have a terminal no_op tensor with multiple state keys?
                pass
            return self.child
        else:
            # relative
            from .gamma_functions import GAMMA_FUNC_MAPPER

            jax_op = GAMMA_FUNC_MAPPER[GAMMA_TENSOR_OP(self.func_str)]
            return jax_op(state if state is not None else self.sources)

    def swap_state(self, state: dict) -> GammaTensor:
        return GammaTensor(
            child=self.reconstruct(state),
            data_subjects=self.data_subjects,
            min_vals=self.min_vals,
            max_vals=self.max_vals,
            sources=state,
            func_str=self.func_str,
            is_linear=self.is_linear,
        )

    @property
    def size(self) -> int:
        if (
            isinstance(self.child, float)
            or isinstance(self.child, int)
            or isinstance(self.child, bool)
        ):
            return 1

        if hasattr(self.child, "size"):
            return self.child.size
        elif hasattr(self.child, "shape"):
            return np.prod(self.child.shape)

        raise Exception(f"{type(self)} has no attribute size.")

    # def all(self) -> bool:
    #     if hasattr(self.child, "all"):
    #         return self.child.all()
    #     elif isinstance(self.child, Iterable):
    #         return all(self.child)
    #     return bool(self.child)

    def __add__(self, other: Any) -> GammaTensor:
        # relative
        from .phi_tensor import PhiTensor

        output_state = dict()
        # Add this tensor to the chain
        output_state[self.id] = self

        if isinstance(other, PhiTensor):
            other = other.gamma

        if isinstance(other, GammaTensor):
            output_state[other.id] = other

            child = self.child + other.child
            min_val = self.min_vals + other.min_vals
            max_val = self.max_vals + other.max_vals
            output_ds = self.data_subjects + other.data_subjects

        else:
            output_state[np.random.randint(low=0, high=2**31 - 1)] = other

            child = self.child + other
            min_val = self.min_vals + other
            max_val = self.max_vals + other
            output_ds = self.data_subjects

        return GammaTensor(
            child=child,
            data_subjects=output_ds,
            min_vals=min_val,
            max_vals=max_val,
            func_str=GAMMA_TENSOR_OP.ADD.value,
            sources=output_state,
        )

    def __rtruediv__(self, other: SupportedChainType) -> GammaTensor:

        if is_acceptable_simple_type(other):
            return GammaTensor(
                child=(1 / self.child) * other,
                min_vals=(1 / self.min_vals) * other,
                max_vals=(1 / self.max_vals) * other,
                data_subjects=(1 / self.data_subjects) * other,
            )
        else:
            print("Type is unsupported:" + str(type(other)))
            raise NotImplementedError

    def __sub__(self, other: Any) -> GammaTensor:
        # relative
        from .phi_tensor import PhiTensor

        output_state = dict()
        # Add this tensor to the chain
        output_state[self.id] = self

        if isinstance(other, PhiTensor):
            other = other.gamma

        if isinstance(other, GammaTensor):
            output_state[other.id] = other

            child = self.child - other.child
            min_min = self.min_vals.data - other.min_vals.data
            min_max = self.min_vals.data - other.max_vals.data
            max_min = self.max_vals.data - other.min_vals.data
            max_max = self.max_vals.data - other.max_vals.data
            _min_val = np.minimum.reduce([min_min, min_max, max_min, max_max])
            _max_val = np.maximum.reduce([min_min, min_max, max_min, max_max])
            min_val = lazyrepeatarray(data=_min_val, shape=self.shape)
            max_val = lazyrepeatarray(data=_max_val, shape=self.shape)

            output_ds = self.data_subjects - other.data_subjects

        else:
            child = self.child - other
            min_val = self.min_vals - other
            max_val = self.max_vals - other
            output_ds = self.data_subjects
            output_state[np.random.randint(low=0, high=2**31 - 1)] = other

        return GammaTensor(
            child=child,
            data_subjects=output_ds,
            min_vals=min_val,
            max_vals=max_val,
            func_str=GAMMA_TENSOR_OP.SUBTRACT.value,
            sources=output_state,
        )

    def __mul__(self, other: Any) -> GammaTensor:
        # relative
        from .phi_tensor import PhiTensor

        output_state = dict()
        # Add this tensor to the chain
        output_state[self.id] = self

        if isinstance(other, PhiTensor):
            other = other.gamma

        if isinstance(other, GammaTensor):
            output_state[other.id] = other
            child = self.child * other.child
            min_min = self.min_vals.data * other.min_vals.data
            min_max = self.min_vals.data * other.max_vals.data
            max_min = self.max_vals.data * other.min_vals.data
            max_max = self.max_vals.data * other.max_vals.data
            _min_val = np.array(np.min([min_min, min_max, max_min, max_max], axis=0))  # type: ignore
            _max_val = np.array(np.max([min_min, min_max, max_min, max_max], axis=0))  # type: ignore
            output_ds = self.data_subjects * other.data_subjects

        else:
            child = self.child * other
            min_min = self.min_vals.data * other
            min_max = self.min_vals.data * other
            max_min = self.max_vals.data * other
            max_max = self.max_vals.data * other
            _min_val = np.array(np.min([min_min, min_max, max_min, max_max], axis=0))  # type: ignore
            _max_val = np.array(np.max([min_min, min_max, max_min, max_max], axis=0))  # type: ignore
            output_ds = self.data_subjects * other
            output_state[np.random.randint(low=0, high=2**31 - 1)] = other

        min_val = self.min_vals.copy()
        min_val.data = _min_val
        max_val = self.max_vals.copy()
        max_val.data = _max_val

        return GammaTensor(
            child=child,
            data_subjects=output_ds,
            min_vals=min_val,
            max_vals=max_val,
            func_str=GAMMA_TENSOR_OP.MULTIPLY.value,
            sources=output_state,
        )

    def __truediv__(self, other: Any) -> GammaTensor:
        # relative
        from .phi_tensor import PhiTensor

        output_state = dict()
        # Add this tensor to the chain
        output_state[self.id] = self

        if isinstance(other, PhiTensor):
            other = other.gamma

        if isinstance(other, GammaTensor):
            output_state[other.id] = other
            child = self.child / other.child
            min_min = self.min_vals.data / other.min_vals.data
            min_max = self.min_vals.data / other.max_vals.data
            max_min = self.max_vals.data / other.min_vals.data
            max_max = self.max_vals.data / other.max_vals.data
            _min_val = np.array(np.min([min_min, min_max, max_min, max_max], axis=0))  # type: ignore
            _max_val = np.array(np.max([min_min, min_max, max_min, max_max], axis=0))  # type: ignore
            output_ds = self.data_subjects * other.data_subjects

        else:
            child = self.child / other
            min_min = self.min_vals.data / other
            min_max = self.min_vals.data / other
            max_min = self.max_vals.data / other
            max_max = self.max_vals.data / other
            _min_val = np.array(np.min([min_min, min_max, max_min, max_max], axis=0))  # type: ignore
            _max_val = np.array(np.max([min_min, min_max, max_min, max_max], axis=0))  # type: ignore
            output_ds = self.data_subjects
            output_state[np.random.randint(low=0, high=2**31 - 1)] = other

        min_val = self.min_vals.copy()
        min_val.data = _min_val
        max_val = self.max_vals.copy()
        max_val.data = _max_val

        return GammaTensor(
            child=child,
            data_subjects=output_ds,
            min_vals=min_val,
            max_vals=max_val,
            func_str=GAMMA_TENSOR_OP.TRUE_DIVIDE.value,
            sources=output_state,
        )

    def __matmul__(self, other: Any) -> GammaTensor:
        # relative
        from .phi_tensor import PhiTensor

        output_state = dict()
        # Add this tensor to the chain
        output_state[self.id] = self

        if isinstance(other, PhiTensor):
            other = other.gamma

        if isinstance(other, GammaTensor):
            output_state[other.id] = other
            child = self.child @ other.child
            min_val = self.min_vals.__matmul__(other.min_vals)
            max_val = self.max_vals.__matmul__(other.max_vals)
            output_ds = self.data_subjects @ other.data_subjects

        else:
            child = self.child @ other
            min_val = self.min_vals.__matmul__(other)
            max_val = self.max_vals.__matmul__(other)

            output_ds = self.data_subjects @ other
            output_state[np.random.randint(low=0, high=2**31 - 1)] = other

        return GammaTensor(
            child=child,
            data_subjects=output_ds,
            min_vals=min_val,
            max_vals=max_val,
            func_str=GAMMA_TENSOR_OP.MATMUL.value,
            sources=output_state,
        )

    def __rmatmul__(self, other: Any) -> GammaTensor:
        # relative
        from .phi_tensor import PhiTensor

        output_state = dict()
        # Add this tensor to the chain
        output_state[self.id] = self

        if isinstance(other, PhiTensor):
            other = other.gamma

        if isinstance(other, GammaTensor):
            output_state[other.id] = other
            child = self.child.__rmatmul__(other.child)
            min_val = self.min_vals.__rmatmul__(other.min_vals)
            max_val = self.max_vals.__rmatmul__(other.max_vals)
            output_ds = self.data_subjects.__rmatmul__(other.data_subjects)

        else:
            child = self.child.__rmatmul__(other)
            min_val = self.min_vals.__rmatmul__(other)
            max_val = self.max_vals.__rmatmul__(other)
            output_ds = self.data_subjects.__rmatmul__(other)
            output_state[np.random.randint(low=0, high=2**31 - 1)] = other

        return GammaTensor(
            child=child,
            data_subjects=output_ds,
            min_vals=min_val,
            max_vals=max_val,
            func_str=GAMMA_TENSOR_OP.RMATMUL.value,
            sources=output_state,
        )

    def __gt__(self, other: Any) -> GammaTensor:
        # relative
        from .phi_tensor import PhiTensor

        output_state = dict()
        # Add this tensor to the chain
        output_state[self.id] = self

        if isinstance(other, PhiTensor):
            other = other.gamma

        if isinstance(other, GammaTensor):
            output_state[other.id] = other
            child = self.child.__gt__(other.child)
            output_ds = self.data_subjects + other.data_subjects

        else:
            output_state[np.random.randint(low=0, high=2**31 - 1)] = other
            child = self.child.__gt__(other)
            output_ds = self.data_subjects

        min_val = self.min_vals * 0
        max_val = (self.max_vals * 0) + 1

        return GammaTensor(
            child=child,
            data_subjects=output_ds,
            min_vals=min_val,
            max_vals=max_val,
            func_str=GAMMA_TENSOR_OP.GREATER.value,
            sources=output_state,
        )

    def __ge__(self, other: Any) -> GammaTensor:
        # relative
        from .phi_tensor import PhiTensor

        output_state = dict()
        # Add this tensor to the chain
        output_state[self.id] = self

        if isinstance(other, PhiTensor):
            other = other.gamma

        if isinstance(other, GammaTensor):
            output_state[other.id] = other
            child = self.child.__ge__(other.child)
            output_ds = self.data_subjects + other.data_subjects

        else:
            output_state[np.random.randint(low=0, high=2**31 - 1)] = other
            child = self.child.__ge__(other)
            output_ds = self.data_subjects

        min_val = self.min_vals * 0
        max_val = (self.max_vals * 0) + 1

        return GammaTensor(
            child=child,
            data_subjects=output_ds,
            min_vals=min_val,
            max_vals=max_val,
            func_str=GAMMA_TENSOR_OP.GREATER_EQUAL.value,
            sources=output_state,
        )

    def __eq__(self, other: Any) -> GammaTensor:  # type: ignore
        # relative
        from .phi_tensor import PhiTensor

        output_state = dict()
        # Add this tensor to the chain
        output_state[self.id] = self

        if isinstance(other, PhiTensor):
            other = other.gamma

        if isinstance(other, GammaTensor):
            output_state[other.id] = other
            child = self.child.__eq__(other.child)
            output_ds = self.data_subjects + other.data_subjects

        else:
            output_state[np.random.randint(low=0, high=2**31 - 1)] = other
            child = self.child.__eq__(other)
            output_ds = self.data_subjects

        min_val = self.min_vals * 0
        max_val = (self.max_vals * 0) + 1

        return GammaTensor(
            child=child,
            data_subjects=output_ds,
            min_vals=min_val,
            max_vals=max_val,
            func_str=GAMMA_TENSOR_OP.EQUAL.value,
            sources=output_state,
        )

    def __ne__(self, other: Any) -> GammaTensor:  # type: ignore
        # relative
        from .phi_tensor import PhiTensor

        output_state = dict()
        # Add this tensor to the chain
        output_state[self.id] = self

        if isinstance(other, PhiTensor):
            other = other.gamma

        if isinstance(other, GammaTensor):
            output_state[other.id] = other
            child = self.child.__ne__(other.child)
            output_ds = self.data_subjects + other.data_subjects

        else:
            output_state[np.random.randint(low=0, high=2**31 - 1)] = other
            child = self.child.__ne__(other)
            output_ds = self.data_subjects

        min_val = self.min_vals * 0
        max_val = (self.max_vals * 0) + 1

        return GammaTensor(
            child=child,
            data_subjects=output_ds,
            min_vals=min_val,
            max_vals=max_val,
            func_str=GAMMA_TENSOR_OP.NOT_EQUAL.value,
            sources=output_state,
        )

    def __lt__(self, other: Any) -> GammaTensor:
        # relative
        from .phi_tensor import PhiTensor

        output_state = dict()
        # Add this tensor to the chain
        output_state[self.id] = self

        if isinstance(other, PhiTensor):
            other = other.gamma

        if isinstance(other, GammaTensor):
            output_state[other.id] = other
            child = self.child.__lt__(other.child)
            output_ds = self.data_subjects + other.data_subjects

        else:
            output_state[np.random.randint(low=0, high=2**31 - 1)] = other
            child = self.child.__lt__(other)
            output_ds = self.data_subjects

        min_val = self.min_vals * 0
        max_val = (self.max_vals * 0) + 1

        return GammaTensor(
            child=child,
            data_subjects=output_ds,
            min_vals=min_val,
            max_vals=max_val,
            func_str=GAMMA_TENSOR_OP.LESS.value,
            sources=output_state,
        )

    def __le__(self, other: Any) -> GammaTensor:
        # relative
        from .phi_tensor import PhiTensor

        output_state = dict()
        # Add this tensor to the chain
        output_state[self.id] = self

        if isinstance(other, PhiTensor):
            other = other.gamma

        if isinstance(other, GammaTensor):
            output_state[other.id] = other
            child = self.child.__le__(other.child)
            output_ds = self.data_subjects + other.data_subjects

        else:
            output_state[np.random.randint(low=0, high=2**31 - 1)] = other
            child = self.child.__le__(other)
            output_ds = self.data_subjects

        min_val = self.min_vals * 0
        max_val = (self.max_vals * 0) + 1

        return GammaTensor(
            child=child,
            data_subjects=output_ds,
            min_vals=min_val,
            max_vals=max_val,
            func_str=GAMMA_TENSOR_OP.LESS_EQUAL.value,
            sources=output_state,
        )

    def exp(self) -> GammaTensor:
        output_state = dict()
        # Add this tensor to the chain
        output_state[self.id] = self

        # relative
        from ...smpc.approximations import exp

        def exp_reduction(val: np.ndarray) -> np.ndarray:
            pos_index = val >= 0
            neg_index = val < 0
            exp = np.exp((pos_index * val * -1) + (neg_index * val))
            pos_values = (pos_index) * exp
            neg_values = (neg_index) * exp * -1
            return pos_values + neg_values

        min_val = self.min_vals.copy()
        min_val.data = np.array(exp_reduction(min_val.data))
        max_val = self.max_vals.copy()
        max_val.data = np.array(exp_reduction(max_val.data))

        return GammaTensor(
            child=exp(self.child),
            min_vals=min_val,
            max_vals=max_val,
            data_subjects=self.data_subjects,
            func_str=GAMMA_TENSOR_OP.EXP.value,
            sources=output_state,
        )

    def log(self) -> GammaTensor:
        output_state = dict()
        output_state[self.id] = self

        if isinstance(self.min_vals, lazyrepeatarray):
            min_val = lazyrepeatarray(
                data=np.log(self.min_vals.data.min()), shape=self.shape
            )
            max_val = lazyrepeatarray(
                data=np.log(self.max_vals.data.max()), shape=self.shape
            )
        elif isinstance(self.min_vals, np.ndarray):
            min_val = lazyrepeatarray(data=np.log(self.min_vals), shape=self.shape)
            max_val = lazyrepeatarray(data=np.log(self.max_vals), shape=self.shape)
        elif isinstance(self.min_vals, (int, float)):
            min_val = lazyrepeatarray(data=np.log(self.min_vals), shape=self.shape)
            max_val = lazyrepeatarray(data=np.log(self.max_vals), shape=self.shape)
        else:
            raise NotImplementedError(
                f"Undefined behaviour for type: {type(self.min_vals)}"
            )

        return GammaTensor(
            child=np.log(self.child),
            min_vals=min_val,
            max_vals=max_val,
            data_subjects=self.data_subjects,
            func_str=GAMMA_TENSOR_OP.LOG.value,
            sources=output_state,
        )

    def reciprocal(self) -> GammaTensor:
        output_state = dict()
        # Add this tensor to the chain
        output_state[self.id] = self

        # relative
        from ...smpc.approximations import reciprocal

        min_val = self.min_vals.copy()
        min_val.data = np.array(1 / (min_val.data))
        max_val = self.max_vals.copy()
        max_val.data = np.array(1 / (max_val.data))

        # TODO: Explore why overflow does not occur for arrays
        fpt = self.child.copy()
        if hasattr(fpt.child, "shape") and fpt.child.shape == ():
            fpt.child = np.expand_dims(fpt.child, 0)

        child_inv = reciprocal(fpt)

        if hasattr(self.child.child, "shape") and self.child.child.shape == ():
            child_inv.child = np.squeeze(child_inv.child)

        return GammaTensor(
            child=child_inv,
            min_vals=min_val,
            max_vals=max_val,
            data_subjects=self.data_subjects,
            func_str=GAMMA_TENSOR_OP.RECIPROCAL.value,
            sources=output_state,
        )

    def softmax(self) -> GammaTensor:
        # TODO: Need to figure out how to modify _softmax to make this work with new publish
        # output_state = dict()
        # # Add this tensor to the chain
        # output_state[self.id] = self
        #
        # # relative
        # from ...smpc.approximations import exp
        # from ...smpc.approximations import reciprocal
        #
        # def softmax(val: np.ndarray) -> np.ndarray:
        #     logits = val - val.max()
        #     numerator = np.exp(logits)
        #     inv = 1 / numerator.sum()
        #     return numerator * inv
        #
        # min_val = self.min_vals.copy()
        # min_val.data = np.array(softmax(min_val.data))
        # max_val = self.max_vals.copy()
        # max_val.data = np.array(softmax(max_val.data))
        # fpt = self.child.copy()
        # if not isinstance(fpt.child, np.ndarray):
        #     raise ValueError("Softmax currently works only for numpy child")
        #
        # fpt.child = fpt.child - fpt.child.max()
        # numerator = exp(fpt)
        # inv = reciprocal(numerator.sum())  # type: ignore
        #
        # def _softmax(state: dict) -> jax.numpy.DeviceArray:
        #     return jnp.exp(self.run(state)) / jnp.exp(self.run(state)).sum()
        #
        # return GammaTensor(
        #     child=numerator * inv,
        #     min_vals=min_val,
        #     max_vals=max_val,
        #     data_subjects=self.data_subjects,
        #     func_str=_softmax,
        #     sources=output_state,
        # )
        raise NotImplementedError

    def flatten(self, order: str = "C") -> GammaTensor:
        """
        Return a copy of the array collapsed into one dimension.

        Parameters
            order{‘C’, ‘F’, ‘A’, ‘K’}, optional
                ‘C’ means to flatten in row-major (C-style) order.
                ‘F’ means to flatten in column-major (Fortran- style) order.
                ‘A’ means to flatten in column-major order if a is Fortran contiguous in memory,
                        row-major order otherwise.
                ‘K’ means to flatten a in the order the elements occur in memory. The default is ‘C’.
        Returns
            GammaTensor
        A copy of the input array, flattened to one dimension.

        """

        if order == "C":
            func = GAMMA_TENSOR_OP.FLATTEN_C.value
        elif order == "F":
            func = GAMMA_TENSOR_OP.FLATTEN_F.value
        elif order == "A":
            func = GAMMA_TENSOR_OP.FLATTEN_A.value
        elif order == "K":
            func = GAMMA_TENSOR_OP.FLATTEN_K.value
        else:
            raise NotImplementedError(f"Flatten not implemented for order={order}")

        output_sources = dict()
        output_sources[self.id] = self

        result = self.child.flatten(order)
        return GammaTensor(
            child=result,
            data_subjects=self.data_subjects.flatten(order),
            min_vals=lazyrepeatarray(data=self.min_vals.data, shape=result.shape),
            max_vals=lazyrepeatarray(data=self.max_vals.data, shape=result.shape),
            is_linear=True,
            func_str=func,
            sources=output_sources,
        )

    def transpose(self, *args: Any, **kwargs: Any) -> GammaTensor:
        output_state = dict()
        # Add this tensor to the chain
        output_state[self.id] = self

        output_ds = self.data_subjects.transpose(*args)
        output_data = self.child.transpose(*args)

        min_vals = lazyrepeatarray(data=output_data.min(), shape=output_data.shape)
        max_vals = lazyrepeatarray(data=output_data.max(), shape=output_data.shape)

        return GammaTensor(
            child=output_data,
            data_subjects=output_ds,
            min_vals=min_vals,
            max_vals=max_vals,
            func_str=GAMMA_TENSOR_OP.TRANSPOSE.value,
            sources=output_state,
        )

    @property
    def T(self) -> GammaTensor:
        return self.transpose()

    def sum(
        self, axis: Optional[Union[int, Tuple[int, ...]]] = None, **kwargs: Any
    ) -> GammaTensor:
        output_state = dict()
        output_state[self.id] = self

        child = self.child.sum(axis=axis, **kwargs)
        if not isinstance(
            child, np.ndarray
        ):  # Avoid tensor.child being an int/float instead of array
            child = np.array(child)

        min_v = child.min()
        max_v = child.max()

        return GammaTensor(
            child=child,
            data_subjects=np.array(self.data_subjects.sum(axis=axis, **kwargs)),
            min_vals=lazyrepeatarray(data=min_v, shape=child.shape),
            max_vals=lazyrepeatarray(data=max_v, shape=child.shape),
            func_str=GAMMA_TENSOR_OP.SUM.value,
            sources=output_state,
        )

    def ones_like(self, *args: Any, **kwargs: Any) -> GammaTensor:
        output_state = dict()
        output_state[self.id] = self

        child = (
            np.ones_like(self.child, *args, **kwargs)
            if isinstance(self.child, np.ndarray)
            else self.child.ones_like(*args, **kwargs)
        )

        min_val = self.min_vals.ones_like(*args, **kwargs)
        max_val = self.max_vals.ones_like(*args, **kwargs)

        return GammaTensor(
            child=child,
            data_subjects=self.data_subjects,
            min_vals=min_val,
            max_vals=max_val,
            func_str=GAMMA_TENSOR_OP.ONES_LIKE.value,
            sources=output_state,
        )

    def zeros_like(self, *args: Any, **kwargs: Any) -> GammaTensor:
        output_state = dict()
        output_state[self.id] = self

        child = (
            np.zeros_like(self.child, *args, **kwargs)
            if not hasattr(self.child, "zeros_like")
            else self.child.zeros_like(*args, **kwargs)
        )

        min_val = self.min_vals.zeros_like(*args, **kwargs)
        max_val = self.max_vals.zeros_like(*args, **kwargs)

        return GammaTensor(
            child=child,
            data_subjects=self.data_subjects,
            min_vals=min_val,
            max_vals=max_val,
            func_str=GAMMA_TENSOR_OP.ZEROS_LIKE.value,
            sources=output_state,
        )

    def filtered(self) -> GammaTensor:
        # This is only used during publish to filter out data in GammaTensors with no_op. It serves no other purpose.
        return GammaTensor(
            child=jnp.zeros_like(self.child),
            data_subjects=self.data_subjects,
            min_vals=self.min_vals * 0,
            max_vals=self.max_vals * 1,
            func_str=GAMMA_TENSOR_OP.NOOP.value,
        )

    def ravel(self) -> GammaTensor:
        output_state = dict()
        output_state[self.id] = self

        data = self.child
        output_data = data.ravel()

        output_data_subjects = self.data_subjects.ravel()

        min_val = lazyrepeatarray(data=self.min_vals.data, shape=output_data.shape)
        max_val = lazyrepeatarray(data=self.max_vals.data, shape=output_data.shape)

        return GammaTensor(
            child=output_data,
            data_subjects=output_data_subjects,
            min_vals=min_val,
            max_vals=max_val,
            func_str=GAMMA_TENSOR_OP.RAVEL.value,
            sources=output_state,
        )

    def resize(self, new_shape: Union[int, Tuple[int, ...]]) -> GammaTensor:
        output_state = dict()
        output_state[self.id] = self

        data = self.child
        output_data = np.resize(data, new_shape)
        output_data_subjects = np.resize(self.data_subjects, new_shape)

        min_val = lazyrepeatarray(data=self.min_vals.data, shape=output_data.shape)
        max_val = lazyrepeatarray(data=self.max_vals.data, shape=output_data.shape)

        return GammaTensor(
            child=output_data,
            data_subjects=output_data_subjects,
            min_vals=min_val,
            max_vals=max_val,
            func_str=GAMMA_TENSOR_OP.RESIZE.value,
            sources=output_state,
        )

    def compress(
        self, condition: List[bool], axis: Optional[int] = None
    ) -> GammaTensor:
        output_state = dict()
        output_state[self.id] = self

        data = self.child
        output_data = data.compress(condition, axis)
        output_data_subjects = self.data_subjects.compress(condition, axis)

        min_val = lazyrepeatarray(data=self.min_vals.data, shape=output_data.shape)
        max_val = lazyrepeatarray(data=self.max_vals.data, shape=output_data.shape)

        return GammaTensor(
            child=output_data,
            data_subjects=output_data_subjects,
            min_vals=min_val,
            max_vals=max_val,
            func_str=GAMMA_TENSOR_OP.COMPRESS.value,
            sources=output_state,
        )

    def squeeze(
        self, axis: Optional[Union[int, Tuple[int, ...]]] = None
    ) -> GammaTensor:
        output_state = dict()
        output_state[self.id] = self

        data = self.child
        output_data = np.squeeze(data, axis)
        output_data_subjects = np.squeeze(self.data_subjects, axis)

        min_val = lazyrepeatarray(data=self.min_vals.data, shape=output_data.shape)
        max_val = lazyrepeatarray(data=self.max_vals.data, shape=output_data.shape)

        return GammaTensor(
            child=output_data,
            data_subjects=output_data_subjects,
            min_vals=min_val,
            max_vals=max_val,
            func_str=GAMMA_TENSOR_OP.SQUEEZE.value,
            sources=output_state,
        )

    def any(
        self,
        axis: Optional[Union[int, Tuple[int, ...]]] = None,
        keepdims: Optional[bool] = False,
        where: Optional[ArrayLike] = None,
    ) -> GammaTensor:
        output_state = dict()
        output_state[self.id] = self

        if where is None:
            out_child = np.array(self.child.any(axis=axis, keepdims=keepdims))
            new_data_subjects = np.add.reduce(
                self.data_subjects,
                axis=axis,
                keepdims=keepdims,
            )
        else:
            out_child = np.array(
                self.child.any(axis=axis, keepdims=keepdims, where=where)
            )
            new_data_subjects = np.add.reduce(
                self.data_subjects,
                axis=axis,
                keepdims=keepdims,
                initial=DataSubjectArray(),
                where=where,
            )

        return GammaTensor(
            child=out_child,
            data_subjects=new_data_subjects,
            min_vals=lazyrepeatarray(data=0, shape=out_child.shape),
            max_vals=lazyrepeatarray(data=1, shape=out_child.shape),
            func_str=GAMMA_TENSOR_OP.ANY.value,
            sources=output_state,
        )

    def all(
        self,
        axis: Optional[Union[int, Tuple[int, ...]]] = None,
        keepdims: Optional[bool] = False,
        where: Optional[ArrayLike] = None,
    ) -> GammaTensor:
        output_state = dict()
        output_state[self.id] = self

        if where is None:
            out_child = np.array(self.child.all(axis=axis, keepdims=keepdims))
            new_data_subjects = np.add.reduce(
                self.data_subjects,
                axis=axis,
                keepdims=keepdims,
            )
        else:
            out_child = np.array(
                self.child.all(axis=axis, keepdims=keepdims, where=where)
            )
            new_data_subjects = np.add.reduce(
                self.data_subjects,
                axis=axis,
                keepdims=keepdims,
                initial=DataSubjectArray(),
                where=where,
            )

        return GammaTensor(
            child=out_child,
            data_subjects=new_data_subjects,
            min_vals=lazyrepeatarray(data=0, shape=out_child.shape),
            max_vals=lazyrepeatarray(data=1, shape=out_child.shape),
            func_str=GAMMA_TENSOR_OP.ALL.value,
            sources=output_state,
        )

    def __and__(self, value) -> GammaTensor:  # type: ignore
        output_state = dict()
        output_state[self.id] = self

        output_data = self.child & value

        return GammaTensor(
            child=output_data,
            data_subjects=self.data_subjects,
            min_vals=lazyrepeatarray(data=0, shape=output_data.shape),
            max_vals=lazyrepeatarray(data=1, shape=output_data.shape),
            func_str=GAMMA_TENSOR_OP.LOGICAL_AND.value,
            sources=output_state,
        )

    def __or__(self, value) -> GammaTensor:  # type: ignore
        output_state = dict()
        output_state[self.id] = self

        output_data = self.child | value

        return GammaTensor(
            child=output_data,
            data_subjects=self.data_subjects,
            min_vals=lazyrepeatarray(data=0, shape=output_data.shape),
            max_vals=lazyrepeatarray(data=1, shape=output_data.shape),
            func_str=GAMMA_TENSOR_OP.LOGICAL_OR.value,
            sources=output_state,
        )

    def __pos__(self) -> GammaTensor:
        output_state = dict()
        output_state[self.id] = self

        return GammaTensor(
            child=self.child,
            data_subjects=self.data_subjects,
            min_vals=self.min_vals,
            max_vals=self.max_vals,
            func_str=GAMMA_TENSOR_OP.POSITIVE.value,
            sources=output_state,
        )

    def __neg__(self) -> GammaTensor:
        output_state = dict()
        output_state[self.id] = self

        return GammaTensor(
            child=self.child * -1,
            data_subjects=self.data_subjects,
            min_vals=self.max_vals * -1,
            max_vals=self.min_vals * -1,
            func_str=GAMMA_TENSOR_OP.NEGATIVE.value,
            sources=output_state,
        )

    def reshape(self, shape: Tuple[int, ...]) -> GammaTensor:
        raise NotImplementedError
        # # TODO: Check if this can publish properly since source changes aren't made
        # child = self.child.reshape(shape)
        # output_shape = child.shape

        # if isinstance(self.min_vals, lazyrepeatarray):
        #     if self.min_vals.data.shape == 1:
        #         minv = self.min_vals.reshape(output_shape)
        #         maxv = self.max_vals.reshape(output_shape)
        #     elif self.min_vals.data.shape == self.min_vals.shape:
        #         minv = self.min_vals.reshape(output_shape)
        #         minv.data = minv.data.min()

        #         maxv = self.max_vals.reshape(output_shape)
        #         maxv.data = maxv.data.max()
        #     else:
        #         minv = self.min_vals.reshape(output_shape)
        #         minv.data = minv.data.min()

        #         maxv = self.max_vals.reshape(output_shape)
        #         maxv.data = maxv.data.max()

        # elif isinstance(self.min_vals, (int, float)):
        #     minv = self.min_vals  # type: ignore
        #     maxv = self.max_vals
        # else:
        #     minv = self.min_vals
        #     maxv = self.max_vals

        # return GammaTensor(
        #     child=child,
        #     data_subjects=self.data_subjects.reshape(shape),
        #     min_vals=minv,
        #     max_vals=maxv,
        # )

    def _argmax(self, axis: Optional[int]) -> np.ndarray:
        raise NotImplementedError
        # return self.child.argmax(axis)

    def mean(self, axis: Union[int, Tuple[int, ...]], **kwargs: Any) -> GammaTensor:
        output_state = dict()
        output_state[self.id] = self

        result = self.child.mean(axis, **kwargs)
        minv = (
            self.min_vals.data
            if isinstance(self.min_vals, lazyrepeatarray)
            else self.min_vals
        )
        maxv = (
            self.max_vals.data
            if isinstance(self.max_vals, lazyrepeatarray)
            else self.max_vals
        )
        return GammaTensor(
            child=result,
            data_subjects=self.data_subjects.mean(axis, **kwargs),
            min_vals=lazyrepeatarray(data=minv, shape=result.shape),
            max_vals=lazyrepeatarray(data=(maxv + minv) / 2, shape=result.shape),
            sources=output_state,
            func_str=GAMMA_TENSOR_OP.MEAN.value,
        )

    def expand_dims(self, axis: Optional[int] = None) -> GammaTensor:
        raise NotImplementedError
        # result = np.expand_dims(self.child, axis)

        # target_shape_dsl = list(self.data_subjects.shape)
        # if axis:
        #     target_shape_dsl.insert(axis + 1, 1)

        # return GammaTensor(
        #     child=result,
        #     data_subjects=np.expand_dims(self.data_subjects, axis),
        #     min_vals=lazyrepeatarray(data=self.min_vals.data, shape=result.shape),
        #     max_vals=lazyrepeatarray(data=self.max_vals.data, shape=result.shape),
        # )

    def std(
        self, axis: Optional[Union[int, Tuple[int, ...]]] = None, **kwargs: Any
    ) -> GammaTensor:
        """
        Compute the standard deviation along the specified axis.
        Returns the standard deviation, a measure of the spread of a distribution, of the array elements.
        The standard deviation is computed for the flattened array by default, otherwise over the specified axis.

        Parameters
            axis: None or int or tuple of ints, optional
                Axis or axes along which the standard deviation is computed.
                The default is to compute the standard deviation of the flattened array.
                If this is a tuple of ints, a standard deviation is performed over multiple axes, instead of a single
                axis or all the axes as before.

            out: ndarray, optional
                Alternative output array in which to place the result. It must have the same shape as the expected
                output but the type (of the calculated values) will be cast if necessary.

            ddof: int, optional
                ddof = Delta Degrees of Freedom. By default ddof is zero.
                The divisor used in calculations is N - ddof, where N represents the number of elements.

            keepdims: bool, optional
                If this is set to True, the axes which are reduced are left in the result as dimensions with size one.
                With this option, the result will broadcast correctly against the input array.
                If the default value is passed, then keepdims will not be passed through to the std method of
                sub-classes of ndarray, however any non-default value will be. If the sub-class’ method does not
                implement keepdims any exceptions will be raised.

            where: array_like of bool, optional
                Elements to include in the standard deviation. See reduce for details.

        Returns

            standard_deviation: GammaTensor
        """
        output_state = dict()
        output_state[self.id] = self

        result = self.child.std(axis, **kwargs)
        minv = (
            self.min_vals.data
            if isinstance(self.min_vals, lazyrepeatarray)
            else self.min_vals
        )
        maxv = (
            self.max_vals.data
            if isinstance(self.max_vals, lazyrepeatarray)
            else self.max_vals
        )
        return GammaTensor(
            child=result,
            data_subjects=self.data_subjects.std(axis, **kwargs),
            min_vals=lazyrepeatarray(data=0, shape=result.shape),
            max_vals=lazyrepeatarray(data=(maxv - minv) / 2, shape=result.shape),
            sources=output_state,
            func_str=GAMMA_TENSOR_OP.STD.value,
        )

    def dot(self, other: Union[np.ndarray, GammaTensor]) -> GammaTensor:
        # TODO: These bounds might not be super tight- if min,max = [-1, 1], there might be a dot product
        # such that the minimum value should be 0
        if isinstance(other, np.ndarray):
            raise NotImplementedError
            # result = jnp.dot(self.child, other)

            # output_ds = self.data_subjects.dot(other)

            # if isinstance(self.min_vals, lazyrepeatarray):
            #     minv = lazyrepeatarray(
            #         data=jnp.dot(
            #             np.ones_like(self.child) * self.min_vals.data, other
            #         ).min(),
            #         shape=result.shape,
            #     )
            #     maxv = lazyrepeatarray(
            #         data=jnp.dot(
            #             np.ones_like(self.child) * self.max_vals.data, other
            #         ).max(),
            #         shape=result.shape,
            #     )

            # elif isinstance(self.min_vals, (int, float)):
            #     minv = lazyrepeatarray(
            #         data=jnp.dot(np.ones_like(self.child) * self.min_vals, other).min(),
            #         shape=result.shape,
            #     )
            #     maxv = lazyrepeatarray(
            #         data=jnp.dot(np.ones_like(self.child) * self.max_vals, other).max(),
            #         shape=result.shape,
            #     )
            # else:
            #     raise NotImplementedError

            # return GammaTensor(
            #     child=result,
            #     data_subjects=output_ds,
            #     min_vals=minv,
            #     max_vals=maxv,
            # )
        elif isinstance(other, GammaTensor):
            output_state = dict()
            output_state[self.id] = self
            output_state[other.id] = other

            output_ds = self.data_subjects.dot(other.data_subjects)

            result = jnp.dot(self.child, other.child)

            if isinstance(self.min_vals, lazyrepeatarray):

                minv = lazyrepeatarray(
                    data=jnp.dot(
                        np.ones_like(self.child) * self.min_vals.data,
                        np.ones_like(other.child) * other.min_vals.data,
                    ).min(),
                    shape=result.shape,
                )
                maxv = lazyrepeatarray(
                    data=jnp.dot(
                        np.ones_like(self.child) * self.max_vals.data,
                        np.ones_like(other.child) * other.max_vals.data,
                    ).max(),
                    shape=result.shape,
                )
            elif isinstance(self.min_vals, (int, float)):
                minv = lazyrepeatarray(
                    data=jnp.dot(
                        np.ones_like(self.child) * self.min_vals,
                        np.ones_like(other.child) * other.min_vals,
                    ).min(),
                    shape=result.shape,
                )
                maxv = lazyrepeatarray(
                    data=jnp.dot(
                        np.ones_like(self.child) * self.max_vals,
                        np.ones_like(other.child) * other.max_vals,
                    ).max(),
                    shape=result.shape,
                )
            else:
                raise NotImplementedError

            return GammaTensor(
                child=result,
                data_subjects=output_ds,
                min_vals=minv,
                max_vals=maxv,
                func_str=GAMMA_TENSOR_OP.DOT.value,
                sources=output_state,
            )
        else:
            raise NotImplementedError(
                f"Undefined behaviour for GT.dot with {type(other)}"
            )

    def sqrt(self) -> GammaTensor:
        state = dict()
        state.update(self.sources)

        min_v = jnp.sqrt(self.min_vals.data)
        max_v = jnp.sqrt(self.min_vals.data)

        child = jnp.sqrt(self.child)
        min_val = lazyrepeatarray(min_v, shape=child.shape)
        max_val = lazyrepeatarray(max_v, shape=child.shape)

        return GammaTensor(
            child=child,
            data_subjects=self.data_subjects,
            min_vals=min_val,
            max_vals=max_val,
            func_str=GAMMA_TENSOR_OP.SQRT.value,
            sources=state,
        )

    def abs(self) -> GammaTensor:
        state = dict()
        state.update(self.sources)

        data = self.child
        output = np.abs(data)

        min_v = np.abs(self.min_vals.data)
        max_v = np.abs(self.min_vals.data)

        return GammaTensor(
            child=output,
            data_subjects=self.data_subjects,
            min_vals=lazyrepeatarray(min_v, shape=output.shape),
            max_vals=lazyrepeatarray(max_v, shape=output.shape),
            func_str=GAMMA_TENSOR_OP.ABS.value,
            sources=state,
        )

    def clip(self, a_min: float, a_max: float) -> GammaTensor:
        state = dict()
        state.update(self.sources)

        output_data = self.child.clip(a_min, a_max)

        min_v = np.clip(self.min_vals.data, a_min, a_max)
        max_v = np.clip(self.max_vals.data, a_min, a_max)

        min_vals = lazyrepeatarray(data=min_v, shape=output_data.shape)
        max_vals = lazyrepeatarray(data=max_v, shape=output_data.shape)

        return GammaTensor(
            child=output_data,
            data_subjects=self.data_subjects,
            min_vals=min_vals,
            max_vals=max_vals,
            func_str=GAMMA_TENSOR_OP.CLIP.value,
            sources=state,
        )

    @staticmethod
    def convert_dsl(state: dict, new_state: Optional[dict] = None) -> Dict:
        if new_state is None:
            new_state = dict()
        if state:
            for tensor in list(state.values()):
                if isinstance(tensor.data_subjects, np.ndarray):
                    new_tensor = GammaTensor(
                        child=tensor.child,
                        data_subjects=np.zeros_like(
                            tensor.data_subjects, dtype=np.int64
                        ),
                        min_vals=tensor.min_vals,
                        max_vals=tensor.max_vals,
                        func_str=tensor.func_str,
                        sources=GammaTensor.convert_dsl(tensor.sources, {}),
                    )
                    # for idx, row in enumerate(tensor.data_subjects):
                    #     tensor.data_subjects[idx] = jnp.zeros_like(np.zeros_like(row), jnp.int64)
                else:

                    new_tensor = tensor
                new_state[new_tensor.id] = new_tensor
            return new_state
        else:
            return {}

    def publish(
        self,
        get_budget_for_user: Callable,
        deduct_epsilon_for_user: Callable,
        ledger: DataSubjectLedger,
        sigma: float,
    ) -> np.ndarray:

        if (
            not self.sources
        ):  # if state tree is empty (e.g. publishing a PhiTensor w/ public vals directly)
            self.sources[self.id] = self

        return publish(
            tensor=self,
            ledger=ledger,
            get_budget_for_user=get_budget_for_user,
            deduct_epsilon_for_user=deduct_epsilon_for_user,
            sigma=sigma,
            is_linear=self.is_linear,
        )

    # def expand_dims(self, axis: int) -> GammaTensor:
    #     def _expand_dims(state: dict) -> jax.numpy.DeviceArray:
    #         return jnp.expand_dims(self.run(state), axis)
    #
    #     state = dict()
    #     state.update(self.state)
    #
    #     return GammaTensor(
    #         child=jnp.expand_dims(self.child, axis),
    #         data_subjects=self.data_subjects,
    #         min_vals=self.min_vals,
    #         max_vals=self.max_vals,
    #         func=_expand_dims,
    #         sources=state,
    #     )

    def __len__(self) -> int:
        if not hasattr(self.child, "__len__"):
            if self.child is None:
                return 0
            return 1
        try:
            return len(self.child)
        except Exception:  # nosec
            return self.child.size

    def __getitem__(self, item: Union[int, slice, PassthroughTensor]) -> GammaTensor:
        # TODO: Technically we could reduce ds.one_hot_lookup to remove any DS that won't be there
        # There technically isn't any penalty for keeping it as is, but maybe there's a sidechannel attack
        # where you index into one value in a GammaTensor and get all the data subjects of that Tensor?

        if isinstance(self.min_vals, (int, float)):
            minv = self.min_vals
            maxv = self.max_vals
        elif isinstance(self.min_vals, lazyrepeatarray):
            minv = self.min_vals[item]  # type: ignore
            maxv = self.max_vals[item]
        else:
            raise NotImplementedError

        if isinstance(item, PassthroughTensor):
            data = self.child[item.child]
            if self.shape == self.data_subjects.shape:
                return GammaTensor(
                    child=data,
                    min_vals=minv,
                    max_vals=maxv,
                    data_subjects=self.data_subjects[item.child],
                )
            elif len(self.shape) < len(self.data_subjects.shape):
                return GammaTensor(
                    child=data,
                    min_vals=minv,
                    max_vals=maxv,
                    data_subjects=self.data_subjects[item.child],
                    # self.data_subjects.data_subjects_indexed[:, item.child],
                )
            else:
                raise Exception(
                    f"Incompatible shapes: {self.shape}, {self.data_subjects.shape}"
                )
        else:
            data = self.child[item]

            return GammaTensor(
                child=data,
                min_vals=minv,
                max_vals=maxv,
                data_subjects=self.data_subjects[item],
            )

    def __setitem__(
        self, key: Union[int, slice, NDArray], value: Union[GammaTensor, np.ndarray]
    ) -> None:
        # relative
        from .phi_tensor import PhiTensor

        if isinstance(value, (PhiTensor, GammaTensor)):
            self.child[key] = value.child
            minv = value.child.min()
            maxv = value.child.max()

            if minv < self.min_vals.data.min():
                self.min_vals.data = minv

            if maxv > self.max_vals.data.max():
                self.max_vals.data = maxv

            self.data_subjects[key] = value.data_subjects

            # output_dsl = DataSubjectList.insert(
            #     dsl1=self.data_subjects, dsl2=value.data_subjects, index=key
            # )
            # self.data_subjects.one_hot_lookup = output_dsl.one_hot_lookup
            # self.data_subjects.data_subjects_indexed = output_dsl.data_subjects_indexed

        elif isinstance(value, np.ndarray):
            self.child[key] = value
            minv = value.min()
            maxv = value.max()

            if minv < self.min_vals.data.min():
                self.min_vals.data = minv

            if maxv > self.max_vals.data.max():
                self.max_vals.data = maxv

        else:
            raise NotImplementedError

    def copy(self, order: str = "C") -> GammaTensor:
        """
        Return a copy of the array.

        Parameters
            order:  {‘C’, ‘F’, ‘A’, ‘K’}, optional

        Controls the memory layout of the copy.
        ‘C’ means C-order, ‘F’ means F-order,
        ‘A’ means ‘F’ if a is Fortran contiguous,
        ‘C’ otherwise.
        ‘K’ means match the layout of a as closely as possible.
        (Note that this function and numpy.copy are very similar but have different default values
        for their order= arguments, and this function always passes sub-classes through.)


        """
        return GammaTensor(
            child=self.child.copy(order),
            data_subjects=self.data_subjects.copy(order),
            min_vals=self.min_vals.copy(order),
            max_vals=self.max_vals.copy(order),
            func_str=self.func_str,
            sources=self.sources,
        )

    def repeat(
        self, repeats: Union[int, Tuple[int, ...]], axis: Optional[int] = None
    ) -> GammaTensor:
        """
        Repeat elements of an array.

        Parameters
            repeats: int or array of ints

                The number of repetitions for each element. repeats is broadcasted to fit the shape of the given axis.

            axis: int, optional

                The axis along which to repeat values. By default, use the flattened input array, and return a flat
                output array.

        Returns

            repeated_array: PhiTensor

                Output array which has the same shape as a, except along the given axis.

        """
        sources = dict()
        sources[self.id] = self

        result = self.child.repeat(repeats, axis)
        if isinstance(self.min_vals, lazyrepeatarray):
            minv = lazyrepeatarray(data=self.min_vals.data.min(), shape=result.shape)
            maxv = lazyrepeatarray(data=self.max_vals.data.max(), shape=result.shape)
        else:
            minv = self.min_vals
            maxv = self.max_vals

        return GammaTensor(
            child=result,
            data_subjects=self.data_subjects.repeat(repeats, axis),
            min_vals=minv,
            max_vals=maxv,
            func_str=GAMMA_TENSOR_OP.REPEAT.value,
            sources=sources,
        )

    def cumsum(
        self,
        axis: Optional[int] = None,
    ) -> GammaTensor:
        """
        Return the cumulative sum of the elements along a given axis.

        Parameters
            axis: int, optional
                Axis along which the cumulative sum is computed. The default (None) is to compute the cumsum over the
                flattened array.
        Returns
            cumsum_along_axis: GammaTensor
                A new array holding the result is returned. The result has the same size as input, and the same shape as
                 a if axis is not None or a is 1-d.
        """
        result = self.child.cumsum(axis=axis)
        num = np.ones_like(self.child).cumsum(axis=axis)

        sources = dict()
        sources[self.id] = self

        return GammaTensor(
            child=result,
            data_subjects=self.data_subjects.cumsum(axis=axis),
            min_vals=lazyrepeatarray(
                data=(self.min_vals.data * num).min(), shape=result.shape
            ),
            max_vals=lazyrepeatarray(
                data=(self.max_vals.data * num).max(), shape=result.shape
            ),
            func_str=GAMMA_TENSOR_OP.CUMSUM.value,
            sources=sources,
        )

    def cumprod(
        self,
        axis: Optional[int] = None,
    ) -> GammaTensor:
        """
        Return the cumulative product of the elements along a given axis.

        Parameters
            axis: int, optional
                Axis along which the cumulative product is computed. The default (None) is to compute the cumprod over
                the flattened array.
        Returns
            cumprod_along_axis: GammaTensor
                A new array holding the result is returned. The result has the same size as input, and the same shape as
                 a if axis is not None or a is 1-d.
        """
        result = self.child.cumprod(axis=axis)
        num = np.ones_like(self.child).cumsum(axis=axis)
        if abs(self.max_vals.data) >= (self.min_vals.data):
            highest = abs(self.max_vals.data)
        else:
            highest = abs(self.min_vals.data)

        sources = dict()
        sources[self.id] = self

        return GammaTensor(
            child=result,
            data_subjects=self.data_subjects.cumprod(axis=axis),
            min_vals=lazyrepeatarray(data=-(highest**num).min(), shape=result.shape),
            max_vals=lazyrepeatarray(data=(highest**num).max(), shape=result.shape),
            func_str=GAMMA_TENSOR_OP.CUMPROD.value,
            sources=sources,
        )

    def trace(self, offset: int = 0, axis1: int = 0, axis2: int = 1) -> GammaTensor:
        """
        Return the sum along diagonals of the array.

        If a is 2-D, the sum along its diagonal with the given offset is returned, i.e., the sum of elements
        a[i,i+offset] for all i.

        If a has more than two dimensions, then the axes specified by axis1 and axis2 are used to determine the 2-D
        sub-arrays whose traces are returned. The shape of the resulting array is the same as that of a with axis1 and
        axis2 removed.

        Parameters

            offset: int, optional
                Offset of the diagonal from the main diagonal. Can be both positive and negative. Defaults to 0.

            axis1, axis2: int, optional
                Axes to be used as the first and second axis of the 2-D sub-arrays from which the diagonals should be
                taken. Defaults are the first two axes of a.

        Returns

            sum_along_diagonals: GammaTensor
                If a is 2-D, the sum along the diagonal is returned.
                If a has larger dimensions, then an array of sums along diagonals is returned.
        """

        sources = dict()
        sources[self.id] = self
        result = self.child.trace(offset, axis1, axis2)
        num = np.ones_like(self.child).trace(offset, axis1, axis2)
        return GammaTensor(
            child=result,
            data_subjects=self.data_subjects.trace(offset, axis1, axis2),
            min_vals=lazyrepeatarray(data=self.min_vals.data * num, shape=result.shape),
            max_vals=lazyrepeatarray(data=self.max_vals.data * num, shape=result.shape),
            func_str=GAMMA_TENSOR_OP.TRACE.value,
            sources=sources,
        )

    def min(
        self,
        axis: Optional[int] = None,
        keepdims: Optional[bool] = False,
        initial: Optional[float] = None,
        where: Optional[Union[List[bool], ArrayLike[bool]]] = None,
    ) -> GammaTensor:
        """
        Return the minimum of an array or minimum along an axis.

        Parameters
            axis: None or int or tuple of ints, optional
                Axis or axes along which to operate. By default, flattened input is used.
                If this is a tuple of ints, the minimum is selected over multiple axes,
                instead of a single axis or all the axes as before.

            keepdims: bool, optional
                If this is set to True, the axes which are reduced are left in the result as dimensions with size one.
                With this option, the result will broadcast correctly against the input array.
                If the default value is passed, then keepdims will not be passed through to the amin method of
                sub-classes of ndarray, however any non-default value will be.
                If the sub-class’ method does not implement keepdims any exceptions will be raised.
            initial: scalar, optional
                The maximum value of an output element. Must be present to allow computation on empty slice.
                See reduce for details.

            where: array_like of bool, optional
                Elements to compare for the minimum. See reduce for details.

        Returns
            a_min: GammaTensor
                Minimum of a.
                If axis is None, the result is a scalar value.
                If axis is given, the result is an array of dimension a.ndim - 1.
        """

        if where is None:
            sources = dict()
            sources[self.id] = self
            result = np.amin(self.child, axis=axis, keepdims=keepdims, initial=initial)
            indices = np.unravel_index(self.child.argmin(axis), shape=self.child.shape)

            return GammaTensor(
                child=result,
                data_subjects=self.data_subjects[indices],
                min_vals=lazyrepeatarray(data=self.min_vals.data, shape=result.shape),
                max_vals=lazyrepeatarray(data=self.max_vals.data, shape=result.shape),
                func_str=GAMMA_TENSOR_OP.MIN.value,
                sources=sources,
            )
        else:
            if initial is None:
                raise ValueError(
                    "reduction operation 'minimum' does not have an identity, "
                    "so to use a where mask one has to specify 'initial'"
                )
            else:
                sources = dict()
                sources[self.id] = self
                result = np.amin(
                    self.child,
                    axis=axis,
                    keepdims=keepdims,
                    initial=initial,
                    where=where,
                )
                indices = np.unravel_index(
                    self.child.argmin(axis), shape=self.child.shape
                )

                return GammaTensor(
                    child=result,
                    data_subjects=self.data_subjects[indices],
                    min_vals=lazyrepeatarray(
                        data=self.min_vals.data, shape=result.shape
                    ),
                    max_vals=lazyrepeatarray(
                        data=self.max_vals.data, shape=result.shape
                    ),
                    func_str=GAMMA_TENSOR_OP.MIN.value,
                    sources=sources,
                )

    def max(
        self,
        axis: Optional[int] = None,
        keepdims: Optional[bool] = False,
        initial: Optional[float] = None,
        where: Optional[Union[List[bool], ArrayLike[bool]]] = None,
    ) -> GammaTensor:
        """
        Return the maximum of an array or minimum along an axis.

        Parameters
            axis: None or int or tuple of ints, optional
                Axis or axes along which to operate. By default, flattened input is used.
                If this is a tuple of ints, the minimum is selected over multiple axes,
                instead of a single axis or all the axes as before.

            keepdims: bool, optional
                If this is set to True, the axes which are reduced are left in the result as dimensions with
                size one.
                With this option, the result will broadcast correctly against the input array.
                If the default value is passed, then keepdims will not be passed through to the amax method of
                sub-classes of ndarray, however any non-default value will be.
                If the sub-class’ method does not implement keepdims any exceptions will be raised.
            initial: scalar, optional
                The minimum value of an output element. Must be present to allow computation on empty slice.
                See reduce for details.

            where: array_like of bool, optional
                Elements to compare for the maximum. See reduce for details.

        Returns
            a_max: PhiTensor
                Maximum of a.
                If axis is None, the result is a scalar value.
                If axis is given, the result is an array of dimension a.ndim - 1.
        """
        if where is None:
            sources = dict()
            sources[self.id] = self
            result = np.amax(self.child, axis=axis, keepdims=keepdims, initial=initial)
            indices = np.unravel_index(self.child.argmax(axis), shape=self.child.shape)
            return GammaTensor(
                child=result,
                data_subjects=self.data_subjects[indices],
                min_vals=lazyrepeatarray(data=self.min_vals.data, shape=result.shape),
                max_vals=lazyrepeatarray(data=self.max_vals.data, shape=result.shape),
                func_str=GAMMA_TENSOR_OP.MAX.value,
                sources=sources,
            )
        else:
            if initial is None:
                raise ValueError(
                    "reduction operation 'minimum' does not have an identity, "
                    "so to use a where mask one has to specify 'initial'"
                )
            else:
                sources = dict()
                sources[self.id] = self
                result = np.amax(
                    self.child,
                    axis=axis,
                    keepdims=keepdims,
                    initial=initial,
                    where=where,
                )
                indices = np.unravel_index(
                    self.child.argmax(axis), shape=self.child.shape
                )
                return GammaTensor(
                    child=result,
                    data_subjects=self.data_subjects[indices],
                    min_vals=lazyrepeatarray(
                        data=self.min_vals.data, shape=result.shape
                    ),
                    max_vals=lazyrepeatarray(
                        data=self.max_vals.data, shape=result.shape
                    ),
                    func_str=GAMMA_TENSOR_OP.MAX.value,
                    sources=sources,
                )

    @property
    def shape(self) -> Tuple[int, ...]:
        return self.child.shape

    @property
    def lipschitz_bound(self) -> float:
        # TODO: Check if there are any functions for which lipschitz bounds shouldn't be computed
        # if dis(self.func) == dis(no_op):
        #     raise Exception

        print("Starting JAX JIT")
        # relative
        from .gamma_functions import GAMMA_FUNC_MAPPER

        fn = jax.jit(GAMMA_FUNC_MAPPER[GAMMA_TENSOR_OP(self.func_str)])
        print("Traced self.func with jax's jit, now calculating gradient")
        grad_fn = jax.grad(fn)
        print("Obtained gradient, creating lookup tables")
        i2k, k2i, i2v, i2s = create_new_lookup_tables(self.sources)

        print("created lookup tables, now getting bounds")
        i2minval = jnp.concatenate([x for x in i2v]).reshape(-1, 1)
        i2maxval = jnp.concatenate([x for x in i2v]).reshape(-1, 1)
        bounds = jnp.concatenate([i2minval, i2maxval], axis=1)
        print("Obtained bounds")
        # sample_input = i2minval.reshape(-1)
        _ = i2minval.reshape(-1)
        print("Obtained all inputs")

        def max_grad_fn(input_values: np.ndarray) -> float:
            vectors = {}
            n = 0
            for i, size_param in enumerate(i2s):
                vectors[i2k[i]] = input_values[n : n + size_param]  # noqa: E203
                n += size_param

            grad_pred = grad_fn(vectors)

            m = 0
            for value in grad_pred.values():
                m = max(m, jnp.max(value))

            # return negative because we want to maximize instead of minimize
            return -m

        print("starting SHGO")
        res = shgo(max_grad_fn, bounds, iters=1, constraints=tuple())
        print("Ran SHGO")
        # return negative because we flipped earlier
        return -float(res.fun)

    @property
    def dtype(self) -> np.dtype:
        return self.child.dtype

    @staticmethod
    def get_input_tensors(state_tree: dict[int, GammaTensor]) -> List:
        # TODO: See if we can call np.stack on the output and create a vectorized tensor instead of a list of tensors
        input_tensors = []
        for tensor in state_tree.values():
            if tensor.func_str == GAMMA_TENSOR_OP.NOOP.value:
                input_tensors.append(tensor)
            else:
                input_tensors += GammaTensor.get_input_tensors(tensor.sources)
        return input_tensors

    def _object2bytes(self) -> bytes:
        schema = get_capnp_schema(schema_file="gamma_tensor.capnp")

        gamma_tensor_struct: CapnpModule = schema.GammaTensor  # type: ignore
        gamma_msg = gamma_tensor_struct.new_message()
        # this is how we dispatch correct deserialization of bytes
        gamma_msg.magicHeader = serde_magic_header(type(self))

        # do we need to serde func? if so how?
        # what about the state dict?

        if isinstance(self.child, np.ndarray) or np.isscalar(self.child):
            chunk_bytes(capnp_serialize(np.array(self.child), to_bytes=True), "child", gamma_msg)  # type: ignore
            gamma_msg.isNumpy = True
        elif isinstance(self.child, jnp.ndarray):
            chunk_bytes(
                capnp_serialize(jax2numpy(self.child, self.child.dtype), to_bytes=True),
                "child",
                gamma_msg,
            )
            gamma_msg.isNumpy = True
        else:
            chunk_bytes(serialize(self.child, to_bytes=True), "child", gamma_msg)  # type: ignore
            gamma_msg.isNumpy = False

        gamma_msg.sources = serialize(self.sources, to_bytes=True)
        chunk_bytes(
            capnp_serialize(dslarraytonumpyutf8(self.data_subjects), to_bytes=True),
            "dataSubjects",
            gamma_msg,
        )

        # Explicity convert lazyrepeatarray data to ndarray
        self.min_vals.data = np.array(self.min_vals.data)
        self.max_vals.data = np.array(self.max_vals.data)

        gamma_msg.minVal = serialize(self.min_vals, to_bytes=True)
        gamma_msg.maxVal = serialize(self.max_vals, to_bytes=True)
        gamma_msg.isLinear = self.is_linear
        gamma_msg.id = self.id
        gamma_msg.funcStr = self.func_str

        # return gamma_msg.to_bytes_packed()
        return gamma_msg.to_bytes()

    @staticmethod
    def _bytes2object(buf: bytes) -> GammaTensor:
        schema = get_capnp_schema(schema_file="gamma_tensor.capnp")
        gamma_struct: CapnpModule = schema.GammaTensor  # type: ignore
        # https://stackoverflow.com/questions/48458839/capnproto-maximum-filesize
        MAX_TRAVERSAL_LIMIT = 2**64 - 1
        # capnp from_bytes is now a context
        with gamma_struct.from_bytes(
            buf, traversal_limit_in_words=MAX_TRAVERSAL_LIMIT
        ) as gamma_msg:

            if gamma_msg.isNumpy:
                child = capnp_deserialize(
                    combine_bytes(gamma_msg.child), from_bytes=True
                )
            else:
                child = deserialize(combine_bytes(gamma_msg.child), from_bytes=True)

            state = deserialize(gamma_msg.sources, from_bytes=True)

            data_subjects = numpyutf8todslarray(
                capnp_deserialize(
                    combine_bytes(gamma_msg.dataSubjects), from_bytes=True
                )
            )

            min_val = deserialize(gamma_msg.minVal, from_bytes=True)
            max_val = deserialize(gamma_msg.maxVal, from_bytes=True)
            is_linear = gamma_msg.isLinear
            id_str = gamma_msg.id
            func_str = gamma_msg.funcStr

            return GammaTensor(
                child=child,
                data_subjects=data_subjects,
                min_vals=min_val,
                max_vals=max_val,
                is_linear=is_linear,
                sources=state,
                id=id_str,
                func_str=func_str,
            )<|MERGE_RESOLUTION|>--- conflicted
+++ resolved
@@ -615,17 +615,12 @@
         """
         return self._apply_self_tensor_op(op_str="__pos__")
 
-<<<<<<< HEAD
     def cumsum(
-=======
-    def std(
->>>>>>> 1759d3ba
         self,
         *args: Any,
         **kwargs: Any,
     ) -> Union[TensorWrappedGammaTensorPointer, MPCTensor]:
         """
-<<<<<<< HEAD
         Return the cumulative sum of the elements along a given axis.
 
         Parameters
@@ -689,7 +684,6 @@
         )
         result.public_shape = data_subjects.shape
         result.public_dtype = self.public_dtype
-
         return result
 
     def cumprod(
@@ -724,7 +718,56 @@
             ),
             max_vals=lazyrepeatarray(
                 data=(highest**num).max(), shape=data_subjects.shape
-=======
+            ),
+            client=self.client,
+        )
+
+        # QUESTION can the id_at_location be None?
+        result_id_at_location = getattr(result, "id_at_location", None)
+
+        if result_id_at_location is not None:
+            # first downcast anything primitive which is not already PyPrimitive
+            (
+                downcast_args,
+                downcast_kwargs,
+            ) = lib.python.util.downcast_args_and_kwargs(args=args, kwargs=kwargs)
+
+            # then we convert anything which isnt a pointer into a pointer
+            pointer_args, pointer_kwargs = pointerize_args_and_kwargs(
+                args=downcast_args,
+                kwargs=downcast_kwargs,
+                client=self.client,
+                gc_enabled=False,
+            )
+
+            cmd = RunClassMethodAction(
+                path=attr_path_and_name,
+                _self=self,
+                args=pointer_args,
+                kwargs=pointer_kwargs,
+                id_at_location=result_id_at_location,
+                address=self.client.address,
+            )
+            self.client.send_immediate_msg_without_reply(msg=cmd)
+
+        inherit_tags(
+            attr_path_and_name=attr_path_and_name,
+            result=result,
+            self_obj=self,
+            args=[],
+            kwargs={},
+        )
+        result.public_shape = data_subjects.shape
+        result.public_dtype = self.public_dtype
+
+        return result
+
+    def std(
+        self,
+        *args: Any,
+        **kwargs: Any,
+    ) -> Union[TensorWrappedGammaTensorPointer, MPCTensor]:
+        """
         Compute the standard deviation along the specified axis.
         Returns the standard deviation, a measure of the spread of a distribution, of the array elements.
         The standard deviation is computed for the flattened array by default, otherwise over the specified axis.
@@ -767,7 +810,6 @@
             max_vals=lazyrepeatarray(
                 data=(self.max_vals.data - self.min_vals.data) / 2,
                 shape=data_subjects.shape,
->>>>>>> 1759d3ba
             ),
             client=self.client,
         )
