# future
from __future__ import annotations

# stdlib
from collections import deque
from typing import Any
from typing import Callable
from typing import Deque
from typing import Dict
from typing import List
from typing import Optional
from typing import TYPE_CHECKING
from typing import Tuple
from typing import Union

# third party
import flax
import jax
from jax import numpy as jnp
import numpy as np
from numpy.random import randint
from scipy.optimize import shgo

# relative
from .... import lib
from ....ast.klass import pointerize_args_and_kwargs
from ....core.node.common.action.get_or_set_property_action import (
    GetOrSetPropertyAction,
)
from ....core.node.common.action.get_or_set_property_action import PropertyActions
from ....lib.numpy.array import capnp_deserialize
from ....lib.numpy.array import capnp_serialize
from ....lib.python.util import upcast
from ....util import inherit_tags
from ...adp.data_subject_ledger import DataSubjectLedger
from ...adp.data_subject_list import DataSubjectList
from ...adp.data_subject_list import liststrtonumpyutf8
from ...adp.data_subject_list import numpyutf8tolist
from ...adp.vectorized_publish import vectorized_publish
from ...common.serde.capnp import CapnpModule
from ...common.serde.capnp import get_capnp_schema
from ...common.serde.capnp import serde_magic_header
from ...common.serde.deserialize import _deserialize as deserialize
from ...common.serde.serializable import serializable
from ...common.serde.serialize import _serialize as serialize
from ...common.uid import UID
from ...node.abstract.node import AbstractNodeClient
from ...node.common.action.run_class_method_action import RunClassMethodAction
from ...pointer.pointer import Pointer
from ..config import DEFAULT_INT_NUMPY_TYPE
from ..fixed_precision_tensor import FixedPrecisionTensor
from ..lazy_repeat_array import compute_min_max
from ..lazy_repeat_array import lazyrepeatarray
from ..passthrough import PassthroughTensor  # type: ignore
from ..smpc import utils
from ..smpc.mpc_tensor import MPCTensor
from ..smpc.utils import TYPE_TO_RING_SIZE
from ..util import implements

if TYPE_CHECKING:
    # stdlib
    from dataclasses import dataclass
else:
    # third party
    from flax.struct import dataclass


@serializable(recursive_serde=True)
class TensorWrappedGammaTensorPointer(Pointer, PassthroughTensor):
    __name__ = "TensorWrappedGammaTensorPointer"
    __module__ = "syft.core.tensor.autodp.gamma_tensor"
    __attr_allowlist__ = [
        # default pointer attrs
        "client",
        "id_at_location",
        "object_type",
        "tags",
        "description",
        # phi_tensor attrs
        "data_subjects",
        "min_vals",
        "max_vals",
        "public_dtype",
        "public_shape",
    ]

    __serde_overrides__ = {
        "client": [lambda x: x.address, lambda y: y],
        "public_shape": [lambda x: x, lambda y: upcast(y)],
    }
    _exhausted = False
    is_enum = False

    def __init__(
        self,
        data_subjects: DataSubjectList,
        min_vals: np.typing.ArrayLike,
        max_vals: np.typing.ArrayLike,
        client: Any,
        id_at_location: Optional[UID] = None,
        object_type: str = "",
        tags: Optional[List[str]] = None,
        description: str = "",
        public_shape: Optional[Tuple[int, ...]] = None,
        public_dtype: Optional[np.dtype] = None,
    ):
        super().__init__(
            client=client,
            id_at_location=id_at_location,
            object_type=object_type,
            tags=tags,
            description=description,
        )

        self.min_vals = min_vals
        self.max_vals = max_vals
        self.data_subjects = data_subjects
        self.public_shape = public_shape
        self.public_dtype = public_dtype

    # TODO: Modify for large arrays
    @property
    def synthetic(self) -> np.ndarray:
        public_dtype_func = getattr(
            self.public_dtype, "upcast", lambda: self.public_dtype
        )
        return (
            np.random.rand(*list(self.public_shape))  # type: ignore
            * (self.max_vals.to_numpy() - self.min_vals.to_numpy())
            + self.min_vals.to_numpy()
        ).astype(public_dtype_func())

    def __repr__(self) -> str:
        return (
            self.synthetic.__repr__()
            + "\n\n (The data printed above is synthetic - it's an imitation of the real data.)"
        )

    def share(self, *parties: Tuple[AbstractNodeClient, ...]) -> MPCTensor:
        all_parties = list(parties) + [self.client]
        ring_size = TYPE_TO_RING_SIZE.get(self.public_dtype, None)
        self_mpc = MPCTensor(
            secret=self,
            shape=self.public_shape,
            ring_size=ring_size,
            parties=all_parties,
        )
        return self_mpc

    def _apply_tensor_op(self, other: Any, op_str: str) -> Any:
        # we want to get the return type which matches the attr_path_and_name
        # so we ask lib_ast for the return type name that matches out
        # attr_path_and_name and then use that to get the actual pointer klass
        # then set the result to that pointer klass
        # We always maintain a Tensor hierarchy Tensor ---> PT--> Actual Data
        attr_path_and_name = f"syft.core.tensor.tensor.Tensor.{op_str}"

        min_vals, max_vals = compute_min_max(
            self.min_vals, self.max_vals, other, op_str
        )
        result = TensorWrappedGammaTensorPointer(
            data_subjects=self.data_subjects,
            min_vals=min_vals,
            max_vals=max_vals,
            client=self.client,
        )

        # QUESTION can the id_at_location be None?
        result_id_at_location = getattr(result, "id_at_location", None)

        if result_id_at_location is not None:
            # first downcast anything primitive which is not already PyPrimitive
            (
                downcast_args,
                downcast_kwargs,
            ) = lib.python.util.downcast_args_and_kwargs(args=[other], kwargs={})

            # then we convert anything which isnt a pointer into a pointer
            pointer_args, pointer_kwargs = pointerize_args_and_kwargs(
                args=downcast_args,
                kwargs=downcast_kwargs,
                client=self.client,
                gc_enabled=False,
            )

            cmd = RunClassMethodAction(
                path=attr_path_and_name,
                _self=self,
                args=pointer_args,
                kwargs=pointer_kwargs,
                id_at_location=result_id_at_location,
                address=self.client.address,
            )
            self.client.send_immediate_msg_without_reply(msg=cmd)

        inherit_tags(
            attr_path_and_name=attr_path_and_name,
            result=result,
            self_obj=self,
            args=[other],
            kwargs={},
        )

        result_public_shape = None

        if isinstance(other, TensorWrappedGammaTensorPointer):
            other_shape = other.public_shape
            other_dtype = other.public_dtype
        elif isinstance(other, (int, float)):
            other_shape = (1,)
            other_dtype = DEFAULT_INT_NUMPY_TYPE
        elif isinstance(other, bool):
            other_shape = (1,)
            other_dtype = np.dtype("bool")
        elif isinstance(other, np.ndarray):
            other_shape = other.shape
            other_dtype = other.dtype
        else:
            raise ValueError(
                f"Invalid Type for TensorWrappedGammaTensorPointer:{type(other)}"
            )

        if self.public_shape is not None and other_shape is not None:
            result_public_shape = utils.get_shape(
                op_str, self.public_shape, other_shape
            )

        if self.public_dtype is None or other_dtype is None:
            if self.public_dtype != other_dtype:
                raise ValueError(
                    f"Dtype for self: {self.public_dtype} and other :{other_dtype} should not be None"
                )
        result_public_dtype = self.public_dtype

        result.public_shape = result_public_shape
        result.public_dtype = result_public_dtype

        return result

    @staticmethod
    def _apply_op(
        self: TensorWrappedGammaTensorPointer,
        other: Union[
            TensorWrappedGammaTensorPointer, MPCTensor, int, float, np.ndarray
        ],
        op_str: str,
    ) -> Union[MPCTensor, TensorWrappedGammaTensorPointer]:
        """Performs the operation based on op_str

        Args:
            other (Union[TensorWrappedGammaTensorPointer,MPCTensor,int,float,np.ndarray]): second operand.

        Returns:
            Tuple[MPCTensor,Union[MPCTensor,int,float,np.ndarray]] : Result of the operation
        """
        # relative
        from ..autodp.phi_tensor import TensorWrappedPhiTensorPointer

        if isinstance(other, TensorWrappedPhiTensorPointer):
            other = other.gamma

        if (
            isinstance(other, TensorWrappedGammaTensorPointer)
            and self.client != other.client
        ):

            parties = [self.client, other.client]

            self_mpc = MPCTensor(secret=self, shape=self.public_shape, parties=parties)
            other_mpc = MPCTensor(
                secret=other, shape=other.public_shape, parties=parties
            )

            return getattr(self_mpc, op_str)(other_mpc)

        elif isinstance(other, MPCTensor):

            return getattr(other, op_str)(self)

        return self._apply_tensor_op(other=other, op_str=op_str)

    def __add__(
        self,
        other: Union[
            TensorWrappedGammaTensorPointer, MPCTensor, int, float, np.ndarray
        ],
    ) -> Union[TensorWrappedGammaTensorPointer, MPCTensor]:
        """Apply the "add" operation between "self" and "other"

        Args:
            y (Union[TensorWrappedGammaTensorPointer,MPCTensor,int,float,np.ndarray]) : second operand.

        Returns:
            Union[TensorWrappedGammaTensorPointer,MPCTensor] : Result of the operation.
        """
        return TensorWrappedGammaTensorPointer._apply_op(self, other, "__add__")

    def __sub__(
        self,
        other: Union[
            TensorWrappedGammaTensorPointer, MPCTensor, int, float, np.ndarray
        ],
    ) -> Union[TensorWrappedGammaTensorPointer, MPCTensor]:
        """Apply the "sub" operation between "self" and "other"

        Args:
            y (Union[TensorWrappedGammaTensorPointer,MPCTensor,int,float,np.ndarray]) : second operand.

        Returns:
            Union[TensorWrappedGammaTensorPointer,MPCTensor] : Result of the operation.
        """
        return TensorWrappedGammaTensorPointer._apply_op(self, other, "__sub__")

    def __mul__(
        self,
        other: Union[
            TensorWrappedGammaTensorPointer, MPCTensor, int, float, np.ndarray
        ],
    ) -> Union[TensorWrappedGammaTensorPointer, MPCTensor]:
        """Apply the "mul" operation between "self" and "other"

        Args:
            y (Union[TensorWrappedGammaTensorPointer,MPCTensor,int,float,np.ndarray]) : second operand.

        Returns:
            Union[TensorWrappedGammaTensorPointer,MPCTensor] : Result of the operation.
        """
        return TensorWrappedGammaTensorPointer._apply_op(self, other, "__mul__")

    def __matmul__(
        self,
        other: Union[
            TensorWrappedGammaTensorPointer, MPCTensor, int, float, np.ndarray
        ],
    ) -> Union[TensorWrappedGammaTensorPointer, MPCTensor]:
        """Apply the "matmul" operation between "self" and "other"

        Args:
            y (Union[TensorWrappedGammaTensorPointer,MPCTensor,int,float,np.ndarray]) : second operand.

        Returns:
            Union[TensorWrappedGammaTensorPointer,MPCTensor] : Result of the operation.
        """
        return TensorWrappedGammaTensorPointer._apply_op(self, other, "__matmul__")

    def __rmatmul__(
        self,
        other: Union[
            TensorWrappedGammaTensorPointer, MPCTensor, int, float, np.ndarray
        ],
    ) -> Union[TensorWrappedGammaTensorPointer, MPCTensor]:
        """Apply the "matmul" operation between "self" and "other"

        Args:
            y (Union[TensorWrappedGammaTensorPointer,MPCTensor,int,float,np.ndarray]) : second operand.

        Returns:
            Union[TensorWrappedGammaTensorPointer,MPCTensor] : Result of the operation.
        """
        return TensorWrappedGammaTensorPointer._apply_op(self, other, "__rmatmul__")

    def __lt__(
        self,
        other: Union[
            TensorWrappedGammaTensorPointer, MPCTensor, int, float, np.ndarray
        ],
    ) -> Union[TensorWrappedGammaTensorPointer, MPCTensor]:
        """Apply the "lt" operation between "self" and "other"

        Args:
            y (Union[TensorWrappedGammaTensorPointer,MPCTensor,int,float,np.ndarray]) : second operand.

        Returns:
            Union[TensorWrappedGammaTensorPointer,MPCTensor] : Result of the operation.
        """
        return TensorWrappedGammaTensorPointer._apply_op(self, other, "__lt__")

    def __gt__(
        self,
        other: Union[
            TensorWrappedGammaTensorPointer, MPCTensor, int, float, np.ndarray
        ],
    ) -> Union[TensorWrappedGammaTensorPointer, MPCTensor]:
        """Apply the "gt" operation between "self" and "other"

        Args:
            y (Union[TensorWrappedGammaTensorPointer,MPCTensor,int,float,np.ndarray]) : second operand.

        Returns:
            Union[TensorWrappedGammaTensorPointer,MPCTensor] : Result of the operation.
        """
        return TensorWrappedGammaTensorPointer._apply_op(self, other, "__gt__")

    def __ge__(
        self,
        other: Union[
            TensorWrappedGammaTensorPointer, MPCTensor, int, float, np.ndarray
        ],
    ) -> Union[TensorWrappedGammaTensorPointer, MPCTensor]:
        """Apply the "ge" operation between "self" and "other"

        Args:
            y (Union[TensorWrappedGammaTensorPointer,MPCTensor,int,float,np.ndarray]) : second operand.

        Returns:
            Union[TensorWrappedGammaTensorPointer,MPCTensor] : Result of the operation.
        """
        return TensorWrappedGammaTensorPointer._apply_op(self, other, "__ge__")

    def __le__(
        self,
        other: Union[
            TensorWrappedGammaTensorPointer, MPCTensor, int, float, np.ndarray
        ],
    ) -> Union[TensorWrappedGammaTensorPointer, MPCTensor]:
        """Apply the "le" operation between "self" and "other"

        Args:
            y (Union[TensorWrappedGammaTensorPointer,MPCTensor,int,float,np.ndarray]) : second operand.

        Returns:
            Union[TensorWrappedGammaTensorPointer,MPCTensor] : Result of the operation.
        """
        return TensorWrappedGammaTensorPointer._apply_op(self, other, "__le__")

    def __eq__(  # type: ignore
        self,
        other: Union[
            TensorWrappedGammaTensorPointer, MPCTensor, int, float, np.ndarray
        ],
    ) -> Union[TensorWrappedGammaTensorPointer, MPCTensor]:
        """Apply the "eq" operation between "self" and "other"

        Args:
            y (Union[TensorWrappedGammaTensorPointer,MPCTensor,int,float,np.ndarray]) : second operand.

        Returns:
            Union[TensorWrappedGammaTensorPointer,MPCTensor] : Result of the operation.
        """
        return TensorWrappedGammaTensorPointer._apply_op(self, other, "__eq__")

    def __ne__(  # type: ignore
        self,
        other: Union[
            TensorWrappedGammaTensorPointer, MPCTensor, int, float, np.ndarray
        ],
    ) -> Union[TensorWrappedGammaTensorPointer, MPCTensor]:
        """Apply the "ne" operation between "self" and "other"

        Args:
            y (Union[TensorWrappedGammaTensorPointer,MPCTensor,int,float,np.ndarray]) : second operand.

        Returns:
            Union[TensorWrappedGammaTensorPointer,MPCTensor] : Result of the operation.
        """
        return TensorWrappedGammaTensorPointer._apply_op(self, other, "__ne__")

    def concatenate(
        self,
        other: TensorWrappedGammaTensorPointer,
        *args: List[Any],
        **kwargs: Dict[str, Any],
    ) -> MPCTensor:
        """Apply the "add" operation between "self" and "other"

        Args:
            y (Union[TensorWrappedGammaTensorPointer,MPCTensor,int,float,np.ndarray]) : second operand.


        Returns:
            Union[TensorWrappedGammaTensorPointer,MPCTensor] : Result of the operation.
        """
        if not isinstance(other, TensorWrappedGammaTensorPointer):
            raise ValueError(
                f"Concatenate works only for TensorWrappedGammaTensorPointer got type: {type(other)}"
            )

        if self.client != other.client:

            parties = [self.client, other.client]

            self_mpc = MPCTensor(secret=self, shape=self.public_shape, parties=parties)
            other_mpc = MPCTensor(
                secret=other, shape=other.public_shape, parties=parties
            )

            return self_mpc.concatenate(other_mpc, *args, **kwargs)

        else:
            raise ValueError(
                "Concatenate method currently works only between two different clients."
            )

    def __truediv__(
        self,
        other: Union[
            TensorWrappedGammaTensorPointer, MPCTensor, int, float, np.ndarray
        ],
    ) -> Union[TensorWrappedGammaTensorPointer, MPCTensor]:
        """Apply the "truediv" operation between "self" and "other"

        Args:
            y (Union[TensorWrappedGammaTensorPointer,MPCTensor,int,float,np.ndarray]) : second operand.

        Returns:
            Union[TensorWrappedGammaTensorPointer,MPCTensor] : Result of the operation.
        """
        return TensorWrappedGammaTensorPointer._apply_op(self, other, "__truediv__")

    def sum(
        self,
        *args: Tuple[Any, ...],
        **kwargs: Any,
    ) -> Union[TensorWrappedGammaTensorPointer, MPCTensor]:
        """Apply the "truediv" operation between "self" and "other"

        Args:
            y (Union[TensorWrappedGammaTensorPointer,MPCTensor,int,float,np.ndarray]) : second operand.

        Returns:
            Union[TensorWrappedGammaTensorPointer,MPCTensor] : Result of the operation.
        """
        attr_path_and_name = "syft.core.tensor.tensor.Tensor.sum"
        min_vals = self.min_vals.sum(*args, **kwargs)
        max_vals = self.max_vals.sum(*args, **kwargs)

        result = TensorWrappedGammaTensorPointer(
            data_subjects=self.data_subjects,
            min_vals=min_vals,
            max_vals=max_vals,
            client=self.client,
        )

        # QUESTION can the id_at_location be None?
        result_id_at_location = getattr(result, "id_at_location", None)

        if result_id_at_location is not None:
            # first downcast anything primitive which is not already PyPrimitive
            (
                downcast_args,
                downcast_kwargs,
            ) = lib.python.util.downcast_args_and_kwargs(args=args, kwargs=kwargs)

            # then we convert anything which isnt a pointer into a pointer
            pointer_args, pointer_kwargs = pointerize_args_and_kwargs(
                args=downcast_args,
                kwargs=downcast_kwargs,
                client=self.client,
                gc_enabled=False,
            )

            cmd = RunClassMethodAction(
                path=attr_path_and_name,
                _self=self,
                args=pointer_args,
                kwargs=pointer_kwargs,
                id_at_location=result_id_at_location,
                address=self.client.address,
            )
            self.client.send_immediate_msg_without_reply(msg=cmd)

        inherit_tags(
            attr_path_and_name=attr_path_and_name,
            result=result,
            self_obj=self,
            args=[],
            kwargs={},
        )
        dummy_res = np.empty(self.public_shape).sum(*args, **kwargs)
        result.public_shape = dummy_res.shape
        result.public_dtype = self.public_dtype

        return result

    def __getitem__(
        self, key: Union[int, bool, slice, Ellipsis]
    ) -> TensorWrappedGammaTensorPointer:
        """Apply the slice  operation on "self"
        Args:
            y (Union[int,bool,slice,Ellipsis]) : second operand.

        Returns:
            Union[TensorWrappedGammaTensorPointer] : Result of the operation.
        """
        attr_path_and_name = "syft.core.tensor.tensor.Tensor.__getitem__"
        result: TensorWrappedGammaTensorPointer
        min_vals = self.min_vals.__getitem__(key)
        max_vals = self.max_vals.__getitem__(key)

        result = TensorWrappedGammaTensorPointer(
            data_subjects=self.data_subjects,
            min_vals=min_vals,
            max_vals=max_vals,
            client=self.client,
        )

        # QUESTION can the id_at_location be None?
        result_id_at_location = getattr(result, "id_at_location", None)

        if result_id_at_location is not None:
            # first downcast anything primitive which is not already PyPrimitive
            (
                downcast_args,
                downcast_kwargs,
            ) = lib.python.util.downcast_args_and_kwargs(args=[key], kwargs={})

            # then we convert anything which isnt a pointer into a pointer
            pointer_args, pointer_kwargs = pointerize_args_and_kwargs(
                args=downcast_args,
                kwargs=downcast_kwargs,
                client=self.client,
                gc_enabled=False,
            )

            cmd = RunClassMethodAction(
                path=attr_path_and_name,
                _self=self,
                args=pointer_args,
                kwargs=pointer_kwargs,
                id_at_location=result_id_at_location,
                address=self.client.address,
            )
            self.client.send_immediate_msg_without_reply(msg=cmd)

        inherit_tags(
            attr_path_and_name=attr_path_and_name,
            result=result,
            self_obj=self,
            args=[key],
            kwargs={},
        )
        dummy_res = np.empty(self.public_shape).__getitem__(key)
        result.public_shape = dummy_res.shape
        result.public_dtype = self.public_dtype

        return result

    def ones_like(
        self,
        *args: Tuple[Any, ...],
        **kwargs: Any,
    ) -> Union[TensorWrappedGammaTensorPointer, MPCTensor]:
        """Apply the "ones like" operation on self"

        Args:
            y (Union[TensorWrappedGammaTensorPointer,MPCTensor,int,float,np.ndarray]) : second operand.

        Returns:
            Union[TensorWrappedGammaTensorPointer,MPCTensor] : Result of the operation.
        """
        attr_path_and_name = "syft.core.tensor.tensor.Tensor.ones_like"
        min_vals = self.min_vals.ones_like(*args, **kwargs)
        max_vals = self.max_vals.ones_like(*args, **kwargs)

        result = TensorWrappedGammaTensorPointer(
            data_subjects=self.data_subjects,
            min_vals=min_vals,
            max_vals=max_vals,
            client=self.client,
        )

        # QUESTION can the id_at_location be None?
        result_id_at_location = getattr(result, "id_at_location", None)

        if result_id_at_location is not None:
            # first downcast anything primitive which is not already PyPrimitive
            (
                downcast_args,
                downcast_kwargs,
            ) = lib.python.util.downcast_args_and_kwargs(args=args, kwargs=kwargs)

            # then we convert anything which isnt a pointer into a pointer
            pointer_args, pointer_kwargs = pointerize_args_and_kwargs(
                args=downcast_args,
                kwargs=downcast_kwargs,
                client=self.client,
                gc_enabled=False,
            )

            cmd = RunClassMethodAction(
                path=attr_path_and_name,
                _self=self,
                args=pointer_args,
                kwargs=pointer_kwargs,
                id_at_location=result_id_at_location,
                address=self.client.address,
            )
            self.client.send_immediate_msg_without_reply(msg=cmd)

        inherit_tags(
            attr_path_and_name=attr_path_and_name,
            result=result,
            self_obj=self,
            args=[],
            kwargs={},
        )
        dummy_res = np.ones_like(np.empty(self.public_shape), *args, **kwargs)
        result.public_shape = dummy_res.shape
        result.public_dtype = self.public_dtype

        return result

    def exp(
        self,
    ) -> Union[TensorWrappedGammaTensorPointer, MPCTensor]:
        """Apply the "truediv" operation between "self" and "other"

        Args:
            y (Union[TensorWrappedGammaTensorPointer,MPCTensor,int,float,np.ndarray]) : second operand.

        Returns:
            Union[TensorWrappedGammaTensorPointer,MPCTensor] : Result of the operation.
        """
        attr_path_and_name = "syft.core.tensor.tensor.Tensor.exp"

        # TODO: should modify to log reduction.
        def exp_reduction(val: np.ndarray) -> np.ndarray:
            pos_index = val >= 0
            neg_index = val < 0
            exp = np.exp((pos_index * val * -1) + (neg_index * val))
            pos_values = (pos_index) * exp
            neg_values = (neg_index) * exp * -1
            return pos_values + neg_values

        min_vals = self.min_vals.copy()
        min_vals.data = np.array(exp_reduction(min_vals.data))
        max_vals = self.max_vals.copy()
        max_vals.data = np.array(exp_reduction(max_vals.data))

        result = TensorWrappedGammaTensorPointer(
            data_subjects=self.data_subjects,
            min_vals=min_vals,
            max_vals=max_vals,
            client=self.client,
        )

        # QUESTION can the id_at_location be None?
        result_id_at_location = getattr(result, "id_at_location", None)

        if result_id_at_location is not None:
            # first downcast anything primitive which is not already PyPrimitive
            (
                downcast_args,
                downcast_kwargs,
            ) = lib.python.util.downcast_args_and_kwargs(args=[], kwargs={})

            # then we convert anything which isnt a pointer into a pointer
            pointer_args, pointer_kwargs = pointerize_args_and_kwargs(
                args=downcast_args,
                kwargs=downcast_kwargs,
                client=self.client,
                gc_enabled=False,
            )

            cmd = RunClassMethodAction(
                path=attr_path_and_name,
                _self=self,
                args=pointer_args,
                kwargs=pointer_kwargs,
                id_at_location=result_id_at_location,
                address=self.client.address,
            )
            self.client.send_immediate_msg_without_reply(msg=cmd)

        inherit_tags(
            attr_path_and_name=attr_path_and_name,
            result=result,
            self_obj=self,
            args=[],
            kwargs={},
        )

        result.public_shape = self.public_shape
        result.public_dtype = self.public_dtype

        return result

    def reciprocal(
        self,
    ) -> Union[TensorWrappedGammaTensorPointer, MPCTensor]:
        """Apply the "reciprocal" operation between "self" and "other"

        Args:
            y (Union[TensorWrappedGammaTensorPointer,MPCTensor,int,float,np.ndarray]) : second operand.

        Returns:
            Union[TensorWrappedGammaTensorPointer,MPCTensor] : Result of the operation.
        """
        attr_path_and_name = "syft.core.tensor.tensor.Tensor.reciprocal"

        min_vals = self.min_vals.copy()
        min_vals.data = np.array(1 / min_vals.data)
        max_vals = self.max_vals.copy()
        max_vals.data = np.array(1 / max_vals.data)

        result = TensorWrappedGammaTensorPointer(
            data_subjects=self.data_subjects,
            min_vals=min_vals,
            max_vals=max_vals,
            client=self.client,
        )

        # QUESTION can the id_at_location be None?
        result_id_at_location = getattr(result, "id_at_location", None)

        if result_id_at_location is not None:
            # first downcast anything primitive which is not already PyPrimitive
            (
                downcast_args,
                downcast_kwargs,
            ) = lib.python.util.downcast_args_and_kwargs(args=[], kwargs={})

            # then we convert anything which isnt a pointer into a pointer
            pointer_args, pointer_kwargs = pointerize_args_and_kwargs(
                args=downcast_args,
                kwargs=downcast_kwargs,
                client=self.client,
                gc_enabled=False,
            )

            cmd = RunClassMethodAction(
                path=attr_path_and_name,
                _self=self,
                args=pointer_args,
                kwargs=pointer_kwargs,
                id_at_location=result_id_at_location,
                address=self.client.address,
            )
            self.client.send_immediate_msg_without_reply(msg=cmd)

        inherit_tags(
            attr_path_and_name=attr_path_and_name,
            result=result,
            self_obj=self,
            args=[],
            kwargs={},
        )

        result.public_shape = self.public_shape
        result.public_dtype = self.public_dtype

        return result

    def softmax(
        self,
    ) -> Union[TensorWrappedGammaTensorPointer, MPCTensor]:
        """Apply the softmax operation on self

        Args:
            y (Union[TensorWrappedGammaTensorPointer,MPCTensor,int,float,np.ndarray]) : second operand.

        Returns:
            Union[TensorWrappedGammaTensorPointer,MPCTensor] : Result of the operation.
        """
        attr_path_and_name = "syft.core.tensor.tensor.Tensor.softmax"

        # TODO: should modify to log reduction.
        def softmax(val: np.ndarray) -> np.ndarray:
            logits = val - val.max()
            numerator = np.exp(logits)
            inv = 1 / numerator.sum()
            return numerator * inv

        min_vals = self.min_vals.copy()
        min_vals.data = np.array(softmax(min_vals.data))
        max_vals = self.max_vals.copy()
        max_vals.data = np.array(softmax(max_vals.data))

        result = TensorWrappedGammaTensorPointer(
            data_subjects=self.data_subjects,
            min_vals=min_vals,
            max_vals=max_vals,
            client=self.client,
        )

        # QUESTION can the id_at_location be None?
        result_id_at_location = getattr(result, "id_at_location", None)

        if result_id_at_location is not None:
            # first downcast anything primitive which is not already PyPrimitive
            (
                downcast_args,
                downcast_kwargs,
            ) = lib.python.util.downcast_args_and_kwargs(args=[], kwargs={})

            # then we convert anything which isnt a pointer into a pointer
            pointer_args, pointer_kwargs = pointerize_args_and_kwargs(
                args=downcast_args,
                kwargs=downcast_kwargs,
                client=self.client,
                gc_enabled=False,
            )

            cmd = RunClassMethodAction(
                path=attr_path_and_name,
                _self=self,
                args=pointer_args,
                kwargs=pointer_kwargs,
                id_at_location=result_id_at_location,
                address=self.client.address,
            )
            self.client.send_immediate_msg_without_reply(msg=cmd)

        inherit_tags(
            attr_path_and_name=attr_path_and_name,
            result=result,
            self_obj=self,
            args=[],
            kwargs={},
        )

        result.public_shape = self.public_shape
        result.public_dtype = self.public_dtype

        return result

    @property
    def T(self) -> TensorWrappedGammaTensorPointer:
        # We always maintain a Tensor hierarchy Tensor ---> PT--> Actual Data
        attr_path_and_name = "syft.core.tensor.tensor.Tensor.T"

        result = TensorWrappedGammaTensorPointer(
            data_subjects=self.data_subjects,
            min_vals=self.min_vals.transpose(),
            max_vals=self.max_vals.transpose(),
            client=self.client,
        )

        # QUESTION can the id_at_location be None?
        result_id_at_location = getattr(result, "id_at_location", None)

        if result_id_at_location is not None:
            # first downcast anything primitive which is not already PyPrimitive
            (
                downcast_args,
                downcast_kwargs,
            ) = lib.python.util.downcast_args_and_kwargs(args=[], kwargs={})

            # then we convert anything which isnt a pointer into a pointer
            pointer_args, pointer_kwargs = pointerize_args_and_kwargs(
                args=downcast_args,
                kwargs=downcast_kwargs,
                client=self.client,
                gc_enabled=False,
            )

            cmd = GetOrSetPropertyAction(
                path=attr_path_and_name,
                id_at_location=result_id_at_location,
                address=self.client.address,
                _self=self,
                args=pointer_args,
                kwargs=pointer_kwargs,
                action=PropertyActions.GET,
                map_to_dyn=False,
            )
            self.client.send_immediate_msg_without_reply(msg=cmd)

        inherit_tags(
            attr_path_and_name=attr_path_and_name,
            result=result,
            self_obj=self,
            args=[],
            kwargs={},
        )

        result_public_shape = np.empty(self.public_shape).T.shape

        result.public_shape = result_public_shape
        result.public_dtype = self.public_dtype

        return result

    def one_hot(self: TensorWrappedGammaTensorPointer) -> np.array:
        tensor_size = np.empty(self.public_shape).size
        one_hot_Y = np.zeros((tensor_size, self.max_vals.data[0] + 1))
        one_hot_Y = one_hot_Y.T

        attr_path_and_name = "syft.core.tensor.tensor.Tensor.one_hot"

        result = TensorWrappedGammaTensorPointer(
            data_subjects=self.data_subjects,
            min_vals=self.min_vals,
            max_vals=self.max_vals,
            client=self.client,
        )

        # QUESTION can the id_at_location be None?
        result_id_at_location = getattr(result, "id_at_location", None)

        if result_id_at_location is not None:
            # first downcast anything primitive which is not already PyPrimitive
            (
                downcast_args,
                downcast_kwargs,
            ) = lib.python.util.downcast_args_and_kwargs(args=[], kwargs={})

            # then we convert anything which isnt a pointer into a pointer
            pointer_args, pointer_kwargs = pointerize_args_and_kwargs(
                args=downcast_args,
                kwargs=downcast_kwargs,
                client=self.client,
                gc_enabled=False,
            )

            cmd = RunClassMethodAction(
                path=attr_path_and_name,
                _self=self,
                args=pointer_args,
                kwargs=pointer_kwargs,
                id_at_location=result_id_at_location,
                address=self.client.address,
            )
            self.client.send_immediate_msg_without_reply(msg=cmd)

        inherit_tags(
            attr_path_and_name=attr_path_and_name,
            result=result,
            self_obj=self,
            args=[],
            kwargs={},
        )

        result.public_shape = one_hot_Y.shape
        result.public_dtype = self.public_dtype

        return result

    def to_local_object_without_private_data_child(self) -> GammaTensor:
        """Convert this pointer into a partial version of the GammaTensor but without
        any of the private data therein."""
        # relative
        from ..tensor import Tensor

        public_shape = getattr(self, "public_shape", None)
        public_dtype = getattr(self, "public_dtype", None)
        return Tensor(
            child=GammaTensor(
                child=FixedPrecisionTensor(value=None),
                data_subjects=self.data_subjects,
                min_val=self.min_vals,  # type: ignore
                max_val=self.max_vals,  # type: ignore
            ),
            public_shape=public_shape,
            public_dtype=public_dtype,
        )


@implements(TensorWrappedGammaTensorPointer, np.ones_like)
def ones_like(
    tensor: TensorWrappedGammaTensorPointer,
    *args: Tuple[Any, ...],
    **kwargs: Dict[Any, Any],
) -> TensorWrappedGammaTensorPointer:
    return tensor.ones_like(*args, **kwargs)


def create_lookup_tables(dictionary: dict) -> Tuple[List[str], dict, List[dict]]:
    index2key: List = [str(x) for x in dictionary.keys()]
    key2index: dict = {key: i for i, key in enumerate(index2key)}
    # Note this maps to GammaTensor, not to GammaTensor.child as name may imply
    index2values: List = [dictionary[i] for i in index2key]

    return index2key, key2index, index2values


def create_new_lookup_tables(
    dictionary: dict,
) -> Tuple[Deque[str], dict, Deque[dict], Deque[int]]:
    index2key: Deque = deque()
    key2index: dict = {}
    index2values: Deque = (
        deque()
    )  # Note this maps to GammaTensor, not to GammaTensor.child as name may imply
    index2size: Deque = deque()
    for index, key in enumerate(dictionary.keys()):
        key = str(key)
        index2key.append(key)
        key2index[key] = index
        index2values.append(dictionary[key])
        index2size.append(len(dictionary[key]))

    return index2key, key2index, index2values, index2size


def no_op(x: Dict[str, GammaTensor]) -> Dict[str, GammaTensor]:
    """A Private input will be initialized with this function.
    Whenever you manipulate a private input (i.e. add it to another private tensor),
    the result will have a different function. Thus we can check to see if the f
    """
    return x


def jax2numpy(value: jnp.array, dtype: np.dtype) -> np.array:
    # are we incurring copying here?
    return np.asarray(value, dtype=dtype)


def numpy2jax(value: np.array, dtype: np.dtype) -> jnp.array:
    return jnp.asarray(value, dtype=dtype)


@dataclass
@serializable(capnp_bytes=True)
class GammaTensor:
    PointerClassOverride = TensorWrappedGammaTensorPointer

    child: jnp.array
    data_subjects: DataSubjectList
    min_vals: lazyrepeatarray = flax.struct.field(pytree_node=False)
    max_vals: lazyrepeatarray = flax.struct.field(pytree_node=False)
    is_linear: bool = True
    func: Callable = flax.struct.field(pytree_node=False, default_factory=lambda: no_op)
    id: str = flax.struct.field(
        pytree_node=False, default_factory=lambda: str(randint(0, 2**31 - 1))
    )  # TODO: Need to check if there are any scenarios where this is not secure
    state: dict = flax.struct.field(pytree_node=False, default_factory=dict)

    def __post_init__(
        self,
    ) -> None:  # Might not serve any purpose anymore, since state trees are updated during ops
        if len(self.state) == 0 and self.func is not no_op:
            self.state[self.id] = self

    def decode(self) -> np.ndarray:
        if isinstance(self.child, FixedPrecisionTensor):
            return self.child.decode()
        else:
            return self.child

    def run(self, state: dict) -> Callable:
        """This method traverses the computational tree and returns all the private inputs"""
        # TODO: Can we eliminate "state" and use self.state below?
        # we hit a private input
        if self.func is no_op:
            return self.decode()
        return self.func(state)

    def __add__(self, other: Any) -> GammaTensor:
        # relative
        from .phi_tensor import PhiTensor

        output_state = dict()
        # Add this tensor to the chain
        output_state[self.id] = self

        if isinstance(other, PhiTensor):
            other = other.gamma

        if isinstance(other, GammaTensor):

            def _add(state: dict) -> jax.numpy.DeviceArray:
                return jnp.add(self.run(state), other.run(state))

            # print("this is the other.state", other.state)
            output_state[other.id] = other
            # state.update(other.state)
            # print("this is the output_state", output_state)

            child = self.child + other.child
            min_val = self.min_vals + other.min_vals
            max_val = self.max_vals + other.max_vals
        else:

            def _add(state: dict) -> jax.numpy.DeviceArray:
                return jnp.add(self.run(state), other)

            child = self.child + other
            min_val = self.min_vals + other
            max_val = self.max_vals + other
        # print("the state we returned is: ", output_state)
        return GammaTensor(
            child=child,
            data_subjects=self.data_subjects,
            min_vals=min_val,
            max_vals=max_val,
            func=_add,
            state=output_state,
        )

    def __sub__(self, other: Any) -> GammaTensor:
        # relative
        from .phi_tensor import PhiTensor

        output_state = dict()
        # Add this tensor to the chain
        output_state[self.id] = self

        if isinstance(other, PhiTensor):
            other = other.gamma

        if isinstance(other, GammaTensor):

            def _sub(state: dict) -> jax.numpy.DeviceArray:
                return jnp.subtract(self.run(state), other.run(state))

            # print("this is the other.state", other.state)
            output_state[other.id] = other
            # state.update(other.state)
            # print("this is the output_state", output_state)

            child = self.child - other.child
            min_min = self.min_vals.data - other.min_vals.data
            min_max = self.min_vals.data - other.max_vals.data
            max_min = self.max_vals.data - other.min_vals.data
            max_max = self.max_vals.data - other.max_vals.data
            _min_val = np.minimum.reduce([min_min, min_max, max_min, max_max])
            _max_val = np.maximum.reduce([min_min, min_max, max_min, max_max])
            min_val = self.min_vals.copy()
            min_val.data = _min_val
            max_val = self.max_vals.copy()
            max_val.data = _max_val

        else:

            def _sub(state: dict) -> jax.numpy.DeviceArray:
                return jnp.subtract(self.run(state), other)

            child = self.child - other
            min_val = self.min_vals - other
            max_val = self.max_vals - other
        # print("the state we returned is: ", output_state)
        return GammaTensor(
            child=child,
            data_subjects=self.data_subjects,
            min_vals=min_val,
            max_vals=max_val,
            func=_sub,
            state=output_state,
        )

    def __mul__(self, other: Any) -> GammaTensor:
        # relative
        from .phi_tensor import PhiTensor

        output_state = dict()
        # Add this tensor to the chain
        output_state[self.id] = self

        if isinstance(other, PhiTensor):
            other = other.gamma

        if isinstance(other, GammaTensor):

            def _mul(state: dict) -> jax.numpy.DeviceArray:
                return jnp.multiply(self.run(state), other.run(state))

            output_state[other.id] = other
            child = self.child * other.child
            min_min = self.min_vals.data * other.min_vals.data
            min_max = self.min_vals.data * other.max_vals.data
            max_min = self.max_vals.data * other.min_vals.data
            max_max = self.max_vals.data * other.max_vals.data
            _min_val = np.array(np.min([min_min, min_max, max_min, max_max], axis=0))  # type: ignore
            _max_val = np.array(np.max([min_min, min_max, max_min, max_max], axis=0))  # type: ignore

        else:

            def _mul(state: dict) -> jax.numpy.DeviceArray:
                return jnp.multiply(self.run(state), other)

            child = self.child * other
            min_min = self.min_vals.data * other
            min_max = self.min_vals.data * other
            max_min = self.max_vals.data * other
            max_max = self.max_vals.data * other
            _min_val = np.array(np.min([min_min, min_max, max_min, max_max], axis=0))  # type: ignore
            _max_val = np.array(np.max([min_min, min_max, max_min, max_max], axis=0))  # type: ignore

        min_val = self.min_vals.copy()
        min_val.data = _min_val
        max_val = self.max_vals.copy()
        max_val.data = _max_val

        return GammaTensor(
            child=child,
            data_subjects=self.data_subjects,
            min_vals=min_val,
            max_vals=max_val,
            func=_mul,
            state=output_state,
        )

    def __matmul__(self, other: Any) -> GammaTensor:
        # relative
        from .phi_tensor import PhiTensor

        output_state = dict()
        # Add this tensor to the chain
        output_state[self.id] = self

        if isinstance(other, PhiTensor):
            other = other.gamma

        if isinstance(other, GammaTensor):

            def _matmul(state: dict) -> jax.numpy.DeviceArray:
                return jnp.matmul(self.run(state), other.run(state))

            output_state[other.id] = other
            child = self.child @ other.child
            min_val = self.min_vals.__matmul__(other.min_vals)
            max_val = self.max_vals.__matmul__(other.max_vals)

        else:

            def _matmul(state: dict) -> jax.numpy.DeviceArray:
                return jnp.matmul(self.run(state), other)

            child = self.child @ other
            min_val = self.min_vals.__matmul__(other)
            max_val = self.max_vals.__matmul__(other)

        return GammaTensor(
            child=child,
            data_subjects=self.data_subjects,
            min_vals=min_val,
            max_vals=max_val,
            func=_matmul,
            state=output_state,
        )

    def __rmatmul__(self, other: Any) -> GammaTensor:
        # relative
        from .phi_tensor import PhiTensor

        output_state = dict()
        # Add this tensor to the chain
        output_state[self.id] = self

        if isinstance(other, PhiTensor):
            other = other.gamma

        if isinstance(other, GammaTensor):

            def _rmatmul(state: dict) -> jax.numpy.DeviceArray:
                return jnp.matmul(
                    other.run(state),
                    self.run(state),
                )

            output_state[other.id] = other
            child = self.child.__rmatmul__(other.child)
            min_val = self.min_vals.__rmatmul__(other.min_vals)
            max_val = self.max_vals.__rmatmul__(other.max_vals)

        else:

            def _rmatmul(state: dict) -> jax.numpy.DeviceArray:
                return jnp.matmul(other, self.run(state))

            child = self.child.__rmatmul__(other)
            min_val = self.min_vals.__rmatmul__(other)
            max_val = self.max_vals.__rmatmul__(other)

        return GammaTensor(
            child=child,
            data_subjects=self.data_subjects,
            min_vals=min_val,
            max_vals=max_val,
            func=_rmatmul,
            state=output_state,
        )

    def __gt__(self, other: Any) -> GammaTensor:
        # relative
        from .phi_tensor import PhiTensor

        output_state = dict()
        # Add this tensor to the chain
        output_state[self.id] = self

        if isinstance(other, PhiTensor):
            other = other.gamma

        if isinstance(other, GammaTensor):

            def _gt(state: dict) -> jax.numpy.DeviceArray:
                return jnp.greater(self.run(state), other.run(state))

            output_state[other.id] = other
            child = self.child.__gt__(other.child)

        else:

            def _gt(state: dict) -> jax.numpy.DeviceArray:
                return jnp.greater(self.run(state), other)

            child = self.child.__gt__(other)

        min_val = self.min_vals * 0
        max_val = (self.max_vals * 0) + 1

        return GammaTensor(
            child=child,
            data_subjects=self.data_subjects,
            min_vals=min_val,
            max_vals=max_val,
            func=_gt,
            state=output_state,
        )

    def __le__(self, other: Any) -> GammaTensor:
        # relative
        from .phi_tensor import PhiTensor

        output_state = dict()
        # Add this tensor to the chain
        output_state[self.id] = self

        if isinstance(other, PhiTensor):
            other = other.gamma

        if isinstance(other, GammaTensor):

            def _le(state: dict) -> jax.numpy.DeviceArray:
                return jnp.less_equal(self.run(state), other.run(state))

            output_state[other.id] = other
            child = self.child.__le__(other.child)

        else:

            def _le(state: dict) -> jax.numpy.DeviceArray:
                return jnp.less_equal(self.run(state), other)

            child = self.child.__le__(other)

        min_val = self.min_vals * 0
        max_val = (self.max_vals * 0) + 1

        return GammaTensor(
            child=child,
            data_subjects=self.data_subjects,
            min_vals=min_val,
            max_vals=max_val,
            func=_le,
            state=output_state,
        )

    def exp(self) -> GammaTensor:
        output_state = dict()
        # Add this tensor to the chain
        output_state[self.id] = self

        # relative
        from ...smpc.approximations import exp

        def exp_reduction(val: np.ndarray) -> np.ndarray:
            pos_index = val >= 0
            neg_index = val < 0
            exp = np.exp((pos_index * val * -1) + (neg_index * val))
            pos_values = (pos_index) * exp
            neg_values = (neg_index) * exp * -1
            return pos_values + neg_values

        min_val = self.min_vals.copy()
        min_val.data = np.array(exp_reduction(min_val.data))
        max_val = self.max_vals.copy()
        max_val.data = np.array(exp_reduction(max_val.data))

        def _exp(state: dict) -> jax.numpy.DeviceArray:
            return jnp.log(self.run(state))

        return GammaTensor(
            child=exp(self.child),
            min_vals=min_val,
            max_vals=max_val,
            data_subjects=self.data_subjects,
            func=_exp,
            state=output_state,
        )

    def log(self) -> GammaTensor:
        output_state = dict()
        output_state[self.id] = self

        if isinstance(self.min_vals, lazyrepeatarray):
            min_val = lazyrepeatarray(
                data=np.log(self.min_vals.data.min()), shape=self.shape
            )
            max_val = lazyrepeatarray(
                data=np.log(self.max_vals.data.max()), shape=self.shape
            )
        elif isinstance(self.min_vals, np.ndarray):
            min_val = lazyrepeatarray(data=np.log(self.min_vals), shape=self.shape)
            max_val = lazyrepeatarray(data=np.log(self.max_vals), shape=self.shape)
        elif isinstance(self.min_vals, (int, float)):
            min_val = lazyrepeatarray(data=np.log(self.min_vals), shape=self.shape)
            max_val = lazyrepeatarray(data=np.log(self.max_vals), shape=self.shape)
            # min_vals = np.log(self.min_vals),
            # max_vals = np.log(self.max_vals)
        else:
            raise NotImplementedError(
                f"Undefined behaviour for type: {type(self.min_vals)}"
            )

        def _log(state: dict) -> jax.numpy.DeviceArray:
            return jnp.log(self.run(state))

        return GammaTensor(
            child=np.log(self.child),
            min_vals=min_val,
            max_vals=max_val,
            data_subjects=self.data_subjects,
            func=_log,
            state=output_state,
        )

    def reciprocal(self) -> GammaTensor:
        output_state = dict()
        # Add this tensor to the chain
        output_state[self.id] = self

        # relative
        from ...smpc.approximations import reciprocal

        min_val = self.min_vals.copy()
        min_val.data = np.array(1 / (min_val.data))
        max_val = self.max_vals.copy()
        max_val.data = np.array(1 / (max_val.data))

        def _reciprocal(state: dict) -> jax.numpy.DeviceArray:
            return jnp.divide(1, self.run(state))

        # TODO: Explore why overflow does not occur for arrays
        fpt = self.child.copy()
        if hasattr(fpt.child, "shape") and fpt.child.shape == ():
            fpt.child = np.expand_dims(fpt.child, 0)

        child_inv = reciprocal(fpt)

        if hasattr(self.child.child, "shape") and self.child.child.shape == ():
            child_inv.child = np.squeeze(child_inv.child)

        return GammaTensor(
            child=child_inv,
            min_vals=min_val,
            max_vals=max_val,
            data_subjects=self.data_subjects,
            func=_reciprocal,
            state=output_state,
        )

    def softmax(self) -> GammaTensor:
        output_state = dict()
        # Add this tensor to the chain
        output_state[self.id] = self

        # relative
        from ...smpc.approximations import exp
        from ...smpc.approximations import reciprocal

        def softmax(val: np.ndarray) -> np.ndarray:
            logits = val - val.max()
            numerator = np.exp(logits)
            inv = 1 / numerator.sum()
            return numerator * inv

        min_val = self.min_vals.copy()
        min_val.data = np.array(softmax(min_val.data))
        max_val = self.max_vals.copy()
        max_val.data = np.array(softmax(max_val.data))
        fpt = self.child.copy()
        if not isinstance(fpt.child, np.ndarray):
            raise ValueError("Softmax currently works only for numpy child")

        fpt.child = fpt.child - fpt.child.max()
        numerator = exp(fpt)
        inv = reciprocal(numerator.sum())  # type: ignore

        def _softmax(state: dict) -> jax.numpy.DeviceArray:
            return jnp.exp(self.run(state)) / jnp.exp(self.run(state)).sum()

        return GammaTensor(
            child=numerator * inv,
            min_vals=min_val,
            max_vals=max_val,
            data_subjects=self.data_subjects,
            func=_softmax,
            state=output_state,
        )

    def transpose(self, *args: Any, **kwargs: Any) -> GammaTensor:
        output_state = dict()
        # Add this tensor to the chain
        output_state[self.id] = self

        def _transpose(state: dict) -> jax.numpy.DeviceArray:
            return jnp.transpose(self.run(state))

        if self.shape == self.data_subjects.shape:
            output_ds = DataSubjectList(
                one_hot_lookup=self.data_subjects.one_hot_lookup,
<<<<<<< HEAD
                data_subjects_indexed=self.data_subjects.data_subjects_indexed.transpose(*args)
=======
                data_subjects_indexed=self.data_subjects.data_subjects_indexed.transpose(),
>>>>>>> 272e086e
            )
        else:
            print(self.shape, self.data_subjects.shape)
            args_input = (0, *[i + 1 for i in args[0]])
            output_ds = DataSubjectList(
                one_hot_lookup=self.data_subjects.one_hot_lookup,
<<<<<<< HEAD
                data_subjects_indexed=self.data_subjects.data_subjects_indexed.transpose(
                    args_input
                    # self.shape[0], self.shape[1:][::-1]
                )
=======
                data_subjects_indexed=self.data_subjects.data_subjects_indexed.reshape(
                    self.shape[0], self.shape[1:][::-1]
                ),
>>>>>>> 272e086e
            )

        return GammaTensor(
            child=self.child.transpose(),
            data_subjects=output_ds,
            min_vals=self.min_vals.transpose(),
            max_vals=self.max_vals.transpose(),
            func=_transpose,
            state=output_state,
        )

    def sum(self, *args: Tuple[Any, ...], **kwargs: Any) -> GammaTensor:
        def _sum(state: dict) -> jax.numpy.DeviceArray:
            return jnp.sum(self.run(state))

        output_state = dict()
        output_state[self.id] = self
        # output_state.update(self.state)

        child = self.child.sum(*args, **kwargs)

        min_val = self.min_vals.sum(*args, **kwargs)
        max_val = self.max_vals.sum(*args, **kwargs)

        return GammaTensor(
            child=child,
            data_subjects=self.data_subjects,
            min_vals=min_val,
            max_vals=max_val,
            func=_sum,
            state=output_state,
        )

    def ones_like(self, *args: Tuple[Any, ...], **kwargs: Any) -> GammaTensor:
        def _ones_like(state: dict) -> jax.numpy.DeviceArray:
            return jnp.ones_like(self.run(state))

        output_state = dict()
        output_state[self.id] = self
        # output_state.update(self.state)

        child = (
            np.ones_like(self.child, *args, **kwargs)
            if isinstance(self.child, np.ndarray)
            else self.child.ones_like(*args, **kwargs)
        )

        min_val = self.min_vals.ones_like(*args, **kwargs)
        max_val = self.max_vals.ones_like(*args, **kwargs)

        return GammaTensor(
            child=child,
            data_subjects=self.data_subjects,
            min_vals=min_val,
            max_vals=max_val,
            func=_ones_like,
            state=output_state,
        )

    def reshape(self, shape):
        if self.shape == self.data_subjects.shape:
            output_ds = DataSubjectList(
                one_hot_lookup=self.data_subjects.one_hot_lookup,
                data_subjects_indexed=self.data_subjects.data_subjects_indexed.reshape(
                    shape
                ),
            )
        else:
            output_ds = DataSubjectList(
                one_hot_lookup=self.data_subjects.one_hot_lookup,
                data_subjects_indexed=self.data_subjects.data_subjects_indexed.reshape(
                    self.data_subjects.shape[0], *shape
                ),
            )

        if isinstance(self.min_vals, lazyrepeatarray):
            if self.min_vals.data.shape == 1:
                minv = self.min_vals.reshape(shape)
                maxv = self.max_vals.reshape(shape)
            elif self.min_vals.data.shape == self.min_vals.shape:
                minv = self.min_vals.reshape(shape)
                minv.data = minv.data.min()

                maxv = self.max_vals.reshape(shape)
                maxv.data = maxv.data.max()
            else:
                minv = self.min_vals.reshape(shape)
                minv.data = minv.data.min()

                maxv = self.max_vals.reshape(shape)
                maxv.data = maxv.data.max()
        elif isinstance(self.min_vals, (int, float)):
            minv = self.min_vals
            maxv = self.max_vals
        else:
            minv = self.min_vals
            maxv = self.max_vals

        return GammaTensor(
            child=self.child.reshape(shape),
<<<<<<< HEAD
            data_subjects=output_ds,
=======
            data_subjects=DataSubjectList(
                one_hot_lookup=self.data_subjects.one_hot_lookup,
                data_subjects_indexed=output_ds,
            ),
>>>>>>> 272e086e
            min_vals=minv,
            max_vals=maxv,
        )

    def _argmax(self, axis: Optional[int]) -> np.ndarray:
        return self.child.argmax(axis)

    def mean(self, axis) -> GammaTensor:
        output_state = dict()
        output_state[self.id] = self

        def _mean(state, axis=axis):
            return jnp.mean(self.run(state), axis)

        result = self.child.mean(axis)
        minv = (
            self.min_vals.data
            if isinstance(self.min_vals, lazyrepeatarray)
            else self.min_vals
        )
        maxv = (
            self.max_vals.data
            if isinstance(self.max_vals, lazyrepeatarray)
            else self.max_vals
        )
        return GammaTensor(
            child=result,
            data_subjects=self.data_subjects.reshape(result.shape),
            min_vals=lazyrepeatarray(data=minv, shape=result.shape),
            max_vals=lazyrepeatarray(data=(maxv + minv) / 2, shape=result.shape),
            state=output_state,
            func=_mean,
        )

    def std(self, axis) -> GammaTensor:
        output_state = dict()
        output_state[self.id] = self

        def _std(state, axis=axis):
            return jnp.std(self.run(state), axis)

        result = self.child.std(axis)
        minv = (
            self.min_vals.data
            if isinstance(self.min_vals, lazyrepeatarray)
            else self.min_vals
        )
        maxv = (
            self.max_vals.data
            if isinstance(self.max_vals, lazyrepeatarray)
            else self.max_vals
        )
        return GammaTensor(
            child=result,
            data_subjects=self.data_subjects.reshape(result.shape),
            min_vals=lazyrepeatarray(data=0, shape=result.shape),
            max_vals=lazyrepeatarray(
                data=0.25 * (maxv + minv) ** 2, shape=result.shape
            ),
            state=output_state,
            func=_std,
        )

    def std(self, axis) -> GammaTensor:
        output_state = dict()
        output_state[self.id] = self

        def _std(state, axis=axis):
            return jnp.std(self.run(state), axis)

        result = self.child.std(axis)
        minv = (
            self.min_vals.data
            if isinstance(self.min_vals, lazyrepeatarray)
            else self.min_vals
        )
        maxv = (
            self.max_vals.data
            if isinstance(self.max_vals, lazyrepeatarray)
            else self.max_vals
        )
        return GammaTensor(
            child=result,
            data_subjects=self.data_subjects.reshape(result.shape),
            min_vals=lazyrepeatarray(data=0, shape=result.shape),
            max_vals=lazyrepeatarray(
                data=0.25 * (maxv + minv) ** 2, shape=result.shape
            ),
            state=output_state,
            func=_std,
        )

    def dot(self, other: Union[np.ndarray, GammaTensor]) -> GammaTensor:
        # TODO: These bounds might not be super tight- if min,max = [-1, 1], there might be a dot product
        # such that the minimum value should be 0
        if isinstance(other, np.ndarray):
            result = jnp.dot(self.child, other)

            if isinstance(self.min_vals, lazyrepeatarray):
                minv = lazyrepeatarray(
                    data=jnp.dot(
                        np.ones_like(self.child) * self.min_vals.data, other
                    ).min(),
                    shape=result.shape,
                )
                maxv = lazyrepeatarray(
                    data=jnp.dot(
                        np.ones_like(self.child) * self.max_vals.data, other
                    ).max(),
                    shape=result.shape,
                )
            elif isinstance(self.min_vals, (int, float)):
                minv = lazyrepeatarray(
                    data=jnp.dot(np.ones_like(self.child) * self.min_vals, other).min(),
                    shape=result.shape,
                )
                maxv = lazyrepeatarray(
                    data=jnp.dot(np.ones_like(self.child) * self.max_vals, other).max(),
                    shape=result.shape,
                )
            else:
                raise NotImplementedError

            return GammaTensor(
                child=result,
                data_subjects=self.data_subjects,
                min_vals=minv,
                max_vals=maxv,
            )
        elif isinstance(other, GammaTensor):
            output_state = dict()
            output_state[self.id] = self
            output_state[other.id] = other

            def _dot(state: dict):
                return jnp.dot(self.run(state))

            result = jnp.dot(self.child, other.child)

            if isinstance(self.min_vals, lazyrepeatarray):

                minv = lazyrepeatarray(
                    data=jnp.dot(
                        np.ones_like(self.child) * self.min_vals.data,
                        np.ones_like(other.child) * other.min_vals.data,
                    ).min(),
                    shape=result.shape,
                )
                maxv = lazyrepeatarray(
                    data=jnp.dot(
                        np.ones_like(self.child) * self.max_vals.data,
                        np.ones_like(other.child) * other.max_vals.data,
                    ).max(),
                    shape=result.shape,
                )
            elif isinstance(self.min_vals, (int, float)):
                minv = lazyrepeatarray(
                    data=jnp.dot(
                        np.ones_like(self.child) * self.min_vals,
                        np.ones_like(other.child) * other.min_vals,
                    ).min(),
                    shape=result.shape,
                )
                maxv = lazyrepeatarray(
                    data=jnp.dot(
                        np.ones_like(self.child) * self.max_vals,
                        np.ones_like(other.child) * other.max_vals,
                    ).max(),
                    shape=result.shape,
                )
            else:
                raise NotImplementedError

            return GammaTensor(
                child=result,
                data_subjects=self.data_subjects,
                min_vals=minv,
                max_vals=maxv,
                func=_dot,
                state=output_state,
            )
        else:
            raise NotImplementedError(
                f"Undefined behaviour for GT.dot with {type(other)}"
            )

    def sqrt(self) -> GammaTensor:
        def _sqrt(state: dict) -> jax.numpy.DeviceArray:
            return jnp.sqrt(self.run(state))

        state = dict()
        state.update(self.state)

        child = jnp.sqrt(self.child)
        min_val = jnp.sqrt(self.min_vals)
        max_val = jnp.sqrt(self.max_vals)

        return GammaTensor(
            child=child,
            data_subjects=self.data_subjects,
            min_vals=min_val,
            max_vals=max_val,
            func=_sqrt,
            state=state,
        )

    @staticmethod
    def combine(gt_list: List[GammaTensor], target_shape: Tuple) -> GammaTensor:
        data = np.zeros(np.prod(target_shape))
        last_index = 0
        min_val = 1e20
        max_val = -1e20

        data_subs = DataSubjectList(
            one_hot_lookup=np.empty(0), data_subjects_indexed=np.empty(0)
        )

        for gamma_tensor in gt_list:
            # Add data points
            input_size = int(np.prod(gamma_tensor.shape))
            data[last_index : last_index + input_size] = gamma_tensor.child.flatten()
            last_index += input_size

            # Add min/max values
            if isinstance(gamma_tensor.min_vals, lazyrepeatarray):
                local_min = gamma_tensor.min_vals.data.min()
                if local_min < min_val:
                    min_val = local_min

                local_max = gamma_tensor.max_vals.data.max()
                if local_max < max_val:
                    max_val = local_max

            elif isinstance(gamma_tensor.min_vals, (int, float)):
                if gamma_tensor.min_vals < min_val:
                    min_val = gamma_tensor.min_vals

                if gamma_tensor.max_vals < max_val:
                    max_val = local_max
            else:
                raise NotImplementedError(
                    f"Undefined behaviour for type: {type(gamma_tensor.min_vals)}"
                )

            # Add data subjects
            data_subs = DataSubjectList.absorb(data_subs, gamma_tensor.data_subjects)

        data_subs.data_subjects_indexed = data_subs.data_subjects_indexed.reshape(
            target_shape
        )

        return GammaTensor(
            child=data.reshape(target_shape),
            data_subjects=data_subs,
            min_vals=min_val,
            max_vals=max_val,
        )

    def publish(
        self,
        get_budget_for_user: Callable,
        deduct_epsilon_for_user: Callable,
        ledger: DataSubjectLedger,
        sigma: Optional[float] = None,
    ) -> jax.numpy.DeviceArray:
        # TODO: Add data scientist privacy budget as an input argument, and pass it
        # into vectorized_publish
        if sigma is None:
            sigma = self.child.mean() / 4  # TODO @Ishan: replace this with calibration

        if self.child.dtype != np.int64:
            raise Exception(
                "Data type of private values is not np.int64: ", self.child.dtype
            )

        if (
            not self.state
        ):  # if state tree is empty (e.g. publishing a PhiTensor w/ public vals directly)
            self.state[self.id] = self

        return vectorized_publish(
            min_vals=self.min_vals,
            max_vals=self.max_vals,
            state_tree=self.state,
            data_subjects=self.data_subjects,
            is_linear=self.is_linear,
            sigma=sigma,
            output_func=self.func,
            ledger=ledger,
            get_budget_for_user=get_budget_for_user,
            deduct_epsilon_for_user=deduct_epsilon_for_user,
        )

    def expand_dims(self, axis: int) -> GammaTensor:
        def _expand_dims(state: dict) -> jax.numpy.DeviceArray:
            return jnp.expand_dims(self.run(state), axis)

        state = dict()
        state.update(self.state)

        return GammaTensor(
            child=jnp.expand_dims(self.child, axis),
            data_subjects=self.data_subjects,
            min_vals=self.min_vals,
            max_vals=self.max_vals,
            func=_expand_dims,
            state=state,
        )

    def squeeze(self, axis: Optional[int] = None) -> GammaTensor:
        def _squeeze(state: dict) -> jax.numpy.DeviceArray:
            return jnp.squeeze(self.run(state), axis)

        state = dict()
        state.update(self.state)
        return GammaTensor(
            child=jnp.squeeze(self.child, axis),
            data_subjects=self.data_subjects,
            min_vals=self.min_vals,
            max_vals=self.max_vals,
            func=_squeeze,
            state=state,
        )

    def __len__(self) -> int:
        return len(self.child)

    def __getitem__(
        self, item: Union[str, int, slice, PassthroughTensor]
    ) -> GammaTensor:
        # TODO: Technically we could reduce ds.one_hot_lookup to remove any DS that won't be there
        # There technically isn't any penalty for keeping it as is, but maybe there's a sidechannel attack
        # where you index into one value in a GammaTensor and get all the data subjects of that Tensor?

        if isinstance(self.min_vals, (int, float)):
            minv = self.min_vals
            maxv = self.max_vals
        elif isinstance(self.min_vals, lazyrepeatarray):
            minv = self.min_vals[item]
            maxv = self.max_vals[item]
        else:
            raise NotImplementedError

        if isinstance(item, PassthroughTensor):
            data = self.child[item.child]
            if self.shape == self.data_subjects.shape:
                return GammaTensor(
                    child=data,
                    min_vals=minv,
                    max_vals=maxv,
                    data_subjects=DataSubjectList.index_dsl(self, item.child)
                    # self.data_subjects.data_subjects_indexed[
                    #     item.child
                    # ],
                )
            elif len(self.shape) < len(self.data_subjects.shape):
                return GammaTensor(
                    child=data,
                    min_vals=minv,
                    max_vals=maxv,
                    data_subjects=DataSubjectList.index_dsl(self, item.child)
                    # self.data_subjects.data_subjects_indexed[:, item.child],
                )
            else:
                raise Exception(
                    f"Incompatible shapes: {self.shape}, {self.data_subjects.shape}"
                )
        else:
            data = self.child[item]
            if self.shape == self.data_subjects.shape:
                return GammaTensor(
                    child=data,
                    min_vals=minv,
                    max_vals=maxv,
                    data_subjects=DataSubjectList.index_dsl(self, item)
                    # DataSubjectList(
                    #     one_hot_lookup=self.data_subjects.one_hot_lookup,
                    #     data_subjects_indexed=DataSubjectList.index_dsl(self, item)
                    # self.data_subjects.data_subjects_indexed[
                    #     item
                    # ],
                )
            elif len(self.shape) < len(self.data_subjects.shape):
                return GammaTensor(
                    child=data,
                    min_vals=minv,
                    max_vals=maxv,
                    data_subjects=DataSubjectList.index_dsl(self, item)
                    # self.data_subjects.data_subjects_indexed[item],
                )
            else:
                raise Exception(
                    f"Incompatible shapes: {self.shape}, {self.data_subjects.shape}"
                )

    def __setitem__(self, key, value) -> None:
        # relative
        from .phi_tensor import PhiTensor

        if isinstance(value, (PhiTensor, GammaTensor)):
            self.child[key] = value.child
            minv = value.child.min()
            maxv = value.child.max()

            if minv < self.min_vals.data.min():
                self.min_vals.data = minv

            if maxv > self.max_vals.data.max():
                self.max_vals.data = maxv

            output_dsl = DataSubjectList.insert(
                dsl1=self.data_subjects, dsl2=value.data_subjects, index=key
            )
            self.data_subjects.one_hot_lookup = output_dsl.one_hot_lookup
            self.data_subjects.data_subjects_indexed = output_dsl.data_subjects_indexed

        elif isinstance(value, np.ndarray):
            self.child[key] = value
            minv = value.min()
            maxv = value.max()

            if minv < self.min_vals.data.min():
                self.min_vals.data = minv

            if maxv > self.max_vals.data.max():
                self.max_vals.data = maxv

        else:
            raise NotImplementedError

    @property
    def shape(self) -> Tuple[int, ...]:
        return self.child.shape

    @property
    def lipschitz_bound(self) -> float:
        # TODO: Check if there are any functions for which lipschitz bounds shouldn't be computed
        # if dis(self.func) == dis(no_op):
        #     raise Exception

        print("Starting JAX JIT")
        fn = jax.jit(self.func)
        print("Traced self.func with jax's jit, now calculating gradient")
        grad_fn = jax.grad(fn)
        print("Obtained gradient, creating lookup tables")
        i2k, k2i, i2v, i2s = create_new_lookup_tables(self.state)

        print("created lookup tables, now getting bounds")
        i2minval = jnp.concatenate([x for x in i2v]).reshape(-1, 1)
        i2maxval = jnp.concatenate([x for x in i2v]).reshape(-1, 1)
        bounds = jnp.concatenate([i2minval, i2maxval], axis=1)
        print("Obtained bounds")
        # sample_input = i2minval.reshape(-1)
        _ = i2minval.reshape(-1)
        print("Obtained all inputs")

        def max_grad_fn(input_values: np.ndarray) -> float:
            vectors = {}
            n = 0
            for i, size_param in enumerate(i2s):
                vectors[i2k[i]] = input_values[n : n + size_param]  # noqa: E203
                n += size_param

            grad_pred = grad_fn(vectors)

            m = 0
            for value in grad_pred.values():
                m = max(m, jnp.max(value))

            # return negative because we want to maximize instead of minimize
            return -m

        print("starting SHGO")
        res = shgo(max_grad_fn, bounds, iters=1, constraints=tuple())
        print("Ran SHGO")
        # return negative because we flipped earlier
        return -float(res.fun)

    @property
    def dtype(self) -> np.dtype:
        return self.child.dtype

    @staticmethod
    def get_input_tensors(state_tree: dict[int, GammaTensor]) -> List:
        # TODO: See if we can call np.stack on the output and create a vectorized tensor instead of a list of tensors
        input_tensors = []
        for tensor in state_tree.values():
            if tensor.func is no_op:
                input_tensors.append(tensor)
            else:
                input_tensors += GammaTensor.get_input_tensors(tensor.state)
        return input_tensors

    def _object2bytes(self) -> bytes:
        schema = get_capnp_schema(schema_file="gamma_tensor.capnp")

        gamma_tensor_struct: CapnpModule = schema.GammaTensor  # type: ignore
        gamma_msg = gamma_tensor_struct.new_message()
        # this is how we dispatch correct deserialization of bytes
        gamma_msg.magicHeader = serde_magic_header(type(self))

        # what is the difference between inputs and value which do we serde
        # do we need to serde func? if so how?
        # what about the state dict?
        if np.isscalar(self.child):
            child = np.array(self.child)
        else:
            child = self.child
        gamma_msg.child = serialize(child, to_bytes=True)
        gamma_msg.state = serialize(self.state, to_bytes=True)
        gamma_msg.dataSubjectsIndexed = capnp_serialize(
            self.data_subjects.data_subjects_indexed
        )
        gamma_msg.oneHotLookup = capnp_serialize(
            liststrtonumpyutf8(self.data_subjects.one_hot_lookup)
        )
        gamma_msg.minVal = serialize(self.min_vals, to_bytes=True)
        gamma_msg.maxVal = serialize(self.max_vals, to_bytes=True)
        gamma_msg.isLinear = self.is_linear
        gamma_msg.id = self.id

        # return gamma_msg.to_bytes_packed()
        return gamma_msg.to_bytes()

    @staticmethod
    def _bytes2object(buf: bytes) -> GammaTensor:
        schema = get_capnp_schema(schema_file="gamma_tensor.capnp")
        gamma_struct: CapnpModule = schema.GammaTensor  # type: ignore
        # https://stackoverflow.com/questions/48458839/capnproto-maximum-filesize
        MAX_TRAVERSAL_LIMIT = 2**64 - 1
        # capnp from_bytes is now a context
        with gamma_struct.from_bytes(
            buf, traversal_limit_in_words=MAX_TRAVERSAL_LIMIT
        ) as gamma_msg:
            child = deserialize(gamma_msg.child, from_bytes=True)
            state = deserialize(gamma_msg.state, from_bytes=True)
            data_subjects_indexed = capnp_deserialize(gamma_msg.dataSubjectsIndexed)
            one_hot_lookup = numpyutf8tolist(capnp_deserialize(gamma_msg.oneHotLookup))
            data_subjects = DataSubjectList(one_hot_lookup, data_subjects_indexed)
            min_val = deserialize(gamma_msg.minVal, from_bytes=True)
            max_val = deserialize(gamma_msg.maxVal, from_bytes=True)
            is_linear = gamma_msg.isLinear
            id_str = gamma_msg.id

            return GammaTensor(
                child=child,
                data_subjects=data_subjects,
                min_vals=min_val,
                max_vals=max_val,
                is_linear=is_linear,
                state=state,
                id=id_str,
            )<|MERGE_RESOLUTION|>--- conflicted
+++ resolved
@@ -1592,27 +1592,16 @@
         if self.shape == self.data_subjects.shape:
             output_ds = DataSubjectList(
                 one_hot_lookup=self.data_subjects.one_hot_lookup,
-<<<<<<< HEAD
                 data_subjects_indexed=self.data_subjects.data_subjects_indexed.transpose(*args)
-=======
-                data_subjects_indexed=self.data_subjects.data_subjects_indexed.transpose(),
->>>>>>> 272e086e
             )
         else:
-            print(self.shape, self.data_subjects.shape)
             args_input = (0, *[i + 1 for i in args[0]])
             output_ds = DataSubjectList(
                 one_hot_lookup=self.data_subjects.one_hot_lookup,
-<<<<<<< HEAD
                 data_subjects_indexed=self.data_subjects.data_subjects_indexed.transpose(
                     args_input
                     # self.shape[0], self.shape[1:][::-1]
                 )
-=======
-                data_subjects_indexed=self.data_subjects.data_subjects_indexed.reshape(
-                    self.shape[0], self.shape[1:][::-1]
-                ),
->>>>>>> 272e086e
             )
 
         return GammaTensor(
@@ -1713,14 +1702,7 @@
 
         return GammaTensor(
             child=self.child.reshape(shape),
-<<<<<<< HEAD
             data_subjects=output_ds,
-=======
-            data_subjects=DataSubjectList(
-                one_hot_lookup=self.data_subjects.one_hot_lookup,
-                data_subjects_indexed=output_ds,
-            ),
->>>>>>> 272e086e
             min_vals=minv,
             max_vals=maxv,
         )
