--- conflicted
+++ resolved
@@ -2234,29 +2234,6 @@
             sources=output_state,
         )
 
-    def mean(
-        self, axis: Optional[Union[int, Tuple[int, ...]]] = None, **kwargs: Any
-    ) -> GammaTensor:
-        def _mean(state: dict) -> jax.numpy.DeviceArray:
-            return jnp.mean(self.run(state).child)  # type: ignore
-
-        output_state = dict()
-        output_state[self.id] = self
-
-        child = self.child.mean(axis=axis, **kwargs)
-
-        min_v = child.min()
-        max_v = child.max()
-
-        return GammaTensor(
-            child=child,
-            data_subjects=np.array(self.data_subjects.mean(axis=axis, **kwargs)),
-            min_vals=lazyrepeatarray(data=min_v, shape=child.shape),
-            max_vals=lazyrepeatarray(data=max_v, shape=child.shape),
-            func=_mean,
-            state=output_state,
-        )
-
     def ones_like(self, *args: Tuple[Any, ...], **kwargs: Any) -> GammaTensor:
         func = "ones_like"
 
@@ -2508,8 +2485,6 @@
     def _argmax(self, axis: Optional[int]) -> np.ndarray:
         return self.child.argmax(axis)
 
-<<<<<<< HEAD
-=======
     def mean(self, axis: Union[int, Tuple[int, ...]], **kwargs: Any) -> GammaTensor:
         output_state = dict()
         output_state[self.id] = self
@@ -2547,7 +2522,6 @@
             func_str=func,
         )
 
->>>>>>> ee72d7eb
     def expand_dims(self, axis: Optional[int] = None) -> GammaTensor:
 
         result = np.expand_dims(self.child, axis)
