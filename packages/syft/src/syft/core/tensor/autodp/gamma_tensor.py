# future
from __future__ import annotations

# stdlib
from collections import deque
from typing import Any
from typing import Callable
from typing import Deque
from typing import Dict
from typing import List
from typing import Optional
from typing import TYPE_CHECKING
from typing import Tuple
from typing import Union

# third party
import flax
import jax
from jax import numpy as jnp
import numpy as np
from numpy.random import randint
from scipy.optimize import shgo

# relative
from .... import lib
from ....ast.klass import pointerize_args_and_kwargs
from ....core.node.common.action.get_or_set_property_action import (
    GetOrSetPropertyAction,
)
from ....core.node.common.action.get_or_set_property_action import PropertyActions
from ....lib.numpy.array import capnp_deserialize
from ....lib.numpy.array import capnp_serialize
from ....lib.python.util import upcast
from ....util import inherit_tags
from ...adp.data_subject_ledger import DataSubjectLedger
from ...adp.data_subject_list import DataSubjectList
from ...adp.data_subject_list import liststrtonumpyutf8
from ...adp.data_subject_list import numpyutf8tolist
from ...adp.vectorized_publish import vectorized_publish
from ...common.serde.capnp import CapnpModule
from ...common.serde.capnp import get_capnp_schema
from ...common.serde.capnp import serde_magic_header
from ...common.serde.deserialize import _deserialize as deserialize
from ...common.serde.serializable import serializable
from ...common.serde.serialize import _serialize as serialize
from ...common.uid import UID
from ...node.abstract.node import AbstractNodeClient
from ...node.common.action.run_class_method_action import RunClassMethodAction
from ...pointer.pointer import Pointer
from ..config import DEFAULT_INT_NUMPY_TYPE
from ..fixed_precision_tensor import FixedPrecisionTensor
from ..lazy_repeat_array import compute_min_max
from ..lazy_repeat_array import lazyrepeatarray
from ..passthrough import PassthroughTensor  # type: ignore
from ..smpc import utils
from ..smpc.mpc_tensor import MPCTensor
from ..smpc.utils import TYPE_TO_RING_SIZE
from ..util import implements

if TYPE_CHECKING:
    # stdlib
    from dataclasses import dataclass
else:
    # third party
    from flax.struct import dataclass


@serializable(recursive_serde=True)
class TensorWrappedGammaTensorPointer(Pointer, PassthroughTensor):
    __name__ = "TensorWrappedGammaTensorPointer"
    __module__ = "syft.core.tensor.autodp.gamma_tensor"
    __attr_allowlist__ = [
        # default pointer attrs
        "client",
        "id_at_location",
        "object_type",
        "tags",
        "description",
        # phi_tensor attrs
        "data_subjects",
        "min_vals",
        "max_vals",
        "public_dtype",
        "public_shape",
    ]

    __serde_overrides__ = {
        "client": [lambda x: x.address, lambda y: y],
        "public_shape": [lambda x: x, lambda y: upcast(y)],
    }
    _exhausted = False
    is_enum = False

    def __init__(
        self,
        data_subjects: DataSubjectList,
        min_vals: np.typing.ArrayLike,
        max_vals: np.typing.ArrayLike,
        client: Any,
        id_at_location: Optional[UID] = None,
        object_type: str = "",
        tags: Optional[List[str]] = None,
        description: str = "",
        public_shape: Optional[Tuple[int, ...]] = None,
        public_dtype: Optional[np.dtype] = None,
    ):
        super().__init__(
            client=client,
            id_at_location=id_at_location,
            object_type=object_type,
            tags=tags,
            description=description,
        )

        self.min_vals = min_vals
        self.max_vals = max_vals
        self.data_subjects = data_subjects
        self.public_shape = public_shape
        self.public_dtype = public_dtype

    # TODO: Modify for large arrays
    @property
    def synthetic(self) -> np.ndarray:
        public_dtype_func = getattr(
            self.public_dtype, "upcast", lambda: self.public_dtype
        )
        return (
            np.random.rand(*list(self.public_shape))  # type: ignore
            * (self.max_vals.to_numpy() - self.min_vals.to_numpy())
            + self.min_vals.to_numpy()
        ).astype(public_dtype_func())

    def __repr__(self) -> str:
        return (
            self.synthetic.__repr__()
            + "\n\n (The data printed above is synthetic - it's an imitation of the real data.)"
        )

    def share(self, *parties: Tuple[AbstractNodeClient, ...]) -> MPCTensor:
        all_parties = list(parties) + [self.client]
        ring_size = TYPE_TO_RING_SIZE.get(self.public_dtype, None)
        self_mpc = MPCTensor(
            secret=self,
            shape=self.public_shape,
            ring_size=ring_size,
            parties=all_parties,
        )
        return self_mpc

    def _apply_tensor_op(self, other: Any, op_str: str) -> Any:
        # we want to get the return type which matches the attr_path_and_name
        # so we ask lib_ast for the return type name that matches out
        # attr_path_and_name and then use that to get the actual pointer klass
        # then set the result to that pointer klass
        # We always maintain a Tensor hierarchy Tensor ---> PT--> Actual Data
        attr_path_and_name = f"syft.core.tensor.tensor.Tensor.{op_str}"

        min_vals, max_vals = compute_min_max(
            self.min_vals, self.max_vals, other, op_str
        )
        result = TensorWrappedGammaTensorPointer(
            data_subjects=self.data_subjects,
            min_vals=min_vals,
            max_vals=max_vals,
            client=self.client,
        )

        # QUESTION can the id_at_location be None?
        result_id_at_location = getattr(result, "id_at_location", None)

        if result_id_at_location is not None:
            # first downcast anything primitive which is not already PyPrimitive
            (
                downcast_args,
                downcast_kwargs,
            ) = lib.python.util.downcast_args_and_kwargs(args=[other], kwargs={})

            # then we convert anything which isnt a pointer into a pointer
            pointer_args, pointer_kwargs = pointerize_args_and_kwargs(
                args=downcast_args,
                kwargs=downcast_kwargs,
                client=self.client,
                gc_enabled=False,
            )

            cmd = RunClassMethodAction(
                path=attr_path_and_name,
                _self=self,
                args=pointer_args,
                kwargs=pointer_kwargs,
                id_at_location=result_id_at_location,
                address=self.client.address,
            )
            self.client.send_immediate_msg_without_reply(msg=cmd)

        inherit_tags(
            attr_path_and_name=attr_path_and_name,
            result=result,
            self_obj=self,
            args=[other],
            kwargs={},
        )

        result_public_shape = None

        if isinstance(other, TensorWrappedGammaTensorPointer):
            other_shape = other.public_shape
            other_dtype = other.public_dtype
        elif isinstance(other, (int, float)):
            other_shape = (1,)
            other_dtype = DEFAULT_INT_NUMPY_TYPE
        elif isinstance(other, bool):
            other_shape = (1,)
            other_dtype = np.dtype("bool")
        elif isinstance(other, np.ndarray):
            other_shape = other.shape
            other_dtype = other.dtype
        else:
            raise ValueError(
                f"Invalid Type for TensorWrappedGammaTensorPointer:{type(other)}"
            )

        if self.public_shape is not None and other_shape is not None:
            result_public_shape = utils.get_shape(
                op_str, self.public_shape, other_shape
            )

        if self.public_dtype is None or other_dtype is None:
            if self.public_dtype != other_dtype:
                raise ValueError(
                    f"Dtype for self: {self.public_dtype} and other :{other_dtype} should not be None"
                )
        result_public_dtype = self.public_dtype

        result.public_shape = result_public_shape
        result.public_dtype = result_public_dtype

        return result

    @staticmethod
    def _apply_op(
        self: TensorWrappedGammaTensorPointer,
        other: Union[
            TensorWrappedGammaTensorPointer, MPCTensor, int, float, np.ndarray
        ],
        op_str: str,
    ) -> Union[MPCTensor, TensorWrappedGammaTensorPointer]:
        """Performs the operation based on op_str

        Args:
            other (Union[TensorWrappedGammaTensorPointer,MPCTensor,int,float,np.ndarray]): second operand.

        Returns:
            Tuple[MPCTensor,Union[MPCTensor,int,float,np.ndarray]] : Result of the operation
        """
        # relative
        from ..autodp.phi_tensor import TensorWrappedPhiTensorPointer

        if isinstance(other, TensorWrappedPhiTensorPointer):
            other = other.gamma

        if (
            isinstance(other, TensorWrappedGammaTensorPointer)
            and self.client != other.client
        ):

            parties = [self.client, other.client]

            self_mpc = MPCTensor(secret=self, shape=self.public_shape, parties=parties)
            other_mpc = MPCTensor(
                secret=other, shape=other.public_shape, parties=parties
            )

            return getattr(self_mpc, op_str)(other_mpc)

        elif isinstance(other, MPCTensor):

            return getattr(other, op_str)(self)

        return self._apply_tensor_op(other=other, op_str=op_str)

    def __add__(
        self,
        other: Union[
            TensorWrappedGammaTensorPointer, MPCTensor, int, float, np.ndarray
        ],
    ) -> Union[TensorWrappedGammaTensorPointer, MPCTensor]:
        """Apply the "add" operation between "self" and "other"

        Args:
            y (Union[TensorWrappedGammaTensorPointer,MPCTensor,int,float,np.ndarray]) : second operand.

        Returns:
            Union[TensorWrappedGammaTensorPointer,MPCTensor] : Result of the operation.
        """
        return TensorWrappedGammaTensorPointer._apply_op(self, other, "__add__")

    def __sub__(
        self,
        other: Union[
            TensorWrappedGammaTensorPointer, MPCTensor, int, float, np.ndarray
        ],
    ) -> Union[TensorWrappedGammaTensorPointer, MPCTensor]:
        """Apply the "sub" operation between "self" and "other"

        Args:
            y (Union[TensorWrappedGammaTensorPointer,MPCTensor,int,float,np.ndarray]) : second operand.

        Returns:
            Union[TensorWrappedGammaTensorPointer,MPCTensor] : Result of the operation.
        """
        return TensorWrappedGammaTensorPointer._apply_op(self, other, "__sub__")

    def __mul__(
        self,
        other: Union[
            TensorWrappedGammaTensorPointer, MPCTensor, int, float, np.ndarray
        ],
    ) -> Union[TensorWrappedGammaTensorPointer, MPCTensor]:
        """Apply the "mul" operation between "self" and "other"

        Args:
            y (Union[TensorWrappedGammaTensorPointer,MPCTensor,int,float,np.ndarray]) : second operand.

        Returns:
            Union[TensorWrappedGammaTensorPointer,MPCTensor] : Result of the operation.
        """
        return TensorWrappedGammaTensorPointer._apply_op(self, other, "__mul__")

    def __matmul__(
        self,
        other: Union[
            TensorWrappedGammaTensorPointer, MPCTensor, int, float, np.ndarray
        ],
    ) -> Union[TensorWrappedGammaTensorPointer, MPCTensor]:
        """Apply the "matmul" operation between "self" and "other"

        Args:
            y (Union[TensorWrappedGammaTensorPointer,MPCTensor,int,float,np.ndarray]) : second operand.

        Returns:
            Union[TensorWrappedGammaTensorPointer,MPCTensor] : Result of the operation.
        """
        return TensorWrappedGammaTensorPointer._apply_op(self, other, "__matmul__")

    def __rmatmul__(
        self,
        other: Union[
            TensorWrappedGammaTensorPointer, MPCTensor, int, float, np.ndarray
        ],
    ) -> Union[TensorWrappedGammaTensorPointer, MPCTensor]:
        """Apply the "matmul" operation between "self" and "other"

        Args:
            y (Union[TensorWrappedGammaTensorPointer,MPCTensor,int,float,np.ndarray]) : second operand.

        Returns:
            Union[TensorWrappedGammaTensorPointer,MPCTensor] : Result of the operation.
        """
        return TensorWrappedGammaTensorPointer._apply_op(self, other, "__rmatmul__")

    def __lt__(
        self,
        other: Union[
            TensorWrappedGammaTensorPointer, MPCTensor, int, float, np.ndarray
        ],
    ) -> Union[TensorWrappedGammaTensorPointer, MPCTensor]:
        """Apply the "lt" operation between "self" and "other"

        Args:
            y (Union[TensorWrappedGammaTensorPointer,MPCTensor,int,float,np.ndarray]) : second operand.

        Returns:
            Union[TensorWrappedGammaTensorPointer,MPCTensor] : Result of the operation.
        """
        return TensorWrappedGammaTensorPointer._apply_op(self, other, "__lt__")

    def __gt__(
        self,
        other: Union[
            TensorWrappedGammaTensorPointer, MPCTensor, int, float, np.ndarray
        ],
    ) -> Union[TensorWrappedGammaTensorPointer, MPCTensor]:
        """Apply the "gt" operation between "self" and "other"

        Args:
            y (Union[TensorWrappedGammaTensorPointer,MPCTensor,int,float,np.ndarray]) : second operand.

        Returns:
            Union[TensorWrappedGammaTensorPointer,MPCTensor] : Result of the operation.
        """
        return TensorWrappedGammaTensorPointer._apply_op(self, other, "__gt__")

    def __ge__(
        self,
        other: Union[
            TensorWrappedGammaTensorPointer, MPCTensor, int, float, np.ndarray
        ],
    ) -> Union[TensorWrappedGammaTensorPointer, MPCTensor]:
        """Apply the "ge" operation between "self" and "other"

        Args:
            y (Union[TensorWrappedGammaTensorPointer,MPCTensor,int,float,np.ndarray]) : second operand.

        Returns:
            Union[TensorWrappedGammaTensorPointer,MPCTensor] : Result of the operation.
        """
        return TensorWrappedGammaTensorPointer._apply_op(self, other, "__ge__")

    def __le__(
        self,
        other: Union[
            TensorWrappedGammaTensorPointer, MPCTensor, int, float, np.ndarray
        ],
    ) -> Union[TensorWrappedGammaTensorPointer, MPCTensor]:
        """Apply the "le" operation between "self" and "other"

        Args:
            y (Union[TensorWrappedGammaTensorPointer,MPCTensor,int,float,np.ndarray]) : second operand.

        Returns:
            Union[TensorWrappedGammaTensorPointer,MPCTensor] : Result of the operation.
        """
        return TensorWrappedGammaTensorPointer._apply_op(self, other, "__le__")

    def __eq__(  # type: ignore
        self,
        other: Union[
            TensorWrappedGammaTensorPointer, MPCTensor, int, float, np.ndarray
        ],
    ) -> Union[TensorWrappedGammaTensorPointer, MPCTensor]:
        """Apply the "eq" operation between "self" and "other"

        Args:
            y (Union[TensorWrappedGammaTensorPointer,MPCTensor,int,float,np.ndarray]) : second operand.

        Returns:
            Union[TensorWrappedGammaTensorPointer,MPCTensor] : Result of the operation.
        """
        return TensorWrappedGammaTensorPointer._apply_op(self, other, "__eq__")

    def __ne__(  # type: ignore
        self,
        other: Union[
            TensorWrappedGammaTensorPointer, MPCTensor, int, float, np.ndarray
        ],
    ) -> Union[TensorWrappedGammaTensorPointer, MPCTensor]:
        """Apply the "ne" operation between "self" and "other"

        Args:
            y (Union[TensorWrappedGammaTensorPointer,MPCTensor,int,float,np.ndarray]) : second operand.

        Returns:
            Union[TensorWrappedGammaTensorPointer,MPCTensor] : Result of the operation.
        """
        return TensorWrappedGammaTensorPointer._apply_op(self, other, "__ne__")

    def concatenate(
        self,
        other: TensorWrappedGammaTensorPointer,
        *args: List[Any],
        **kwargs: Dict[str, Any],
    ) -> MPCTensor:
        """Apply the "add" operation between "self" and "other"

        Args:
            y (Union[TensorWrappedGammaTensorPointer,MPCTensor,int,float,np.ndarray]) : second operand.


        Returns:
            Union[TensorWrappedGammaTensorPointer,MPCTensor] : Result of the operation.
        """
        if not isinstance(other, TensorWrappedGammaTensorPointer):
            raise ValueError(
                f"Concatenate works only for TensorWrappedGammaTensorPointer got type: {type(other)}"
            )

        if self.client != other.client:

            parties = [self.client, other.client]

            self_mpc = MPCTensor(secret=self, shape=self.public_shape, parties=parties)
            other_mpc = MPCTensor(
                secret=other, shape=other.public_shape, parties=parties
            )

            return self_mpc.concatenate(other_mpc, *args, **kwargs)

        else:
            raise ValueError(
                "Concatenate method currently works only between two different clients."
            )

    def __truediv__(
        self,
        other: Union[
            TensorWrappedGammaTensorPointer, MPCTensor, int, float, np.ndarray
        ],
    ) -> Union[TensorWrappedGammaTensorPointer, MPCTensor]:
        """Apply the "truediv" operation between "self" and "other"

        Args:
            y (Union[TensorWrappedGammaTensorPointer,MPCTensor,int,float,np.ndarray]) : second operand.

        Returns:
            Union[TensorWrappedGammaTensorPointer,MPCTensor] : Result of the operation.
        """
        return TensorWrappedGammaTensorPointer._apply_op(self, other, "__truediv__")

    def sum(
        self,
        *args: Tuple[Any, ...],
        **kwargs: Any,
    ) -> Union[TensorWrappedGammaTensorPointer, MPCTensor]:
        """Apply the "truediv" operation between "self" and "other"

        Args:
            y (Union[TensorWrappedGammaTensorPointer,MPCTensor,int,float,np.ndarray]) : second operand.

        Returns:
            Union[TensorWrappedGammaTensorPointer,MPCTensor] : Result of the operation.
        """
        attr_path_and_name = "syft.core.tensor.tensor.Tensor.sum"
        min_vals = self.min_vals.sum(*args, **kwargs)
        max_vals = self.max_vals.sum(*args, **kwargs)

        result = TensorWrappedGammaTensorPointer(
            data_subjects=self.data_subjects,
            min_vals=min_vals,
            max_vals=max_vals,
            client=self.client,
        )

        # QUESTION can the id_at_location be None?
        result_id_at_location = getattr(result, "id_at_location", None)

        if result_id_at_location is not None:
            # first downcast anything primitive which is not already PyPrimitive
            (
                downcast_args,
                downcast_kwargs,
            ) = lib.python.util.downcast_args_and_kwargs(args=args, kwargs=kwargs)

            # then we convert anything which isnt a pointer into a pointer
            pointer_args, pointer_kwargs = pointerize_args_and_kwargs(
                args=downcast_args,
                kwargs=downcast_kwargs,
                client=self.client,
                gc_enabled=False,
            )

            cmd = RunClassMethodAction(
                path=attr_path_and_name,
                _self=self,
                args=pointer_args,
                kwargs=pointer_kwargs,
                id_at_location=result_id_at_location,
                address=self.client.address,
            )
            self.client.send_immediate_msg_without_reply(msg=cmd)

        inherit_tags(
            attr_path_and_name=attr_path_and_name,
            result=result,
            self_obj=self,
            args=[],
            kwargs={},
        )
        dummy_res = np.empty(self.public_shape).sum(*args, **kwargs)
        result.public_shape = dummy_res.shape
        result.public_dtype = self.public_dtype

        return result

    def ones_like(
        self,
        *args: Tuple[Any, ...],
        **kwargs: Any,
    ) -> Union[TensorWrappedGammaTensorPointer, MPCTensor]:
        """Apply the "ones like" operation on self"

        Args:
            y (Union[TensorWrappedGammaTensorPointer,MPCTensor,int,float,np.ndarray]) : second operand.

        Returns:
            Union[TensorWrappedGammaTensorPointer,MPCTensor] : Result of the operation.
        """
        attr_path_and_name = "syft.core.tensor.tensor.Tensor.ones_like"
        min_vals = self.min_vals.ones_like(*args, **kwargs)
        max_vals = self.max_vals.ones_like(*args, **kwargs)

        result = TensorWrappedGammaTensorPointer(
            data_subjects=self.data_subjects,
            min_vals=min_vals,
            max_vals=max_vals,
            client=self.client,
        )

        # QUESTION can the id_at_location be None?
        result_id_at_location = getattr(result, "id_at_location", None)

        if result_id_at_location is not None:
            # first downcast anything primitive which is not already PyPrimitive
            (
                downcast_args,
                downcast_kwargs,
            ) = lib.python.util.downcast_args_and_kwargs(args=args, kwargs=kwargs)

            # then we convert anything which isnt a pointer into a pointer
            pointer_args, pointer_kwargs = pointerize_args_and_kwargs(
                args=downcast_args,
                kwargs=downcast_kwargs,
                client=self.client,
                gc_enabled=False,
            )

            cmd = RunClassMethodAction(
                path=attr_path_and_name,
                _self=self,
                args=pointer_args,
                kwargs=pointer_kwargs,
                id_at_location=result_id_at_location,
                address=self.client.address,
            )
            self.client.send_immediate_msg_without_reply(msg=cmd)

        inherit_tags(
            attr_path_and_name=attr_path_and_name,
            result=result,
            self_obj=self,
            args=[],
            kwargs={},
        )
        dummy_res = np.ones_like(np.empty(self.public_shape), *args, **kwargs)
        result.public_shape = dummy_res.shape
        result.public_dtype = self.public_dtype

        return result

    def exp(
        self,
    ) -> Union[TensorWrappedGammaTensorPointer, MPCTensor]:
        """Apply the "truediv" operation between "self" and "other"

        Args:
            y (Union[TensorWrappedGammaTensorPointer,MPCTensor,int,float,np.ndarray]) : second operand.

        Returns:
            Union[TensorWrappedGammaTensorPointer,MPCTensor] : Result of the operation.
        """
        attr_path_and_name = "syft.core.tensor.tensor.Tensor.exp"

        # TODO: should modify to log reduction.
        def exp_reduction(val: np.ndarray) -> np.ndarray:
            pos_index = val >= 0
            neg_index = val < 0
            exp = np.exp((pos_index * val * -1) + (neg_index * val))
            pos_values = (pos_index) * exp
            neg_values = (neg_index) * exp * -1
            return pos_values + neg_values

        min_vals = self.min_vals.copy()
        min_vals.data = np.array(exp_reduction(min_vals.data))
        max_vals = self.max_vals.copy()
        max_vals.data = np.array(exp_reduction(max_vals.data))

        result = TensorWrappedGammaTensorPointer(
            data_subjects=self.data_subjects,
            min_vals=min_vals,
            max_vals=max_vals,
            client=self.client,
        )

        # QUESTION can the id_at_location be None?
        result_id_at_location = getattr(result, "id_at_location", None)

        if result_id_at_location is not None:
            # first downcast anything primitive which is not already PyPrimitive
            (
                downcast_args,
                downcast_kwargs,
            ) = lib.python.util.downcast_args_and_kwargs(args=[], kwargs={})

            # then we convert anything which isnt a pointer into a pointer
            pointer_args, pointer_kwargs = pointerize_args_and_kwargs(
                args=downcast_args,
                kwargs=downcast_kwargs,
                client=self.client,
                gc_enabled=False,
            )

            cmd = RunClassMethodAction(
                path=attr_path_and_name,
                _self=self,
                args=pointer_args,
                kwargs=pointer_kwargs,
                id_at_location=result_id_at_location,
                address=self.client.address,
            )
            self.client.send_immediate_msg_without_reply(msg=cmd)

        inherit_tags(
            attr_path_and_name=attr_path_and_name,
            result=result,
            self_obj=self,
            args=[],
            kwargs={},
        )

        result.public_shape = self.public_shape
        result.public_dtype = self.public_dtype

        return result

    def reciprocal(
        self,
    ) -> Union[TensorWrappedGammaTensorPointer, MPCTensor]:
        """Apply the "reciprocal" operation between "self" and "other"

        Args:
            y (Union[TensorWrappedGammaTensorPointer,MPCTensor,int,float,np.ndarray]) : second operand.

        Returns:
            Union[TensorWrappedGammaTensorPointer,MPCTensor] : Result of the operation.
        """
        attr_path_and_name = "syft.core.tensor.tensor.Tensor.reciprocal"

        min_vals = self.min_vals.copy()
        min_vals.data = np.array(1 / min_vals.data)
        max_vals = self.max_vals.copy()
        max_vals.data = np.array(1 / max_vals.data)

        result = TensorWrappedGammaTensorPointer(
            data_subjects=self.data_subjects,
            min_vals=min_vals,
            max_vals=max_vals,
            client=self.client,
        )

        # QUESTION can the id_at_location be None?
        result_id_at_location = getattr(result, "id_at_location", None)

        if result_id_at_location is not None:
            # first downcast anything primitive which is not already PyPrimitive
            (
                downcast_args,
                downcast_kwargs,
            ) = lib.python.util.downcast_args_and_kwargs(args=[], kwargs={})

            # then we convert anything which isnt a pointer into a pointer
            pointer_args, pointer_kwargs = pointerize_args_and_kwargs(
                args=downcast_args,
                kwargs=downcast_kwargs,
                client=self.client,
                gc_enabled=False,
            )

            cmd = RunClassMethodAction(
                path=attr_path_and_name,
                _self=self,
                args=pointer_args,
                kwargs=pointer_kwargs,
                id_at_location=result_id_at_location,
                address=self.client.address,
            )
            self.client.send_immediate_msg_without_reply(msg=cmd)

        inherit_tags(
            attr_path_and_name=attr_path_and_name,
            result=result,
            self_obj=self,
            args=[],
            kwargs={},
        )

        result.public_shape = self.public_shape
        result.public_dtype = self.public_dtype

        return result

    def softmax(
        self,
    ) -> Union[TensorWrappedGammaTensorPointer, MPCTensor]:
        """Apply the softmax operation on self

        Args:
            y (Union[TensorWrappedGammaTensorPointer,MPCTensor,int,float,np.ndarray]) : second operand.

        Returns:
            Union[TensorWrappedGammaTensorPointer,MPCTensor] : Result of the operation.
        """
        attr_path_and_name = "syft.core.tensor.tensor.Tensor.softmax"

        # TODO: should modify to log reduction.
        def softmax(val: np.ndarray) -> np.ndarray:
            logits = val - val.max()
            numerator = np.exp(logits)
            inv = 1 / numerator.sum()
            return numerator * inv

        min_vals = self.min_vals.copy()
        min_vals.data = np.array(softmax(min_vals.data))
        max_vals = self.max_vals.copy()
        max_vals.data = np.array(softmax(max_vals.data))

        result = TensorWrappedGammaTensorPointer(
            data_subjects=self.data_subjects,
            min_vals=min_vals,
            max_vals=max_vals,
            client=self.client,
        )

        # QUESTION can the id_at_location be None?
        result_id_at_location = getattr(result, "id_at_location", None)

        if result_id_at_location is not None:
            # first downcast anything primitive which is not already PyPrimitive
            (
                downcast_args,
                downcast_kwargs,
            ) = lib.python.util.downcast_args_and_kwargs(args=[], kwargs={})

            # then we convert anything which isnt a pointer into a pointer
            pointer_args, pointer_kwargs = pointerize_args_and_kwargs(
                args=downcast_args,
                kwargs=downcast_kwargs,
                client=self.client,
                gc_enabled=False,
            )

            cmd = RunClassMethodAction(
                path=attr_path_and_name,
                _self=self,
                args=pointer_args,
                kwargs=pointer_kwargs,
                id_at_location=result_id_at_location,
                address=self.client.address,
            )
            self.client.send_immediate_msg_without_reply(msg=cmd)

        inherit_tags(
            attr_path_and_name=attr_path_and_name,
            result=result,
            self_obj=self,
            args=[],
            kwargs={},
        )

        result.public_shape = self.public_shape
        result.public_dtype = self.public_dtype

        return result

    @property
    def T(self) -> TensorWrappedGammaTensorPointer:
        # We always maintain a Tensor hierarchy Tensor ---> PT--> Actual Data
        attr_path_and_name = "syft.core.tensor.tensor.Tensor.T"

        result = TensorWrappedGammaTensorPointer(
            data_subjects=self.data_subjects,
            min_vals=self.min_vals.transpose(),
            max_vals=self.max_vals.transpose(),
            client=self.client,
        )

        # QUESTION can the id_at_location be None?
        result_id_at_location = getattr(result, "id_at_location", None)

        if result_id_at_location is not None:
            # first downcast anything primitive which is not already PyPrimitive
            (
                downcast_args,
                downcast_kwargs,
            ) = lib.python.util.downcast_args_and_kwargs(args=[], kwargs={})

            # then we convert anything which isnt a pointer into a pointer
            pointer_args, pointer_kwargs = pointerize_args_and_kwargs(
                args=downcast_args,
                kwargs=downcast_kwargs,
                client=self.client,
                gc_enabled=False,
            )

            cmd = GetOrSetPropertyAction(
                path=attr_path_and_name,
                id_at_location=result_id_at_location,
                address=self.client.address,
                _self=self,
                args=pointer_args,
                kwargs=pointer_kwargs,
                action=PropertyActions.GET,
                map_to_dyn=False,
            )
            self.client.send_immediate_msg_without_reply(msg=cmd)

        inherit_tags(
            attr_path_and_name=attr_path_and_name,
            result=result,
            self_obj=self,
            args=[],
            kwargs={},
        )

        result_public_shape = np.empty(self.public_shape).T.shape

        result.public_shape = result_public_shape
        result.public_dtype = self.public_dtype

        return result

    def one_hot(self: TensorWrappedGammaTensorPointer) -> np.array:
        tensor_size = np.empty(self.public_shape).size
        one_hot_Y = np.zeros((tensor_size, self.max_vals.data[0] + 1))
        one_hot_Y = one_hot_Y.T

        attr_path_and_name = "syft.core.tensor.tensor.Tensor.one_hot"

        result = TensorWrappedGammaTensorPointer(
            data_subjects=self.data_subjects,
            min_vals=self.min_vals,
            max_vals=self.max_vals,
            client=self.client,
        )

        # QUESTION can the id_at_location be None?
        result_id_at_location = getattr(result, "id_at_location", None)

        if result_id_at_location is not None:
            # first downcast anything primitive which is not already PyPrimitive
            (
                downcast_args,
                downcast_kwargs,
            ) = lib.python.util.downcast_args_and_kwargs(args=[], kwargs={})

            # then we convert anything which isnt a pointer into a pointer
            pointer_args, pointer_kwargs = pointerize_args_and_kwargs(
                args=downcast_args,
                kwargs=downcast_kwargs,
                client=self.client,
                gc_enabled=False,
            )

            cmd = RunClassMethodAction(
                path=attr_path_and_name,
                _self=self,
                args=pointer_args,
                kwargs=pointer_kwargs,
                id_at_location=result_id_at_location,
                address=self.client.address,
            )
            self.client.send_immediate_msg_without_reply(msg=cmd)

        inherit_tags(
            attr_path_and_name=attr_path_and_name,
            result=result,
            self_obj=self,
            args=[],
            kwargs={},
        )

        result.public_shape = one_hot_Y.shape
        result.public_dtype = self.public_dtype

        return result

    def to_local_object_without_private_data_child(self) -> GammaTensor:
        """Convert this pointer into a partial version of the GammaTensor but without
        any of the private data therein."""
        # relative
        from ..tensor import Tensor

        public_shape = getattr(self, "public_shape", None)
        public_dtype = getattr(self, "public_dtype", None)
        return Tensor(
            child=GammaTensor(
                child=FixedPrecisionTensor(value=None),
                data_subjects=self.data_subjects,
                min_val=self.min_vals,  # type: ignore
                max_val=self.max_vals,  # type: ignore
            ),
            public_shape=public_shape,
            public_dtype=public_dtype,
        )


@implements(TensorWrappedGammaTensorPointer, np.ones_like)
def ones_like(
    tensor: TensorWrappedGammaTensorPointer,
    *args: Tuple[Any, ...],
    **kwargs: Dict[Any, Any],
) -> TensorWrappedGammaTensorPointer:
    return tensor.ones_like(*args, **kwargs)


def create_lookup_tables(dictionary: dict) -> Tuple[List[str], dict, List[dict]]:
    index2key: List = [str(x) for x in dictionary.keys()]
    key2index: dict = {key: i for i, key in enumerate(index2key)}
    # Note this maps to GammaTensor, not to GammaTensor.child as name may imply
    index2values: List = [dictionary[i] for i in index2key]

    return index2key, key2index, index2values


def create_new_lookup_tables(
    dictionary: dict,
) -> Tuple[Deque[str], dict, Deque[dict], Deque[int]]:
    index2key: Deque = deque()
    key2index: dict = {}
    index2values: Deque = (
        deque()
    )  # Note this maps to GammaTensor, not to GammaTensor.child as name may imply
    index2size: Deque = deque()
    for index, key in enumerate(dictionary.keys()):
        key = str(key)
        index2key.append(key)
        key2index[key] = index
        index2values.append(dictionary[key])
        index2size.append(len(dictionary[key]))

    return index2key, key2index, index2values, index2size


def no_op(x: Dict[str, GammaTensor]) -> Dict[str, GammaTensor]:
    """A Private input will be initialized with this function.
    Whenever you manipulate a private input (i.e. add it to another private tensor),
    the result will have a different function. Thus we can check to see if the f
    """
    return x


def jax2numpy(value: jnp.array, dtype: np.dtype) -> np.array:
    # are we incurring copying here?
    return np.asarray(value, dtype=dtype)


def numpy2jax(value: np.array, dtype: np.dtype) -> jnp.array:
    return jnp.asarray(value, dtype=dtype)


@dataclass
@serializable(capnp_bytes=True)
class GammaTensor:
    PointerClassOverride = TensorWrappedGammaTensorPointer

    child: jnp.array
    data_subjects: DataSubjectList
    min_val: lazyrepeatarray = flax.struct.field(pytree_node=False)
    max_val: lazyrepeatarray = flax.struct.field(pytree_node=False)
    is_linear: bool = True
    func: Callable = flax.struct.field(pytree_node=False, default_factory=lambda: no_op)
    id: str = flax.struct.field(
        pytree_node=False, default_factory=lambda: str(randint(0, 2**31 - 1))
    )  # TODO: Need to check if there are any scenarios where this is not secure
    state: dict = flax.struct.field(pytree_node=False, default_factory=dict)

    def __post_init__(
        self,
    ) -> None:  # Might not serve any purpose anymore, since state trees are updated during ops
        if len(self.state) == 0 and self.func is not no_op:
            self.state[self.id] = self

    def decode(self) -> np.ndarray:
        if isinstance(self.child, FixedPrecisionTensor):
            return self.child.decode()
        else:
            return self.child

    def run(self, state: dict) -> Callable:
        """This method traverses the computational tree and returns all the private inputs"""
        # TODO: Can we eliminate "state" and use self.state below?
        # we hit a private input
        if self.func is no_op:
            return self.decode()
        return self.func(state)

    def __add__(self, other: Any) -> GammaTensor:
        # relative
        from .phi_tensor import PhiTensor

        output_state = dict()
        # Add this tensor to the chain
        output_state[self.id] = self

        if isinstance(other, PhiTensor):
            other = other.gamma

        if isinstance(other, GammaTensor):

            def _add(state: dict) -> jax.numpy.DeviceArray:
                return jnp.add(self.run(state), other.run(state))

            # print("this is the other.state", other.state)
            output_state[other.id] = other
            # state.update(other.state)
            # print("this is the output_state", output_state)

            child = self.child + other.child
            min_val = self.min_val + other.min_val
            max_val = self.max_val + other.max_val
            dsl = DataSubjectList.combine(self.data_subjects, other.data_subjects)
        else:

            def _add(state: dict) -> jax.numpy.DeviceArray:
                return jnp.add(self.run(state), other)

            child = self.child + other
            min_val = self.min_val + other
            max_val = self.max_val + other
            dsl = self.data_subjects
        # print("the state we returned is: ", output_state)
        return GammaTensor(
<<<<<<< HEAD
            value=value,
            data_subjects=dsl,
=======
            child=child,
            data_subjects=self.data_subjects,
>>>>>>> 1d914213
            min_val=min_val,
            max_val=max_val,
            func=_add,
            state=output_state,
        )

    def __sub__(self, other: Any) -> GammaTensor:
        # relative
        from .phi_tensor import PhiTensor

        output_state = dict()
        # Add this tensor to the chain
        output_state[self.id] = self

        if isinstance(other, PhiTensor):
            other = other.gamma

        if isinstance(other, GammaTensor):

            def _sub(state: dict) -> jax.numpy.DeviceArray:
                return jnp.subtract(self.run(state), other.run(state))

            # print("this is the other.state", other.state)
            output_state[other.id] = other
            # state.update(other.state)
            # print("this is the output_state", output_state)

            child = self.child - other.child
            min_min = self.min_val.data - other.min_val.data
            min_max = self.min_val.data - other.max_val.data
            max_min = self.max_val.data - other.min_val.data
            max_max = self.max_val.data - other.max_val.data
            _min_val = np.minimum.reduce([min_min, min_max, max_min, max_max])
            _max_val = np.maximum.reduce([min_min, min_max, max_min, max_max])
            min_val = self.min_val.copy()
            min_val.data = _min_val
            max_val = self.max_val.copy()
            max_val.data = _max_val

        else:

            def _sub(state: dict) -> jax.numpy.DeviceArray:
                return jnp.subtract(self.run(state), other)

            child = self.child - other
            min_val = self.min_val - other
            max_val = self.max_val - other
        # print("the state we returned is: ", output_state)
        return GammaTensor(
            child=child,
            data_subjects=self.data_subjects,
            min_val=min_val,
            max_val=max_val,
            func=_sub,
            state=output_state,
        )

    def __mul__(self, other: Any) -> GammaTensor:
        # relative
        from .phi_tensor import PhiTensor

        output_state = dict()
        # Add this tensor to the chain
        output_state[self.id] = self

        if isinstance(other, PhiTensor):
            other = other.gamma

        if isinstance(other, GammaTensor):

            def _mul(state: dict) -> jax.numpy.DeviceArray:
                return jnp.multiply(self.run(state), other.run(state))

<<<<<<< HEAD
            state.update(other.state)
            value = self.value * other.value
            dsl = DataSubjectList.combine(self.data_subjects, other.data_subjects)
=======
            output_state[other.id] = other
            child = self.child * other.child
            min_min = self.min_val.data * other.min_val.data
            min_max = self.min_val.data * other.max_val.data
            max_min = self.max_val.data * other.min_val.data
            max_max = self.max_val.data * other.max_val.data
            _min_val = np.array(np.min([min_min, min_max, max_min, max_max], axis=0))  # type: ignore
            _max_val = np.array(np.max([min_min, min_max, max_min, max_max], axis=0))  # type: ignore

>>>>>>> 1d914213
        else:

            def _mul(state: dict) -> jax.numpy.DeviceArray:
                return jnp.multiply(self.run(state), other)

<<<<<<< HEAD
            value = self.value * other
            dsl = self.data_subjects

        return GammaTensor(
            value=value,
            data_subjects=dsl,
            min_val=0,
            max_val=10,
=======
            child = self.child * other
            min_min = self.min_val.data * other
            min_max = self.min_val.data * other
            max_min = self.max_val.data * other
            max_max = self.max_val.data * other
            _min_val = np.array(np.min([min_min, min_max, max_min, max_max], axis=0))  # type: ignore
            _max_val = np.array(np.max([min_min, min_max, max_min, max_max], axis=0))  # type: ignore

        min_val = self.min_val.copy()
        min_val.data = _min_val
        max_val = self.max_val.copy()
        max_val.data = _max_val

        return GammaTensor(
            child=child,
            data_subjects=self.data_subjects,
            min_val=min_val,
            max_val=max_val,
>>>>>>> 1d914213
            func=_mul,
            state=output_state,
        )

    def __matmul__(self, other: Any) -> GammaTensor:
        # relative
        from .phi_tensor import PhiTensor

        output_state = dict()
        # Add this tensor to the chain
        output_state[self.id] = self

        if isinstance(other, PhiTensor):
            other = other.gamma

        if isinstance(other, GammaTensor):

            def _matmul(state: dict) -> jax.numpy.DeviceArray:
                return jnp.matmul(self.run(state), other.run(state))

            output_state[other.id] = other
            child = self.child @ other.child
            min_val = self.min_val.__matmul__(other.min_val)
            max_val = self.max_val.__matmul__(other.max_val)

        else:

            def _matmul(state: dict) -> jax.numpy.DeviceArray:
                return jnp.matmul(self.run(state), other)

            child = self.child @ other
            min_val = self.min_val.__matmul__(other)
            max_val = self.max_val.__matmul__(other)

        return GammaTensor(
            child=child,
            data_subjects=self.data_subjects,
            min_val=min_val,
            max_val=max_val,
            func=_matmul,
            state=output_state,
        )

    def __rmatmul__(self, other: Any) -> GammaTensor:
        # relative
        from .phi_tensor import PhiTensor

        output_state = dict()
        # Add this tensor to the chain
        output_state[self.id] = self

        if isinstance(other, PhiTensor):
            other = other.gamma

        if isinstance(other, GammaTensor):

            def _rmatmul(state: dict) -> jax.numpy.DeviceArray:
                return jnp.matmul(
                    other.run(state),
                    self.run(state),
                )

            output_state[other.id] = other
            child = self.child.__rmatmul__(other.child)
            min_val = self.min_val.__rmatmul__(other.min_val)
            max_val = self.max_val.__rmatmul__(other.max_val)

        else:

            def _rmatmul(state: dict) -> jax.numpy.DeviceArray:
                return jnp.matmul(other, self.run(state))

            child = self.child.__rmatmul__(other)
            min_val = self.min_val.__rmatmul__(other)
            max_val = self.max_val.__rmatmul__(other)

        return GammaTensor(
            child=child,
            data_subjects=self.data_subjects,
            min_val=min_val,
            max_val=max_val,
            func=_rmatmul,
            state=output_state,
        )

    def __gt__(self, other: Any) -> GammaTensor:
        # relative
        from .phi_tensor import PhiTensor

        output_state = dict()
        # Add this tensor to the chain
        output_state[self.id] = self

        if isinstance(other, PhiTensor):
            other = other.gamma

        if isinstance(other, GammaTensor):

            def _gt(state: dict) -> jax.numpy.DeviceArray:
                return jnp.greater(self.run(state), other.run(state))

            output_state[other.id] = other
            child = self.child.__gt__(other.child)

        else:

            def _gt(state: dict) -> jax.numpy.DeviceArray:
                return jnp.greater(self.run(state), other)

            child = self.child.__gt__(other)

        min_val = self.min_val * 0
        max_val = (self.max_val * 0) + 1

        return GammaTensor(
            child=child,
            data_subjects=self.data_subjects,
            min_val=min_val,
            max_val=max_val,
            func=_gt,
            state=output_state,
        )

    def exp(self) -> GammaTensor:
        output_state = dict()
        # Add this tensor to the chain
        output_state[self.id] = self

        # relative
        from ...smpc.approximations import exp

        def exp_reduction(val: np.ndarray) -> np.ndarray:
            pos_index = val >= 0
            neg_index = val < 0
            exp = np.exp((pos_index * val * -1) + (neg_index * val))
            pos_values = (pos_index) * exp
            neg_values = (neg_index) * exp * -1
            return pos_values + neg_values

        min_val = self.min_val.copy()
        min_val.data = np.array(exp_reduction(min_val.data))
        max_val = self.max_val.copy()
        max_val.data = np.array(exp_reduction(max_val.data))

        def _exp(state: dict) -> jax.numpy.DeviceArray:
            return jnp.log(self.run(state))

        return GammaTensor(
            child=exp(self.child),
            min_val=min_val,
            max_val=max_val,
            data_subjects=self.data_subjects,
            func=_exp,
            state=output_state,
        )

    def reciprocal(self) -> GammaTensor:
        output_state = dict()
        # Add this tensor to the chain
        output_state[self.id] = self

        # relative
        from ...smpc.approximations import reciprocal

        min_val = self.min_val.copy()
        min_val.data = np.array(1 / (min_val.data))
        max_val = self.max_val.copy()
        max_val.data = np.array(1 / (max_val.data))

        def _reciprocal(state: dict) -> jax.numpy.DeviceArray:
            return jnp.divide(1, self.run(state))

        # TODO: Explore why overflow does not occur for arrays
        fpt = self.child.copy()
        if hasattr(fpt.child, "shape") and fpt.child.shape == ():
            fpt.child = np.expand_dims(fpt.child, 0)

        child_inv = reciprocal(fpt)

        if hasattr(self.child.child, "shape") and self.child.child.shape == ():
            child_inv.child = np.squeeze(child_inv.child)

        return GammaTensor(
            child=child_inv,
            min_val=min_val,
            max_val=max_val,
            data_subjects=self.data_subjects,
            func=_reciprocal,
            state=output_state,
        )

    def softmax(self) -> GammaTensor:
        output_state = dict()
        # Add this tensor to the chain
        output_state[self.id] = self

        # relative
        from ...smpc.approximations import exp
        from ...smpc.approximations import reciprocal

        def softmax(val: np.ndarray) -> np.ndarray:
            logits = val - val.max()
            numerator = np.exp(logits)
            inv = 1 / numerator.sum()
            return numerator * inv

        min_val = self.min_val.copy()
        min_val.data = np.array(softmax(min_val.data))
        max_val = self.max_val.copy()
        max_val.data = np.array(softmax(max_val.data))
        fpt = self.child.copy()
        if not isinstance(fpt.child, np.ndarray):
            raise ValueError("Softmax currently works only for numpy child")

        fpt.child = fpt.child - fpt.child.max()
        numerator = exp(fpt)
        inv = reciprocal(numerator.sum())  # type: ignore

        def _softmax(state: dict) -> jax.numpy.DeviceArray:
            return jnp.exp(self.run(state)) / jnp.exp(self.run(state)).sum()

        return GammaTensor(
            child=numerator * inv,
            min_val=min_val,
            max_val=max_val,
            data_subjects=self.data_subjects,
            func=_softmax,
            state=output_state,
        )

    def transpose(self, *args: Any, **kwargs: Any) -> GammaTensor:
        output_state = dict()
        # Add this tensor to the chain
        output_state[self.id] = self

        def _transpose(state: dict) -> jax.numpy.DeviceArray:
            return jnp.transpose(self.run(state))

        return GammaTensor(
            child=self.child.transpose(),
            data_subjects=self.data_subjects,
            min_val=self.min_val.transpose(),
            max_val=self.max_val.transpose(),
            func=_transpose,
            state=output_state,
        )

    def sum(self, *args: Tuple[Any, ...], **kwargs: Any) -> GammaTensor:
        def _sum(state: dict) -> jax.numpy.DeviceArray:
            return jnp.sum(self.run(state))

        output_state = dict()
        output_state[self.id] = self
        # output_state.update(self.state)

        child = self.child.sum(*args, **kwargs)

        min_val = self.min_val.sum(*args, **kwargs)
        max_val = self.max_val.sum(*args, **kwargs)

        return GammaTensor(
            child=child,
            data_subjects=self.data_subjects,
            min_val=min_val,
            max_val=max_val,
            func=_sum,
            state=output_state,
        )

    def ones_like(self, *args: Tuple[Any, ...], **kwargs: Any) -> GammaTensor:
        def _ones_like(state: dict) -> jax.numpy.DeviceArray:
            return jnp.ones_like(self.run(state))

        output_state = dict()
        output_state[self.id] = self
        # output_state.update(self.state)

        child = (
            np.ones_like(self.child, *args, **kwargs)
            if isinstance(self.child, np.ndarray)
            else self.child.ones_like(*args, **kwargs)
        )

        min_val = self.min_val.ones_like(*args, **kwargs)
        max_val = self.max_val.ones_like(*args, **kwargs)

        return GammaTensor(
            child=child,
            data_subjects=self.data_subjects,
            min_val=min_val,
            max_val=max_val,
            func=_ones_like,
            state=output_state,
        )

    def sqrt(self) -> GammaTensor:
        def _sqrt(state: dict) -> jax.numpy.DeviceArray:
            return jnp.sqrt(self.run(state))

        state = dict()
        state.update(self.state)

        child = jnp.sqrt(self.child)
        min_val = jnp.sqrt(self.min_val)
        max_val = jnp.sqrt(self.max_val)

        return GammaTensor(
            child=child,
            data_subjects=self.data_subjects,
            min_val=min_val,
            max_val=max_val,
            func=_sqrt,
            state=state,
        )

    def publish(
        self,
        get_budget_for_user: Callable,
        deduct_epsilon_for_user: Callable,
        ledger: DataSubjectLedger,
        sigma: Optional[float] = None,
    ) -> jax.numpy.DeviceArray:
        # TODO: Add data scientist privacy budget as an input argument, and pass it
        # into vectorized_publish
        if sigma is None:
            sigma = self.child.mean() / 4  # TODO @Ishan: replace this with calibration

        if self.child.dtype != np.int64:
            raise Exception(
                "Data type of private values is not np.int64: ", self.child.dtype
            )

        if (
            not self.state
        ):  # if state tree is empty (e.g. publishing a PhiTensor w/ public vals directly)
            self.state[self.id] = self

        return vectorized_publish(
            min_vals=self.min_val,
            max_vals=self.max_val,
            state_tree=self.state,
            data_subjects=self.data_subjects,
            is_linear=self.is_linear,
            sigma=sigma,
            output_func=self.func,
            ledger=ledger,
            get_budget_for_user=get_budget_for_user,
            deduct_epsilon_for_user=deduct_epsilon_for_user,
        )

    def expand_dims(self, axis: int) -> GammaTensor:
        def _expand_dims(state: dict) -> jax.numpy.DeviceArray:
            return jnp.expand_dims(self.run(state), axis)

        state = dict()
        state.update(self.state)

        return GammaTensor(
            child=jnp.expand_dims(self.child, axis),
            data_subjects=self.data_subjects,
            min_val=self.min_val,
            max_val=self.max_val,
            func=_expand_dims,
            state=state,
        )

    def squeeze(self, axis: Optional[int] = None) -> GammaTensor:
        def _squeeze(state: dict) -> jax.numpy.DeviceArray:
            return jnp.squeeze(self.run(state), axis)

        state = dict()
        state.update(self.state)
        return GammaTensor(
            child=jnp.squeeze(self.child, axis),
            data_subjects=self.data_subjects,
            min_val=self.min_val,
            max_val=self.max_val,
            func=_squeeze,
            state=state,
        )

    def __len__(self) -> int:
        return len(self.child)

    @property
    def shape(self) -> Tuple[int, ...]:
        return self.child.shape

    @property
    def lipschitz_bound(self) -> float:
        # TODO: Check if there are any functions for which lipschitz bounds shouldn't be computed
        # if dis(self.func) == dis(no_op):
        #     raise Exception

        print("Starting JAX JIT")
        fn = jax.jit(self.func)
        print("Traced self.func with jax's jit, now calculating gradient")
        grad_fn = jax.grad(fn)
        print("Obtained gradient, creating lookup tables")
        i2k, k2i, i2v, i2s = create_new_lookup_tables(self.state)

        print("created lookup tables, now getting bounds")
        i2minval = jnp.concatenate([x for x in i2v]).reshape(-1, 1)
        i2maxval = jnp.concatenate([x for x in i2v]).reshape(-1, 1)
        bounds = jnp.concatenate([i2minval, i2maxval], axis=1)
        print("Obtained bounds")
        # sample_input = i2minval.reshape(-1)
        _ = i2minval.reshape(-1)
        print("Obtained all inputs")

        def max_grad_fn(input_values: np.ndarray) -> float:
            vectors = {}
            n = 0
            for i, size_param in enumerate(i2s):
                vectors[i2k[i]] = input_values[n : n + size_param]  # noqa: E203
                n += size_param

            grad_pred = grad_fn(vectors)

            m = 0
            for value in grad_pred.values():
                m = max(m, jnp.max(value))

            # return negative because we want to maximize instead of minimize
            return -m

        print("starting SHGO")
        res = shgo(max_grad_fn, bounds, iters=1, constraints=tuple())
        print("Ran SHGO")
        # return negative because we flipped earlier
        return -float(res.fun)

    @property
    def dtype(self) -> np.dtype:
        return self.child.dtype

    @staticmethod
    def get_input_tensors(state_tree: dict[int, GammaTensor]) -> List:
        # TODO: See if we can call np.stack on the output and create a vectorized tensor instead of a list of tensors
        input_tensors = []
        for tensor in state_tree.values():
            if tensor.func is no_op:
                input_tensors.append(tensor)
            else:
                input_tensors += GammaTensor.get_input_tensors(tensor.state)
        return input_tensors

    def _object2bytes(self) -> bytes:
        schema = get_capnp_schema(schema_file="gamma_tensor.capnp")

        gamma_tensor_struct: CapnpModule = schema.GammaTensor  # type: ignore
        gamma_msg = gamma_tensor_struct.new_message()
        # this is how we dispatch correct deserialization of bytes
        gamma_msg.magicHeader = serde_magic_header(type(self))

        # what is the difference between inputs and value which do we serde
        # do we need to serde func? if so how?
        # what about the state dict?
        if np.isscalar(self.child):
            child = np.array(self.child)
        else:
            child = self.child
        gamma_msg.child = serialize(child, to_bytes=True)
        gamma_msg.state = serialize(self.state, to_bytes=True)
        gamma_msg.dataSubjectsIndexed = capnp_serialize(
            self.data_subjects.data_subjects_indexed
        )
        gamma_msg.oneHotLookup = capnp_serialize(
            liststrtonumpyutf8(self.data_subjects.one_hot_lookup)
        )
        gamma_msg.minVal = serialize(self.min_val, to_bytes=True)
        gamma_msg.maxVal = serialize(self.max_val, to_bytes=True)
        gamma_msg.isLinear = self.is_linear
        gamma_msg.id = self.id

        # return gamma_msg.to_bytes_packed()
        return gamma_msg.to_bytes()

    @staticmethod
    def _bytes2object(buf: bytes) -> GammaTensor:
        schema = get_capnp_schema(schema_file="gamma_tensor.capnp")
        gamma_struct: CapnpModule = schema.GammaTensor  # type: ignore
        # https://stackoverflow.com/questions/48458839/capnproto-maximum-filesize
        MAX_TRAVERSAL_LIMIT = 2**64 - 1
        # capnp from_bytes is now a context
        with gamma_struct.from_bytes(
            buf, traversal_limit_in_words=MAX_TRAVERSAL_LIMIT
        ) as gamma_msg:
            child = deserialize(gamma_msg.child, from_bytes=True)
            state = deserialize(gamma_msg.state, from_bytes=True)
            data_subjects_indexed = capnp_deserialize(gamma_msg.dataSubjectsIndexed)
            one_hot_lookup = numpyutf8tolist(capnp_deserialize(gamma_msg.oneHotLookup))
            data_subjects = DataSubjectList(one_hot_lookup, data_subjects_indexed)
            min_val = deserialize(gamma_msg.minVal, from_bytes=True)
            max_val = deserialize(gamma_msg.maxVal, from_bytes=True)
            is_linear = gamma_msg.isLinear
            id_str = gamma_msg.id

            return GammaTensor(
                child=child,
                data_subjects=data_subjects,
                min_val=min_val,
                max_val=max_val,
                is_linear=is_linear,
                state=state,
                id=id_str,
            )<|MERGE_RESOLUTION|>--- conflicted
+++ resolved
@@ -1109,13 +1109,8 @@
             dsl = self.data_subjects
         # print("the state we returned is: ", output_state)
         return GammaTensor(
-<<<<<<< HEAD
-            value=value,
+            child=child,
             data_subjects=dsl,
-=======
-            child=child,
-            data_subjects=self.data_subjects,
->>>>>>> 1d914213
             min_val=min_val,
             max_val=max_val,
             func=_add,
@@ -1189,11 +1184,7 @@
             def _mul(state: dict) -> jax.numpy.DeviceArray:
                 return jnp.multiply(self.run(state), other.run(state))
 
-<<<<<<< HEAD
-            state.update(other.state)
-            value = self.value * other.value
             dsl = DataSubjectList.combine(self.data_subjects, other.data_subjects)
-=======
             output_state[other.id] = other
             child = self.child * other.child
             min_min = self.min_val.data * other.min_val.data
@@ -1203,22 +1194,11 @@
             _min_val = np.array(np.min([min_min, min_max, max_min, max_max], axis=0))  # type: ignore
             _max_val = np.array(np.max([min_min, min_max, max_min, max_max], axis=0))  # type: ignore
 
->>>>>>> 1d914213
         else:
 
             def _mul(state: dict) -> jax.numpy.DeviceArray:
                 return jnp.multiply(self.run(state), other)
 
-<<<<<<< HEAD
-            value = self.value * other
-            dsl = self.data_subjects
-
-        return GammaTensor(
-            value=value,
-            data_subjects=dsl,
-            min_val=0,
-            max_val=10,
-=======
             child = self.child * other
             min_min = self.min_val.data * other
             min_max = self.min_val.data * other
@@ -1234,10 +1214,9 @@
 
         return GammaTensor(
             child=child,
-            data_subjects=self.data_subjects,
+            data_subjects=dsl,
             min_val=min_val,
             max_val=max_val,
->>>>>>> 1d914213
             func=_mul,
             state=output_state,
         )
