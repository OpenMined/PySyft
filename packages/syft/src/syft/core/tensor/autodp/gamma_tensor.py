--- conflicted
+++ resolved
@@ -1178,18 +1178,7 @@
             def _mul(state: dict) -> jax.numpy.DeviceArray:
                 return jnp.multiply(self.run(state), other.run(state))
 
-<<<<<<< HEAD
-            state.update(other.state)
-            value = self.value * other.value
-
-            min_min = jnp.multiply(self.min_val, other.min_val)
-            min_max = jnp.multiply(self.min_val, other.max_val)
-            max_min = jnp.multiply(self.max_val, other.min_val)
-            max_max = jnp.multiply(self.max_val, other.max_val)
-
-            min_val = np.min([min_min, min_max, max_min, max_max], axis=0)  # type: ignore
-            max_val = np.max([min_min, min_max, max_min, max_max], axis=0)  # type: ignore
-=======
+
             output_state[other.id] = other
             child = self.child * other.child
             min_min = self.min_val.data * other.min_val.data
@@ -1199,7 +1188,6 @@
             _min_val = np.array(np.min([min_min, min_max, max_min, max_max], axis=0))  # type: ignore
             _max_val = np.array(np.max([min_min, min_max, max_min, max_max], axis=0))  # type: ignore
 
->>>>>>> 854b9b18
         else:
 
             def _mul(state: dict) -> jax.numpy.DeviceArray:
@@ -1515,49 +1503,7 @@
             state=output_state,
         )
 
-<<<<<<< HEAD
-    def dot(self, other: Any) -> GammaTensor:
-        output_state = dict()
-        # Add this tensor to the chain
-        output_state[self.id] = self
-
-        if isinstance(other, GammaTensor):
-
-            def _dot(state: dict) -> jax.numpy.DeviceArray:
-                return jnp.dot(self.run(state), other.run(state))
-
-            output_state[other.id] = other
-            value = jnp.dot(self.value, other.value)
-
-            min_min = jnp.dot(self.min_val, other.min_val)
-            min_max = jnp.dot(self.min_val, other.max_val)
-            max_min = jnp.dot(self.max_val, other.min_val)
-            max_max = jnp.dot(self.max_val, other.max_val)
-
-            min_val = np.min([min_min, min_max, max_min, max_max], axis=0)  # type: ignore
-            max_val = np.max([min_min, min_max, max_min, max_max], axis=0)  # type: ignore
-
-        else:
-            def _dot(state: dict) -> jax.numpy.DeviceArray:
-                return jnp.dot(self.run(state), other)
-
-            value = jnp.dot(self.value, other)
-
-            min_min = jnp.dot(self.min_val, other)
-            min_max = jnp.dot(self.min_val, other)
-            max_min = jnp.dot(self.max_val, other)
-            max_max = jnp.dot(self.max_val, other)
-
-            min_val = np.min([min_min, min_max, max_min, max_max], axis=0)  # type: ignore
-            max_val = np.max([min_min, min_max, max_min, max_max], axis=0)  # type: ignore
-
-        return GammaTensor(
-            value=value,
-            data_subjects=self.data_subjects,
-            min_val=min_val,
-            max_val=max_val,
-            func=_dot,
-=======
+
     def ones_like(self, *args: Tuple[Any, ...], **kwargs: Any) -> GammaTensor:
         def _ones_like(state: dict) -> jax.numpy.DeviceArray:
             return jnp.ones_like(self.run(state))
@@ -1581,7 +1527,6 @@
             min_val=min_val,
             max_val=max_val,
             func=_ones_like,
->>>>>>> 854b9b18
             state=output_state,
         )
 
