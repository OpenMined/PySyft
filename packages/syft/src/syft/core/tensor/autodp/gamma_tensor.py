# future
from __future__ import annotations

# stdlib
from collections import deque
from typing import Any
from typing import Callable
from typing import Deque
from typing import Dict
from typing import List
from typing import Optional
from typing import TYPE_CHECKING
from typing import Tuple
from typing import Union

# third party
import flax
import jax
from jax import numpy as jnp
import numpy as np
from numpy.random import randint
from numpy.typing import ArrayLike
from numpy.typing import NDArray
from scipy.optimize import shgo

# relative
from .... import lib
from ....ast.klass import pointerize_args_and_kwargs
from ....core.node.common.action.get_or_set_property_action import (
    GetOrSetPropertyAction,
)
from ....core.node.common.action.get_or_set_property_action import PropertyActions
from ....lib.numpy.array import capnp_deserialize
from ....lib.numpy.array import capnp_serialize
from ....lib.python.util import upcast
from ....util import inherit_tags
from ...adp.data_subject_ledger import DataSubjectLedger

# from ...adp.data_subject_list import DataSubjectList
from ...adp.data_subject_list import DataSubjectArray
from ...adp.data_subject_list import dslarraytonumpyutf8
from ...adp.data_subject_list import numpyutf8todslarray
from ...adp.vectorized_publish import publish
from ...common.serde.capnp import CapnpModule
from ...common.serde.capnp import chunk_bytes
from ...common.serde.capnp import combine_bytes
from ...common.serde.capnp import get_capnp_schema
from ...common.serde.capnp import serde_magic_header
from ...common.serde.deserialize import _deserialize as deserialize
from ...common.serde.serializable import serializable
from ...common.serde.serialize import _serialize as serialize
from ...common.uid import UID
from ...node.abstract.node import AbstractNodeClient
from ...node.common.action.run_class_method_action import RunClassMethodAction
from ...pointer.pointer import Pointer
from ..config import DEFAULT_INT_NUMPY_TYPE
from ..fixed_precision_tensor import FixedPrecisionTensor
from ..lazy_repeat_array import compute_min_max
from ..lazy_repeat_array import lazyrepeatarray
from ..passthrough import PassthroughTensor  # type: ignore
from ..passthrough import SupportedChainType  # type: ignore
from ..passthrough import is_acceptable_simple_type  # type: ignore
from ..smpc import utils
from ..smpc.mpc_tensor import MPCTensor
from ..smpc.utils import TYPE_TO_RING_SIZE
from ..util import implements
from .gamma_tensor_ops import GAMMA_TENSOR_OP

if TYPE_CHECKING:
    # stdlib
    from dataclasses import dataclass
else:
    # third party
    from flax.struct import dataclass


@serializable(recursive_serde=True)
class TensorWrappedGammaTensorPointer(Pointer, PassthroughTensor):
    __name__ = "TensorWrappedGammaTensorPointer"
    __module__ = "syft.core.tensor.autodp.gamma_tensor"
    __attr_allowlist__ = [
        # default pointer attrs
        "client",
        "id_at_location",
        "object_type",
        "tags",
        "description",
        # phi_tensor attrs
        "data_subjects",
        "min_vals",
        "max_vals",
        "public_dtype",
        "public_shape",
    ]

    __serde_overrides__ = {
        "client": [lambda x: x.address, lambda y: y],
        "public_shape": [lambda x: x, lambda y: upcast(y)],
        "data_subjects": [dslarraytonumpyutf8, numpyutf8todslarray],
    }
    _exhausted = False
    is_enum = False

    def __init__(
        self,
        data_subjects: DataSubjectArray,
        min_vals: np.typing.ArrayLike,
        max_vals: np.typing.ArrayLike,
        client: Any,
        id_at_location: Optional[UID] = None,
        object_type: str = "",
        tags: Optional[List[str]] = None,
        description: str = "",
        public_shape: Optional[Tuple[int, ...]] = None,
        public_dtype: Optional[np.dtype] = None,
    ):
        super().__init__(
            client=client,
            id_at_location=id_at_location,
            object_type=object_type,
            tags=tags,
            description=description,
        )

        self.min_vals = min_vals
        self.max_vals = max_vals
        self.data_subjects = data_subjects
        self.public_shape = public_shape
        self.public_dtype = public_dtype

    # TODO: Modify for large arrays
    @property
    def synthetic(self) -> np.ndarray:
        public_dtype_func = getattr(
            self.public_dtype, "upcast", lambda: self.public_dtype
        )
        return (
            np.random.rand(*list(self.public_shape))  # type: ignore
            * (self.max_vals.to_numpy() - self.min_vals.to_numpy())
            + self.min_vals.to_numpy()
        ).astype(public_dtype_func())

    def __repr__(self) -> str:
        return (
            self.synthetic.__repr__()
            + "\n\n (The data printed above is synthetic - it's an imitation of the real data.)"
        )

    def share(self, *parties: Tuple[AbstractNodeClient, ...]) -> MPCTensor:
        all_parties = list(parties) + [self.client]
        ring_size = TYPE_TO_RING_SIZE.get(self.public_dtype, None)
        self_mpc = MPCTensor(
            secret=self,
            shape=self.public_shape,
            ring_size=ring_size,
            parties=all_parties,
        )
        return self_mpc

    def _apply_tensor_op(self, other: Any, op_str: str) -> Any:
        # we want to get the return type which matches the attr_path_and_name
        # so we ask lib_ast for the return type name that matches out
        # attr_path_and_name and then use that to get the actual pointer klass
        # then set the result to that pointer klass
        # We always maintain a Tensor hierarchy Tensor ---> PT--> Actual Data
        attr_path_and_name = f"syft.core.tensor.tensor.Tensor.{op_str}"

        min_vals, max_vals = compute_min_max(
            self.min_vals, self.max_vals, other, op_str
        )
        result = TensorWrappedGammaTensorPointer(
            data_subjects=self.data_subjects,
            min_vals=min_vals,
            max_vals=max_vals,
            client=self.client,
        )

        # QUESTION can the id_at_location be None?
        result_id_at_location = getattr(result, "id_at_location", None)

        if result_id_at_location is not None:
            # first downcast anything primitive which is not already PyPrimitive
            (
                downcast_args,
                downcast_kwargs,
            ) = lib.python.util.downcast_args_and_kwargs(args=[other], kwargs={})

            # then we convert anything which isnt a pointer into a pointer
            pointer_args, pointer_kwargs = pointerize_args_and_kwargs(
                args=downcast_args,
                kwargs=downcast_kwargs,
                client=self.client,
                gc_enabled=False,
            )

            cmd = RunClassMethodAction(
                path=attr_path_and_name,
                _self=self,
                args=pointer_args,
                kwargs=pointer_kwargs,
                id_at_location=result_id_at_location,
                address=self.client.address,
            )
            self.client.send_immediate_msg_without_reply(msg=cmd)

        inherit_tags(
            attr_path_and_name=attr_path_and_name,
            result=result,
            self_obj=self,
            args=[other],
            kwargs={},
        )

        result_public_shape = None

        if isinstance(other, TensorWrappedGammaTensorPointer):
            other_shape = other.public_shape
            other_dtype = other.public_dtype
        elif isinstance(other, (int, float)):
            other_shape = (1,)
            other_dtype = DEFAULT_INT_NUMPY_TYPE
        elif isinstance(other, bool):
            other_shape = (1,)
            other_dtype = np.dtype("bool")
        elif isinstance(other, np.ndarray):
            other_shape = other.shape
            other_dtype = other.dtype
        else:
            raise ValueError(
                f"Invalid Type for TensorWrappedGammaTensorPointer:{type(other)}"
            )

        if self.public_shape is not None and other_shape is not None:
            result_public_shape = utils.get_shape(
                op_str, self.public_shape, other_shape
            )

        if self.public_dtype is None or other_dtype is None:
            if self.public_dtype != other_dtype:
                raise ValueError(
                    f"Dtype for self: {self.public_dtype} and other :{other_dtype} should not be None"
                )
        result_public_dtype = self.public_dtype

        result.public_shape = result_public_shape
        result.public_dtype = result_public_dtype

        return result

    @staticmethod
    def _apply_op(
        self: TensorWrappedGammaTensorPointer,
        other: Union[
            TensorWrappedGammaTensorPointer, MPCTensor, int, float, np.ndarray
        ],
        op_str: str,
    ) -> Union[MPCTensor, TensorWrappedGammaTensorPointer]:
        """Performs the operation based on op_str

        Args:
            other (Union[TensorWrappedGammaTensorPointer,MPCTensor,int,float,np.ndarray]): second operand.

        Returns:
            Tuple[MPCTensor,Union[MPCTensor,int,float,np.ndarray]] : Result of the operation
        """
        # relative
        from ..autodp.phi_tensor import TensorWrappedPhiTensorPointer

        if isinstance(other, TensorWrappedPhiTensorPointer):
            other = other.gamma

        if (
            isinstance(other, TensorWrappedGammaTensorPointer)
            and self.client != other.client
        ):

            parties = [self.client, other.client]

            self_mpc = MPCTensor(secret=self, shape=self.public_shape, parties=parties)
            other_mpc = MPCTensor(
                secret=other, shape=other.public_shape, parties=parties
            )

            return getattr(self_mpc, op_str)(other_mpc)

        elif isinstance(other, MPCTensor):

            return getattr(other, op_str)(self)

        return self._apply_tensor_op(other=other, op_str=op_str)

    def __add__(
        self,
        other: Union[
            TensorWrappedGammaTensorPointer, MPCTensor, int, float, np.ndarray
        ],
    ) -> Union[TensorWrappedGammaTensorPointer, MPCTensor]:
        """Apply the "add" operation between "self" and "other"

        Args:
            y (Union[TensorWrappedGammaTensorPointer,MPCTensor,int,float,np.ndarray]) : second operand.

        Returns:
            Union[TensorWrappedGammaTensorPointer,MPCTensor] : Result of the operation.
        """
        return TensorWrappedGammaTensorPointer._apply_op(self, other, "__add__")

    def __sub__(
        self,
        other: Union[
            TensorWrappedGammaTensorPointer, MPCTensor, int, float, np.ndarray
        ],
    ) -> Union[TensorWrappedGammaTensorPointer, MPCTensor]:
        """Apply the "sub" operation between "self" and "other"

        Args:
            y (Union[TensorWrappedGammaTensorPointer,MPCTensor,int,float,np.ndarray]) : second operand.

        Returns:
            Union[TensorWrappedGammaTensorPointer,MPCTensor] : Result of the operation.
        """
        return TensorWrappedGammaTensorPointer._apply_op(self, other, "__sub__")

    def __mul__(
        self,
        other: Union[
            TensorWrappedGammaTensorPointer, MPCTensor, int, float, np.ndarray
        ],
    ) -> Union[TensorWrappedGammaTensorPointer, MPCTensor]:
        """Apply the "mul" operation between "self" and "other"

        Args:
            y (Union[TensorWrappedGammaTensorPointer,MPCTensor,int,float,np.ndarray]) : second operand.

        Returns:
            Union[TensorWrappedGammaTensorPointer,MPCTensor] : Result of the operation.
        """
        return TensorWrappedGammaTensorPointer._apply_op(self, other, "__mul__")

    def __matmul__(
        self,
        other: Union[
            TensorWrappedGammaTensorPointer, MPCTensor, int, float, np.ndarray
        ],
    ) -> Union[TensorWrappedGammaTensorPointer, MPCTensor]:
        """Apply the "matmul" operation between "self" and "other"

        Args:
            y (Union[TensorWrappedGammaTensorPointer,MPCTensor,int,float,np.ndarray]) : second operand.

        Returns:
            Union[TensorWrappedGammaTensorPointer,MPCTensor] : Result of the operation.
        """
        return TensorWrappedGammaTensorPointer._apply_op(self, other, "__matmul__")

    def __rmatmul__(
        self,
        other: Union[
            TensorWrappedGammaTensorPointer, MPCTensor, int, float, np.ndarray
        ],
    ) -> Union[TensorWrappedGammaTensorPointer, MPCTensor]:
        """Apply the "matmul" operation between "self" and "other"

        Args:
            y (Union[TensorWrappedGammaTensorPointer,MPCTensor,int,float,np.ndarray]) : second operand.

        Returns:
            Union[TensorWrappedGammaTensorPointer,MPCTensor] : Result of the operation.
        """
        return TensorWrappedGammaTensorPointer._apply_op(self, other, "__rmatmul__")

    def __lt__(
        self,
        other: Union[
            TensorWrappedGammaTensorPointer, MPCTensor, int, float, np.ndarray
        ],
    ) -> Union[TensorWrappedGammaTensorPointer, MPCTensor]:
        """Apply the "lt" operation between "self" and "other"

        Args:
            y (Union[TensorWrappedGammaTensorPointer,MPCTensor,int,float,np.ndarray]) : second operand.

        Returns:
            Union[TensorWrappedGammaTensorPointer,MPCTensor] : Result of the operation.
        """
        return TensorWrappedGammaTensorPointer._apply_op(self, other, "__lt__")

    def __gt__(
        self,
        other: Union[
            TensorWrappedGammaTensorPointer, MPCTensor, int, float, np.ndarray
        ],
    ) -> Union[TensorWrappedGammaTensorPointer, MPCTensor]:
        """Apply the "gt" operation between "self" and "other"

        Args:
            y (Union[TensorWrappedGammaTensorPointer,MPCTensor,int,float,np.ndarray]) : second operand.

        Returns:
            Union[TensorWrappedGammaTensorPointer,MPCTensor] : Result of the operation.
        """
        return TensorWrappedGammaTensorPointer._apply_op(self, other, "__gt__")

    def __ge__(
        self,
        other: Union[
            TensorWrappedGammaTensorPointer, MPCTensor, int, float, np.ndarray
        ],
    ) -> Union[TensorWrappedGammaTensorPointer, MPCTensor]:
        """Apply the "ge" operation between "self" and "other"

        Args:
            y (Union[TensorWrappedGammaTensorPointer,MPCTensor,int,float,np.ndarray]) : second operand.

        Returns:
            Union[TensorWrappedGammaTensorPointer,MPCTensor] : Result of the operation.
        """
        return TensorWrappedGammaTensorPointer._apply_op(self, other, "__ge__")

    def __le__(
        self,
        other: Union[
            TensorWrappedGammaTensorPointer, MPCTensor, int, float, np.ndarray
        ],
    ) -> Union[TensorWrappedGammaTensorPointer, MPCTensor]:
        """Apply the "le" operation between "self" and "other"

        Args:
            y (Union[TensorWrappedGammaTensorPointer,MPCTensor,int,float,np.ndarray]) : second operand.

        Returns:
            Union[TensorWrappedGammaTensorPointer,MPCTensor] : Result of the operation.
        """
        return TensorWrappedGammaTensorPointer._apply_op(self, other, "__le__")

    def __eq__(  # type: ignore
        self,
        other: Union[
            TensorWrappedGammaTensorPointer, MPCTensor, int, float, np.ndarray
        ],
    ) -> Union[TensorWrappedGammaTensorPointer, MPCTensor]:
        """Apply the "eq" operation between "self" and "other"

        Args:
            y (Union[TensorWrappedGammaTensorPointer,MPCTensor,int,float,np.ndarray]) : second operand.

        Returns:
            Union[TensorWrappedGammaTensorPointer,MPCTensor] : Result of the operation.
        """
        return TensorWrappedGammaTensorPointer._apply_op(self, other, "__eq__")

    def __ne__(  # type: ignore
        self,
        other: Union[
            TensorWrappedGammaTensorPointer, MPCTensor, int, float, np.ndarray
        ],
    ) -> Union[TensorWrappedGammaTensorPointer, MPCTensor]:
        """Apply the "ne" operation between "self" and "other"

        Args:
            y (Union[TensorWrappedGammaTensorPointer,MPCTensor,int,float,np.ndarray]) : second operand.

        Returns:
            Union[TensorWrappedGammaTensorPointer,MPCTensor] : Result of the operation.
        """
        return TensorWrappedGammaTensorPointer._apply_op(self, other, "__ne__")

    def concatenate(
        self,
        other: TensorWrappedGammaTensorPointer,
        *args: Any,
        **kwargs: Any,
    ) -> MPCTensor:
        """Apply the "add" operation between "self" and "other"

        Args:
            y (Union[TensorWrappedGammaTensorPointer,MPCTensor,int,float,np.ndarray]) : second operand.


        Returns:
            Union[TensorWrappedGammaTensorPointer,MPCTensor] : Result of the operation.
        """
        if not isinstance(other, TensorWrappedGammaTensorPointer):
            raise ValueError(
                f"Concatenate works only for TensorWrappedGammaTensorPointer got type: {type(other)}"
            )

        if self.client != other.client:

            parties = [self.client, other.client]

            self_mpc = MPCTensor(secret=self, shape=self.public_shape, parties=parties)
            other_mpc = MPCTensor(
                secret=other, shape=other.public_shape, parties=parties
            )

            return self_mpc.concatenate(other_mpc, *args, **kwargs)

        else:
            raise ValueError(
                "Concatenate method currently works only between two different clients."
            )

    def __truediv__(
        self,
        other: Union[
            TensorWrappedGammaTensorPointer, MPCTensor, int, float, np.ndarray
        ],
    ) -> Union[TensorWrappedGammaTensorPointer, MPCTensor]:
        """Apply the "truediv" operation between "self" and "other"

        Args:
            y (Union[TensorWrappedGammaTensorPointer,MPCTensor,int,float,np.ndarray]) : second operand.

        Returns:
            Union[TensorWrappedGammaTensorPointer,MPCTensor] : Result of the operation.
        """
        return TensorWrappedGammaTensorPointer._apply_op(self, other, "__truediv__")

    def sum(
        self,
        *args: Any,
        **kwargs: Any,
    ) -> Union[TensorWrappedGammaTensorPointer, MPCTensor]:
        """Apply the "truediv" operation between "self" and "other"

        Args:
            y (Union[TensorWrappedGammaTensorPointer,MPCTensor,int,float,np.ndarray]) : second operand.

        Returns:
            Union[TensorWrappedGammaTensorPointer,MPCTensor] : Result of the operation.
        """
        attr_path_and_name = "syft.core.tensor.tensor.Tensor.sum"
        min_vals = self.min_vals.sum(*args, **kwargs)
        max_vals = self.max_vals.sum(*args, **kwargs)

        result = TensorWrappedGammaTensorPointer(
            data_subjects=self.data_subjects,
            min_vals=min_vals,
            max_vals=max_vals,
            client=self.client,
        )

        # QUESTION can the id_at_location be None?
        result_id_at_location = getattr(result, "id_at_location", None)

        if result_id_at_location is not None:
            # first downcast anything primitive which is not already PyPrimitive
            (
                downcast_args,
                downcast_kwargs,
            ) = lib.python.util.downcast_args_and_kwargs(args=args, kwargs=kwargs)

            # then we convert anything which isnt a pointer into a pointer
            pointer_args, pointer_kwargs = pointerize_args_and_kwargs(
                args=downcast_args,
                kwargs=downcast_kwargs,
                client=self.client,
                gc_enabled=False,
            )

            cmd = RunClassMethodAction(
                path=attr_path_and_name,
                _self=self,
                args=pointer_args,
                kwargs=pointer_kwargs,
                id_at_location=result_id_at_location,
                address=self.client.address,
            )
            self.client.send_immediate_msg_without_reply(msg=cmd)

        inherit_tags(
            attr_path_and_name=attr_path_and_name,
            result=result,
            self_obj=self,
            args=[],
            kwargs={},
        )
        dummy_res = np.empty(self.public_shape).sum(*args, **kwargs)
        result.public_shape = dummy_res.shape
        result.public_dtype = self.public_dtype

        return result

    def trace(
        self,
        *args: Any,
        **kwargs: Any,
    ) -> Union[TensorWrappedGammaTensorPointer, MPCTensor]:
        """
        Return the sum along diagonals of the array.

        If a is 2-D, the sum along its diagonal with the given offset is returned, i.e., the sum of elements
        a[i,i+offset] for all i.

        If a has more than two dimensions, then the axes specified by axis1 and axis2 are used to determine the 2-D
        sub-arrays whose traces are returned. The shape of the resulting array is the same as that of a with axis1 and
        axis2 removed.

        Parameters

            offset: int, optional
                Offset of the diagonal from the main diagonal. Can be both positive and negative. Defaults to 0.

            axis1, axis2: int, optional
                Axes to be used as the first and second axis of the 2-D sub-arrays from which the diagonals should be
                taken. Defaults are the first two axes of a.

        Returns

            Union[TensorWrappedPhiTensorPointer,MPCTensor] : Result of the operation.
                If a is 2-D, the sum along the diagonal is returned.
                If a has larger dimensions, then an array of sums along diagonals is returned.

        """
        attr_path_and_name = "syft.core.tensor.tensor.Tensor.trace"
        data_subjects = np.array(self.data_subjects).trace(*args, **kwargs)  # type: ignore
        num = np.ones(np.array(self.data_subjects).shape).trace(*args, **kwargs)

        result = TensorWrappedGammaTensorPointer(
            data_subjects=data_subjects,
            min_vals=lazyrepeatarray(
                data=self.min_vals.data * num, shape=data_subjects.shape
            ),
            max_vals=lazyrepeatarray(
                data=self.max_vals.data * num, shape=data_subjects.shape
            ),
            client=self.client,
        )

        # QUESTION can the id_at_location be None?
        result_id_at_location = getattr(result, "id_at_location", None)

        if result_id_at_location is not None:
            # first downcast anything primitive which is not already PyPrimitive
            (
                downcast_args,
                downcast_kwargs,
            ) = lib.python.util.downcast_args_and_kwargs(args=args, kwargs=kwargs)

            # then we convert anything which isnt a pointer into a pointer
            pointer_args, pointer_kwargs = pointerize_args_and_kwargs(
                args=downcast_args,
                kwargs=downcast_kwargs,
                client=self.client,
                gc_enabled=False,
            )

            cmd = RunClassMethodAction(
                path=attr_path_and_name,
                _self=self,
                args=pointer_args,
                kwargs=pointer_kwargs,
                id_at_location=result_id_at_location,
                address=self.client.address,
            )
            self.client.send_immediate_msg_without_reply(msg=cmd)

        inherit_tags(
            attr_path_and_name=attr_path_and_name,
            result=result,
            self_obj=self,
            args=[],
            kwargs={},
        )
        result.public_shape = data_subjects.shape
        result.public_dtype = self.public_dtype

        return result

    def min(
        self,
        *args: Any,
        **kwargs: Any,
    ) -> Union[TensorWrappedGammaTensorPointer, MPCTensor]:
        """
        Return the minimum of an array or minimum along an axis.

        Parameters
            axis: None or int or tuple of ints, optional
                Axis or axes along which to operate. By default, flattened input is used.
                If this is a tuple of ints, the minimum is selected over multiple axes,
                instead of a single axis or all the axes as before.

        Returns
            a_min: PhiTensor
                Minimum of a.
                If axis is None, the result is a scalar value.
                If axis is given, the result is an array of dimension a.ndim - 1.
        """
        attr_path_and_name = "syft.core.tensor.tensor.Tensor.min"
        data_subjects = np.empty(np.array(self.data_subjects).shape).min(
            *args, **kwargs
        )

        result = TensorWrappedGammaTensorPointer(
            data_subjects=data_subjects,
            min_vals=lazyrepeatarray(
                data=self.min_vals.data, shape=data_subjects.shape
            ),
            max_vals=lazyrepeatarray(
                data=self.max_vals.data, shape=data_subjects.shape
            ),
            client=self.client,
        )

        # QUESTION can the id_at_location be None?
        result_id_at_location = getattr(result, "id_at_location", None)

        if result_id_at_location is not None:
            # first downcast anything primitive which is not already PyPrimitive
            (
                downcast_args,
                downcast_kwargs,
            ) = lib.python.util.downcast_args_and_kwargs(args=args, kwargs=kwargs)

            # then we convert anything which isn't a pointer into a pointer
            pointer_args, pointer_kwargs = pointerize_args_and_kwargs(
                args=downcast_args,
                kwargs=downcast_kwargs,
                client=self.client,
                gc_enabled=False,
            )

            cmd = RunClassMethodAction(
                path=attr_path_and_name,
                _self=self,
                args=pointer_args,
                kwargs=pointer_kwargs,
                id_at_location=result_id_at_location,
                address=self.client.address,
            )
            self.client.send_immediate_msg_without_reply(msg=cmd)

        inherit_tags(
            attr_path_and_name=attr_path_and_name,
            result=result,
            self_obj=self,
            args=[],
            kwargs={},
        )
        result.public_shape = data_subjects.shape
        result.public_dtype = self.public_dtype

        return result

    def max(
        self,
        *args: Any,
        **kwargs: Any,
    ) -> Union[TensorWrappedGammaTensorPointer, MPCTensor]:
        """
        Return the maximum of an array or along an axis.

        Parameters
            axis: None or int or tuple of ints, optional
                Axis or axes along which to operate. By default, flattened input is used.
                If this is a tuple of ints, the minimum is selected over multiple axes,
                instead of a single axis or all the axes as before.

        Returns
            a_max: PhiTensor
                Maximum of a.
                If axis is None, the result is a scalar value.
                If axis is given, the result is an array of dimension a.ndim - 1.
        """
        attr_path_and_name = "syft.core.tensor.tensor.Tensor.max"
        data_subjects = np.empty(np.array(self.data_subjects).shape).max(
            *args, **kwargs
        )

        result = TensorWrappedGammaTensorPointer(
            data_subjects=data_subjects,
            min_vals=lazyrepeatarray(
                data=self.min_vals.data, shape=data_subjects.shape
            ),
            max_vals=lazyrepeatarray(
                data=self.max_vals.data, shape=data_subjects.shape
            ),
            client=self.client,
        )

        # QUESTION can the id_at_location be None?
        result_id_at_location = getattr(result, "id_at_location", None)

        if result_id_at_location is not None:
            # first downcast anything primitive which is not already PyPrimitive
            (
                downcast_args,
                downcast_kwargs,
            ) = lib.python.util.downcast_args_and_kwargs(args=args, kwargs=kwargs)

            # then we convert anything which isn't a pointer into a pointer
            pointer_args, pointer_kwargs = pointerize_args_and_kwargs(
                args=downcast_args,
                kwargs=downcast_kwargs,
                client=self.client,
                gc_enabled=False,
            )

            cmd = RunClassMethodAction(
                path=attr_path_and_name,
                _self=self,
                args=pointer_args,
                kwargs=pointer_kwargs,
                id_at_location=result_id_at_location,
                address=self.client.address,
            )
            self.client.send_immediate_msg_without_reply(msg=cmd)

        inherit_tags(
            attr_path_and_name=attr_path_and_name,
            result=result,
            self_obj=self,
            args=[],
            kwargs={},
        )
        result.public_shape = data_subjects.shape
        result.public_dtype = self.public_dtype

        return result

    def __getitem__(
        self, key: Union[int, bool, slice]
    ) -> TensorWrappedGammaTensorPointer:
        """Apply the slice  operation on "self"
        Args:
            y (Union[int,bool,slice]) : second operand.

        Returns:
            Union[TensorWrappedGammaTensorPointer] : Result of the operation.
        """
        attr_path_and_name = "syft.core.tensor.tensor.Tensor.__getitem__"
        result: TensorWrappedGammaTensorPointer
        min_vals = self.min_vals.__getitem__(key)
        max_vals = self.max_vals.__getitem__(key)

        result = TensorWrappedGammaTensorPointer(
            data_subjects=self.data_subjects,
            min_vals=min_vals,
            max_vals=max_vals,
            client=self.client,
        )

        # QUESTION can the id_at_location be None?
        result_id_at_location = getattr(result, "id_at_location", None)

        if result_id_at_location is not None:
            # first downcast anything primitive which is not already PyPrimitive
            (
                downcast_args,
                downcast_kwargs,
            ) = lib.python.util.downcast_args_and_kwargs(args=[key], kwargs={})

            # then we convert anything which isnt a pointer into a pointer
            pointer_args, pointer_kwargs = pointerize_args_and_kwargs(
                args=downcast_args,
                kwargs=downcast_kwargs,
                client=self.client,
                gc_enabled=False,
            )

            cmd = RunClassMethodAction(
                path=attr_path_and_name,
                _self=self,
                args=pointer_args,
                kwargs=pointer_kwargs,
                id_at_location=result_id_at_location,
                address=self.client.address,
            )
            self.client.send_immediate_msg_without_reply(msg=cmd)

        inherit_tags(
            attr_path_and_name=attr_path_and_name,
            result=result,
            self_obj=self,
            args=[key],
            kwargs={},
        )
        dummy_res = np.empty(self.public_shape).__getitem__(key)
        result.public_shape = dummy_res.shape
        result.public_dtype = self.public_dtype

        return result

    def ones_like(
        self,
        *args: Any,
        **kwargs: Any,
    ) -> Union[TensorWrappedGammaTensorPointer, MPCTensor]:
        """Apply the "ones like" operation on self"

        Args:
            y (Union[TensorWrappedGammaTensorPointer,MPCTensor,int,float,np.ndarray]) : second operand.

        Returns:
            Union[TensorWrappedGammaTensorPointer,MPCTensor] : Result of the operation.
        """
        attr_path_and_name = "syft.core.tensor.tensor.Tensor.ones_like"
        min_vals = self.min_vals.ones_like(*args, **kwargs)
        max_vals = self.max_vals.ones_like(*args, **kwargs)

        result = TensorWrappedGammaTensorPointer(
            data_subjects=self.data_subjects,
            min_vals=min_vals,
            max_vals=max_vals,
            client=self.client,
        )

        # QUESTION can the id_at_location be None?
        result_id_at_location = getattr(result, "id_at_location", None)

        if result_id_at_location is not None:
            # first downcast anything primitive which is not already PyPrimitive
            (
                downcast_args,
                downcast_kwargs,
            ) = lib.python.util.downcast_args_and_kwargs(args=args, kwargs=kwargs)

            # then we convert anything which isnt a pointer into a pointer
            pointer_args, pointer_kwargs = pointerize_args_and_kwargs(
                args=downcast_args,
                kwargs=downcast_kwargs,
                client=self.client,
                gc_enabled=False,
            )

            cmd = RunClassMethodAction(
                path=attr_path_and_name,
                _self=self,
                args=pointer_args,
                kwargs=pointer_kwargs,
                id_at_location=result_id_at_location,
                address=self.client.address,
            )
            self.client.send_immediate_msg_without_reply(msg=cmd)

        inherit_tags(
            attr_path_and_name=attr_path_and_name,
            result=result,
            self_obj=self,
            args=[],
            kwargs={},
        )
        dummy_res = np.ones_like(np.empty(self.public_shape), *args, **kwargs)
        result.public_shape = dummy_res.shape
        result.public_dtype = self.public_dtype

        return result

    def exp(
        self,
    ) -> Union[TensorWrappedGammaTensorPointer, MPCTensor]:
        """Apply the "truediv" operation between "self" and "other"

        Args:
            y (Union[TensorWrappedGammaTensorPointer,MPCTensor,int,float,np.ndarray]) : second operand.

        Returns:
            Union[TensorWrappedGammaTensorPointer,MPCTensor] : Result of the operation.
        """
        attr_path_and_name = "syft.core.tensor.tensor.Tensor.exp"

        # TODO: should modify to log reduction.
        def exp_reduction(val: np.ndarray) -> np.ndarray:
            pos_index = val >= 0
            neg_index = val < 0
            exp = np.exp((pos_index * val * -1) + (neg_index * val))
            pos_values = (pos_index) * exp
            neg_values = (neg_index) * exp * -1
            return pos_values + neg_values

        min_vals = self.min_vals.copy()
        min_vals.data = np.array(exp_reduction(min_vals.data))
        max_vals = self.max_vals.copy()
        max_vals.data = np.array(exp_reduction(max_vals.data))

        result = TensorWrappedGammaTensorPointer(
            data_subjects=self.data_subjects,
            min_vals=min_vals,
            max_vals=max_vals,
            client=self.client,
        )

        # QUESTION can the id_at_location be None?
        result_id_at_location = getattr(result, "id_at_location", None)

        if result_id_at_location is not None:
            # first downcast anything primitive which is not already PyPrimitive
            (
                downcast_args,
                downcast_kwargs,
            ) = lib.python.util.downcast_args_and_kwargs(args=[], kwargs={})

            # then we convert anything which isnt a pointer into a pointer
            pointer_args, pointer_kwargs = pointerize_args_and_kwargs(
                args=downcast_args,
                kwargs=downcast_kwargs,
                client=self.client,
                gc_enabled=False,
            )

            cmd = RunClassMethodAction(
                path=attr_path_and_name,
                _self=self,
                args=pointer_args,
                kwargs=pointer_kwargs,
                id_at_location=result_id_at_location,
                address=self.client.address,
            )
            self.client.send_immediate_msg_without_reply(msg=cmd)

        inherit_tags(
            attr_path_and_name=attr_path_and_name,
            result=result,
            self_obj=self,
            args=[],
            kwargs={},
        )

        result.public_shape = self.public_shape
        result.public_dtype = self.public_dtype

        return result

    def reciprocal(
        self,
    ) -> Union[TensorWrappedGammaTensorPointer, MPCTensor]:
        """Apply the "reciprocal" operation between "self" and "other"

        Args:
            y (Union[TensorWrappedGammaTensorPointer,MPCTensor,int,float,np.ndarray]) : second operand.

        Returns:
            Union[TensorWrappedGammaTensorPointer,MPCTensor] : Result of the operation.
        """
        attr_path_and_name = "syft.core.tensor.tensor.Tensor.reciprocal"

        min_vals = self.min_vals.copy()
        min_vals.data = np.array(1 / min_vals.data)
        max_vals = self.max_vals.copy()
        max_vals.data = np.array(1 / max_vals.data)

        result = TensorWrappedGammaTensorPointer(
            data_subjects=self.data_subjects,
            min_vals=min_vals,
            max_vals=max_vals,
            client=self.client,
        )

        # QUESTION can the id_at_location be None?
        result_id_at_location = getattr(result, "id_at_location", None)

        if result_id_at_location is not None:
            # first downcast anything primitive which is not already PyPrimitive
            (
                downcast_args,
                downcast_kwargs,
            ) = lib.python.util.downcast_args_and_kwargs(args=[], kwargs={})

            # then we convert anything which isnt a pointer into a pointer
            pointer_args, pointer_kwargs = pointerize_args_and_kwargs(
                args=downcast_args,
                kwargs=downcast_kwargs,
                client=self.client,
                gc_enabled=False,
            )

            cmd = RunClassMethodAction(
                path=attr_path_and_name,
                _self=self,
                args=pointer_args,
                kwargs=pointer_kwargs,
                id_at_location=result_id_at_location,
                address=self.client.address,
            )
            self.client.send_immediate_msg_without_reply(msg=cmd)

        inherit_tags(
            attr_path_and_name=attr_path_and_name,
            result=result,
            self_obj=self,
            args=[],
            kwargs={},
        )

        result.public_shape = self.public_shape
        result.public_dtype = self.public_dtype

        return result

    def softmax(
        self,
    ) -> Union[TensorWrappedGammaTensorPointer, MPCTensor]:
        """Apply the softmax operation on self

        Args:
            y (Union[TensorWrappedGammaTensorPointer,MPCTensor,int,float,np.ndarray]) : second operand.

        Returns:
            Union[TensorWrappedGammaTensorPointer,MPCTensor] : Result of the operation.
        """
        attr_path_and_name = "syft.core.tensor.tensor.Tensor.softmax"

        # TODO: should modify to log reduction.
        def softmax(val: np.ndarray) -> np.ndarray:
            logits = val - val.max()
            numerator = np.exp(logits)
            inv = 1 / numerator.sum()
            return numerator * inv

        min_vals = self.min_vals.copy()
        min_vals.data = np.array(softmax(min_vals.data))
        max_vals = self.max_vals.copy()
        max_vals.data = np.array(softmax(max_vals.data))

        result = TensorWrappedGammaTensorPointer(
            data_subjects=self.data_subjects,
            min_vals=min_vals,
            max_vals=max_vals,
            client=self.client,
        )

        # QUESTION can the id_at_location be None?
        result_id_at_location = getattr(result, "id_at_location", None)

        if result_id_at_location is not None:
            # first downcast anything primitive which is not already PyPrimitive
            (
                downcast_args,
                downcast_kwargs,
            ) = lib.python.util.downcast_args_and_kwargs(args=[], kwargs={})

            # then we convert anything which isnt a pointer into a pointer
            pointer_args, pointer_kwargs = pointerize_args_and_kwargs(
                args=downcast_args,
                kwargs=downcast_kwargs,
                client=self.client,
                gc_enabled=False,
            )

            cmd = RunClassMethodAction(
                path=attr_path_and_name,
                _self=self,
                args=pointer_args,
                kwargs=pointer_kwargs,
                id_at_location=result_id_at_location,
                address=self.client.address,
            )
            self.client.send_immediate_msg_without_reply(msg=cmd)

        inherit_tags(
            attr_path_and_name=attr_path_and_name,
            result=result,
            self_obj=self,
            args=[],
            kwargs={},
        )

        result.public_shape = self.public_shape
        result.public_dtype = self.public_dtype

        return result

    @property
    def T(self) -> TensorWrappedGammaTensorPointer:
        # We always maintain a Tensor hierarchy Tensor ---> PT--> Actual Data
        attr_path_and_name = "syft.core.tensor.tensor.Tensor.T"

        result = TensorWrappedGammaTensorPointer(
            data_subjects=self.data_subjects,
            min_vals=self.min_vals.transpose(),
            max_vals=self.max_vals.transpose(),
            client=self.client,
        )

        # QUESTION can the id_at_location be None?
        result_id_at_location = getattr(result, "id_at_location", None)

        if result_id_at_location is not None:
            # first downcast anything primitive which is not already PyPrimitive
            (
                downcast_args,
                downcast_kwargs,
            ) = lib.python.util.downcast_args_and_kwargs(args=[], kwargs={})

            # then we convert anything which isnt a pointer into a pointer
            pointer_args, pointer_kwargs = pointerize_args_and_kwargs(
                args=downcast_args,
                kwargs=downcast_kwargs,
                client=self.client,
                gc_enabled=False,
            )

            cmd = GetOrSetPropertyAction(
                path=attr_path_and_name,
                id_at_location=result_id_at_location,
                address=self.client.address,
                _self=self,
                args=pointer_args,
                kwargs=pointer_kwargs,
                action=PropertyActions.GET,
                map_to_dyn=False,
            )
            self.client.send_immediate_msg_without_reply(msg=cmd)

        inherit_tags(
            attr_path_and_name=attr_path_and_name,
            result=result,
            self_obj=self,
            args=[],
            kwargs={},
        )

        result_public_shape = np.empty(self.public_shape).T.shape

        result.public_shape = result_public_shape
        result.public_dtype = self.public_dtype

        return result

    def one_hot(self: TensorWrappedGammaTensorPointer) -> np.array:
        tensor_size = np.empty(self.public_shape).size
        one_hot_Y = np.zeros((tensor_size, self.max_vals.data[0] + 1))
        one_hot_Y = one_hot_Y.T

        attr_path_and_name = "syft.core.tensor.tensor.Tensor.one_hot"

        result = TensorWrappedGammaTensorPointer(
            data_subjects=self.data_subjects,
            min_vals=self.min_vals,
            max_vals=self.max_vals,
            client=self.client,
        )

        # QUESTION can the id_at_location be None?
        result_id_at_location = getattr(result, "id_at_location", None)

        if result_id_at_location is not None:
            # first downcast anything primitive which is not already PyPrimitive
            (
                downcast_args,
                downcast_kwargs,
            ) = lib.python.util.downcast_args_and_kwargs(args=[], kwargs={})

            # then we convert anything which isnt a pointer into a pointer
            pointer_args, pointer_kwargs = pointerize_args_and_kwargs(
                args=downcast_args,
                kwargs=downcast_kwargs,
                client=self.client,
                gc_enabled=False,
            )

            cmd = RunClassMethodAction(
                path=attr_path_and_name,
                _self=self,
                args=pointer_args,
                kwargs=pointer_kwargs,
                id_at_location=result_id_at_location,
                address=self.client.address,
            )
            self.client.send_immediate_msg_without_reply(msg=cmd)

        inherit_tags(
            attr_path_and_name=attr_path_and_name,
            result=result,
            self_obj=self,
            args=[],
            kwargs={},
        )

        result.public_shape = one_hot_Y.shape
        result.public_dtype = self.public_dtype

        return result

    def to_local_object_without_private_data_child(self) -> GammaTensor:
        """Convert this pointer into a partial version of the GammaTensor but without
        any of the private data therein."""
        # relative
        from ..tensor import Tensor

        public_shape = getattr(self, "public_shape", None)
        public_dtype = getattr(self, "public_dtype", None)
        return Tensor(
            child=GammaTensor(
                child=FixedPrecisionTensor(value=None),
                data_subjects=self.data_subjects,
                min_vals=self.min_vals,  # type: ignore
                max_vals=self.max_vals,  # type: ignore
            ),
            public_shape=public_shape,
            public_dtype=public_dtype,
        )


@implements(TensorWrappedGammaTensorPointer, np.ones_like)
def ones_like(
    tensor: TensorWrappedGammaTensorPointer,
    *args: Any,
    **kwargs: Any,
) -> TensorWrappedGammaTensorPointer:
    return tensor.ones_like(*args, **kwargs)


def create_lookup_tables(dictionary: dict) -> Tuple[List[str], dict, List[dict]]:
    index2key: List = [str(x) for x in dictionary.keys()]
    key2index: dict = {key: i for i, key in enumerate(index2key)}
    # Note this maps to GammaTensor, not to GammaTensor.child as name may imply
    index2values: List = [dictionary[i] for i in index2key]

    return index2key, key2index, index2values


def create_new_lookup_tables(
    dictionary: dict,
) -> Tuple[Deque[str], dict, Deque[dict], Deque[int]]:
    index2key: Deque = deque()
    key2index: dict = {}
    index2values: Deque = (
        deque()
    )  # Note this maps to GammaTensor, not to GammaTensor.child as name may imply
    index2size: Deque = deque()
    for index, key in enumerate(dictionary.keys()):
        key = str(key)
        index2key.append(key)
        key2index[key] = index
        index2values.append(dictionary[key])
        index2size.append(len(dictionary[key]))

    return index2key, key2index, index2values, index2size


# def no_op(x: GammaTensor) -> GammaTensor:
#     """A Private input will be initialized with this function.
#     Whenever you manipulate a private input (i.e. add it to another private tensor),
#     the result will have a different function. Thus we can check to see if the f
#     """
#     res = x
#     if isinstance(x, GammaTensor) and isinstance(x.data_subjects, np.ndarray):
#         res = GammaTensor(
#             child=x.child,
#             data_subjects=np.zeros_like(x.data_subjects, np.int64),
#             min_vals=x.min_vals,
#             max_vals=x.max_vals,
#             func_str=x.func_str,
#             sources=GammaTensor.convert_dsl(x.sources),
#         )
#     return res


def jax2numpy(value: jnp.array, dtype: np.dtype) -> np.array:
    # are we incurring copying here?
    return np.asarray(value, dtype=dtype)


def numpy2jax(value: np.array, dtype: np.dtype) -> jnp.array:
    return jnp.asarray(value, dtype=dtype)


# ATTENTION: Shouldn't this be a subclass of some kind of base tensor so all the numpy
# methods and properties don't need to be re-implemented on it?
@dataclass
@serializable(capnp_bytes=True)
class GammaTensor:
    """
    A differential privacy tensor that contains data belonging to atleast 2 or more unique data subjects.

    Attributes:
        child: jnp.array
            The private data itself.
        data_subjects: DataSubjectArray
            (DP Metadata) A custom NumPy class that keeps track of which data subjects contribute which datapoints in
            this tensor.
        min_vals: lazyrepeatarray
            (DP Metadata) A custom class that keeps track of (data-independent) minimum values for this tensor.
        max_vals: lazyrepeatarray
            (DP Metadata) A custom class that keeps track of (data-independent) maximum values for this tensor.
        func_str: str
            A string that will determine which function was used to build the current tensor.
        is_linear: bool
            Whether the "func_str" for this tensor is a linear query or not. This impacts the epsilon calculations
            when publishing.
        sources: dict
            A dictionary containing all the Tensors, integers, etc that were used to create this tensor.
            It maps an integer to each input object.
        id: int
            A 32-bit integer that is used when this GammaTensor needs to be added to the "sources" dictionary.

    Methods:
        All efforts were made to make this tensor's API as similar to the NumPy API as possible.
        Special, unique methods are listed below:

        reconstruct(sources: Optional[dict]):
            rebuilds the tensor from the sources dictionary provided, or from the current self.sources.
            This is exclusively used when adding DP Noise, if the data scientist doesn't have enough privacy budget to
            use one of the input tensors, thus requiring that tensor's data to be removed from the computation.

        swap_state(sources: Optional[Dict]):
            calls reconstruct() and populates the rest of the GammaTensor's attributes based on the current tensor.
            Used exclusively when adding DP Noise.



        decode():
            occasionally the use of a FixedPrecisionTensor (FPT) is needed during SMPC[1]. This helps convert back from
            FPT to regular numpy/jax arrays.

            (https://en.wikipedia.org/wiki/Secure_multi-party_computation)





    """

    PointerClassOverride = TensorWrappedGammaTensorPointer

    child: jnp.array
    data_subjects: np.ndarray
    min_vals: Union[lazyrepeatarray, np.ndarray] = flax.struct.field(pytree_node=False)
    max_vals: Union[lazyrepeatarray, np.ndarray] = flax.struct.field(pytree_node=False)
    is_linear: bool = True
    func_str: str = flax.struct.field(
        pytree_node=False, default_factory=lambda: GAMMA_TENSOR_OP.NOOP.value
    )
    id: str = flax.struct.field(
        pytree_node=False, default_factory=lambda: str(randint(0, 2**31 - 1))
    )  # TODO: Need to check if there are any scenarios where this is not secure
    sources: dict = flax.struct.field(pytree_node=False, default_factory=dict)

    def __post_init__(
        self,
    ) -> None:  # Might not serve any purpose anymore, since state trees are updated during ops
        if (
            self.sources
            and len(self.sources) == 0
            and self.func_str != GAMMA_TENSOR_OP.NOOP.value
        ):
            self.sources[self.id] = self

        if isinstance(self.min_vals, lazyrepeatarray):
            if self.min_vals.data.size != 1:
                self.min_vals.data = self.min_vals.data.min()
            if self.max_vals.data.size != 1:
                self.max_vals.data = self.max_vals.data.max()

    def decode(self) -> np.ndarray:
        if isinstance(self.child, FixedPrecisionTensor):
            return self.child.decode()
        else:
            return self.child

    def reconstruct(self, state: Optional[Dict] = None) -> GammaTensor:
        if self.func_str == GAMMA_TENSOR_OP.NOOP.value:
            # ATTENTION:
            # during publish we attempt to remove nodes if the we exceed budget
            # if we call swap_state on a terminal Tensor we need to replace the
            # child with zeros not the current level tensors child which is
            # not zeroed yet
            if state is not None and len(state.keys()) == 1:
                # return the swapped state child to replace
                try:
                    return list(state.values())[0].child
                except Exception as e:
                    print("Something bad has happened in reconstruct", state)
                    raise e
            else:
                # ATTENTION:
                # can we have a terminal no_op tensor with multiple state keys?
                pass
            return self.child
        else:
            # relative
            from .gamma_functions import GAMMA_FUNC_MAPPER

            jax_op = GAMMA_FUNC_MAPPER[GAMMA_TENSOR_OP(self.func_str)]
            return jax_op(state if state is not None else self.sources)

    def swap_state(self, state: dict) -> GammaTensor:
        return GammaTensor(
            child=self.reconstruct(state),
            data_subjects=self.data_subjects,
            min_vals=self.min_vals,
            max_vals=self.max_vals,
            sources=state,
            func_str=self.func_str,
            is_linear=self.is_linear,
        )

    @property
    def size(self) -> int:
        if (
            isinstance(self.child, float)
            or isinstance(self.child, int)
            or isinstance(self.child, bool)
        ):
            return 1

        if hasattr(self.child, "size"):
            return self.child.size
        elif hasattr(self.child, "shape"):
            return np.prod(self.child.shape)

        raise Exception(f"{type(self)} has no attribute size.")

    # def all(self) -> bool:
    #     if hasattr(self.child, "all"):
    #         return self.child.all()
    #     elif isinstance(self.child, Iterable):
    #         return all(self.child)
    #     return bool(self.child)

    def __add__(self, other: Any) -> GammaTensor:
        # relative
        from .phi_tensor import PhiTensor

        output_state = dict()
        # Add this tensor to the chain
        output_state[self.id] = self

        if isinstance(other, PhiTensor):
            other = other.gamma

        if isinstance(other, GammaTensor):
            output_state[other.id] = other

            child = self.child + other.child
            min_val = self.min_vals + other.min_vals
            max_val = self.max_vals + other.max_vals
            output_ds = self.data_subjects + other.data_subjects

        else:
            output_state[np.random.randint(low=0, high=2**31 - 1)] = other

            child = self.child + other
            min_val = self.min_vals + other
            max_val = self.max_vals + other
            output_ds = self.data_subjects

        return GammaTensor(
            child=child,
            data_subjects=output_ds,
            min_vals=min_val,
            max_vals=max_val,
            func_str=GAMMA_TENSOR_OP.ADD.value,
            sources=output_state,
        )

    def __rtruediv__(self, other: SupportedChainType) -> GammaTensor:

        if is_acceptable_simple_type(other):
            return GammaTensor(
                child=(1 / self.child) * other,
                min_vals=(1 / self.min_vals) * other,
                max_vals=(1 / self.max_vals) * other,
                data_subjects=(1 / self.data_subjects) * other,
            )
        else:
            print("Type is unsupported:" + str(type(other)))
            raise NotImplementedError

    def __sub__(self, other: Any) -> GammaTensor:
        # relative
        from .phi_tensor import PhiTensor

        output_state = dict()
        # Add this tensor to the chain
        output_state[self.id] = self

        if isinstance(other, PhiTensor):
            other = other.gamma

        if isinstance(other, GammaTensor):
            output_state[other.id] = other

            child = self.child - other.child
            min_min = self.min_vals.data - other.min_vals.data
            min_max = self.min_vals.data - other.max_vals.data
            max_min = self.max_vals.data - other.min_vals.data
            max_max = self.max_vals.data - other.max_vals.data
            _min_val = np.minimum.reduce([min_min, min_max, max_min, max_max])
            _max_val = np.maximum.reduce([min_min, min_max, max_min, max_max])
            min_val = lazyrepeatarray(data=_min_val, shape=self.shape)
            max_val = lazyrepeatarray(data=_max_val, shape=self.shape)

            output_ds = self.data_subjects - other.data_subjects

        else:
            child = self.child - other
            min_val = self.min_vals - other
            max_val = self.max_vals - other
            output_ds = self.data_subjects
            output_state[np.random.randint(low=0, high=2**31 - 1)] = other

        return GammaTensor(
            child=child,
            data_subjects=output_ds,
            min_vals=min_val,
            max_vals=max_val,
            func_str=GAMMA_TENSOR_OP.SUBTRACT.value,
            sources=output_state,
        )

    def __mul__(self, other: Any) -> GammaTensor:
        # relative
        from .phi_tensor import PhiTensor

        output_state = dict()
        # Add this tensor to the chain
        output_state[self.id] = self

        if isinstance(other, PhiTensor):
            other = other.gamma

        if isinstance(other, GammaTensor):
            output_state[other.id] = other
            child = self.child * other.child
            min_min = self.min_vals.data * other.min_vals.data
            min_max = self.min_vals.data * other.max_vals.data
            max_min = self.max_vals.data * other.min_vals.data
            max_max = self.max_vals.data * other.max_vals.data
            _min_val = np.array(np.min([min_min, min_max, max_min, max_max], axis=0))  # type: ignore
            _max_val = np.array(np.max([min_min, min_max, max_min, max_max], axis=0))  # type: ignore
            output_ds = self.data_subjects * other.data_subjects

        else:
            child = self.child * other
            min_min = self.min_vals.data * other
            min_max = self.min_vals.data * other
            max_min = self.max_vals.data * other
            max_max = self.max_vals.data * other
            _min_val = np.array(np.min([min_min, min_max, max_min, max_max], axis=0))  # type: ignore
            _max_val = np.array(np.max([min_min, min_max, max_min, max_max], axis=0))  # type: ignore
            output_ds = self.data_subjects * other
            output_state[np.random.randint(low=0, high=2**31 - 1)] = other

        min_val = self.min_vals.copy()
        min_val.data = _min_val
        max_val = self.max_vals.copy()
        max_val.data = _max_val

        return GammaTensor(
            child=child,
            data_subjects=output_ds,
            min_vals=min_val,
            max_vals=max_val,
            func_str=GAMMA_TENSOR_OP.MULTIPLY.value,
            sources=output_state,
        )

    def __truediv__(self, other: Any) -> GammaTensor:
        # relative
        from .phi_tensor import PhiTensor

        output_state = dict()
        # Add this tensor to the chain
        output_state[self.id] = self

        if isinstance(other, PhiTensor):
            other = other.gamma

        if isinstance(other, GammaTensor):
            output_state[other.id] = other
            child = self.child / other.child
            min_min = self.min_vals.data / other.min_vals.data
            min_max = self.min_vals.data / other.max_vals.data
            max_min = self.max_vals.data / other.min_vals.data
            max_max = self.max_vals.data / other.max_vals.data
            _min_val = np.array(np.min([min_min, min_max, max_min, max_max], axis=0))  # type: ignore
            _max_val = np.array(np.max([min_min, min_max, max_min, max_max], axis=0))  # type: ignore
            output_ds = self.data_subjects * other.data_subjects

        else:
            child = self.child / other
            min_min = self.min_vals.data / other
            min_max = self.min_vals.data / other
            max_min = self.max_vals.data / other
            max_max = self.max_vals.data / other
            _min_val = np.array(np.min([min_min, min_max, max_min, max_max], axis=0))  # type: ignore
            _max_val = np.array(np.max([min_min, min_max, max_min, max_max], axis=0))  # type: ignore
            output_ds = self.data_subjects
            output_state[np.random.randint(low=0, high=2**31 - 1)] = other

        min_val = self.min_vals.copy()
        min_val.data = _min_val
        max_val = self.max_vals.copy()
        max_val.data = _max_val

        return GammaTensor(
            child=child,
            data_subjects=output_ds,
            min_vals=min_val,
            max_vals=max_val,
            func_str=GAMMA_TENSOR_OP.TRUE_DIVIDE.value,
            sources=output_state,
        )

    def __matmul__(self, other: Any) -> GammaTensor:
        # relative
        from .phi_tensor import PhiTensor

        output_state = dict()
        # Add this tensor to the chain
        output_state[self.id] = self

        if isinstance(other, PhiTensor):
            other = other.gamma

        if isinstance(other, GammaTensor):
            output_state[other.id] = other
            child = self.child @ other.child
            min_val = self.min_vals.__matmul__(other.min_vals)
            max_val = self.max_vals.__matmul__(other.max_vals)
            output_ds = self.data_subjects @ other.data_subjects

        else:
            child = self.child @ other
            min_val = self.min_vals.__matmul__(other)
            max_val = self.max_vals.__matmul__(other)

            output_ds = self.data_subjects @ other
            output_state[np.random.randint(low=0, high=2**31 - 1)] = other

        return GammaTensor(
            child=child,
            data_subjects=output_ds,
            min_vals=min_val,
            max_vals=max_val,
            func_str=GAMMA_TENSOR_OP.MATMUL.value,
            sources=output_state,
        )

    def __rmatmul__(self, other: Any) -> GammaTensor:
        # relative
        from .phi_tensor import PhiTensor

        output_state = dict()
        # Add this tensor to the chain
        output_state[self.id] = self

        if isinstance(other, PhiTensor):
            other = other.gamma

        if isinstance(other, GammaTensor):
            output_state[other.id] = other
            child = self.child.__rmatmul__(other.child)
            min_val = self.min_vals.__rmatmul__(other.min_vals)
            max_val = self.max_vals.__rmatmul__(other.max_vals)
            output_ds = self.data_subjects.__rmatmul__(other.data_subjects)

        else:
            child = self.child.__rmatmul__(other)
            min_val = self.min_vals.__rmatmul__(other)
            max_val = self.max_vals.__rmatmul__(other)
            output_ds = self.data_subjects.__rmatmul__(other)
            output_state[np.random.randint(low=0, high=2**31 - 1)] = other

        return GammaTensor(
            child=child,
            data_subjects=output_ds,
            min_vals=min_val,
            max_vals=max_val,
            func_str=GAMMA_TENSOR_OP.RMATMUL.value,
            sources=output_state,
        )

    def __gt__(self, other: Any) -> GammaTensor:
        # relative
        from .phi_tensor import PhiTensor

        output_state = dict()
        # Add this tensor to the chain
        output_state[self.id] = self

        if isinstance(other, PhiTensor):
            other = other.gamma

        if isinstance(other, GammaTensor):
            output_state[other.id] = other
            child = self.child.__gt__(other.child)
            output_ds = self.data_subjects + other.data_subjects

        else:
            output_state[np.random.randint(low=0, high=2**31 - 1)] = other
            child = self.child.__gt__(other)
            output_ds = self.data_subjects

        min_val = self.min_vals * 0
        max_val = (self.max_vals * 0) + 1

        return GammaTensor(
            child=child,
            data_subjects=output_ds,
            min_vals=min_val,
            max_vals=max_val,
            func_str=GAMMA_TENSOR_OP.GREATER.value,
            sources=output_state,
        )

    def __ge__(self, other: Any) -> GammaTensor:
        # relative
        from .phi_tensor import PhiTensor

        output_state = dict()
        # Add this tensor to the chain
        output_state[self.id] = self

        if isinstance(other, PhiTensor):
            other = other.gamma

        if isinstance(other, GammaTensor):
            output_state[other.id] = other
            child = self.child.__ge__(other.child)
            output_ds = self.data_subjects + other.data_subjects

        else:
            output_state[np.random.randint(low=0, high=2**31 - 1)] = other
            child = self.child.__ge__(other)
            output_ds = self.data_subjects

        min_val = self.min_vals * 0
        max_val = (self.max_vals * 0) + 1

        return GammaTensor(
            child=child,
            data_subjects=output_ds,
            min_vals=min_val,
            max_vals=max_val,
            func_str=GAMMA_TENSOR_OP.GREATER_EQUAL.value,
            sources=output_state,
        )

    def __eq__(self, other: Any) -> GammaTensor:  # type: ignore
        # relative
        from .phi_tensor import PhiTensor

        output_state = dict()
        # Add this tensor to the chain
        output_state[self.id] = self

        if isinstance(other, PhiTensor):
            other = other.gamma

        if isinstance(other, GammaTensor):
            output_state[other.id] = other
            child = self.child.__eq__(other.child)
            output_ds = self.data_subjects + other.data_subjects

        else:
            output_state[np.random.randint(low=0, high=2**31 - 1)] = other
            child = self.child.__eq__(other)
            output_ds = self.data_subjects

        min_val = self.min_vals * 0
        max_val = (self.max_vals * 0) + 1

        return GammaTensor(
            child=child,
            data_subjects=output_ds,
            min_vals=min_val,
            max_vals=max_val,
            func_str=GAMMA_TENSOR_OP.EQUAL.value,
            sources=output_state,
        )

    def __ne__(self, other: Any) -> GammaTensor:  # type: ignore
        # relative
        from .phi_tensor import PhiTensor

        output_state = dict()
        # Add this tensor to the chain
        output_state[self.id] = self

        if isinstance(other, PhiTensor):
            other = other.gamma

        if isinstance(other, GammaTensor):
            output_state[other.id] = other
            child = self.child.__ne__(other.child)
            output_ds = self.data_subjects + other.data_subjects

        else:
            output_state[np.random.randint(low=0, high=2**31 - 1)] = other
            child = self.child.__ne__(other)
            output_ds = self.data_subjects

        min_val = self.min_vals * 0
        max_val = (self.max_vals * 0) + 1

        return GammaTensor(
            child=child,
            data_subjects=output_ds,
            min_vals=min_val,
            max_vals=max_val,
            func_str=GAMMA_TENSOR_OP.NOT_EQUAL.value,
            sources=output_state,
        )

    def __lt__(self, other: Any) -> GammaTensor:
        # relative
        from .phi_tensor import PhiTensor

        output_state = dict()
        # Add this tensor to the chain
        output_state[self.id] = self

        if isinstance(other, PhiTensor):
            other = other.gamma

        if isinstance(other, GammaTensor):
            output_state[other.id] = other
            child = self.child.__lt__(other.child)
            output_ds = self.data_subjects + other.data_subjects

        else:
            output_state[np.random.randint(low=0, high=2**31 - 1)] = other
            child = self.child.__lt__(other)
            output_ds = self.data_subjects

        min_val = self.min_vals * 0
        max_val = (self.max_vals * 0) + 1

        return GammaTensor(
            child=child,
            data_subjects=output_ds,
            min_vals=min_val,
            max_vals=max_val,
            func_str=GAMMA_TENSOR_OP.LESS.value,
            sources=output_state,
        )

    def __le__(self, other: Any) -> GammaTensor:
        # relative
        from .phi_tensor import PhiTensor

        output_state = dict()
        # Add this tensor to the chain
        output_state[self.id] = self

        if isinstance(other, PhiTensor):
            other = other.gamma

        if isinstance(other, GammaTensor):
            output_state[other.id] = other
            child = self.child.__le__(other.child)
            output_ds = self.data_subjects + other.data_subjects

        else:
            output_state[np.random.randint(low=0, high=2**31 - 1)] = other
            child = self.child.__le__(other)
            output_ds = self.data_subjects

        min_val = self.min_vals * 0
        max_val = (self.max_vals * 0) + 1

        return GammaTensor(
            child=child,
            data_subjects=output_ds,
            min_vals=min_val,
            max_vals=max_val,
            func_str=GAMMA_TENSOR_OP.LESS_EQUAL.value,
            sources=output_state,
        )

    def exp(self) -> GammaTensor:
        output_state = dict()
        # Add this tensor to the chain
        output_state[self.id] = self

        # relative
        from ...smpc.approximations import exp

        def exp_reduction(val: np.ndarray) -> np.ndarray:
            pos_index = val >= 0
            neg_index = val < 0
            exp = np.exp((pos_index * val * -1) + (neg_index * val))
            pos_values = (pos_index) * exp
            neg_values = (neg_index) * exp * -1
            return pos_values + neg_values

        min_val = self.min_vals.copy()
        min_val.data = np.array(exp_reduction(min_val.data))
        max_val = self.max_vals.copy()
        max_val.data = np.array(exp_reduction(max_val.data))

        return GammaTensor(
            child=exp(self.child),
            min_vals=min_val,
            max_vals=max_val,
            data_subjects=self.data_subjects,
            func_str=GAMMA_TENSOR_OP.EXP.value,
            sources=output_state,
        )

    def log(self) -> GammaTensor:
        output_state = dict()
        output_state[self.id] = self

        if isinstance(self.min_vals, lazyrepeatarray):
            min_val = lazyrepeatarray(
                data=np.log(self.min_vals.data.min()), shape=self.shape
            )
            max_val = lazyrepeatarray(
                data=np.log(self.max_vals.data.max()), shape=self.shape
            )
        elif isinstance(self.min_vals, np.ndarray):
            min_val = lazyrepeatarray(data=np.log(self.min_vals), shape=self.shape)
            max_val = lazyrepeatarray(data=np.log(self.max_vals), shape=self.shape)
        elif isinstance(self.min_vals, (int, float)):
            min_val = lazyrepeatarray(data=np.log(self.min_vals), shape=self.shape)
            max_val = lazyrepeatarray(data=np.log(self.max_vals), shape=self.shape)
        else:
            raise NotImplementedError(
                f"Undefined behaviour for type: {type(self.min_vals)}"
            )

        return GammaTensor(
            child=np.log(self.child),
            min_vals=min_val,
            max_vals=max_val,
            data_subjects=self.data_subjects,
            func_str=GAMMA_TENSOR_OP.LOG.value,
            sources=output_state,
        )

    def reciprocal(self) -> GammaTensor:
        output_state = dict()
        # Add this tensor to the chain
        output_state[self.id] = self

        # relative
        from ...smpc.approximations import reciprocal

        min_val = self.min_vals.copy()
        min_val.data = np.array(1 / (min_val.data))
        max_val = self.max_vals.copy()
        max_val.data = np.array(1 / (max_val.data))

        # TODO: Explore why overflow does not occur for arrays
        fpt = self.child.copy()
        if hasattr(fpt.child, "shape") and fpt.child.shape == ():
            fpt.child = np.expand_dims(fpt.child, 0)

        child_inv = reciprocal(fpt)

        if hasattr(self.child.child, "shape") and self.child.child.shape == ():
            child_inv.child = np.squeeze(child_inv.child)

        return GammaTensor(
            child=child_inv,
            min_vals=min_val,
            max_vals=max_val,
            data_subjects=self.data_subjects,
            func_str=GAMMA_TENSOR_OP.RECIPROCAL.value,
            sources=output_state,
        )

    def softmax(self) -> GammaTensor:
        # TODO: Need to figure out how to modify _softmax to make this work with new publish
        # output_state = dict()
        # # Add this tensor to the chain
        # output_state[self.id] = self
        #
        # # relative
        # from ...smpc.approximations import exp
        # from ...smpc.approximations import reciprocal
        #
        # def softmax(val: np.ndarray) -> np.ndarray:
        #     logits = val - val.max()
        #     numerator = np.exp(logits)
        #     inv = 1 / numerator.sum()
        #     return numerator * inv
        #
        # min_val = self.min_vals.copy()
        # min_val.data = np.array(softmax(min_val.data))
        # max_val = self.max_vals.copy()
        # max_val.data = np.array(softmax(max_val.data))
        # fpt = self.child.copy()
        # if not isinstance(fpt.child, np.ndarray):
        #     raise ValueError("Softmax currently works only for numpy child")
        #
        # fpt.child = fpt.child - fpt.child.max()
        # numerator = exp(fpt)
        # inv = reciprocal(numerator.sum())  # type: ignore
        #
        # def _softmax(state: dict) -> jax.numpy.DeviceArray:
        #     return jnp.exp(self.run(state)) / jnp.exp(self.run(state)).sum()
        #
        # return GammaTensor(
        #     child=numerator * inv,
        #     min_vals=min_val,
        #     max_vals=max_val,
        #     data_subjects=self.data_subjects,
        #     func_str=_softmax,
        #     sources=output_state,
        # )
        raise NotImplementedError

    def flatten(self, order: str = "C") -> GammaTensor:
        """
        Return a copy of the array collapsed into one dimension.

        Parameters
            order{‘C’, ‘F’, ‘A’, ‘K’}, optional
                ‘C’ means to flatten in row-major (C-style) order.
                ‘F’ means to flatten in column-major (Fortran- style) order.
                ‘A’ means to flatten in column-major order if a is Fortran contiguous in memory,
                        row-major order otherwise.
                ‘K’ means to flatten a in the order the elements occur in memory. The default is ‘C’.
        Returns
            GammaTensor
        A copy of the input array, flattened to one dimension.

        """

        if order == "C":
            func = GAMMA_TENSOR_OP.FLATTEN_C.value
        elif order == "F":
            func = GAMMA_TENSOR_OP.FLATTEN_F.value
        elif order == "A":
            func = GAMMA_TENSOR_OP.FLATTEN_A.value
        elif order == "K":
            func = GAMMA_TENSOR_OP.FLATTEN_K.value
        else:
            raise NotImplementedError(f"Flatten not implemented for order={order}")

        output_sources = dict()
        output_sources[self.id] = self

        result = self.child.flatten(order)
        return GammaTensor(
            child=result,
            data_subjects=self.data_subjects.flatten(order),
            min_vals=lazyrepeatarray(data=self.min_vals.data, shape=result.shape),
            max_vals=lazyrepeatarray(data=self.max_vals.data, shape=result.shape),
            is_linear=True,
            func_str=func,
            sources=output_sources,
        )

    def transpose(self, *args: Any, **kwargs: Any) -> GammaTensor:
        output_state = dict()
        # Add this tensor to the chain
        output_state[self.id] = self

        output_ds = self.data_subjects.transpose(*args)
        output_data = self.child.transpose(*args)

        min_vals = lazyrepeatarray(data=output_data.min(), shape=output_data.shape)
        max_vals = lazyrepeatarray(data=output_data.max(), shape=output_data.shape)

        return GammaTensor(
            child=output_data,
            data_subjects=output_ds,
            min_vals=min_vals,
            max_vals=max_vals,
            func_str=GAMMA_TENSOR_OP.TRANSPOSE.value,
            sources=output_state,
        )

    @property
    def T(self) -> GammaTensor:
        return self.transpose()

    def sum(
        self, axis: Optional[Union[int, Tuple[int, ...]]] = None, **kwargs: Any
    ) -> GammaTensor:
        output_state = dict()
        output_state[self.id] = self

        child = self.child.sum(axis=axis, **kwargs)
        if not isinstance(
            child, np.ndarray
        ):  # Avoid tensor.child being an int/float instead of array
            child = np.array(child)

        min_v = child.min()
        max_v = child.max()

        return GammaTensor(
            child=child,
            data_subjects=np.array(self.data_subjects.sum(axis=axis, **kwargs)),
            min_vals=lazyrepeatarray(data=min_v, shape=child.shape),
            max_vals=lazyrepeatarray(data=max_v, shape=child.shape),
            func_str=GAMMA_TENSOR_OP.SUM.value,
            sources=output_state,
        )

    def ones_like(self, *args: Any, **kwargs: Any) -> GammaTensor:
        output_state = dict()
        output_state[self.id] = self

        child = (
            np.ones_like(self.child, *args, **kwargs)
            if isinstance(self.child, np.ndarray)
            else self.child.ones_like(*args, **kwargs)
        )

        min_val = self.min_vals.ones_like(*args, **kwargs)
        max_val = self.max_vals.ones_like(*args, **kwargs)

        return GammaTensor(
            child=child,
            data_subjects=self.data_subjects,
            min_vals=min_val,
            max_vals=max_val,
            func_str=GAMMA_TENSOR_OP.ONES_LIKE.value,
            sources=output_state,
        )

    def zeros_like(self, *args: Any, **kwargs: Any) -> GammaTensor:
        output_state = dict()
        output_state[self.id] = self

        child = (
            np.zeros_like(self.child, *args, **kwargs)
            if not hasattr(self.child, "zeros_like")
            else self.child.zeros_like(*args, **kwargs)
        )

        min_val = self.min_vals.zeros_like(*args, **kwargs)
        max_val = self.max_vals.zeros_like(*args, **kwargs)

        return GammaTensor(
            child=child,
            data_subjects=self.data_subjects,
            min_vals=min_val,
            max_vals=max_val,
            func_str=GAMMA_TENSOR_OP.ZEROS_LIKE.value,
            sources=output_state,
        )

    def filtered(self) -> GammaTensor:
        # This is only used during publish to filter out data in GammaTensors with no_op. It serves no other purpose.
        return GammaTensor(
            child=jnp.zeros_like(self.child),
            data_subjects=self.data_subjects,
            min_vals=self.min_vals * 0,
            max_vals=self.max_vals * 1,
            func_str=GAMMA_TENSOR_OP.NOOP.value,
        )

    def ravel(self) -> GammaTensor:
        output_state = dict()
        output_state[self.id] = self

        data = self.child
        output_data = data.ravel()

        output_data_subjects = self.data_subjects.ravel()

        min_val = lazyrepeatarray(data=self.min_vals.data, shape=output_data.shape)
        max_val = lazyrepeatarray(data=self.max_vals.data, shape=output_data.shape)

        return GammaTensor(
            child=output_data,
            data_subjects=output_data_subjects,
            min_vals=min_val,
            max_vals=max_val,
            func_str=GAMMA_TENSOR_OP.RAVEL.value,
            sources=output_state,
        )

    def resize(self, new_shape: Union[int, Tuple[int, ...]]) -> GammaTensor:
        output_state = dict()
        output_state[self.id] = self

        data = self.child
        output_data = np.resize(data, new_shape)
        output_data_subjects = np.resize(self.data_subjects, new_shape)

        min_val = lazyrepeatarray(data=self.min_vals.data, shape=output_data.shape)
        max_val = lazyrepeatarray(data=self.max_vals.data, shape=output_data.shape)

        return GammaTensor(
            child=output_data,
            data_subjects=output_data_subjects,
            min_vals=min_val,
            max_vals=max_val,
            func_str=GAMMA_TENSOR_OP.RESIZE.value,
            sources=output_state,
        )

    def compress(
        self, condition: List[bool], axis: Optional[int] = None
    ) -> GammaTensor:
        output_state = dict()
        output_state[self.id] = self

        data = self.child
        output_data = data.compress(condition, axis)
        output_data_subjects = self.data_subjects.compress(condition, axis)

        min_val = lazyrepeatarray(data=self.min_vals.data, shape=output_data.shape)
        max_val = lazyrepeatarray(data=self.max_vals.data, shape=output_data.shape)

        return GammaTensor(
            child=output_data,
            data_subjects=output_data_subjects,
            min_vals=min_val,
            max_vals=max_val,
            func_str=GAMMA_TENSOR_OP.COMPRESS.value,
            sources=output_state,
        )

    def squeeze(
        self, axis: Optional[Union[int, Tuple[int, ...]]] = None
    ) -> GammaTensor:
        output_state = dict()
        output_state[self.id] = self

        data = self.child
        output_data = np.squeeze(data, axis)
        output_data_subjects = np.squeeze(self.data_subjects, axis)

        min_val = lazyrepeatarray(data=self.min_vals.data, shape=output_data.shape)
        max_val = lazyrepeatarray(data=self.max_vals.data, shape=output_data.shape)

        return GammaTensor(
            child=output_data,
            data_subjects=output_data_subjects,
            min_vals=min_val,
            max_vals=max_val,
            func_str=GAMMA_TENSOR_OP.SQUEEZE.value,
            sources=output_state,
        )

    def any(
        self,
        axis: Optional[Union[int, Tuple[int, ...]]] = None,
        keepdims: Optional[bool] = False,
        where: Optional[ArrayLike] = None,
    ) -> GammaTensor:
        output_state = dict()
        output_state[self.id] = self

        if where is None:
            out_child = np.array(self.child.any(axis=axis, keepdims=keepdims))
            new_data_subjects = np.add.reduce(
                self.data_subjects,
                axis=axis,
                keepdims=keepdims,
            )
        else:
            out_child = np.array(
                self.child.any(axis=axis, keepdims=keepdims, where=where)
            )
            new_data_subjects = np.add.reduce(
                self.data_subjects,
                axis=axis,
                keepdims=keepdims,
                initial=DataSubjectArray(),
                where=where,
            )

        return GammaTensor(
            child=out_child,
            data_subjects=new_data_subjects,
            min_vals=lazyrepeatarray(data=0, shape=out_child.shape),
            max_vals=lazyrepeatarray(data=1, shape=out_child.shape),
            func_str=GAMMA_TENSOR_OP.ANY.value,
            sources=output_state,
        )

    def all(
        self,
        axis: Optional[Union[int, Tuple[int, ...]]] = None,
        keepdims: Optional[bool] = False,
        where: Optional[ArrayLike] = None,
    ) -> GammaTensor:
        output_state = dict()
        output_state[self.id] = self

        if where is None:
            out_child = np.array(self.child.all(axis=axis, keepdims=keepdims))
            new_data_subjects = np.add.reduce(
                self.data_subjects,
                axis=axis,
                keepdims=keepdims,
            )
        else:
            out_child = np.array(
                self.child.all(axis=axis, keepdims=keepdims, where=where)
            )
            new_data_subjects = np.add.reduce(
                self.data_subjects,
                axis=axis,
                keepdims=keepdims,
                initial=DataSubjectArray(),
                where=where,
            )

        return GammaTensor(
            child=out_child,
            data_subjects=new_data_subjects,
            min_vals=lazyrepeatarray(data=0, shape=out_child.shape),
            max_vals=lazyrepeatarray(data=1, shape=out_child.shape),
            func_str=GAMMA_TENSOR_OP.ALL.value,
            sources=output_state,
        )

    def __and__(self, value) -> GammaTensor:  # type: ignore
        output_state = dict()
        output_state[self.id] = self

        output_data = self.child & value

        return GammaTensor(
            child=output_data,
            data_subjects=self.data_subjects,
            min_vals=lazyrepeatarray(data=0, shape=output_data.shape),
            max_vals=lazyrepeatarray(data=1, shape=output_data.shape),
            func_str=GAMMA_TENSOR_OP.LOGICAL_AND.value,
            sources=output_state,
        )

    def __or__(self, value) -> GammaTensor:  # type: ignore
        output_state = dict()
        output_state[self.id] = self

        output_data = self.child | value

        return GammaTensor(
            child=output_data,
            data_subjects=self.data_subjects,
            min_vals=lazyrepeatarray(data=0, shape=output_data.shape),
            max_vals=lazyrepeatarray(data=1, shape=output_data.shape),
            func_str=GAMMA_TENSOR_OP.LOGICAL_OR.value,
            sources=output_state,
        )

    def __pos__(self) -> GammaTensor:
        output_state = dict()
        output_state[self.id] = self

        return GammaTensor(
            child=self.child,
            data_subjects=self.data_subjects,
            min_vals=self.min_vals,
            max_vals=self.max_vals,
            func_str=GAMMA_TENSOR_OP.POSITIVE.value,
            sources=output_state,
        )

    def __neg__(self) -> GammaTensor:
        output_state = dict()
        output_state[self.id] = self

        return GammaTensor(
            child=self.child * -1,
            data_subjects=self.data_subjects,
            min_vals=self.max_vals * -1,
            max_vals=self.min_vals * -1,
            func_str=GAMMA_TENSOR_OP.NEGATIVE.value,
            sources=output_state,
        )

    def reshape(self, shape: Tuple[int, ...]) -> GammaTensor:
        raise NotImplementedError
        # # TODO: Check if this can publish properly since source changes aren't made
        # child = self.child.reshape(shape)
        # output_shape = child.shape

        # if isinstance(self.min_vals, lazyrepeatarray):
        #     if self.min_vals.data.shape == 1:
        #         minv = self.min_vals.reshape(output_shape)
        #         maxv = self.max_vals.reshape(output_shape)
        #     elif self.min_vals.data.shape == self.min_vals.shape:
        #         minv = self.min_vals.reshape(output_shape)
        #         minv.data = minv.data.min()

        #         maxv = self.max_vals.reshape(output_shape)
        #         maxv.data = maxv.data.max()
        #     else:
        #         minv = self.min_vals.reshape(output_shape)
        #         minv.data = minv.data.min()

        #         maxv = self.max_vals.reshape(output_shape)
        #         maxv.data = maxv.data.max()

        # elif isinstance(self.min_vals, (int, float)):
        #     minv = self.min_vals  # type: ignore
        #     maxv = self.max_vals
        # else:
        #     minv = self.min_vals
        #     maxv = self.max_vals

        # return GammaTensor(
        #     child=child,
        #     data_subjects=self.data_subjects.reshape(shape),
        #     min_vals=minv,
        #     max_vals=maxv,
        # )

    def _argmax(self, axis: Optional[int]) -> np.ndarray:
        raise NotImplementedError
        # return self.child.argmax(axis)

    def mean(self, axis: Union[int, Tuple[int, ...]], **kwargs: Any) -> GammaTensor:
        output_state = dict()
        output_state[self.id] = self

        result = self.child.mean(axis, **kwargs)
        minv = (
            self.min_vals.data
            if isinstance(self.min_vals, lazyrepeatarray)
            else self.min_vals
        )
        maxv = (
            self.max_vals.data
            if isinstance(self.max_vals, lazyrepeatarray)
            else self.max_vals
        )
        return GammaTensor(
            child=result,
            data_subjects=self.data_subjects.mean(axis, **kwargs),
            min_vals=lazyrepeatarray(data=minv, shape=result.shape),
            max_vals=lazyrepeatarray(data=(maxv + minv) / 2, shape=result.shape),
            sources=output_state,
            func_str=GAMMA_TENSOR_OP.MEAN.value,
        )

    def expand_dims(self, axis: Optional[int] = None) -> GammaTensor:
        raise NotImplementedError
        # result = np.expand_dims(self.child, axis)

        # target_shape_dsl = list(self.data_subjects.shape)
        # if axis:
        #     target_shape_dsl.insert(axis + 1, 1)

        # return GammaTensor(
        #     child=result,
        #     data_subjects=np.expand_dims(self.data_subjects, axis),
        #     min_vals=lazyrepeatarray(data=self.min_vals.data, shape=result.shape),
        #     max_vals=lazyrepeatarray(data=self.max_vals.data, shape=result.shape),
        # )

    def std(self, axis: Union[int, Tuple[int, ...]], **kwargs: Any) -> GammaTensor:
        output_state = dict()
        output_state[self.id] = self

        result = self.child.std(axis, **kwargs)
        minv = (
            self.min_vals.data
            if isinstance(self.min_vals, lazyrepeatarray)
            else self.min_vals
        )
        maxv = (
            self.max_vals.data
            if isinstance(self.max_vals, lazyrepeatarray)
            else self.max_vals
        )
        return GammaTensor(
            child=result,
            data_subjects=self.data_subjects.std(axis, **kwargs),
            min_vals=lazyrepeatarray(data=0, shape=result.shape),
            max_vals=lazyrepeatarray(
                data=0.25 * (maxv + minv) ** 2, shape=result.shape
            ),
            sources=output_state,
            func_str=GAMMA_TENSOR_OP.STD.value,
        )

    def dot(self, other: Union[np.ndarray, GammaTensor]) -> GammaTensor:
        # TODO: These bounds might not be super tight- if min,max = [-1, 1], there might be a dot product
        # such that the minimum value should be 0
        if isinstance(other, np.ndarray):
            raise NotImplementedError
            # result = jnp.dot(self.child, other)

            # output_ds = self.data_subjects.dot(other)

            # if isinstance(self.min_vals, lazyrepeatarray):
            #     minv = lazyrepeatarray(
            #         data=jnp.dot(
            #             np.ones_like(self.child) * self.min_vals.data, other
            #         ).min(),
            #         shape=result.shape,
            #     )
            #     maxv = lazyrepeatarray(
            #         data=jnp.dot(
            #             np.ones_like(self.child) * self.max_vals.data, other
            #         ).max(),
            #         shape=result.shape,
            #     )

            # elif isinstance(self.min_vals, (int, float)):
            #     minv = lazyrepeatarray(
            #         data=jnp.dot(np.ones_like(self.child) * self.min_vals, other).min(),
            #         shape=result.shape,
            #     )
            #     maxv = lazyrepeatarray(
            #         data=jnp.dot(np.ones_like(self.child) * self.max_vals, other).max(),
            #         shape=result.shape,
            #     )
            # else:
            #     raise NotImplementedError

            # return GammaTensor(
            #     child=result,
            #     data_subjects=output_ds,
            #     min_vals=minv,
            #     max_vals=maxv,
            # )
        elif isinstance(other, GammaTensor):
            output_state = dict()
            output_state[self.id] = self
            output_state[other.id] = other

            output_ds = self.data_subjects.dot(other.data_subjects)

            result = jnp.dot(self.child, other.child)

            if isinstance(self.min_vals, lazyrepeatarray):

                minv = lazyrepeatarray(
                    data=jnp.dot(
                        np.ones_like(self.child) * self.min_vals.data,
                        np.ones_like(other.child) * other.min_vals.data,
                    ).min(),
                    shape=result.shape,
                )
                maxv = lazyrepeatarray(
                    data=jnp.dot(
                        np.ones_like(self.child) * self.max_vals.data,
                        np.ones_like(other.child) * other.max_vals.data,
                    ).max(),
                    shape=result.shape,
                )
            elif isinstance(self.min_vals, (int, float)):
                minv = lazyrepeatarray(
                    data=jnp.dot(
                        np.ones_like(self.child) * self.min_vals,
                        np.ones_like(other.child) * other.min_vals,
                    ).min(),
                    shape=result.shape,
                )
                maxv = lazyrepeatarray(
                    data=jnp.dot(
                        np.ones_like(self.child) * self.max_vals,
                        np.ones_like(other.child) * other.max_vals,
                    ).max(),
                    shape=result.shape,
                )
            else:
                raise NotImplementedError

            return GammaTensor(
                child=result,
                data_subjects=output_ds,
                min_vals=minv,
                max_vals=maxv,
                func_str=GAMMA_TENSOR_OP.DOT.value,
                sources=output_state,
            )
        else:
            raise NotImplementedError(
                f"Undefined behaviour for GT.dot with {type(other)}"
            )

    def sqrt(self) -> GammaTensor:
        state = dict()
        state.update(self.sources)

        min_v = jnp.sqrt(self.min_vals.data)
        max_v = jnp.sqrt(self.min_vals.data)

        child = jnp.sqrt(self.child)
        min_val = lazyrepeatarray(min_v, shape=child.shape)
        max_val = lazyrepeatarray(max_v, shape=child.shape)

        return GammaTensor(
            child=child,
            data_subjects=self.data_subjects,
            min_vals=min_val,
            max_vals=max_val,
            func_str=GAMMA_TENSOR_OP.SQRT.value,
            sources=state,
        )

    def abs(self) -> GammaTensor:
        state = dict()
        state.update(self.sources)

        data = self.child
        output = np.abs(data)

        min_v = np.abs(self.min_vals.data)
        max_v = np.abs(self.min_vals.data)

        return GammaTensor(
            child=output,
            data_subjects=self.data_subjects,
            min_vals=lazyrepeatarray(min_v, shape=output.shape),
            max_vals=lazyrepeatarray(max_v, shape=output.shape),
            func_str=GAMMA_TENSOR_OP.ABS.value,
            sources=state,
        )

    def clip(self, a_min: float, a_max: float) -> GammaTensor:
        state = dict()
        state.update(self.sources)

        output_data = self.child.clip(a_min, a_max)

        min_v = np.clip(self.min_vals.data, a_min, a_max)
        max_v = np.clip(self.max_vals.data, a_min, a_max)

        min_vals = lazyrepeatarray(data=min_v, shape=output_data.shape)
        max_vals = lazyrepeatarray(data=max_v, shape=output_data.shape)

        return GammaTensor(
            child=output_data,
            data_subjects=self.data_subjects,
            min_vals=min_vals,
            max_vals=max_vals,
            func_str=GAMMA_TENSOR_OP.CLIP.value,
            sources=state,
        )

    @staticmethod
    def convert_dsl(state: dict, new_state: Optional[dict] = None) -> Dict:
        if new_state is None:
            new_state = dict()
        if state:
            for tensor in list(state.values()):
                if isinstance(tensor.data_subjects, np.ndarray):
                    new_tensor = GammaTensor(
                        child=tensor.child,
                        data_subjects=np.zeros_like(
                            tensor.data_subjects, dtype=np.int64
                        ),
                        min_vals=tensor.min_vals,
                        max_vals=tensor.max_vals,
                        func_str=tensor.func_str,
                        sources=GammaTensor.convert_dsl(tensor.sources, {}),
                    )
                    # for idx, row in enumerate(tensor.data_subjects):
                    #     tensor.data_subjects[idx] = jnp.zeros_like(np.zeros_like(row), jnp.int64)
                else:

                    new_tensor = tensor
                new_state[new_tensor.id] = new_tensor
            return new_state
        else:
            return {}

    def publish(
        self,
        get_budget_for_user: Callable,
        deduct_epsilon_for_user: Callable,
        ledger: DataSubjectLedger,
        sigma: float,
    ) -> np.ndarray:

        if (
            not self.sources
        ):  # if state tree is empty (e.g. publishing a PhiTensor w/ public vals directly)
            self.sources[self.id] = self

        return publish(
            tensor=self,
            ledger=ledger,
            get_budget_for_user=get_budget_for_user,
            deduct_epsilon_for_user=deduct_epsilon_for_user,
            sigma=sigma,
            is_linear=self.is_linear,
        )

    # def expand_dims(self, axis: int) -> GammaTensor:
    #     def _expand_dims(state: dict) -> jax.numpy.DeviceArray:
    #         return jnp.expand_dims(self.run(state), axis)
    #
    #     state = dict()
    #     state.update(self.state)
    #
    #     return GammaTensor(
    #         child=jnp.expand_dims(self.child, axis),
    #         data_subjects=self.data_subjects,
    #         min_vals=self.min_vals,
    #         max_vals=self.max_vals,
    #         func=_expand_dims,
    #         sources=state,
    #     )

    def __len__(self) -> int:
        if not hasattr(self.child, "__len__"):
            if self.child is None:
                return 0
            return 1
        try:
            return len(self.child)
        except Exception:  # nosec
            return self.child.size

    def __getitem__(self, item: Union[int, slice, PassthroughTensor]) -> GammaTensor:
        # TODO: Technically we could reduce ds.one_hot_lookup to remove any DS that won't be there
        # There technically isn't any penalty for keeping it as is, but maybe there's a sidechannel attack
        # where you index into one value in a GammaTensor and get all the data subjects of that Tensor?

        if isinstance(self.min_vals, (int, float)):
            minv = self.min_vals
            maxv = self.max_vals
        elif isinstance(self.min_vals, lazyrepeatarray):
            minv = self.min_vals[item]  # type: ignore
            maxv = self.max_vals[item]
        else:
            raise NotImplementedError

        if isinstance(item, PassthroughTensor):
            data = self.child[item.child]
            if self.shape == self.data_subjects.shape:
                return GammaTensor(
                    child=data,
                    min_vals=minv,
                    max_vals=maxv,
                    data_subjects=self.data_subjects[item.child],
                )
            elif len(self.shape) < len(self.data_subjects.shape):
                return GammaTensor(
                    child=data,
                    min_vals=minv,
                    max_vals=maxv,
                    data_subjects=self.data_subjects[item.child],
                    # self.data_subjects.data_subjects_indexed[:, item.child],
                )
            else:
                raise Exception(
                    f"Incompatible shapes: {self.shape}, {self.data_subjects.shape}"
                )
        else:
            data = self.child[item]

            return GammaTensor(
                child=data,
                min_vals=minv,
                max_vals=maxv,
                data_subjects=self.data_subjects[item],
            )

    def __setitem__(
        self, key: Union[int, slice, NDArray], value: Union[GammaTensor, np.ndarray]
    ) -> None:
        # relative
        from .phi_tensor import PhiTensor

        if isinstance(value, (PhiTensor, GammaTensor)):
            self.child[key] = value.child
            minv = value.child.min()
            maxv = value.child.max()

            if minv < self.min_vals.data.min():
                self.min_vals.data = minv

            if maxv > self.max_vals.data.max():
                self.max_vals.data = maxv

            self.data_subjects[key] = value.data_subjects

            # output_dsl = DataSubjectList.insert(
            #     dsl1=self.data_subjects, dsl2=value.data_subjects, index=key
            # )
            # self.data_subjects.one_hot_lookup = output_dsl.one_hot_lookup
            # self.data_subjects.data_subjects_indexed = output_dsl.data_subjects_indexed

        elif isinstance(value, np.ndarray):
            self.child[key] = value
            minv = value.min()
            maxv = value.max()

            if minv < self.min_vals.data.min():
                self.min_vals.data = minv

            if maxv > self.max_vals.data.max():
                self.max_vals.data = maxv

        else:
            raise NotImplementedError

    def copy(self, order: str = "C") -> GammaTensor:
        """
        Return a copy of the array.

        Parameters
            order:  {‘C’, ‘F’, ‘A’, ‘K’}, optional

        Controls the memory layout of the copy.
        ‘C’ means C-order, ‘F’ means F-order,
        ‘A’ means ‘F’ if a is Fortran contiguous,
        ‘C’ otherwise.
        ‘K’ means match the layout of a as closely as possible.
        (Note that this function and numpy.copy are very similar but have different default values
        for their order= arguments, and this function always passes sub-classes through.)


        """
        return GammaTensor(
            child=self.child.copy(order),
            data_subjects=self.data_subjects.copy(order),
            min_vals=self.min_vals.copy(order),
            max_vals=self.max_vals.copy(order),
            func_str=self.func_str,
            sources=self.sources,
        )

    def repeat(
        self, repeats: Union[int, Tuple[int, ...]], axis: Optional[int] = None
    ) -> GammaTensor:
        raise NotImplementedError
        # """
        # Repeat elements of an array.

        # Parameters
        #     repeats: int or array of ints

        #         The number of repetitions for each element. repeats is broadcasted to fit the shape of the given axis.

        #     axis: int, optional

        #         The axis along which to repeat values. By default, use the flattened input array, and return a flat
        #         output array.

        # Returns

        #     repeated_array: PhiTensor

        #         Output array which has the same shape as a, except along the given axis.

        # """

        # result = self.child.repeat(repeats, axis)
        # if isinstance(self.min_vals, lazyrepeatarray):
        #     minv = lazyrepeatarray(data=self.min_vals.data.min(), shape=result.shape)
        #     maxv = lazyrepeatarray(data=self.max_vals.data.max(), shape=result.shape)
        # else:
        #     minv = self.min_vals
        #     maxv = self.max_vals

        # return GammaTensor(
        #     child=result,
        #     data_subjects=self.data_subjects.repeat(repeats, axis),
        #     min_vals=minv,
        #     max_vals=maxv,
        # )

<<<<<<< HEAD
    def cumsum(
        self,
        axis: Optional[int] = None,
    ) -> GammaTensor:
        """
        Return the cumulative sum of the elements along a given axis.

        Parameters
            axis: int, optional
                Axis along which the cumulative sum is computed. The default (None) is to compute the cumsum over the
                flattened array.
        Returns
            cumsum_along_axis: GammaTensor
                A new array holding the result is returned. The result has the same size as input, and the same shape as
                 a if axis is not None or a is 1-d.
        """
        result = self.child.cumsum(axis=axis)
        num = np.ones_like(self.child).cumsum(axis=axis)

        sources = dict()
        sources[self.id] = self

        return GammaTensor(
            child=result,
            data_subjects=self.data_subjects.cumsum(axis=axis),
            min_vals=lazyrepeatarray(
                data=(self.min_vals.data * num).min(), shape=result.shape
            ),
            max_vals=lazyrepeatarray(
                data=(self.max_vals.data * num).max(), shape=result.shape
            ),
            func_str=GAMMA_TENSOR_OP.CUMSUM.value,
            sources=sources,
        )

    def cumprod(
        self,
        axis: Optional[int] = None,
    ) -> GammaTensor:
        """
        Return the cumulative product of the elements along a given axis.

        Parameters
            axis: int, optional
                Axis along which the cumulative product is computed. The default (None) is to compute the cumprod over
                the flattened array.
        Returns
            cumprod_along_axis: GammaTensor
                A new array holding the result is returned. The result has the same size as input, and the same shape as
                 a if axis is not None or a is 1-d.
        """
        result = self.child.cumprod(axis=axis)
        num = np.ones_like(self.child).cumsum(axis=axis)
        if abs(self.max_vals.data) >= (self.min_vals.data):
            highest = abs(self.max_vals.data)
        else:
            highest = abs(self.min_vals.data)

        sources = dict()
        sources[self.id] = self

        return GammaTensor(
            child=result,
            data_subjects=self.data_subjects.cumprod(axis=axis),
            min_vals=lazyrepeatarray(data=-(highest**num).min(), shape=result.shape),
            max_vals=lazyrepeatarray(data=(highest**num).max(), shape=result.shape),
            func_str=GAMMA_TENSOR_OP.CUMPROD.value,
            sources=sources,
        )
=======
    def trace(self, offset: int = 0, axis1: int = 0, axis2: int = 1) -> GammaTensor:
        """
        Return the sum along diagonals of the array.

        If a is 2-D, the sum along its diagonal with the given offset is returned, i.e., the sum of elements
        a[i,i+offset] for all i.

        If a has more than two dimensions, then the axes specified by axis1 and axis2 are used to determine the 2-D
        sub-arrays whose traces are returned. The shape of the resulting array is the same as that of a with axis1 and
        axis2 removed.

        Parameters

            offset: int, optional
                Offset of the diagonal from the main diagonal. Can be both positive and negative. Defaults to 0.

            axis1, axis2: int, optional
                Axes to be used as the first and second axis of the 2-D sub-arrays from which the diagonals should be
                taken. Defaults are the first two axes of a.

        Returns

            sum_along_diagonals: GammaTensor
                If a is 2-D, the sum along the diagonal is returned.
                If a has larger dimensions, then an array of sums along diagonals is returned.
        """

        sources = dict()
        sources[self.id] = self
        result = self.child.trace(offset, axis1, axis2)
        num = np.ones_like(self.child).trace(offset, axis1, axis2)
        return GammaTensor(
            child=result,
            data_subjects=self.data_subjects.trace(offset, axis1, axis2),
            min_vals=lazyrepeatarray(data=self.min_vals.data * num, shape=result.shape),
            max_vals=lazyrepeatarray(data=self.max_vals.data * num, shape=result.shape),
            func_str=GAMMA_TENSOR_OP.TRACE.value,
            sources=sources,
        )

    def min(
        self,
        axis: Optional[int] = None,
        keepdims: Optional[bool] = False,
        initial: Optional[float] = None,
        where: Optional[Union[List[bool], ArrayLike[bool]]] = None,
    ) -> GammaTensor:
        """
        Return the minimum of an array or minimum along an axis.

        Parameters
            axis: None or int or tuple of ints, optional
                Axis or axes along which to operate. By default, flattened input is used.
                If this is a tuple of ints, the minimum is selected over multiple axes,
                instead of a single axis or all the axes as before.

            keepdims: bool, optional
                If this is set to True, the axes which are reduced are left in the result as dimensions with size one.
                With this option, the result will broadcast correctly against the input array.
                If the default value is passed, then keepdims will not be passed through to the amin method of
                sub-classes of ndarray, however any non-default value will be.
                If the sub-class’ method does not implement keepdims any exceptions will be raised.
            initial: scalar, optional
                The maximum value of an output element. Must be present to allow computation on empty slice.
                See reduce for details.

            where: array_like of bool, optional
                Elements to compare for the minimum. See reduce for details.

        Returns
            a_min: GammaTensor
                Minimum of a.
                If axis is None, the result is a scalar value.
                If axis is given, the result is an array of dimension a.ndim - 1.
        """

        if where is None:
            sources = dict()
            sources[self.id] = self
            result = np.amin(self.child, axis=axis, keepdims=keepdims, initial=initial)
            indices = np.unravel_index(self.child.argmin(axis), shape=self.child.shape)

            return GammaTensor(
                child=result,
                data_subjects=self.data_subjects[indices],
                min_vals=lazyrepeatarray(data=self.min_vals.data, shape=result.shape),
                max_vals=lazyrepeatarray(data=self.max_vals.data, shape=result.shape),
                func_str=GAMMA_TENSOR_OP.MIN.value,
                sources=sources,
            )
        else:
            if initial is None:
                raise ValueError(
                    "reduction operation 'minimum' does not have an identity, "
                    "so to use a where mask one has to specify 'initial'"
                )
            else:
                sources = dict()
                sources[self.id] = self
                result = np.amin(
                    self.child,
                    axis=axis,
                    keepdims=keepdims,
                    initial=initial,
                    where=where,
                )
                indices = np.unravel_index(
                    self.child.argmin(axis), shape=self.child.shape
                )

                return GammaTensor(
                    child=result,
                    data_subjects=self.data_subjects[indices],
                    min_vals=lazyrepeatarray(
                        data=self.min_vals.data, shape=result.shape
                    ),
                    max_vals=lazyrepeatarray(
                        data=self.max_vals.data, shape=result.shape
                    ),
                    func_str=GAMMA_TENSOR_OP.MIN.value,
                    sources=sources,
                )

    def max(
        self,
        axis: Optional[int] = None,
        keepdims: Optional[bool] = False,
        initial: Optional[float] = None,
        where: Optional[Union[List[bool], ArrayLike[bool]]] = None,
    ) -> GammaTensor:
        """
        Return the maximum of an array or minimum along an axis.

        Parameters
            axis: None or int or tuple of ints, optional
                Axis or axes along which to operate. By default, flattened input is used.
                If this is a tuple of ints, the minimum is selected over multiple axes,
                instead of a single axis or all the axes as before.

            keepdims: bool, optional
                If this is set to True, the axes which are reduced are left in the result as dimensions with
                size one.
                With this option, the result will broadcast correctly against the input array.
                If the default value is passed, then keepdims will not be passed through to the amax method of
                sub-classes of ndarray, however any non-default value will be.
                If the sub-class’ method does not implement keepdims any exceptions will be raised.
            initial: scalar, optional
                The minimum value of an output element. Must be present to allow computation on empty slice.
                See reduce for details.

            where: array_like of bool, optional
                Elements to compare for the maximum. See reduce for details.

        Returns
            a_max: PhiTensor
                Maximum of a.
                If axis is None, the result is a scalar value.
                If axis is given, the result is an array of dimension a.ndim - 1.
        """
        if where is None:
            sources = dict()
            sources[self.id] = self
            result = np.amax(self.child, axis=axis, keepdims=keepdims, initial=initial)
            indices = np.unravel_index(self.child.argmax(axis), shape=self.child.shape)
            return GammaTensor(
                child=result,
                data_subjects=self.data_subjects[indices],
                min_vals=lazyrepeatarray(data=self.min_vals.data, shape=result.shape),
                max_vals=lazyrepeatarray(data=self.max_vals.data, shape=result.shape),
                func_str=GAMMA_TENSOR_OP.MAX.value,
                sources=sources,
            )
        else:
            if initial is None:
                raise ValueError(
                    "reduction operation 'minimum' does not have an identity, "
                    "so to use a where mask one has to specify 'initial'"
                )
            else:
                sources = dict()
                sources[self.id] = self
                result = np.amax(
                    self.child,
                    axis=axis,
                    keepdims=keepdims,
                    initial=initial,
                    where=where,
                )
                indices = np.unravel_index(
                    self.child.argmax(axis), shape=self.child.shape
                )
                return GammaTensor(
                    child=result,
                    data_subjects=self.data_subjects[indices],
                    min_vals=lazyrepeatarray(
                        data=self.min_vals.data, shape=result.shape
                    ),
                    max_vals=lazyrepeatarray(
                        data=self.max_vals.data, shape=result.shape
                    ),
                    func_str=GAMMA_TENSOR_OP.MAX.value,
                    sources=sources,
                )
>>>>>>> 5bbdbee5

    @property
    def shape(self) -> Tuple[int, ...]:
        return self.child.shape

    @property
    def lipschitz_bound(self) -> float:
        # TODO: Check if there are any functions for which lipschitz bounds shouldn't be computed
        # if dis(self.func) == dis(no_op):
        #     raise Exception

        print("Starting JAX JIT")
        # relative
        from .gamma_functions import GAMMA_FUNC_MAPPER

        fn = jax.jit(GAMMA_FUNC_MAPPER[GAMMA_TENSOR_OP(self.func_str)])
        print("Traced self.func with jax's jit, now calculating gradient")
        grad_fn = jax.grad(fn)
        print("Obtained gradient, creating lookup tables")
        i2k, k2i, i2v, i2s = create_new_lookup_tables(self.sources)

        print("created lookup tables, now getting bounds")
        i2minval = jnp.concatenate([x for x in i2v]).reshape(-1, 1)
        i2maxval = jnp.concatenate([x for x in i2v]).reshape(-1, 1)
        bounds = jnp.concatenate([i2minval, i2maxval], axis=1)
        print("Obtained bounds")
        # sample_input = i2minval.reshape(-1)
        _ = i2minval.reshape(-1)
        print("Obtained all inputs")

        def max_grad_fn(input_values: np.ndarray) -> float:
            vectors = {}
            n = 0
            for i, size_param in enumerate(i2s):
                vectors[i2k[i]] = input_values[n : n + size_param]  # noqa: E203
                n += size_param

            grad_pred = grad_fn(vectors)

            m = 0
            for value in grad_pred.values():
                m = max(m, jnp.max(value))

            # return negative because we want to maximize instead of minimize
            return -m

        print("starting SHGO")
        res = shgo(max_grad_fn, bounds, iters=1, constraints=tuple())
        print("Ran SHGO")
        # return negative because we flipped earlier
        return -float(res.fun)

    @property
    def dtype(self) -> np.dtype:
        return self.child.dtype

    @staticmethod
    def get_input_tensors(state_tree: dict[int, GammaTensor]) -> List:
        # TODO: See if we can call np.stack on the output and create a vectorized tensor instead of a list of tensors
        input_tensors = []
        for tensor in state_tree.values():
            if tensor.func_str == GAMMA_TENSOR_OP.NOOP.value:
                input_tensors.append(tensor)
            else:
                input_tensors += GammaTensor.get_input_tensors(tensor.sources)
        return input_tensors

    def _object2bytes(self) -> bytes:
        schema = get_capnp_schema(schema_file="gamma_tensor.capnp")

        gamma_tensor_struct: CapnpModule = schema.GammaTensor  # type: ignore
        gamma_msg = gamma_tensor_struct.new_message()
        # this is how we dispatch correct deserialization of bytes
        gamma_msg.magicHeader = serde_magic_header(type(self))

        # do we need to serde func? if so how?
        # what about the state dict?

        if isinstance(self.child, np.ndarray) or np.isscalar(self.child):
            chunk_bytes(capnp_serialize(np.array(self.child), to_bytes=True), "child", gamma_msg)  # type: ignore
            gamma_msg.isNumpy = True
        elif isinstance(self.child, jnp.ndarray):
            chunk_bytes(
                capnp_serialize(jax2numpy(self.child, self.child.dtype), to_bytes=True),
                "child",
                gamma_msg,
            )
            gamma_msg.isNumpy = True
        else:
            chunk_bytes(serialize(self.child, to_bytes=True), "child", gamma_msg)  # type: ignore
            gamma_msg.isNumpy = False

        gamma_msg.sources = serialize(self.sources, to_bytes=True)
        chunk_bytes(
            capnp_serialize(dslarraytonumpyutf8(self.data_subjects), to_bytes=True),
            "dataSubjects",
            gamma_msg,
        )

        # Explicity convert lazyrepeatarray data to ndarray
        self.min_vals.data = np.array(self.min_vals.data)
        self.max_vals.data = np.array(self.max_vals.data)

        gamma_msg.minVal = serialize(self.min_vals, to_bytes=True)
        gamma_msg.maxVal = serialize(self.max_vals, to_bytes=True)
        gamma_msg.isLinear = self.is_linear
        gamma_msg.id = self.id
        gamma_msg.funcStr = self.func_str

        # return gamma_msg.to_bytes_packed()
        return gamma_msg.to_bytes()

    @staticmethod
    def _bytes2object(buf: bytes) -> GammaTensor:
        schema = get_capnp_schema(schema_file="gamma_tensor.capnp")
        gamma_struct: CapnpModule = schema.GammaTensor  # type: ignore
        # https://stackoverflow.com/questions/48458839/capnproto-maximum-filesize
        MAX_TRAVERSAL_LIMIT = 2**64 - 1
        # capnp from_bytes is now a context
        with gamma_struct.from_bytes(
            buf, traversal_limit_in_words=MAX_TRAVERSAL_LIMIT
        ) as gamma_msg:

            if gamma_msg.isNumpy:
                child = capnp_deserialize(
                    combine_bytes(gamma_msg.child), from_bytes=True
                )
            else:
                child = deserialize(combine_bytes(gamma_msg.child), from_bytes=True)

            state = deserialize(gamma_msg.sources, from_bytes=True)

            data_subjects = numpyutf8todslarray(
                capnp_deserialize(
                    combine_bytes(gamma_msg.dataSubjects), from_bytes=True
                )
            )

            min_val = deserialize(gamma_msg.minVal, from_bytes=True)
            max_val = deserialize(gamma_msg.maxVal, from_bytes=True)
            is_linear = gamma_msg.isLinear
            id_str = gamma_msg.id
            func_str = gamma_msg.funcStr

            return GammaTensor(
                child=child,
                data_subjects=data_subjects,
                min_vals=min_val,
                max_vals=max_val,
                is_linear=is_linear,
                sources=state,
                id=id_str,
                func_str=func_str,
            )<|MERGE_RESOLUTION|>--- conflicted
+++ resolved
@@ -2944,7 +2944,6 @@
         #     max_vals=maxv,
         # )
 
-<<<<<<< HEAD
     def cumsum(
         self,
         axis: Optional[int] = None,
@@ -3014,7 +3013,7 @@
             func_str=GAMMA_TENSOR_OP.CUMPROD.value,
             sources=sources,
         )
-=======
+
     def trace(self, offset: int = 0, axis1: int = 0, axis2: int = 1) -> GammaTensor:
         """
         Return the sum along diagonals of the array.
@@ -3218,7 +3217,6 @@
                     func_str=GAMMA_TENSOR_OP.MAX.value,
                     sources=sources,
                 )
->>>>>>> 5bbdbee5
 
     @property
     def shape(self) -> Tuple[int, ...]:
