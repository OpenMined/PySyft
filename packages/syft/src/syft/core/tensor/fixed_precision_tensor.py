# future
from __future__ import annotations

# stdlib
from typing import Any
from typing import Dict
from typing import List
from typing import Optional
from typing import Tuple
from typing import Union

# third party
import numpy as np

# relative
from ...lib.numpy.array import capnp_deserialize
from ...lib.numpy.array import capnp_serialize
from ..common.serde.capnp import CapnpModule
from ..common.serde.capnp import chunk_bytes
from ..common.serde.capnp import combine_bytes
from ..common.serde.capnp import get_capnp_schema
from ..common.serde.capnp import serde_magic_header
from ..common.serde.deserialize import _deserialize as deserialize
from ..common.serde.serializable import serializable
from ..common.serde.serialize import _serialize as serialize
from .config import DEFAULT_FLOAT_NUMPY_TYPE
from .config import DEFAULT_INT_NUMPY_TYPE
from .passthrough import PassthroughTensor  # type: ignore
from .passthrough import is_acceptable_simple_type  # type: ignore
from .smpc import context


@serializable(capnp_bytes=True)
class FixedPrecisionTensor(PassthroughTensor):

    # __attr_allowlist__ = ("child", "_base", "_precision", "_scale")

    def __init__(
        self,
        value: Union[int, float, np.ndarray] = None,
        base: int = 2,
        precision: int = 16,
    ) -> None:
        self._base = base
        self._precision = precision
        self._scale = base**precision
        if value is not None:
            # TODO :Should modify to be compatiable with torch.

            super().__init__(self.encode(value))
        else:
            super().__init__(None)

    def encode(self, value: Union[int, float, np.ndarray]) -> np.ndarray:
        encoded_value = np.array(self._scale * value, DEFAULT_INT_NUMPY_TYPE)
        return encoded_value

    @property
    def precision(self) -> int:
        """Get the precision for the FixedPrecisionTensor.

        Returns:
            int: precision.
        """
        return self._precision

    @property
    def base(self) -> int:
        """Get the base for the FixedPrecisionTensor.

        Returns:
            int: base
        """
        return self._base

    @property
    def scale(self) -> int:
        """Get the scale for the FixedPrecisionTensor.

        Returns:
            int: the scale.
        """
        return self._scale

    @property
    def dtype(self) -> np.dtype:
        return getattr(self.child, "dtype", None)

    @property
    def shape(self) -> Optional[Tuple[int, ...]]:
        return getattr(self.child, "shape", None)

    def decode(self) -> Any:
        # relative
        from .smpc.share_tensor import ShareTensor

        value = self.child.child if isinstance(self.child, ShareTensor) else self.child

        correction = (value < 0).astype(DEFAULT_INT_NUMPY_TYPE)

        dividend = np.trunc(value / self._scale - correction)
        remainder = value % self._scale
        remainder += (
            (remainder == 0).astype(DEFAULT_INT_NUMPY_TYPE) * self._scale * correction
        )
        value = (
            dividend.astype(DEFAULT_FLOAT_NUMPY_TYPE)
            + remainder.astype(DEFAULT_FLOAT_NUMPY_TYPE) / self._scale
        )
        return value

    def sanity_check(
        self, other: Union[FixedPrecisionTensor, int, float, np.ndarray]
    ) -> FixedPrecisionTensor:
        if isinstance(other, FixedPrecisionTensor):
            if self.base != other.base or self.precision != other.precision:
                raise ValueError(
                    f"Base:{self.base,other.base} and Precision: "
                    + f"{self.precision, other.precision} should be same for "
                    + "computation on FixedPrecisionTensor"
                )
        elif is_acceptable_simple_type(other):
            other = FixedPrecisionTensor(
                value=other, base=self.base, precision=self.precision
            )
        else:
            raise ValueError(f"Invalid type for FixedPrecisionTensor: {type(other)}")

        return other

    def __add__(self, other: Any) -> FixedPrecisionTensor:
        res = FixedPrecisionTensor(base=self._base, precision=self._precision)
        if isinstance(other, np.ndarray) and other.dtype == np.dtype("bool"):
            res.child = self.child + other
        else:
            other = self.sanity_check(other)
            res.child = self.child + other.child
        return res

    def __sub__(self, other: Any) -> FixedPrecisionTensor:
        res = FixedPrecisionTensor(base=self._base, precision=self._precision)
        if isinstance(other, np.ndarray) and other.dtype == np.dtype("bool"):
            res.child = self.child - other
        else:
            other = self.sanity_check(other)
            res.child = self.child - other.child
        return res

    def __mul__(self, other: Any) -> FixedPrecisionTensor:
        res = FixedPrecisionTensor(base=self._base, precision=self._precision)
        if isinstance(other, np.ndarray) and other.dtype == np.dtype("bool"):
            res.child = self.child * other
        else:
            other = self.sanity_check(other)
            context.FPT_CONTEXT["seed_id_locations"] = context.SMPC_CONTEXT.get(
                "seed_id_locations", None
            )
            res.child = self.child * other.child
            res = res / self.scale

        return res

    def __matmul__(self, other: Any) -> FixedPrecisionTensor:
        res = FixedPrecisionTensor(base=self._base, precision=self._precision)
        if isinstance(other, np.ndarray) and other.dtype == np.dtype("bool"):
            raise ValueError("Should not get  a boolan array to matmul")
        else:
            other = self.sanity_check(other)
            context.FPT_CONTEXT["seed_id_locations"] = context.SMPC_CONTEXT.get(
                "seed_id_locations", None
            )
            res.child = self.child @ other.child
            res = res / self.scale

        return res

    def __rmatmul__(self, other: Any) -> FixedPrecisionTensor:
        res = FixedPrecisionTensor(base=self._base, precision=self._precision)
        if isinstance(other, np.ndarray) and other.dtype == np.dtype("bool"):
            raise ValueError("Should not get  a boolan array to matmul")
        else:
            other = self.sanity_check(other)
            context.FPT_CONTEXT["seed_id_locations"] = context.SMPC_CONTEXT.get(
                "seed_id_locations", None
            )
            res.child = self.child.__rmatmul__(other.child)
            res = res / self.scale

        return res

    def __truediv__(
        self, other: Union[int, np.integer, FixedPrecisionTensor]
    ) -> FixedPrecisionTensor:
        if isinstance(other, FixedPrecisionTensor):
            raise ValueError("We do not support Private Division yet.")

        res = FixedPrecisionTensor(base=self._base, precision=self._precision)
        if isinstance(self.child, np.ndarray) or np.isscalar(self.child):
            res.child = np.trunc(self.child / other).astype(DEFAULT_INT_NUMPY_TYPE)
        else:
            res.child = self.child / other
        return res

    def transpose(
        self, *args: List[Any], **kwargs: Dict[Any, Any]
    ) -> FixedPrecisionTensor:
        res = FixedPrecisionTensor(base=self._base, precision=self._precision)
        res.child = self.child.transpose(*args, **kwargs)
        return res

    @property
    def T(self) -> FixedPrecisionTensor:
        return self.transpose()

<<<<<<< HEAD
    def squeeze(
        self, axis: Optional[Union[int, Tuple[int, ...]]] = None
    ) -> FixedPrecisionTensor:
        res = self.copy()
        res.child = self.child.squeeze()
        return res

    def unsqueeze(self, axis: int) -> FixedPrecisionTensor:
        res = self.copy()
        res.child = np.expand_dims(self.child, axis)
        return res

    # TODO: Remove after moving private compare to sharetensor level
=======
    # For comparison , we could skip conversion to FPT , as operation holds without encoding.
>>>>>>> aa41907b
    def __lt__(self, other: Any) -> FixedPrecisionTensor:
        other = self.sanity_check(other)
        value = (self.child < other.child) * 1

        res = FixedPrecisionTensor(
            value=value, base=self._base, precision=self._precision
        )
        return res

    def __gt__(self, other: Any) -> FixedPrecisionTensor:
        other = self.sanity_check(other)
        value = (self.child > other.child) * 1
        res = FixedPrecisionTensor(
            value=value, base=self._base, precision=self._precision
        )
        return res

    def concatenate(
        self, other: FixedPrecisionTensor, *args: List[Any], **kwargs: Dict[str, Any]
    ) -> FixedPrecisionTensor:
        if not isinstance(other, FixedPrecisionTensor):
            raise NotImplementedError

        res = FixedPrecisionTensor(base=self._base, precision=self._precision)
        res.child = self.child.concatenate(other.child, *args, **kwargs)

        return res

    def all(self) -> bool:
        return self.child.all()

    def copy(self, order: Optional[str] = "K") -> FixedPrecisionTensor:
        res = FixedPrecisionTensor(base=self._base, precision=self._precision)
        res.child = self.child.copy(order=order)
        return res

    def sum(
        self, axis: Optional[Union[int, Tuple[int, ...]]] = None
    ) -> FixedPrecisionTensor:
        res = FixedPrecisionTensor(base=self._base, precision=self._precision)
        if isinstance(self.child, np.ndarray):
            res.child = np.array(self.child.sum(axis=axis))
        else:
            res.child = self.child.sum(axis=axis)
        return res

    def _object2bytes(self) -> bytes:
        schema = get_capnp_schema(schema_file="fixed_precision_tensor.capnp")

        fpt_struct: CapnpModule = schema.FPT  # type: ignore
        fpt_msg = fpt_struct.new_message()
        # this is how we dispatch correct deserialization of bytes
        fpt_msg.magicHeader = serde_magic_header(type(self))

        # child of FPT tensor could either be ShareTensor or np.ndarray
        if isinstance(self.child, np.ndarray) or np.isscalar(self.child):
            chunk_bytes(
                capnp_serialize(np.array(self.child), to_bytes=True), "child", fpt_msg
            )
            fpt_msg.isNumpy = True
        else:
            chunk_bytes(serialize(self.child, to_bytes=True), "child", fpt_msg)  # type: ignore
            fpt_msg.isNumpy = False

        fpt_msg.base = self.base
        fpt_msg.precision = self.precision

        # to pack or not to pack?
        # to_bytes = fpt_msg.to_bytes()

        return fpt_msg.to_bytes_packed()

    @staticmethod
    def _bytes2object(buf: bytes) -> FixedPrecisionTensor:
        schema = get_capnp_schema(schema_file="fixed_precision_tensor.capnp")
        fpt_struct: CapnpModule = schema.FPT  # type: ignore
        # https://stackoverflow.com/questions/48458839/capnproto-maximum-filesize
        MAX_TRAVERSAL_LIMIT = 2**64 - 1
        # to pack or not to pack?
        # fpt_msg = fpt_struct.from_bytes(buf, traversal_limit_in_words=2 ** 64 - 1)
        fpt_msg = fpt_struct.from_bytes_packed(
            buf, traversal_limit_in_words=MAX_TRAVERSAL_LIMIT
        )

        if fpt_msg.isNumpy:
            child = capnp_deserialize(combine_bytes(fpt_msg.child), from_bytes=True)
        else:
            child = deserialize(combine_bytes(fpt_msg.child), from_bytes=True)

        base = fpt_msg.base
        precision = fpt_msg.precision

        res = FixedPrecisionTensor(base=base, precision=precision)
        res.child = child
        return res

    def __getitem__(
        self, item: Union[str, int, slice, PassthroughTensor]
    ) -> FixedPrecisionTensor:
        res = FixedPrecisionTensor(base=self.base, precision=self.precision)
        if isinstance(item, PassthroughTensor):
            res.child = self.child.getitem(item.child)
        else:
            res.child = self.child.getitem(item)

        return res

    def one_hot(self) -> FixedPrecisionTensor:
        if not isinstance(self.child, np.ndarray):
            raise ValueError("One hot work only for numpy array child type")

        value = self.decode().astype(DEFAULT_INT_NUMPY_TYPE)
        one_hot_Y = np.zeros((value.size, value.max() + 1))
        one_hot_Y[np.arange(value.size), value] = 1
        one_hot_Y = one_hot_Y.T

        res = FixedPrecisionTensor(
            value=one_hot_Y, base=self.base, precision=self.precision
        )
        return res<|MERGE_RESOLUTION|>--- conflicted
+++ resolved
@@ -212,7 +212,6 @@
     def T(self) -> FixedPrecisionTensor:
         return self.transpose()
 
-<<<<<<< HEAD
     def squeeze(
         self, axis: Optional[Union[int, Tuple[int, ...]]] = None
     ) -> FixedPrecisionTensor:
@@ -226,9 +225,7 @@
         return res
 
     # TODO: Remove after moving private compare to sharetensor level
-=======
     # For comparison , we could skip conversion to FPT , as operation holds without encoding.
->>>>>>> aa41907b
     def __lt__(self, other: Any) -> FixedPrecisionTensor:
         other = self.sanity_check(other)
         value = (self.child < other.child) * 1
