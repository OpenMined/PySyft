# future
from __future__ import annotations

# stdlib
import textwrap
from typing import Any
from typing import List
from typing import Optional
from typing import Type
import uuid

# third party
from nacl.signing import VerifyKey
import numpy as np
from numpy.typing import ArrayLike

# relative
from ..adp.entity import Entity
from ..adp.entity_list import EntityList
from ..adp.vm_private_scalar_manager import VirtualMachinePrivateScalarManager
from .lazy_repeat_array import lazyrepeatarray
from .manager import TensorChainManager
from .passthrough import PassthroughTensor  # type: ignore
from .passthrough import is_acceptable_simple_type  # type: ignore

_SingleEntityPhiTensorRef = None


def _SingleEntityPhiTensor() -> Type[PassthroughTensor]:
    global _SingleEntityPhiTensorRef
    if _SingleEntityPhiTensorRef is None:
        # relative
        from .autodp.single_entity_phi import SingleEntityPhiTensor

        _SingleEntityPhiTensorRef = SingleEntityPhiTensor
    return _SingleEntityPhiTensorRef


_RowEntityPhiTensorRef = None


def _RowEntityPhiTensor() -> Type[PassthroughTensor]:
    global _RowEntityPhiTensorRef
    if _RowEntityPhiTensorRef is None:
        # relative
        from .autodp.row_entity_phi import RowEntityPhiTensor

        _RowEntityPhiTensorRef = RowEntityPhiTensor
    return _RowEntityPhiTensorRef


_NDimEntityPhiTensorRef = None


def _NDimEntityPhiTensor() -> Type[PassthroughTensor]:
    global _NDimEntityPhiTensorRef
    if _NDimEntityPhiTensorRef is None:
        # relative
        from .autodp.ndim_entity_phi import NDimEntityPhiTensor

        _NDimEntityPhiTensorRef = NDimEntityPhiTensor
    return _NDimEntityPhiTensorRef


_AutogradTensorRef = None


def _AutogradTensor() -> Type[PassthroughTensor]:
    global _AutogradTensorRef
    if _AutogradTensorRef is None:
        # relative
        from .autograd.tensor import AutogradTensor

        _AutogradTensorRef = AutogradTensor
    return _AutogradTensorRef


class AutogradTensorAncestor(TensorChainManager):
    """Inherited by any class which might have or like to have AutogradTensor in its chain
    of .child objects"""

    @property
    def grad(self):  # type: ignore
        child_gradient = self.child.grad
        if child_gradient is None:
            return None
        return self.__class__(child_gradient)

    @property
    def requires_grad(self) -> bool:
        return self.child.requires_grad

    def backward(self, grad=None):  # type: ignore

        AutogradTensor = _AutogradTensor()

        # TODO: @Madhava question, if autograd(requires_grad=True) is not set
        # we still end up in here from AutogradTensorAncestor but child.backward
        # has no backprop_id
        if isinstance(self.child, AutogradTensorAncestor) or isinstance(
            self.child, AutogradTensor
        ):

            if grad is not None and not is_acceptable_simple_type(grad):
                grad = grad.child

            return self.child.backward(grad, backprop_id=uuid.uuid4())  # type: ignore
        else:
            raise Exception(
                "No AutogradTensor found in chain, but backward() method called."
            )

    def autograd(self, requires_grad: bool = True) -> AutogradTensorAncestor:
        AutogradTensor = _AutogradTensor()

        self.push_abstraction_top(AutogradTensor, requires_grad=requires_grad)  # type: ignore

        return self


def entity_creation_wizard(data: Any) -> List[Any]:

    w = textwrap.TextWrapper(initial_indent="\t", subsequent_indent="\t")

    welcome_msg = "Welcome to the Data Subject Annotation Wizard!!!"

    description1 = """You've arrived here because you called Tensor.private() without passing in any entities!
Since the purpose of .private() is to add metadata for the support of automatic differential
privacy budgeting, you need to describe which parts of your Tensor correspond to which
real-world data subjects (entities) whose privacy you want to protect. This is the only
way the system knows, for example, that it costs twice as much privacy budget when twice
as much of your data (say, 2 rows instead of 1 row) refer to the same entity."""

    description2 = """Entities can be people (such as a medical patient), places (such as a family's address), or
even organizations (such as a business, state, or country). If you're not sure what kind of entity
to include, just ask yourself the question, "who am I trying to protect the privacy of?". If it's
an organization, make one entity per organization. If it's people, make one entity per person.
If it's a group of people who are somehow similar/linked to each other (such as a family),
make each entity a different group. For more information on differential privacy, see OpenMined's
course on the subject: https://courses.openmined.org/"""

    description3 = """Since you didn't pass in entities into .private() (or you did so incorrectly), this wizard is
going to guide you through the process of annotating your data with entities."""

    description4 = """In this wizard, we're going to ask you for *unique identifiers* which refer to the entities
in your data. While the unique identifiers need not be personal data (they can be random strings of letters and numbers
if you like). It is ESSENTIAL that you use the same identifier when referring to the same entity in the
data that you never accidentally refer to two entities by the same identifier. Additionally, if you plan
to do any kind of data JOIN with another dataset, it is ESSENTIAL that you are using the same unique
identifiers for entities as the data you're joining with. Since these unique identifiers may be personal
information, PySyft might not be able to detect if two tensors are using different identifiers for the
same person."""

    description5 = """So, in this tutorial we're going to be asking you to specify Unique Identifiers (UIDs) for each entity
in your data. This could be an email, street address, or any other string that identifies someone
uniquely in your data and in the data you intend to use with your data (if any)."""

    print("\t" + "=" * 69)
    print(w.fill(welcome_msg))
    print("\t" + "=" * 69)
    print()
    print(w.fill(description1))
    print()
    print(w.fill(description2))
    print()
    print(w.fill(description3))
    print()
    print(w.fill(description4))
    print()
    print(w.fill(description5))
    print()

    print("\tDo you understand, and are you ready to proceed? (yes/no)")
    print()
    consent = str(input("\t"))
    print()

    if consent == "no":
        raise Exception("User cancelled entity creation wizard!")

    print("\tExcellent! Let's begin!")
    # print("\tYou passed in a tensor with the shape:" + str(data.shape))
    print()

    print("\t" + "-" * 69)
    print()

    print(w.fill("Question 1: Is this entire tensor referring to the same entity?"))
    print()
    print(w.fill("Examples:"))
    print("\t - a single medical scan of one patient")
    print("\t - a single spreadsheet of proprietary statistics about a business")
    print("\t - a tensor of facts about a country")
    print()
    print(
        w.fill(
            """(if the tensor is about one entity, but it also contains multiple other entities within,
such as a tensor about all the customers of one business, ask yourself, are you trying to
protect the people or the business)"""
        )
    )
    print()
    print(
        w.fill(
            "If yes, write the UID of the entity this data is about, otherwise write 'no' "
            " because this data is about more than one entity."
        )
    )
    print()
    single_uid = input("\t")
    print()
    if single_uid != "no":
        print("\t" + "-" * 69)
        print()
        print(
            w.fill(
                "Excellent! Your data will be annotated as referring to:"
                + str(single_uid)
            )
        )
        print()
        print(
            w.fill(
                "Congratulations! You're all done with the Data Subject Annotation Wizard!!!"
                "In the future, you can accomplish this without the wizard by running:"
            )
        )
        print()
        print(w.fill("\t.private(entities='" + str(single_uid) + "')"))
        print()
        print("\t" + "=" * 69)
        return [single_uid]

    print("\t" + "-" * 69)
    print()
    print(
        w.fill(
            "Question 2: Does each row correspond to an entity, perhaps with occasional repeats (yes/no)?"
        )
    )
    print()
    answer = str(input("\t"))
    print()
    print("\t" + "-" * 69)
    print()
    if answer == "yes":
        print(
            w.fill(
                "Question 3: Excellent! Well, since your dataset has "
                + str(data.shape[0])
                + " rows, "
                + "would you like to hand enter an entity for each one (yes) or if there are too "
                + "many for you to hand-enter, we'll print some example code for you to run (no)."
            )
        )

        print()

        answer = str(input("\t"))

        if answer == "yes":

            print()

            entities = list()
            for i in range(len(data)):
                print("\t\t" + "-" * 61)
                print()
                print(w.fill("\tData Row " + str(i) + ":" + str(data[i])))
                ent = input("\t\t What entity is this row about:")
                entities.append(ent)
                print()
            print("\t\t" + "-" * 61)
            print()
            print(
                w.fill(
                    "All done! Next time if you want to skip the wizard, call .private() like this:"
                )
            )
            print()
            print(
                w.fill(
                    ".private(entities=['"
                    + entities[0]
                    + "', '"
                    + entities[1]
                    + "', '"
                    + entities[-1]
                    + "'])"
                )
            )
            print()
            print(
                w.fill(
                    " where you pass in entities as a list of strings, one per row. As long as you"
                    " pass in the same number of entities as there are rows in your tensor, it will"
                    " automatically detect you have and assume you mean one entity per row."
                )
            )
            return entities

        elif answer == "no":

            print()

            print(
                w.fill(
                    "Excellent. Well, in that case you'll need to re-run .private() but pass in"
                    " a list of strings where each string is a unique identifier for an entity, and where"
                    " the length of the list is equal to the number of rows in your tensor. Like so:"
                )
            )

            print()
            print(w.fill(".private(entities=['bob', 'alice', 'john'])"))
            print()
            print(
                " Now just to make sure I don't corrupt your tensor - I'm going to throw an exception."
            )
            print()
            raise Exception(
                "Wizard aborted. Please run .private(entities=<your entities>)"
                " again with your list of entity unique identifiers (strings),"
                "one per row of your tensor."
            )
    elif answer == "no":

        print(w.fill("Question 3: Is your data one entity for every column (yes/no)?"))

        print()

        answer = str(input("\t"))

        print()

        if answer == "yes":
            print(
                w.fill(
                    "We don't yet support this form of injestion. Please transpose your data"
                    " into one entity per row and re-run the wizard. Aborting:)"
                )
            )

            raise Exception("Wizard aborted.")

        elif answer == "no":

            print(
                w.fill(
                    "It sounds like your tensor is a random assortment of entities (and perhaps empty/non-entities). "
                    "If you have empty values, just create random entities for them for now. If you have various "
                    "entities scattered throughout your tensor (not organized by row), then you'll need to pass "
                    "in a np.ndarray of strings which is identically shaped to your data in entities like so:"
                )
            )

            print()
            print("\t\ttensor = sy.Tensor(np.ones((2,2)).astype(np.int32))")
            print()
            print("\t\tentities = np.array([['bob', 'alice'],['charlie', 'danielle']])")
            print()
            print("\t\ttensor.private(min_val=0, max_val=1, entities=entities))")
            print()
            print(
                "Aborting wizard now so that you rcan re-run .private with the right parameters."
            )
            print()
            raise Exception(
                "Wizard aborted. Please run .private(entities=<your entities>)"
                " again with your np.ndarray of entity unique identifiers (strings),"
                " one per value of your tensor and where your np.ndarray of entities is"
                " the same shape as your data."
            )
    print()

    print("\t" + "_" * 69)
    raise Exception(
        "Not sure what happened... this code shouldn't have been reached. Try answering questions with "
        "options given by the prompts (such as yes/no)."
    )


class PhiTensorAncestor(TensorChainManager):
    """Inherited by any class which might have or like to have SingleEntityPhiTensor in its chain
    of .child objects"""

    def __init__(self, child: Any) -> None:
        self.child = child

    @property
    def shape(self) -> List[int]:
        return self.child.shape

    @property
    def min_vals(self):  # type: ignore
        return self.__class__(self.child.min_vals)

    @property
    def max_vals(self):  # type: ignore
        return self.__class__(self.child.max_vals)

    @property
    def gamma(self):  # type: ignore
        return self.__class__(self.child.gamma)

    def publish(self, acc: Any, sigma: float, user_key: VerifyKey) -> PhiTensorAncestor:
        return self.child.publish(acc=acc, sigma=sigma, user_key=user_key)

    def copy(self) -> PhiTensorAncestor:
        """This should certainly be implemented by the subclass but adding this here to satisfy mypy."""

        return NotImplemented

    def private(
        self,
        min_val: ArrayLike,
        max_val: ArrayLike,
        scalar_manager: VirtualMachinePrivateScalarManager = VirtualMachinePrivateScalarManager(),
        entities: Optional[Any] = None,
        skip_blocking_checks: bool = False,
        ndept: bool = False,
    ) -> PhiTensorAncestor:
        return self.copy()._private(
            min_val=min_val,
            max_val=max_val,
            scalar_manager=scalar_manager,
            entities=entities,
            skip_blocking_checks=skip_blocking_checks,
            ndept=ndept,
        )

    def _private(
        self,
        min_val: ArrayLike,
        max_val: ArrayLike,
        scalar_manager: VirtualMachinePrivateScalarManager = VirtualMachinePrivateScalarManager(),
        entities: Optional[Any] = None,
        skip_blocking_checks: bool = False,
        ndept: bool = True,
    ) -> PhiTensorAncestor:
        # PHASE 1: RUN CHECKS

        # Check 1: Is self.child a compatible type? We only support DP and SMPC for a few types.
        if (
            not isinstance(self.child, np.ndarray)
            or getattr(self.child, "dtype", None) != np.int32
        ):

            msg = (
                "At present, you can only call .private() "
                + "on syft.Tensor objects wrapping np.int32 arrays. You called it on a "
                + "syft.Tensor wrapping a "
                + str(type(self.child))
            )

            if isinstance(self.child, np.ndarray):
                msg += " with dtype:" + str(getattr(self.child, "dtype", None))

            raise TypeError(msg)

        # Check 2: If entities == None, then run the entity creation tutorial
        if entities is None:
            if skip_blocking_checks:
                raise Exception(
                    "Error: 'entities' argument to .private() must not be None!"
                )
            print(
                "ALERT: You didn't pass in any entities. Launching entity wizard...\n"
            )
            entities = entity_creation_wizard(self.child)

        # Check 3: If entities is a string, make it a list with one entity in it
        if isinstance(entities, str):
            entities = [Entity(entities)]
        elif isinstance(entities, Entity):
            entities = [entities]
        # Check 4: If entities are a list, are the items strings or Entity objects.
        # If they're strings lets create Entity objects.

        if isinstance(entities, (list, tuple)):
            entities = np.array(entities)

        # if len(entities) != 1 and entities.shape != self.shape:
        #     raise Exception(
        #         "Entities shape doesn't match data shape. If you're"
        #         " going to pass in something other than 1 entity for the"
        #         " entire tensor or one entity per row, you're going to need"
        #         " to make the np.ndarray of entities have the same shape as"
        #         " the tensor you're calling .private() on. Try again."
        #     )

        if not isinstance(entities, EntityList):
            one_hot_lookup, entities_indexed = np.unique(entities, return_inverse=True)
        else:
            one_hot_lookup, entities_indexed = (
                entities.one_hot_lookup,
                entities.entities_indexed,
            )
<<<<<<< HEAD

        for entity in one_hot_lookup:
            if not isinstance(entity, (str, Entity)):
                raise ValueError(
                    f"Expected Entity to be either string or Entity object, but type is {type(entity)}"
                )
=======
        if not isinstance(entities, EntityList):
            one_hot_lookup, entities_indexed = np.unique(entities, return_inverse=True)
            entity_list = EntityList(one_hot_lookup, entities_indexed)
            for entity in one_hot_lookup:
                if not isinstance(entity, (str, Entity)):
                    raise ValueError(
                        f"Expected Entity to be either string or Entity object, but type is {type(entity)}"
                    )
>>>>>>> 72ab1361

            assert isinstance(one_hot_lookup, np.ndarray)
            assert isinstance(entities_indexed, np.ndarray)

        # PHASE 2: CREATE CHILD
        if len(entities) == 1:
            # if there's only one entity - push a SingleEntityPhiTensor
            if isinstance(min_val, (float, int)):
                min_vals = (self.child * 0) + min_val
            else:
                raise Exception(
                    "min_val should be a float, got " + str(type(min_val)) + " instead."
                )

            if isinstance(max_val, (float, int)):
                max_vals = (self.child * 0) + max_val
            else:
                raise Exception(
                    "max_val should be a float, got " + str(type(min_val)) + " instead."
                )

            self.push_abstraction_top(
                _SingleEntityPhiTensor(),
                entity=entities[0],  # type: ignore
                min_vals=min_vals,
                max_vals=max_vals,
                scalar_manager=scalar_manager,  # type: ignore
            )

        # if there's row-level entities - push a RowEntityPhiTensor
        elif not ndept and entities is not None and len(entities) == self.shape[0]:
            class_type = _SingleEntityPhiTensor()

            new_list = list()
            for i, entity in enumerate(entities):

                if isinstance(min_val, (float, int)):
                    min_vals = (self.child[i : i + 1] * 0) + min_val  # noqa: E203
                else:
                    raise Exception(
                        "min_val should be a float, got "
                        + str(type(min_val))
                        + " instead."
                    )

                if isinstance(max_val, (float, int)):
                    max_vals = (self.child[i : i + 1] * 0) + max_val  # noqa: E203
                else:
                    raise Exception(
                        "max_val should be a float, got "
                        + str(type(min_val))
                        + " instead."
                    )

                value = self.child[i : i + 1]  # noqa: E203

                new_list.append(
                    class_type(
                        child=value,
                        entity=entity,
                        min_vals=min_vals,
                        max_vals=max_vals,
                        scalar_manager=scalar_manager,
                    )
                )

            self.replace_abstraction_top(_RowEntityPhiTensor(), rows=new_list)  # type: ignore

        elif ndept and entities is not None and len(entities) == self.shape[0]:
            class_type = _SingleEntityPhiTensor()
            if isinstance(entities, EntityList):
                entity_list = entities

            if isinstance(min_val, (bool, int, float)):
                min_vals = np.array(min_val).ravel()  # make it 1D
            else:
                raise Exception(
                    "min_val should be either float,int,bool got "
                    + str(type(min_val))
                    + " instead."
                )

            if isinstance(max_val, (bool, int, float)):
                max_vals = np.array(max_val).ravel()  # make it 1D
            else:
                raise Exception(
                    "min_val should be either float,int,bool got "
                    + str(type(max_val))
                    + " instead."
                )

            if min_vals.shape != self.child.shape:
                min_vals = lazyrepeatarray(min_vals, self.child.shape)

            if max_vals.shape != self.child.shape:
                max_vals = lazyrepeatarray(max_vals, self.child.shape)

            self.replace_abstraction_top(
                tensor_type=_NDimEntityPhiTensor(),
                child=self.child,
                min_vals=min_vals,
                max_vals=max_vals,
                entities=entity_list,  # type: ignore
                row_type=class_type,  # type: ignore
            )  # type: ignore

        # TODO: if there's element-level entities - push all elements with PhiScalars
        else:
            raise Exception(
                "If you're passing in mulitple entities, please pass in one entity per row."
            )

        return self<|MERGE_RESOLUTION|>--- conflicted
+++ resolved
@@ -496,26 +496,20 @@
                 entities.one_hot_lookup,
                 entities.entities_indexed,
             )
-<<<<<<< HEAD
 
         for entity in one_hot_lookup:
             if not isinstance(entity, (str, Entity)):
                 raise ValueError(
                     f"Expected Entity to be either string or Entity object, but type is {type(entity)}"
                 )
-=======
-        if not isinstance(entities, EntityList):
-            one_hot_lookup, entities_indexed = np.unique(entities, return_inverse=True)
-            entity_list = EntityList(one_hot_lookup, entities_indexed)
-            for entity in one_hot_lookup:
-                if not isinstance(entity, (str, Entity)):
-                    raise ValueError(
-                        f"Expected Entity to be either string or Entity object, but type is {type(entity)}"
-                    )
->>>>>>> 72ab1361
-
-            assert isinstance(one_hot_lookup, np.ndarray)
-            assert isinstance(entities_indexed, np.ndarray)
+
+        if not isinstance(one_hot_lookup, np.ndarray) or not isinstance(
+            entities_indexed, np.ndarray
+        ):
+            raise Exception(
+                f"one_hot_lookup {type(one_hot_lookup)} and entities_indexed "
+                + f"{type(entities_indexed)} must be np.ndarrays"
+            )
 
         # PHASE 2: CREATE CHILD
         if len(entities) == 1:
