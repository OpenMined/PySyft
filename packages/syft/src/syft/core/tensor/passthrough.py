# future
# type: ignore
# future
from __future__ import annotations

# stdlib
from typing import Any
<<<<<<< HEAD
=======
from typing import Callable
>>>>>>> 0d47fb25
from typing import Dict
from typing import List
from typing import Optional
from typing import Tuple as TypeTuple
from typing import Type as TypeType
from typing import Union

# third party
import numpy as np

# relative
# syft relative
from .util import implements
from .util import query_implementation

AcceptableSimpleType = Union[int, bool, float, np.ndarray]


<<<<<<< HEAD
def inputs2child(
    *args: List[Any], **kwargs: Dict[Any, Any]
) -> TypeTuple[List[Any], Dict[Any, Any]]:
    args = [x.child if isinstance(x, PassthroughTensor) else x for x in args]
    kwargs = {
=======
def inputs2child(*args: Any, **kwargs: Any) -> TypeTuple[List[Any], Dict[str, Any]]:
    _args = list([x.child if isinstance(x, PassthroughTensor) else x for x in args])
    _kwargs = {
>>>>>>> 0d47fb25
        x[0]: x[1].child if isinstance(x[1], PassthroughTensor) else x[1]
        for x in kwargs.items()
    }
    return _args, _kwargs


def is_acceptable_simple_type(obj: Any) -> bool:
    return isinstance(obj, (int, bool, float, np.ndarray))


class PassthroughTensor(np.lib.mixins.NDArrayOperatorsMixin):
    """A simple tensor class which passes method/function calls to self.child"""

    def __init__(self, child: Any) -> None:
        self.child = child

    # TODO: Remove
    @property
    def _data_child(self) -> Any:
        data = self
        while hasattr(data, "child"):
            data = data.child
        return data

    def __len__(self) -> int:
        return len(self.child)

    @property
    def shape(self) -> TypeTuple[Any, ...]:
        return tuple(self.child.shape)

    def __abs__(self) -> Union[PassthroughTensor, AcceptableSimpleType]:
        return self.__class__(self.child.__abs__())

    def __add__(
        self, other: Union[PassthroughTensor, AcceptableSimpleType]
    ) -> PassthroughTensor:
        if is_acceptable_simple_type(other):
            return self.__class__(self.child + other)
        return self.__class__(self.child + other.child)  # type: ignore

    def __radd__(self, other: PassthroughTensor) -> PassthroughTensor:
        return other.__class__(other.child + self.child)

    def __sub__(
        self, other: Union[PassthroughTensor, AcceptableSimpleType]
    ) -> PassthroughTensor:
        if is_acceptable_simple_type(other):
            return self.__class__(self.child - other)
        return self.__class__(self.child - other.child)  # type: ignore

    def __rsub__(
        self, other: Union[PassthroughTensor, AcceptableSimpleType]
    ) -> PassthroughTensor:
        return self.__class__(-((self - other).child))

    def __gt__(
        self,
        other: Union[PassthroughTensor, AcceptableSimpleType],
    ) -> PassthroughTensor:
        if is_acceptable_simple_type(other):
            return self.__class__(self.child > other)

        return self.__class__(self.child > other.child)  # type: ignore

    def __ge__(
        self,
        other: Union[PassthroughTensor, AcceptableSimpleType],
    ) -> PassthroughTensor:
        if is_acceptable_simple_type(other):
            return self.__class__(self.child >= other)

        return self.__class__(self.child >= other.child)  # type: ignore

    def __lt__(
        self,
        other: Union[PassthroughTensor, AcceptableSimpleType],
    ) -> PassthroughTensor:
        if is_acceptable_simple_type(other):
            return self.__class__(self.child < other)

        return self.__class__(self.child < other.child)  # type: ignore

    def __le__(
        self,
        other: Union[PassthroughTensor, AcceptableSimpleType],
    ) -> PassthroughTensor:
        if is_acceptable_simple_type(other):
            return self.__class__(self.child <= other)

        return self.__class__(self.child <= other.child)  # type: ignore

    def __ne__(
        self,
        other: Union[PassthroughTensor, AcceptableSimpleType],
    ) -> PassthroughTensor:
        if is_acceptable_simple_type(other):
            return self.__class__(self.child != other)

        return self.__class__(self.child != other.child)  # type: ignore

    def __eq__(
        self,
        other: Union[PassthroughTensor, AcceptableSimpleType],
    ) -> PassthroughTensor:
        if is_acceptable_simple_type(other):
            return self.__class__(self.child == other)

        return self.__class__(self.child == other.child)  # type: ignore

    def __floordiv__(
        self,
        other: Union[PassthroughTensor, AcceptableSimpleType],
    ) -> PassthroughTensor:
        if is_acceptable_simple_type(other):
            return self.__class__(self.child.__floordiv__(other))

        return self.__class__(self.child.__floordiv__(other.child))  # type: ignore

    def __rfloordiv__(
        self,
        other: Union[PassthroughTensor, AcceptableSimpleType],
    ) -> PassthroughTensor:
        if is_acceptable_simple_type(other):
            return self.__class__(other.__floordiv__(self.child))

        return self.__class__(other.child.__floordiv__(self.child))  # type: ignore

    def __lshift__(
        self,
        other: Union[PassthroughTensor, AcceptableSimpleType],
    ) -> PassthroughTensor:
        if is_acceptable_simple_type(other):
            return self.__class__(self.child.__lshift__(other))

        return self.__class__(self.child.__lshift__(other.child))  # type: ignore

    def __rlshift__(
        self,
        other: Union[PassthroughTensor, AcceptableSimpleType],
    ) -> PassthroughTensor:

        if is_acceptable_simple_type(other):
            return self.__class__(other.__lshift__(self.child))  # type: ignore

        return self.__class__(other.child.__lshift__(self.child))  # type: ignore

    def __rshift__(
        self,
        other: Union[PassthroughTensor, AcceptableSimpleType],
    ) -> PassthroughTensor:
        if is_acceptable_simple_type(other):
            return self.__class__(self.child.__rshift__(other))

        return self.__class__(self.child.__rshift__(other.child))  # type: ignore

    def __rrshift__(
        self,
        other: Union[PassthroughTensor, AcceptableSimpleType],
    ) -> PassthroughTensor:
        if is_acceptable_simple_type(other):
            return self.__class__(other.__rshift__(self.child))  # type: ignore

        return self.__class__(other.child.__rshift__(self.child))  # type: ignore

    def __pow__(
        self,
        other: Union[PassthroughTensor, AcceptableSimpleType],
    ) -> PassthroughTensor:
        if is_acceptable_simple_type(other):
            return self.__class__(self.child.__pow__(other))

        return self.__class__(self.child.__pow__(other.child))  # type: ignore

    def __rpow__(
        self, other: Union[PassthroughTensor, AcceptableSimpleType]
    ) -> PassthroughTensor:
        if is_acceptable_simple_type(other):
            return self.__class__(self.child.__rpow__(other))
        return self.__class__(self.child.__rpow__(other.child))  # type: ignore

    def __divmod__(
        self,
        other: Union[PassthroughTensor, AcceptableSimpleType],
    ) -> PassthroughTensor:
        if is_acceptable_simple_type(other):
            return self.__class__(self.child.__divmod__(other))

        return self.__class__(self.child.__divmod__(other.child))  # type: ignore

    def __neg__(self) -> PassthroughTensor:
        return self * -1

    def __index__(self) -> int:
        return self.child.__index__()

    def __invert__(self) -> PassthroughTensor:
        return self.child.__invert__()

    def copy(self) -> PassthroughTensor:
        return self.__class__(self.child.copy())

    def __mul__(
        self, other: Union[PassthroughTensor, AcceptableSimpleType]
    ) -> PassthroughTensor:
        if is_acceptable_simple_type(other):
            return self.__class__(self.child * other)

        return self.__class__(self.child * other.child)  # type: ignore

    def __rmul__(
        self, other: Union[PassthroughTensor, AcceptableSimpleType]
    ) -> PassthroughTensor:
        if is_acceptable_simple_type(other):
            return self.__class__(self.child.__rmul__(other))
        return self.__class__(self.child.__rmul__(other.child))  # type: ignore

    def __matmul__(
        self, other: Union[PassthroughTensor, np.ndarray]
    ) -> PassthroughTensor:
        return self.manual_dot(other)

    def __rmatmul__(
        self, other: Union[PassthroughTensor, np.ndarray]
    ) -> PassthroughTensor:
        return other.manual_dot(self)

    def __truediv__(
        self, other: Union[PassthroughTensor, AcceptableSimpleType]
    ) -> PassthroughTensor:
        if is_acceptable_simple_type(other):
            return self.__class__(self.child * (1 / other))

        return self.__class__(self.child / other.child)  # type: ignore

    def __rtruediv__(self, other: PassthroughTensor) -> PassthroughTensor:
        return other.__truediv__(self)

    def manual_dot(
        self, other: Union[PassthroughTensor, np.ndarray]
    ) -> PassthroughTensor:

        expanded_self = self.repeat(other.shape[1], axis=1)
        expanded_self = expanded_self.reshape(
            self.shape[0], self.shape[1], other.shape[1]
        )
        expanded_other = other.reshape([1] + list(other.shape)).repeat(
            self.shape[0], axis=0
        )

        prod = expanded_self * expanded_other
        result = prod.sum(axis=1)
        return result

    def dot(self, other: Union[PassthroughTensor, np.ndarray]) -> PassthroughTensor:
        return self.manual_dot(other)

    def reshape(self, *dims: List[int]) -> PassthroughTensor:
        return self.__class__(self.child.reshape(*dims))

    def repeat(self, *args: Any, **kwargs: Any) -> PassthroughTensor:
        return self.__class__(self.child.repeat(*args, **kwargs))

    # TODO: why does this version of repeat fail but the *args **kwargs one works?
    # def repeat(
    #     self, repeats: Union[int, TypeTuple[int, ...]], axis: Optional[int] = None
    # ) -> PassthroughTensor:
    #     return self.__class__(self.child.repeat(repeats, axis=axis))

    # numpy.resize(a, new_shape)
    def resize(self, new_shape: Union[int, TypeTuple[int, ...]]) -> PassthroughTensor:
        return self.__class__(self.child.resize(new_shape))

    @property
    def T(self) -> PassthroughTensor:
        return self.transpose()

    def transpose(self, *args: Any, **kwargs: Any) -> PassthroughTensor:
        return self.__class__(self.child.transpose(*args, **kwargs))

    def __getitem__(
        self, key: Union[int, bool, np.array, PassthroughTensor, slice]
    ) -> Union[PassthroughTensor, AcceptableSimpleType]:
        if isinstance(key, PassthroughTensor):
            return self.__class__(self.child.__getitem__(key.child))

        return self.__class__(self.child.__getitem__(key))

    # numpy.argmax(a, axis=None, out=None)
    def argmax(self, axis: Optional[int]) -> PassthroughTensor:
        return self.__class__(self.child.argmax(axis))

    def argmin(self, axis: Optional[int]) -> PassthroughTensor:
        return self.__class__(self.child.argmin(axis))

    # numpy.argsort(a, axis=-1, kind=None, order=None)
    def argsort(self, axis: Optional[int] = -1) -> PassthroughTensor:
        return self.__class__(self.child.argsort(axis))

    # ndarray.sort(axis=-1, kind=None, order=None)
    def sort(self, axis: int = -1, kind: Optional[str] = None) -> PassthroughTensor:
        return self.__class__(self.child.sort(axis=axis, kind=kind))

    # numpy.clip(a, a_min, a_max, out=None, **kwargs)
    def clip(
        self,
        min: Optional[AcceptableSimpleType] = None,
        max: Optional[AcceptableSimpleType] = None,
    ) -> PassthroughTensor:
        return self.__class__(self.child.clip(min, max))

    # numpy.cumprod(a, axis=None, dtype=None, out=None)
    def cumprod(self, axis: Optional[int] = None) -> PassthroughTensor:
        return self.__class__(self.child.cumprod(axis=axis))

    # numpy.cumsum(a, axis=None, dtype=None, out=None)
    def cumsum(self, axis: Optional[int] = None) -> PassthroughTensor:
        return self.__class__(self.child.cumsum(axis=axis))

    # numpy.diagonal(a, offset=0, axis1=0, axis2=1)
    def diagonal(
        self, offset: int = 0, axis1: int = 0, axis2: int = 1
    ) -> PassthroughTensor:
        return self.__class__(self.child.diagonal(offset, axis1, axis2))

    def tolist(self) -> PassthroughTensor:
        return self.__class__(self.child.tolist())

    # ndarray.flatten(order='C')
    def flatten(self, order: str = "C") -> PassthroughTensor:
        return self.__class__(self.child.flatten(order))

    # numpy.mean(a, axis=None, dtype=None, out=None, keepdims=<no value>, *, where=<no value>)
    def mean(
        self, axis: Optional[Union[int, TypeTuple[int, ...]]] = None, **kwargs: Any
    ) -> Union[PassthroughTensor, np.floating]:
        return self.__class__(self.child.mean(axis=axis, **kwargs))

    # ndarray.max(axis=None, out=None, keepdims=False, initial=<no value>, where=True)
    def max(
        self, axis: Optional[Union[int, TypeTuple[int, ...]]] = None
    ) -> PassthroughTensor:
        return self.__class__(self.child.max(axis=axis))

    # ndarray.min(axis=None, out=None, keepdims=False, initial=<no value>, where=True)
    def min(
        self, axis: Optional[Union[int, TypeTuple[int, ...]]] = None
    ) -> PassthroughTensor:
        return self.__class__(self.child.min(axis=axis))

    @property
    def ndim(self) -> np.unsignedinteger:
        return self.child.ndim

    # ndarray.prod(axis=None, dtype=None, out=None, keepdims=False, initial=1, where=True)
    def prod(
        self, axis: Optional[Union[int, TypeTuple[int, ...]]] = None
    ) -> PassthroughTensor:
        return self.__class__(self.child.prod(axis=axis))

    # numpy.squeeze(a, axis=None)
    def squeeze(
        self, axis: Optional[Union[int, TypeTuple[int, ...]]] = None
    ) -> PassthroughTensor:
        return self.__class__(self.child.squeeze(axis=axis))

    # numpy.std(a, axis=None, dtype=None, out=None, ddof=0, keepdims=<no value>, *, where=<no value>)
    def std(
        self, axis: Optional[Union[int, TypeTuple[int, ...]]] = None
    ) -> PassthroughTensor:
        return self.__class__(self.child.std(axis=axis))

    # numpy.sum(a, axis=None, dtype=None, out=None, keepdims=<no value>, initial=<no value>, where=<no value>)
    def sum(
        self, axis: Optional[Union[int, TypeTuple[int, ...]]] = None
    ) -> PassthroughTensor:
        result = self.child.sum(axis=axis)
        if hasattr(self, "copy_tensor"):
            tensor = self.copy_tensor()
            tensor.child = result
            return tensor
        return self.__class__(result)

    # numpy.take(a, indices, axis=None, out=None, mode='raise')
    def take(
        self, indices: Optional[Union[int, TypeTuple[int, ...]]] = None
    ) -> PassthroughTensor:
        return self.__class__(self.child.take(indices=indices))

<<<<<<< HEAD
    def astype(self, np_type) -> PassthroughTensor:
        return self.__class__(self.child.astype(np_type))

    def __array_function__(self, func, types, args, kwargs):
=======
    def __array_function__(
        self,
        func: Callable,
        types: List[TypeType],
        args: List[Any],
        kwargs: Dict[str, Any],
    ) -> PassthroughTensor:
>>>>>>> 0d47fb25
        # Note: this allows subclasses that don't override
        # __array_function__ to handle PassthroughTensor objects.
        if not all(issubclass(t, self.__class__) for t in types):
            return NotImplemented

        implementation = query_implementation(self.__class__, func)
        if implementation:
            return implementation(*args, **kwargs)
        return self.__class__(func(*args, **kwargs))

    def __array_ufunc__(
        self, ufunc: Callable, method: str, *inputs: Any, **kwargs: Any
    ) -> PassthroughTensor:
        implementation = query_implementation(self.__class__, ufunc)
        if implementation:
            return implementation(*inputs, **kwargs)
        return self.__class__(ufunc(*inputs, **kwargs))

    def __repr__(self) -> str:
        return f"{self.__class__.__name__}(child={self.child})"


@implements(PassthroughTensor, np.square)
def square(x: PassthroughTensor) -> PassthroughTensor:
    return x * x


SupportedChainType = Union[PassthroughTensor, AcceptableSimpleType]<|MERGE_RESOLUTION|>--- conflicted
+++ resolved
@@ -5,15 +5,10 @@
 
 # stdlib
 from typing import Any
-<<<<<<< HEAD
-=======
-from typing import Callable
->>>>>>> 0d47fb25
 from typing import Dict
 from typing import List
 from typing import Optional
 from typing import Tuple as TypeTuple
-from typing import Type as TypeType
 from typing import Union
 
 # third party
@@ -27,31 +22,25 @@
 AcceptableSimpleType = Union[int, bool, float, np.ndarray]
 
 
-<<<<<<< HEAD
 def inputs2child(
     *args: List[Any], **kwargs: Dict[Any, Any]
 ) -> TypeTuple[List[Any], Dict[Any, Any]]:
     args = [x.child if isinstance(x, PassthroughTensor) else x for x in args]
     kwargs = {
-=======
-def inputs2child(*args: Any, **kwargs: Any) -> TypeTuple[List[Any], Dict[str, Any]]:
-    _args = list([x.child if isinstance(x, PassthroughTensor) else x for x in args])
-    _kwargs = {
->>>>>>> 0d47fb25
         x[0]: x[1].child if isinstance(x[1], PassthroughTensor) else x[1]
         for x in kwargs.items()
     }
-    return _args, _kwargs
-
-
-def is_acceptable_simple_type(obj: Any) -> bool:
+    return args, kwargs
+
+
+def is_acceptable_simple_type(obj):
     return isinstance(obj, (int, bool, float, np.ndarray))
 
 
 class PassthroughTensor(np.lib.mixins.NDArrayOperatorsMixin):
     """A simple tensor class which passes method/function calls to self.child"""
 
-    def __init__(self, child: Any) -> None:
+    def __init__(self, child) -> None:
         self.child = child
 
     # TODO: Remove
@@ -66,32 +55,26 @@
         return len(self.child)
 
     @property
-    def shape(self) -> TypeTuple[Any, ...]:
+    def shape(self):
         return tuple(self.child.shape)
 
-    def __abs__(self) -> Union[PassthroughTensor, AcceptableSimpleType]:
+    def __abs__(self) -> PassthroughTensor:
         return self.__class__(self.child.__abs__())
 
-    def __add__(
-        self, other: Union[PassthroughTensor, AcceptableSimpleType]
-    ) -> PassthroughTensor:
+    def __add__(self, other) -> PassthroughTensor:
         if is_acceptable_simple_type(other):
             return self.__class__(self.child + other)
-        return self.__class__(self.child + other.child)  # type: ignore
-
-    def __radd__(self, other: PassthroughTensor) -> PassthroughTensor:
+        return self.__class__(self.child + other.child)
+
+    def __radd__(self, other) -> PassthroughTensor:
         return other.__class__(other.child + self.child)
 
-    def __sub__(
-        self, other: Union[PassthroughTensor, AcceptableSimpleType]
-    ) -> PassthroughTensor:
+    def __sub__(self, other) -> PassthroughTensor:
         if is_acceptable_simple_type(other):
             return self.__class__(self.child - other)
-        return self.__class__(self.child - other.child)  # type: ignore
-
-    def __rsub__(
-        self, other: Union[PassthroughTensor, AcceptableSimpleType]
-    ) -> PassthroughTensor:
+        return self.__class__(self.child - other.child)
+
+    def __rsub__(self, other) -> PassthroughTensor:
         return self.__class__(-((self - other).child))
 
     def __gt__(
@@ -101,7 +84,7 @@
         if is_acceptable_simple_type(other):
             return self.__class__(self.child > other)
 
-        return self.__class__(self.child > other.child)  # type: ignore
+        return self.__class__(self.child > other.child)
 
     def __ge__(
         self,
@@ -110,7 +93,7 @@
         if is_acceptable_simple_type(other):
             return self.__class__(self.child >= other)
 
-        return self.__class__(self.child >= other.child)  # type: ignore
+        return self.__class__(self.child >= other.child)
 
     def __lt__(
         self,
@@ -119,7 +102,7 @@
         if is_acceptable_simple_type(other):
             return self.__class__(self.child < other)
 
-        return self.__class__(self.child < other.child)  # type: ignore
+        return self.__class__(self.child < other.child)
 
     def __le__(
         self,
@@ -128,7 +111,7 @@
         if is_acceptable_simple_type(other):
             return self.__class__(self.child <= other)
 
-        return self.__class__(self.child <= other.child)  # type: ignore
+        return self.__class__(self.child <= other.child)
 
     def __ne__(
         self,
@@ -137,7 +120,7 @@
         if is_acceptable_simple_type(other):
             return self.__class__(self.child != other)
 
-        return self.__class__(self.child != other.child)  # type: ignore
+        return self.__class__(self.child != other.child)
 
     def __eq__(
         self,
@@ -146,7 +129,7 @@
         if is_acceptable_simple_type(other):
             return self.__class__(self.child == other)
 
-        return self.__class__(self.child == other.child)  # type: ignore
+        return self.__class__(self.child == other.child)
 
     def __floordiv__(
         self,
@@ -155,7 +138,7 @@
         if is_acceptable_simple_type(other):
             return self.__class__(self.child.__floordiv__(other))
 
-        return self.__class__(self.child.__floordiv__(other.child))  # type: ignore
+        return self.__class__(self.child.__floordiv__(other.child))
 
     def __rfloordiv__(
         self,
@@ -164,7 +147,7 @@
         if is_acceptable_simple_type(other):
             return self.__class__(other.__floordiv__(self.child))
 
-        return self.__class__(other.child.__floordiv__(self.child))  # type: ignore
+        return self.__class__(other.child.__floordiv__(self.child))
 
     def __lshift__(
         self,
@@ -173,17 +156,16 @@
         if is_acceptable_simple_type(other):
             return self.__class__(self.child.__lshift__(other))
 
-        return self.__class__(self.child.__lshift__(other.child))  # type: ignore
+        return self.__class__(self.child.__lshift__(other.child))
 
     def __rlshift__(
         self,
         other: Union[PassthroughTensor, AcceptableSimpleType],
     ) -> PassthroughTensor:
-
-        if is_acceptable_simple_type(other):
-            return self.__class__(other.__lshift__(self.child))  # type: ignore
-
-        return self.__class__(other.child.__lshift__(self.child))  # type: ignore
+        if is_acceptable_simple_type(other):
+            return self.__class__(other.__lshift__(self.child))
+
+        return self.__class__(other.child.__lshift__(self.child))
 
     def __rshift__(
         self,
@@ -192,16 +174,16 @@
         if is_acceptable_simple_type(other):
             return self.__class__(self.child.__rshift__(other))
 
-        return self.__class__(self.child.__rshift__(other.child))  # type: ignore
+        return self.__class__(self.child.__rshift__(other.child))
 
     def __rrshift__(
         self,
         other: Union[PassthroughTensor, AcceptableSimpleType],
     ) -> PassthroughTensor:
         if is_acceptable_simple_type(other):
-            return self.__class__(other.__rshift__(self.child))  # type: ignore
-
-        return self.__class__(other.child.__rshift__(self.child))  # type: ignore
+            return self.__class__(other.__rshift__(self.child))
+
+        return self.__class__(other.child.__rshift__(self.child))
 
     def __pow__(
         self,
@@ -210,14 +192,12 @@
         if is_acceptable_simple_type(other):
             return self.__class__(self.child.__pow__(other))
 
-        return self.__class__(self.child.__pow__(other.child))  # type: ignore
-
-    def __rpow__(
-        self, other: Union[PassthroughTensor, AcceptableSimpleType]
-    ) -> PassthroughTensor:
+        return self.__class__(self.child.__pow__(other.child))
+
+    def __rpow__(self, other: Union[PassthroughTensor, AcceptableSimpleType]):
         if is_acceptable_simple_type(other):
             return self.__class__(self.child.__rpow__(other))
-        return self.__class__(self.child.__rpow__(other.child))  # type: ignore
+        return self.__class__(self.child.__rpow__(other.child))
 
     def __divmod__(
         self,
@@ -226,7 +206,7 @@
         if is_acceptable_simple_type(other):
             return self.__class__(self.child.__divmod__(other))
 
-        return self.__class__(self.child.__divmod__(other.child))  # type: ignore
+        return self.__class__(self.child.__divmod__(other.child))
 
     def __neg__(self) -> PassthroughTensor:
         return self * -1
@@ -240,20 +220,16 @@
     def copy(self) -> PassthroughTensor:
         return self.__class__(self.child.copy())
 
-    def __mul__(
-        self, other: Union[PassthroughTensor, AcceptableSimpleType]
-    ) -> PassthroughTensor:
+    def __mul__(self, other) -> PassthroughTensor:
         if is_acceptable_simple_type(other):
             return self.__class__(self.child * other)
 
-        return self.__class__(self.child * other.child)  # type: ignore
-
-    def __rmul__(
-        self, other: Union[PassthroughTensor, AcceptableSimpleType]
-    ) -> PassthroughTensor:
+        return self.__class__(self.child * other.child)
+
+    def __rmul__(self, other) -> PassthroughTensor:
         if is_acceptable_simple_type(other):
             return self.__class__(self.child.__rmul__(other))
-        return self.__class__(self.child.__rmul__(other.child))  # type: ignore
+        return self.__class__(self.child.__rmul__(other.child))
 
     def __matmul__(
         self, other: Union[PassthroughTensor, np.ndarray]
@@ -265,20 +241,16 @@
     ) -> PassthroughTensor:
         return other.manual_dot(self)
 
-    def __truediv__(
-        self, other: Union[PassthroughTensor, AcceptableSimpleType]
-    ) -> PassthroughTensor:
+    def __truediv__(self, other) -> PassthroughTensor:
         if is_acceptable_simple_type(other):
             return self.__class__(self.child * (1 / other))
 
-        return self.__class__(self.child / other.child)  # type: ignore
-
-    def __rtruediv__(self, other: PassthroughTensor) -> PassthroughTensor:
+        return self.__class__(self.child / other.child)
+
+    def __rtruediv__(self, other) -> PassthroughTensor:
         return other.__truediv__(self)
 
-    def manual_dot(
-        self, other: Union[PassthroughTensor, np.ndarray]
-    ) -> PassthroughTensor:
+    def manual_dot(self, other) -> PassthroughTensor:
 
         expanded_self = self.repeat(other.shape[1], axis=1)
         expanded_self = expanded_self.reshape(
@@ -292,13 +264,16 @@
         result = prod.sum(axis=1)
         return result
 
-    def dot(self, other: Union[PassthroughTensor, np.ndarray]) -> PassthroughTensor:
+    def dot(self, other) -> PassthroughTensor:
         return self.manual_dot(other)
-
-    def reshape(self, *dims: List[int]) -> PassthroughTensor:
+        # if isinstance(other, self.__class__):
+        #     return self.__class__(self.child.dot(other.child))
+        # return self.__class__(self.child.dot(other))
+
+    def reshape(self, *dims) -> PassthroughTensor:
         return self.__class__(self.child.reshape(*dims))
 
-    def repeat(self, *args: Any, **kwargs: Any) -> PassthroughTensor:
+    def repeat(self, *args, **kwargs) -> PassthroughTensor:
         return self.__class__(self.child.repeat(*args, **kwargs))
 
     # TODO: why does this version of repeat fail but the *args **kwargs one works?
@@ -315,11 +290,11 @@
     def T(self) -> PassthroughTensor:
         return self.transpose()
 
-    def transpose(self, *args: Any, **kwargs: Any) -> PassthroughTensor:
+    def transpose(self, *args, **kwargs):
         return self.__class__(self.child.transpose(*args, **kwargs))
 
     def __getitem__(
-        self, key: Union[int, bool, np.array, PassthroughTensor, slice]
+        self, key: Union[int, bool, np.array, PassthroughTensor, slice, Ellipsis]
     ) -> Union[PassthroughTensor, AcceptableSimpleType]:
         if isinstance(key, PassthroughTensor):
             return self.__class__(self.child.__getitem__(key.child))
@@ -372,7 +347,7 @@
 
     # numpy.mean(a, axis=None, dtype=None, out=None, keepdims=<no value>, *, where=<no value>)
     def mean(
-        self, axis: Optional[Union[int, TypeTuple[int, ...]]] = None, **kwargs: Any
+        self, axis: Optional[Union[int, TypeTuple[int, ...]]] = None, **kwargs
     ) -> Union[PassthroughTensor, np.floating]:
         return self.__class__(self.child.mean(axis=axis, **kwargs))
 
@@ -427,20 +402,10 @@
     ) -> PassthroughTensor:
         return self.__class__(self.child.take(indices=indices))
 
-<<<<<<< HEAD
     def astype(self, np_type) -> PassthroughTensor:
         return self.__class__(self.child.astype(np_type))
 
     def __array_function__(self, func, types, args, kwargs):
-=======
-    def __array_function__(
-        self,
-        func: Callable,
-        types: List[TypeType],
-        args: List[Any],
-        kwargs: Dict[str, Any],
-    ) -> PassthroughTensor:
->>>>>>> 0d47fb25
         # Note: this allows subclasses that don't override
         # __array_function__ to handle PassthroughTensor objects.
         if not all(issubclass(t, self.__class__) for t in types):
@@ -451,20 +416,18 @@
             return implementation(*args, **kwargs)
         return self.__class__(func(*args, **kwargs))
 
-    def __array_ufunc__(
-        self, ufunc: Callable, method: str, *inputs: Any, **kwargs: Any
-    ) -> PassthroughTensor:
+    def __array_ufunc__(self, ufunc, method, *inputs, **kwargs):
         implementation = query_implementation(self.__class__, ufunc)
         if implementation:
             return implementation(*inputs, **kwargs)
         return self.__class__(ufunc(*inputs, **kwargs))
 
-    def __repr__(self) -> str:
+    def __repr__(self):
         return f"{self.__class__.__name__}(child={self.child})"
 
 
 @implements(PassthroughTensor, np.square)
-def square(x: PassthroughTensor) -> PassthroughTensor:
+def square(x):
     return x * x
 
 
