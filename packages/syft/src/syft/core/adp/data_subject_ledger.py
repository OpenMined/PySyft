--- conflicted
+++ resolved
@@ -34,15 +34,7 @@
 
 # relative
 from ...core.node.common.node_manager.user_manager import RefreshBudgetException
-<<<<<<< HEAD
-=======
-from ..common.serde.capnp import CapnpModule
-from ..common.serde.capnp import get_capnp_schema
-from ..common.serde.capnp import serde_magic_header
-from ..common.serde.deserialize import _deserialize as deserialize
->>>>>>> 9d57eaeb
 from ..common.serde.serializable import serializable
-from ..common.serde.serialize import _serialize as serialize
 from .abstract_ledger_store import AbstractDataSubjectLedger
 from .abstract_ledger_store import AbstractLedgerStore
 
@@ -352,23 +344,10 @@
     def update_rdp_constants(
         self, query_constants: jnp.DeviceArray, entity_ids_query: jnp.DeviceArray
     ) -> None:
-<<<<<<< HEAD
-        if self._rdp_constants.size == 0:
-            self._rdp_constants = np.zeros_like(
-                np.asarray(query_constants, query_constants.dtype)
-            )
-
-        self._rdp_constants = np.array(
-            first_try_branch(
-                query_constants, self._rdp_constants, entity_ids_query=entity_ids_query
-            ),
-            copy=False,
-=======
         self._rdp_constants = map_dsa_to_rdp_constants(
             query_constants=query_constants,
             rdp_constants=self._rdp_constants,
             data_subject_array=entity_ids_query,
->>>>>>> 9d57eaeb
         )
         return None
 
@@ -497,45 +476,4 @@
             epsilon_spend=epsilon_spend,
         )
         # return the budget we used
-<<<<<<< HEAD
-        return old_user_budget
-=======
-        return old_user_budget
-
-    def _object2bytes(self) -> bytes:
-        schema = get_capnp_schema(schema_file="data_subject_ledger.capnp")
-
-        dsl_struct: CapnpModule = schema.DataSubjectLedger  # type: ignore
-        dsl_msg = dsl_struct.new_message()
-        # this is how we dispatch correct deserialization of bytes
-        dsl_msg.magicHeader = serde_magic_header(type(self))
-
-        # Old way to serialize it : capnp_serialize(self._rdp_constants)
-        dsl_msg.constants = serialize(self._rdp_constants, to_bytes=True)
-        dsl_msg.updateNumber = self._update_number
-        dsl_msg.timestamp = self._timestamp_of_last_update
-
-        return dsl_msg.to_bytes_packed()
-
-    @staticmethod
-    def _bytes2object(buf: bytes) -> DataSubjectLedger:
-        schema = get_capnp_schema(schema_file="data_subject_ledger.capnp")
-        dsl_struct: CapnpModule = schema.DataSubjectLedger  # type: ignore
-        # https://stackoverflow.com/questions/48458839/capnproto-maximum-filesize
-        MAX_TRAVERSAL_LIMIT = 2**64 - 1
-        # to pack or not to pack?
-        dsl_msg = dsl_struct.from_bytes_packed(
-            buf, traversal_limit_in_words=MAX_TRAVERSAL_LIMIT
-        )
-
-        # Old way to deserialize it : capnp_deserialize(dsl_msg.constants)
-        constants = deserialize(dsl_msg.constants, from_bytes=True)
-        update_number = dsl_msg.updateNumber
-        timestamp_of_last_update = dsl_msg.timestamp
-
-        return DataSubjectLedger(
-            constants=constants,
-            update_number=update_number,
-            timestamp_of_last_update=timestamp_of_last_update,
-        )
->>>>>>> 9d57eaeb
+        return old_user_budget