--- conflicted
+++ resolved
@@ -101,7 +101,6 @@
         sigma=sigma,
     )
 
-<<<<<<< HEAD
     return l2_norms, l2_norm_bounds, sigmas, coeffs, input_entities
 
 
@@ -139,10 +138,10 @@
         coeffs,
         input_entities,
     ) = prepare_inputs(tensor, sigma)
-=======
+
     # its important that its the same type so that eq comparisons below dont break
     zeros_like = jnp.zeros_like(tensor.child)
->>>>>>> 5bbdbee5
+
 
     # this prevents us from running in an infinite loop
     previous_budget = None
