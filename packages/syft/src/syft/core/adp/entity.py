# CLEANUP NOTES:
# - add documentation for each method
# - add comments inline explaining each piece
# - add a unit test for each method (at least)

# future
from __future__ import annotations

# stdlib
from typing import Any
from typing import Optional

# third party
from google.protobuf.reflection import GeneratedProtocolMessageType
import names

# syft absolute
from syft.core.common.serde.serializable import Serializable
from syft.core.common.serde.serializable import bind_protobuf

# relative
# syft relative
from ...core.common import UID
from ...proto.core.adp.entity_pb2 import Entity as Entity_PB


@bind_protobuf
class Entity(Serializable):
    def __init__(self, name: str = None, id: Optional[UID] = None) -> None:

        # If someone doesn't provide a unique name - make one up!
        if name is None:
            name = names.get_full_name().replace(" ", "_") + "_g"

<<<<<<< HEAD
        self.name = name
        self.id = id if id else UID()

    @property
    def attributes(self):
        return {"name": self.name}
=======
        self.attributes = attributes
        # a unique id for the entity
        self.id = id if id else UID()

    @property
    def name(self) -> str:
        return self.attributes["name"]  # type: ignore
>>>>>>> 9ee21984

    # returns a hash value for the entity
    def __hash__(self) -> int:
        return hash(self.id)

    # checks if the two entities are equal
    def __eq__(self, other: Any) -> bool:
        return hash(self) == hash(other)

    # checks if the two entities are not equal
    def __ne__(self, other: Any) -> bool:
        # Not strictly necessary, but to avoid having both x==y and x!=y
        # True at the same time
        return hash(self) != hash(other)

    # represents entity as a string
    def __repr__(self) -> str:
        return "<Entity:" + str(self.name) + ">"

    # converts entity into a protobuf object
    def _object2proto(self) -> Entity_PB:
        return Entity_PB(name=self.name, id=self.id._object2proto())

    # converts a generated protobuf object into an entity
    @staticmethod
    def _proto2object(proto: Entity_PB) -> Entity:
        return Entity(name=proto.name, id=UID._proto2object(proto.id))

    # returns the type of generated protobuf object
    @staticmethod
    def get_protobuf_schema() -> GeneratedProtocolMessageType:
        return Entity_PB<|MERGE_RESOLUTION|>--- conflicted
+++ resolved
@@ -32,22 +32,12 @@
         if name is None:
             name = names.get_full_name().replace(" ", "_") + "_g"
 
-<<<<<<< HEAD
         self.name = name
         self.id = id if id else UID()
 
     @property
     def attributes(self):
         return {"name": self.name}
-=======
-        self.attributes = attributes
-        # a unique id for the entity
-        self.id = id if id else UID()
-
-    @property
-    def name(self) -> str:
-        return self.attributes["name"]  # type: ignore
->>>>>>> 9ee21984
 
     # returns a hash value for the entity
     def __hash__(self) -> int:
