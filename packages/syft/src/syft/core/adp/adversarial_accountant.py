# CLEANUP NOTES:
# - remove unused comments
# - add documentation for each method
# - add comments inline explaining each piece
# - add a unit test for each method (at least)

# stdlib
from typing import Any
from typing import Dict as TypeDict
from typing import KeysView as TypeKeysView
from typing import List as TypeList
from typing import Optional
from typing import Set as TypeSet

# third party
from autodp.autodp_core import Mechanism
from autodp.transformer_zoo import Composition
from nacl.signing import VerifyKey
from sqlalchemy.engine import Engine

# relative
from ..common.serde.recursive import RecursiveSerde
from ..node.common.node_manager.ledger_manager import LedgerManager
from .entity import Entity
from .idp_gaussian_mechanism import iDPGaussianMechanism
from .scalar import PhiScalar


class AdversarialAccountant:
    """Adversarial Accountant class that keeps track of budget and maintains a privacy ledger."""
    def __init__(
        self, db_engine: Engine, max_budget: float = 10, delta: float = 1e-6
    ) -> None:

        # this is a database-backed lookup table
        # maps an entity to an actual budget
        self.entity2ledger = LedgerManager(db_engine)

        # this is a temporary lookup table for mechanisms we're not sure
        # we're going to keep (See publish.py for how this is used)
        self.temp_entity2ledger: TypeDict = {}
        self.max_budget = max_budget
        self.delta = delta

    def temp_append(
        self, entity2mechanisms: TypeDict[Entity, TypeList[Mechanism]]
    ) -> None:
        # add the mechanisms to all of the entities
        for key, ms in entity2mechanisms.items():
            if key not in self.temp_entity2ledger.keys():
                self.temp_entity2ledger[key] = list()
            for m in ms:
                self.temp_entity2ledger[key].append(m)

    def append(self, entity2mechanisms: TypeDict[str, TypeList[Mechanism]]) -> None:
        mechanisms = list()
        # add all the mechanisms
        for _, ms in entity2mechanisms.items():
            for m in ms:
                mechanisms.append(m)

        self.entity2ledger.register_mechanisms(mechanisms)

<<<<<<< HEAD
    # save the temporary ledger into the database
    def save_temp_ledger_to_longterm_ledger(self):
=======
    def save_temp_ledger_to_longterm_ledger(self) -> None:
>>>>>>> e9fbfa58
        self.append(entity2mechanisms=self.temp_entity2ledger)

    # return epsilons for each entity
    def get_eps_for_entity(
        self, entity: Entity, user_key: Optional[VerifyKey] = None
    ) -> float:
        # compose them with the transformation: compose
        compose = Composition()

        # fetch mechanisms from the database
        table_mechanisms = self.entity2ledger.query(entity_name=entity.name)  # type: ignore
        mechanisms = [x.obj for x in table_mechanisms]

        # filter out mechanisms that weren't created by this data scientist user
        if user_key is not None:
            filtered_mechanisms = []
            for mech in mechanisms:
                if mech.user_key == user_key:
                    filtered_mechanisms.append(mech)

            mechanisms = filtered_mechanisms

        if entity in self.temp_entity2ledger.keys():
            mechanisms = mechanisms + self.temp_entity2ledger[entity]

        # # filter out mechanisms that weren't created by this data scientist user
        # if user_key is not None:
        #     filtered_mechanisms = []
        #     for mech in mechanisms:
        #         # left = _deserialize(mech.user_key, from_bytes=True)
        #         # print("Comparing Left:" + str(mech.user_key) + " of type " + str(type(mech.user_key)))
        #         # print("Comparing Right:" + str(user_key) + " of type " + str(type(user_key)))

        #         # user_key = VerifyKey(user_key.encode("utf-8"), encoder=HexEncoder)

        #         if mech.user_key == user_key:
        #             filtered_mechanisms.append(mech)

        #     mechanisms = filtered_mechanisms

        # print("Num mechanisms after TEMP:" + str(len(mechanisms)))
        # for m in mechanisms:
        # print("Filtered Mechanism Entity:" + str(m.entity_name))

        # print("Mechanisma after filtering: ", mechanisms)
        # use verify key to specify the user
        # for all entities in the db,
        # how do we ensure that no data scientist
        # exceeds the budget of any entity?

        # map dataset
        if len(mechanisms) > 0:
            composed_mech = compose(mechanisms, [1] * len(mechanisms))
            eps = composed_mech.get_approxDP(self.delta)

            # if we have a user key, get the budget and clamp the epsilon
            # if user_key is not None:
            #     user_budget = self.entity2ledger.get_user_budget(user_key=user_key)
            #     print("USER BUDGET:" + str(user_budget))
            #     print(f"EPS: {eps}")
            #     if eps > user_budget:
            #         print("setting the eps to the user budget")
            #         eps = user_budget
        else:
            eps = 0

        return float(eps)

        # # Query for eps given delta
        # return PhiScalar(
        #     value=composed_mech.get_approxDP(self.delta),
        #     min_val=0,
        #     max_val=self.max_budget,
        #     entity=entity,
        # )

    # checks if the entity has budget or not
    def has_budget(self, entity: Entity, user_key: VerifyKey) -> bool:
        spend = self.get_eps_for_entity(entity=entity, user_key=user_key)
<<<<<<< HEAD
        user_budget = self.entity2ledger.get_user_budget(user_key=user_key)
        has_budget = spend < user_budget

        return has_budget
    
    # returns maximum entity epsilon
    def user_budget(self, user_key: VerifyKey):
        max_spend = 0
=======
        # print("SPEND:" + str(spend))
        user_budget: float = self.entity2ledger.get_user_budget(user_key=user_key)
        # print("USER BUDGET:" + str(user_budget))
        # print("ACCOUNTANT MAX BUDGET", self.max_budget)
        # @Andrew can we use <= or does it have to be <
        has_budget = spend <= user_budget
        # print(f"has_budget = {spend} < {user_budget}")

        return has_budget

    def user_budget(self, user_key: VerifyKey) -> float:
        max_spend: float = 0
>>>>>>> e9fbfa58

        for ent in self.entities:
            spend: float = self.get_eps_for_entity(entity=ent, user_key=user_key)
            if spend > max_spend:
                max_spend = spend

        return max_spend

    @property
    def entities(self) -> TypeKeysView[Entity]:
        return self.entity2ledger.keys()

    # returns a collection of entities having no budget
    def overbudgeted_entities(
        self,
        temp_entities: TypeDict[Entity, TypeList[iDPGaussianMechanism]],
        user_key: VerifyKey,
    ) -> TypeSet[Entity]:
        entities = set()

        for entity, _ in temp_entities.items():
            if not self.has_budget(entity, user_key=user_key):
                entities.add(entity)

        return entities

    # prints entity and its epsilon value
    def print_ledger(self, delta: float = 1e-6) -> None:
        for mechanism in self.entity2ledger.mechanism_manager.all():
            entity = self.entity2ledger.entity_manager.first(name=mechanism.entity_name)
            print(
                str(mechanism.entity_name) + "\t" + str(self.get_eps_for_entity(entity))  # type: ignore
            )


class AccountantReference(RecursiveSerde):
    __attr_allowlist__ = ["msg"]

    def __init__(self, msg: Any) -> None:
        self.msg = msg<|MERGE_RESOLUTION|>--- conflicted
+++ resolved
@@ -61,12 +61,8 @@
 
         self.entity2ledger.register_mechanisms(mechanisms)
 
-<<<<<<< HEAD
     # save the temporary ledger into the database
-    def save_temp_ledger_to_longterm_ledger(self):
-=======
     def save_temp_ledger_to_longterm_ledger(self) -> None:
->>>>>>> e9fbfa58
         self.append(entity2mechanisms=self.temp_entity2ledger)
 
     # return epsilons for each entity
@@ -146,29 +142,14 @@
     # checks if the entity has budget or not
     def has_budget(self, entity: Entity, user_key: VerifyKey) -> bool:
         spend = self.get_eps_for_entity(entity=entity, user_key=user_key)
-<<<<<<< HEAD
-        user_budget = self.entity2ledger.get_user_budget(user_key=user_key)
+        user_budget: float = self.entity2ledger.get_user_budget(user_key=user_key)
         has_budget = spend < user_budget
 
         return has_budget
     
     # returns maximum entity epsilon
-    def user_budget(self, user_key: VerifyKey):
-        max_spend = 0
-=======
-        # print("SPEND:" + str(spend))
-        user_budget: float = self.entity2ledger.get_user_budget(user_key=user_key)
-        # print("USER BUDGET:" + str(user_budget))
-        # print("ACCOUNTANT MAX BUDGET", self.max_budget)
-        # @Andrew can we use <= or does it have to be <
-        has_budget = spend <= user_budget
-        # print(f"has_budget = {spend} < {user_budget}")
-
-        return has_budget
-
     def user_budget(self, user_key: VerifyKey) -> float:
         max_spend: float = 0
->>>>>>> e9fbfa58
 
         for ent in self.entities:
             spend: float = self.get_eps_for_entity(entity=ent, user_key=user_key)
