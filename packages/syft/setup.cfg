[metadata]
name = syft
version = attr: "0.7.0-beta.42"
description = PySyft is a Python library for secure and private Deep Learning, allowing you to compute on data you do not own and cannot see
author = OpenMined
author_email = info@openmined.org
license = Apache-2.0
long_description = file: README.md
long_description_content_type = text/markdown; charset=UTF-8; variant=GFM
url = https://openmined.github.io/PySyft/
project_urls =
    Source=https://github.com/OpenMined/PySyft
    Tracker=https://github.com/OpenMined/PySyft/issues
platforms = any
classifiers =
    Development Status :: 4 - Beta
    Programming Language :: Python

[options]
zip_safe = False
packages = find_namespace:
include_package_data = True
package_dir =
    =src
# DON'T CHANGE THE FOLLOWING LINE! IT WILL BE UPDATED BY PYSCAFFOLD!
# Add here dependencies of your project (semicolon/line-separated), e.g.
syft =
    ascii_magic==1.6
    bcrypt==3.2.0
    boto3==1.21.33
    cachetools~=3.1.1
    flax==0.5.3
    forbiddenfruit==0.1.4
    gevent==21.12.0
    jax==0.3.14
    jaxlib==0.3.14
    loguru==0.6.0
    names==0.3.0
    numpy>=1.21.5 # python 3.7 google colab
    matplotlib==3.5.2 # https://github.com/matplotlib/matplotlib/issues/23604
    packaging==21.3
    pandas>=1.3.5 # python 3.7 google colab
    pyarrow==7.0.0
    pycapnp==1.2.2
    pydantic[email]==1.9.0
    pyjwt==2.4.0
    pympler==1.0.1
    pynacl==1.5.0
    pyoblv==0.1.2
    redis==4.2.2
    requests_toolbelt==0.9.1
<<<<<<< HEAD
    requests==2.28.1
    sqlalchemy==1.4.45
=======
    requests==2.27.1
>>>>>>> c15a1612
    torch>=1.8.1,<=1.11.0
    tqdm==4.64.0
    typing_extensions==4.1.1 # backport to older python 3
    pymongo==4.2.0
    pymongo-inmemory==0.2.8
    ; shylock[pymongo]==1.1.1 # src inlined until pymongo 4 supported
    pyzmq==23.2.1 # https://github.com/zeromq/pyzmq/issues/1764

telemetry =
    opentelemetry-api==1.14.0
    opentelemetry-sdk==1.14.0
    opentelemetry-exporter-jaeger==1.14.0
    opentelemetry-instrumentation==0.35b0
    opentelemetry-instrumentation-requests==0.35b0
    ; opentelemetry-instrumentation-digma==0.9.0

install_requires =
    %(syft)s
    %(telemetry)s

# The usage of test_requires is discouraged, see `Dependency Management` docs
# tests_require = pytest; pytest-cov
# Require a specific Python version, e.g. Python 2.7 or >= 3.4
python_requires = >=3.7

[options.packages.find]
where = src
exclude =
    tests

[options.extras_require]
dev =
    %(test_plugins)s
    pre-commit==2.20.0
    bandit==1.7.4
    black==22.6.0
    black-nb==0.7
    doc8==0.11.2
    flake8~=3.8.3
    importlib-metadata==4.13.0
    isort==5.10.1
    matplotlib==3.5.2
    nbconvert==7.0.0
    nbformat==5.4.0
    safety==2.1.1
    mypy==0.971
    pympler==1.0.1
    faker==13.15.1

test_plugins =
    pytest==7.2.0
    pytest-cov
    pytest-xdist[psutil]
    pytest-asyncio
    pytest-benchmark
    pytest-custom_exit_code
    pytest-randomly
    pytest-sugar
    coverage

tff =
    tensorflow-federated==0.40.0

[options.entry_points]
console_scripts =
    syft-device=syft.grid.example_nodes.device:run
    syft-domain=syft.grid.example_nodes.domain:run
    syft-network=syft.grid.example_nodes.network:run

[test]
addopts = --verbose
extras = True

[tool:pytest]
# Options for py.test:
# Specify command-line options as you would do when invoking py.test directly.
# e.g. --cov-report html (or xml) for html/xml output or --junitxml junit.xml
# in order to write a coverage file that can be read by Jenkins.
addopts = --verbose
norecursedirs =
    dist
    build
    .tox
testpaths = tests
filterwarnings =
    ignore:.*Deprecated.*:DeprecationWarning


[aliases]
dists = bdist_wheel

[bdist_wheel]
# Use this option if your package is pure-python
universal = 1

[build_sphinx]
source_dir = docs
build_dir = build/sphinx

[devpi:upload]
# Options for the devpi: PyPI server and packaging tool
# VCS export must be deactivated since we are using setuptools-scm
no-vcs = 1
formats = bdist_wheel

[flake8]
# Some sane defaults for the code style checker flake8
# TODO: C901 Complex function, (gmuraru) I think we should fix this
ignore =
    N805
    W503
    C901
    B001
    B002
    B003
    B004
    B005
    B007
    B008
    B009
    B010
    B011
    B012
    B013
    B014
    B015
    B016
    B017
    B018
    B019
    B020
    B021
    B022
    B023
    B024
    B027
    B026

max-line-length = 120
exclude =
    .tox
    build
    dist
    .git
    .eggs
    docs/conf.py
    __pycache__
    venv
    src/syft/notebooks/examples*

max-complexity = 11
show-source = true
statistics = true
count = true

[pyscaffold]
# PyScaffold's parameters when the project was created.
# This will be used when updating. Do not change!
version = 4.0.1
package = syft
extensions =
    markdown

[files]
# Add here 'data_files', 'packages' or 'namespace_packages'.
# Additional data files are defined as key value pairs of source and target:
packages =
        syft
data_files =
    img = img/*

[mypy]
python_version = 3.10<|MERGE_RESOLUTION|>--- conflicted
+++ resolved
@@ -49,12 +49,8 @@
     pyoblv==0.1.2
     redis==4.2.2
     requests_toolbelt==0.9.1
-<<<<<<< HEAD
     requests==2.28.1
     sqlalchemy==1.4.45
-=======
-    requests==2.27.1
->>>>>>> c15a1612
     torch>=1.8.1,<=1.11.0
     tqdm==4.64.0
     typing_extensions==4.1.1 # backport to older python 3
