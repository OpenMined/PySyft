[metadata]
name = syft
description = PySyft is a Python library for secure and private Deep Learning, allowing you to compute on data you do not own and cannot see
author = OpenMined
author_email = info@openmined.org
license = Apache-2.0
long_description = file: README.md
long_description_content_type = text/markdown; charset=UTF-8; variant=GFM
url = https://github.com/OpenMined/PySyft
project_urls =
    Documentation = https://github.com/OpenMined/PySyft
platforms = any
classifiers =
    Development Status :: 4 - Beta
    Programming Language :: Python

[options]
zip_safe = False
packages = find_namespace:
include_package_data = True
package_dir =
    =src
# DON'T CHANGE THE FOLLOWING LINE! IT WILL BE UPDATED BY PYSCAFFOLD!
# Add here dependencies of your project (semicolon/line-separated), e.g.

torch_ecosystem =
    torch>=1.4.0,<=1.8.1
    torchcsprng<=0.2.1
    torchvision>=0.5,<=0.9.1
    sqlalchemy

syft =
    %(torch_ecosystem)s #should remove this and make it a lib
    aiortc
    ascii-magic
    autodp
    bcrypt
    cachetools
    cryptography>=3.4.7
    dpcontracts
    flask>=1.1.2,<2.0.0
    forbiddenfruit>=0.1.3
    loguru
    names
    nest_asyncio
    packaging
    pandas
    protobuf
    pyarrow
    PyJWT==1.7.1
    PyNaCl
    PyYAML>=5.4.1
    pymbolic
    sympy
    requests
    scikit-learn
    requests_toolbelt
    sqlitedict
    syft-proto
    typing-extensions # backport to older python 3
    websocket-client
    wrapt
    sqlalchemy

install_requires =
    %(syft)s


# The usage of test_requires is discouraged, see `Dependency Management` docs
# tests_require = pytest; pytest-cov
# Require a specific Python version, e.g. Python 2.7 or >= 3.4
python_requires = >=3.7

[options.packages.find]
where = src
exclude =
    tests

[options.extras_require]
all =
    %(dev)s
    %(libs)s


libs_deps =
    fsspec
    msgpack
    patsy
    sycret>=0.1.3
    tensorboard
    tqdm
    sqlalchemy

libs =
    %(libs_deps)s
    gym
    numpy
    opacus
    openmined.psi
    pandas
    petlib
<<<<<<< HEAD
    pillow>=8.3.1 # security-issues
=======
    pillow>=8.3.0
>>>>>>> bb093294
    python-dp
    statsmodels
    tenseal
    xgboost>=1.4
    zksk
    sqlalchemy


dev =
    %(test_plugins)s
    flask
    pandas
    pre-commit
    protobuf
    PyJWT==1.7.1
    PyNaCl
    bandit
    black
    black-nb
    darglint
    doc8
    flake8
    isort
    matplotlib
    nbconvert
    nbformat
    protoc-wheel-0
    safety
    syft-proto
    typing-extensions
    sqlitedict
    sqlalchemy


test_plugins =
    pytest
    pytest-cov
    pytest-xdist[psutil]
    pytest-asyncio
    pytest-benchmark
    pytest-custom_exit_code
    pytest-randomly
    pytest-sugar
    pytest-xprocess
<<<<<<< HEAD
    coverage==6.0b1
=======
    coverage>=6.0b1
>>>>>>> bb093294

ci-all =
    %(dev)s
    %(ci-libs)s
    %(ci-grid)s

ci-libs =
    %(libs_deps)s
;    gym  #install-custom-dependency
;    numpy #install-custom-dependency
;    opacus #install-custom-dependency
;    openmined.psi #install-custom-dependency
;    petlib #install-custom-dependency
;    pillow>=8.1.2,<=8.2.0 #install-custom-dependency
;    pyarrow #install-custom-dependency
;    python-dp #install-custom-dependency
;    statsmodels #install-custom-dependency
;    tenseal #install-custom-dependency
;    xgboost>=1.4 #install-custom-dependency
;    zksk #install-custom-dependency

ci-grid =
    bcrypt
    boto3
    flask>=1.1.2,<2.0.0
    flask_cors
    flask_executor
    flask_migrate
    flask_sockets
    flask_sqlalchemy
    names
    PyInquirer
    python-dp
    requests_toolbelt
    scipy
    sqlalchemy>=1.4
    sqlalchemy_mixins
    sqlalchemy_utils
    terrascript
    Werkzeug>=1.0.1,<2.0.0


[options.entry_points]
console_scripts =
    syft-device=syft.grid.example_nodes.device:run
    syft-domain=syft.grid.example_nodes.domain:run
    syft-network=syft.grid.example_nodes.network:run
    syft-proto=syft.protobuf_setuptools:run

[test]
addopts = --verbose
extras = True

[tool:pytest]
# Options for py.test:
# Specify command-line options as you would do when invoking py.test directly.
# e.g. --cov-report html (or xml) for html/xml output or --junitxml junit.xml
# in order to write a coverage file that can be read by Jenkins.
addopts = --verbose
norecursedirs =
    dist
    build
    .tox
testpaths = tests
filterwarnings =
    ignore:.*Deprecated.*:DeprecationWarning


[aliases]
dists = bdist_wheel

[bdist_wheel]
# Use this option if your package is pure-python
universal = 1

[build_sphinx]
source_dir = docs
build_dir = build/sphinx

[devpi:upload]
# Options for the devpi: PyPI server and packaging tool
# VCS export must be deactivated since we are using setuptools-scm
no-vcs = 1
formats = bdist_wheel

[flake8]
# Some sane defaults for the code style checker flake8
ignore =
    N805
    W503
    C901 # TODO: Complex function, (gmuraru) I think we should fix this
max-line-length = 120
exclude =
    .tox
    build
    dist
    .git
    .eggs
    docs/conf.py
    __pycache__
    venv
    src/syft/proto
    src/syft/notebooks/examples*

max-complexity = 11
show-source = true
statistics = true
count = true

[pyscaffold]
# PyScaffold's parameters when the project was created.
# This will be used when updating. Do not change!
version = 4.0.1
package = syft
extensions =
    markdown

[files]
# Add here 'data_files', 'packages' or 'namespace_packages'.
# Additional data files are defined as key value pairs of source and target:
packages =
        syft
data_files =
    img = img/*


[darglint]
style=google # Default style is Google but we opt to be explicit about it

[mypy]
python_version = 3.9<|MERGE_RESOLUTION|>--- conflicted
+++ resolved
@@ -99,11 +99,7 @@
     openmined.psi
     pandas
     petlib
-<<<<<<< HEAD
     pillow>=8.3.1 # security-issues
-=======
-    pillow>=8.3.0
->>>>>>> bb093294
     python-dp
     statsmodels
     tenseal
@@ -148,11 +144,7 @@
     pytest-randomly
     pytest-sugar
     pytest-xprocess
-<<<<<<< HEAD
     coverage==6.0b1
-=======
-    coverage>=6.0b1
->>>>>>> bb093294
 
 ci-all =
     %(dev)s
