[metadata]
name = syft
version = attr: "0.8.0-beta.0"
description = Perform numpy-like analysis on data that remains in someone elses server
author = OpenMined
author_email = info@openmined.org
license = Apache-2.0
long_description = file: README.md
long_description_content_type = text/markdown; charset=UTF-8; variant=GFM
url = https://openmined.github.io/PySyft/
project_urls =
    Source=https://github.com/OpenMined/PySyft
    Tracker=https://github.com/OpenMined/PySyft/issues
platforms = any
classifiers =
    Development Status :: 4 - Beta
    Programming Language :: Python

[options]
zip_safe = False
packages = find_namespace:
include_package_data = True
package_dir =
    =src
# DON'T CHANGE THE FOLLOWING LINE! IT WILL BE UPDATED BY PYSCAFFOLD!
# Add here dependencies of your project (semicolon/line-separated), e.g.
syft =
    ascii_magic==1.6
    bcrypt==4.0.1
    boto3==1.26.51
    cachetools>=3.1
    flax==0.5.3
    forbiddenfruit==0.1.4
    gevent==21.12.0
    gipc==1.4.0
    jax==0.3.14
    jaxlib==0.3.14
    loguru==0.6.0
    matplotlib==3.6.3
    names==0.3.0
    numpy>=1.21.6 # tensorflow-federated
    packaging>=21.0
    pandas==1.5.2
    protobuf==3.19.5 # tensorflow-federated
    pyarrow==11.0.0
    pycapnp==1.3.0
    pydantic[email]==1.10.4
    pyjwt==2.6.0
    pymongo-inmemory==0.2.8
    pymongo==4.2.0
    pympler==1.0.1
    pynacl==1.5.0
    pyoblv==0.1.2
    redis==4.4.2
    requests_toolbelt==0.10.1
    requests==2.28.2
    RestrictedPython==6.0
    result==0.9.0
    torch>=1.11.0,<=1.13.1
    tqdm==4.64.0
    typeguard==2.13.3
    typing_extensions==4.4.0
<<<<<<< HEAD
    opendp==0.6.2
=======
>>>>>>> a133ca07

telemetry =
    opentelemetry-api==1.14.0
    opentelemetry-sdk==1.14.0
    opentelemetry-exporter-jaeger==1.14.0
    opentelemetry-instrumentation==0.35b0
    opentelemetry-instrumentation-requests==0.35b0
    ; opentelemetry-instrumentation-digma==0.9.0

install_requires =
    %(syft)s
    %(telemetry)s

# The usage of test_requires is discouraged, see `Dependency Management` docs
# tests_require = pytest; pytest-cov
# Require a specific Python version, e.g. Python 2.7 or >= 3.4
python_requires = >=3.7

[options.packages.find]
where = src
exclude =
    tests

[options.extras_require]
dev =
    %(test_plugins)s
    bandit==1.7.4
    black-nb==0.7
    black==22.12.0
    doc8==1.1.1
    faker==16.6.0
    flake8==6.0.0
    importlib-metadata==6.0.0
    isort==5.11.4
    mypy==0.991
    pre-commit==2.21.0
    safety==2.3.5

test_plugins =
    pytest==7.2.0
    pytest-cov
    pytest-xdist[psutil]
    pytest-asyncio
    pytest-benchmark
    pytest-custom_exit_code
    pytest-randomly
    pytest-sugar
    coverage

tff =
    tensorflow-federated==0.40.0

[test]
addopts = --verbose
extras = True

[tool:pytest]
# Options for py.test:
# Specify command-line options as you would do when invoking py.test directly.
# e.g. --cov-report html (or xml) for html/xml output or --junitxml junit.xml
# in order to write a coverage file that can be read by Jenkins.
addopts = --verbose
norecursedirs =
    dist
    build
    .tox
testpaths = tests
filterwarnings =
    ignore:.*Deprecated.*:DeprecationWarning


[aliases]
dists = bdist_wheel

[bdist_wheel]
# Use this option if your package is pure-python
universal = 1

[build_sphinx]
source_dir = docs
build_dir = build/sphinx

[devpi:upload]
# Options for the devpi: PyPI server and packaging tool
# VCS export must be deactivated since we are using setuptools-scm
no-vcs = 1
formats = bdist_wheel

[flake8]
# Some sane defaults for the code style checker flake8
# TODO: C901 Complex function, (gmuraru) I think we should fix this
ignore =
    N805
    W503
    C901
    B001
    B002
    B003
    B004
    B005
    B007
    B008
    B009
    B010
    B011
    B012
    B013
    B014
    B015
    B016
    B017
    B018
    B019
    B020
    B021
    B022
    B023
    B024
    B027
    B026
    B028
23
    B024
    B027
    B026
rce = true
statistics = true
count = true

[pyscaffold]
# PyScaffold's parameters when the project was created.
# This will be used when updating. Do not change!
version = 4.0.1
package = syft
extensions =
    markdown

[files]
# Add here 'data_files', 'packages' or 'namespace_packages'.
# Additional data files are defined as key value pairs of source and target:
packages =
        syft
data_files =
    img = img/*

[mypy]
python_version = 3.10<|MERGE_RESOLUTION|>--- conflicted
+++ resolved
@@ -60,10 +60,7 @@
     tqdm==4.64.0
     typeguard==2.13.3
     typing_extensions==4.4.0
-<<<<<<< HEAD
     opendp==0.6.2
-=======
->>>>>>> a133ca07
 
 telemetry =
     opentelemetry-api==1.14.0
