[metadata]
name = syft
version = attr: "0.8.7-beta.7"
description = Perform numpy-like analysis on data that remains in someone elses server
author = OpenMined
author_email = info@openmined.org
license = Apache-2.0
long_description = file: PYPI.md
long_description_content_type = text/markdown; charset=UTF-8; variant=GFM
url = https://openmined.github.io/PySyft/
project_urls =
    Source=https://github.com/OpenMined/PySyft
    Tracker=https://github.com/OpenMined/PySyft/issues
platforms = any
classifiers =
    Development Status :: 4 - Beta
    Programming Language :: Python

[options]
zip_safe = False
packages = find_namespace:
include_package_data = True
package_dir =
    =src
# DON'T CHANGE THE FOLLOWING LINE! IT WILL BE UPDATED BY PYSCAFFOLD!
# Add here dependencies of your project (semicolon/line-separated), e.g.

syft =
    setuptools
    bcrypt==4.1.2
    boto3==1.34.56
    forbiddenfruit==0.1.4
    gevent==23.9.1
    loguru==0.7.2
    networkx==3.3
    packaging>=23.0
    pyarrow==15.0.0
    # pycapnp is beta version, update to stable version when available
    pycapnp==2.0.0b2
    pydantic[email]==2.6.0
    pydantic-settings==2.2.1
    pymongo==4.6.2
    pynacl==1.5.0
    pyzmq>=23.2.1,<=25.1.1
    requests==2.31.0
    RestrictedPython==7.0
    result==0.16.1
    tqdm==4.66.4
    typeguard==4.1.5
    typing_extensions==4.11.0
    sherlock[filelock]==0.4.1
<<<<<<< HEAD
    uvicorn[standard]==0.29.0
    fastapi==0.111.0
    psutil>=5.9.5,<5.9.9
    hagrid>=0.3
=======
    uvicorn[standard]==0.27.1
    fastapi==0.110.0
    psutil==5.9.8
>>>>>>> 5c739a51
    itables==1.7.1
    argon2-cffi==23.1.0
    matplotlib>=3.7.1,<3.9.1
    # jaxlib is a DL library but we are needing it for serialization
    jaxlib==0.4.28
    jax==0.4.28
    # numpy and pandas are ML packages but are needed in many places througout the codebase
    numpy>=1.25.2,<1.26; python_version<"3.12"
    numpy>=1.26.4,<1.27; python_version>="3.12"
    pandas>=2.0.3,<2.2.3
    docker==6.1.3
    kr8s==0.13.5
    PyYAML==6.0.1
    azure-storage-blob==12.19.1
    ipywidgets==8.1.2
    rich==13.7.1
    jinja2==3.1.4
    tenacity==8.3.0

install_requires =
    %(syft)s

# The usage of test_requires is discouraged, see `Dependency Management` docs
# tests_require = pytest; pytest-cov
# Require a specific Python version, e.g. Python 2.7 or >= 3.4
python_requires = >=3.10

[options.packages.find]
where = src
exclude =
    tests

[options.extras_require]
data_science =
    transformers==4.40.2
    opendp==0.9.2
    evaluate==0.4.1
    recordlinkage==0.16
    dm-haiku==0.0.12
    # backend.dockerfile installs torch separately, so update the version over there as well!
    torch==2.3.0

dev =
    %(test_plugins)s
    %(telemetry)s
    bandit==1.7.7
    ruff==0.3.0
    importlib-metadata==6.8.0
    isort==5.13.2
    mypy==1.7.1
    pre-commit==3.6.2
    safety>=2.4.0b2

telemetry =
    opentelemetry-api==1.14.0
    opentelemetry-sdk==1.14.0
    opentelemetry-exporter-jaeger==1.14.0
    opentelemetry-instrumentation==0.35b0
    opentelemetry-instrumentation-requests==0.35b0
    ; opentelemetry-instrumentation-digma==0.9.0

# pytest>=8.0 broke pytest-lazy-fixture which doesn't seem to be actively maintained
# temporarily pin to pytest<8
# see https://github.com/pytest-dev/pytest/issues/11890
test_plugins =
    pytest<8
    pytest-cov
    pytest-xdist[psutil]
    pytest-parallel
    pytest-randomly
    pytest-sugar
    pytest-lazy-fixture
    pytest-rerunfailures
    coverage
    faker
    distro

[options.entry_points]
console_scripts =
    syft=syft.node.run:run

[test]
addopts = --verbose
extras = True

[tool:pytest]
# Options for py.test:
# Specify command-line options as you would do when invoking py.test directly.
# e.g. --cov-report html (or xml) for html/xml output or --junitxml junit.xml
# in order to write a coverage file that can be read by Jenkins.
addopts = --verbose
norecursedirs =
    dist
    build
    .tox
testpaths = tests
filterwarnings =
    ignore:.*Deprecated.*:DeprecationWarning
markers =
    slow: marks tests as slow (deselect with '-m "not slow"')
    flaky: mark tests that might fail from network unpredictable errors

[aliases]
dists = bdist_wheel

[bdist_wheel]
# Use this option if your package is pure-python
universal = 1

[build_sphinx]
source_dir = docs
build_dir = build/sphinx

[devpi:upload]
# Options for the devpi: PyPI server and packaging tool
# VCS export must be deactivated since we are using setuptools-scm
no-vcs = 1
formats = bdist_wheel

[flake8]
# Some sane defaults for the code style checker flake8
# TODO: C901 Complex function, (gmuraru) I think we should fix this
ignore =
    N805
    W503
    C901
    B001
    B002
    B003
    B004
    B005
    B007
    B008
    B009
    B010
    B011
    B012
    B013
    B014
    B015
    B016
    B017
    B018
    B019
    B020
    B021
    B022
    B023
    B024
    B027
    B026
    B028

max-line-length = 120
exclude =
    .tox
    build
    dist
    .git
    .eggs
    docs/conf.py
    __pycache__
    venv

max-complexity = 11
show-source = true
statistics = true
count = true

[pyscaffold]
# PyScaffold's parameters when the project was created.
# This will be used when updating. Do not change!
version = 4.0.1
package = syft
extensions =
    markdown

[files]
# Add here 'data_files', 'packages' or 'namespace_packages'.
# Additional data files are defined as key value pairs of source and target:
packages =
    syft

[mypy]
python_version = 3.12<|MERGE_RESOLUTION|>--- conflicted
+++ resolved
@@ -49,16 +49,9 @@
     typeguard==4.1.5
     typing_extensions==4.11.0
     sherlock[filelock]==0.4.1
-<<<<<<< HEAD
     uvicorn[standard]==0.29.0
     fastapi==0.111.0
-    psutil>=5.9.5,<5.9.9
-    hagrid>=0.3
-=======
-    uvicorn[standard]==0.27.1
-    fastapi==0.110.0
     psutil==5.9.8
->>>>>>> 5c739a51
     itables==1.7.1
     argon2-cffi==23.1.0
     matplotlib>=3.7.1,<3.9.1
