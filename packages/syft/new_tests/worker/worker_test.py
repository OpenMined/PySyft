# stdlib
from typing import Any

# third party
import numpy as np

# syft absolute
import syft as sy
from syft.core.common.uid import UID
from syft.core.node.new.action_object import ActionObject
from syft.core.node.new.action_store import ActionStore
from syft.core.node.new.context import AuthedServiceContext
from syft.core.node.new.credentials import SIGNING_KEY_FOR
from syft.core.node.new.credentials import SyftSigningKey
from syft.core.node.new.credentials import SyftVerifyKey
from syft.core.node.new.document_store import DictDocumentStore
from syft.core.node.new.user import User
from syft.core.node.new.user import UserCreate
<<<<<<< HEAD
from syft.core.node.new.user import UserUpdate
=======
from syft.core.node.new.user import UserView
>>>>>>> b2b936eb
from syft.core.node.new.user_service import UserService
from syft.core.node.new.user_stash import UserStash
from syft.core.node.worker import Worker

test_signing_key_string = (
    "b7803e90a6f3f4330afbd943cef3451c716b338b17a9cf40a0a309bc38bc366d"
)

test_verify_key_string = (
    "08e5bcddfd55cdff0f7f6a62d63a43585734c6e7a17b2ffb3f3efe322c3cecc5"
)

test_signing_key_string_2 = (
    "8f4412396d3418d17c08a8f46592621a5d57e0daf1c93e2134c30f50d666801d"
)

test_verify_key_string_2 = (
    "833035a1c408e7f2176a0b0cd4ba0bc74da466456ea84f7ba4e28236e7e303ab"
)


def test_signing_key() -> None:
    # we should keep our representation in hex ASCII

    # first convert the string representation into a key
    test_signing_key = SyftSigningKey.from_string(test_signing_key_string)
    assert isinstance(test_signing_key, SyftSigningKey)

    # make sure it converts back to the same string
    assert str(test_signing_key) == test_signing_key_string

    # make a second one and verify that its equal
    test_signing_key_2 = SyftSigningKey.from_string(test_signing_key_string)
    assert test_signing_key == test_signing_key_2

    # get the derived verify key
    test_verify_key = test_signing_key.verify_key
    assert isinstance(test_verify_key, SyftVerifyKey)

    # make sure both types provide the verify key as a string
    assert test_verify_key_string == test_verify_key.verify
    assert test_verify_key_string == test_signing_key.verify

    # make sure that we don't print signing key but instead the verify key
    assert SIGNING_KEY_FOR in test_signing_key.__repr__()
    assert test_verify_key_string in test_signing_key.__repr__()

    # get another verify key from the same string and make sure its equal
    test_verify_key_2 = SyftVerifyKey.from_string(test_verify_key_string)
    assert test_verify_key == test_verify_key_2


def test_action_store() -> None:
    test_signing_key = SyftSigningKey.from_string(test_signing_key_string)
    action_store = ActionStore()
    uid = UID()
    raw_data = np.array([1, 2, 3])
    test_object = ActionObject(syft_action_data=raw_data)

    set_result = action_store.set(
        uid=uid, credentials=test_signing_key, syft_object=test_object
    )
    assert set_result.is_ok()
    test_object_result = action_store.get(uid=uid, credentials=test_signing_key)
    assert test_object_result.is_ok()
    assert test_object == test_object_result.ok()

    test_verift_key_2 = SyftVerifyKey.from_string(test_verify_key_string_2)
    test_object_result_fail = action_store.get(uid=uid, credentials=test_verift_key_2)
    assert test_object_result_fail.is_err()
    assert "denied" in test_object_result_fail.err()


def test_user_transform() -> None:
    new_user = UserCreate(
        email="alice@bob.com",
        name="Alice",
        password="letmein",
        password_verify="letmein",
    )

    # assert new_user.id is None
    assert new_user.email == "alice@bob.com"
    assert new_user.name == "Alice"
    assert new_user.password == "letmein"
    assert new_user.password_verify == "letmein"
    print("new user", new_user)

    user = new_user.to(User)
    print("got a user", user)
    # assert user.id is not None # need to insert / update first
    assert user.email == "alice@bob.com"
    assert user.name == "Alice"
    assert user.hashed_password is not None
    assert user.salt is not None

    edit_user = user.to(UserView)
    # assert edit_user.id is not None # need to insert / update first
    assert edit_user.email == "alice@bob.com"
    assert edit_user.name == "Alice"
    assert edit_user.password is None
    assert edit_user.password_verify is None

    assert not hasattr(edit_user, "signing_key")


def test_user_service() -> None:
    test_signing_key = SyftSigningKey.from_string(test_signing_key_string)
    worker = Worker()
<<<<<<< HEAD
    document_store = DictDocumentStore()
    user_stash = UserStash(store=document_store)
    user_service = UserService(stash=user_stash)
=======
    user_collection = worker.service_path_map[UserService.__name__]
>>>>>>> b2b936eb

    # create a user
    new_user = UserCreate(
        email="alice@bob.com",
        name="Alice",
        password="letmein",
        password_verify="letmein",
    )

    # create a context
    context = AuthedServiceContext(node=worker, credentials=test_signing_key.verify_key)

    # call the create function
<<<<<<< HEAD
    user_view_result = user_service.create(context=context, user_update=new_user)
=======
    user_view = user_collection.create(context=context, user_create=new_user)
>>>>>>> b2b936eb

    # get the result
    assert user_view.is_ok()

    user_view = user_view.ok()

    assert user_view.email == new_user.email
    assert user_view.name == new_user.name

    # we have a UID
    assert user_view.id is not None

    # we can query the same user again
    user_view_2_result = user_service.view(context=context, uid=user_view.id)

    # the object matches
    assert user_view_2_result.is_ok()
    user_view_2 = user_view_2_result.ok()
    assert user_view == user_view_2


def test_syft_object_serde() -> None:
    # create a user
    new_user = UserCreate(
        email="alice@bob.com",
        name="Alice",
        password="letmein",
        password_verify="letmein",
    )
    # syft absolute
    import syft as sy

    ser = sy.serialize(new_user, to_bytes=True)
    de = sy.deserialize(ser, from_bytes=True)

    assert new_user == de


def test_worker() -> None:
    worker = Worker()
    assert worker


def test_action_object_add() -> None:
    raw_data = np.array([1, 2, 3])
    action_object = ActionObject(syft_action_data=raw_data)
    result = action_object + action_object
    x = result.syft_action_data
    y = raw_data * 2
    assert (x == y).all()


def test_action_object_hooks() -> None:
    raw_data = np.array([1, 2, 3])
    action_object = ActionObject(syft_action_data=raw_data)

    def pre_add(*args: Any, **kwargs: Any) -> Any:
        # double it
        new_value = args[0]
        new_value.syft_action_data = new_value.syft_action_data * 2
        return (new_value,), kwargs

    def post_add(result: Any) -> Any:
        # change return type to sum
        return sum(result.syft_action_data)

    action_object.syft_pre_hooks__["__add__"] = [pre_add]
    action_object.syft_post_hooks__["__add__"] = [post_add]

    result = action_object + action_object
    x = result.syft_action_data
    y = sum((raw_data * 2) + raw_data)
    assert y == 18
    assert x == y


def test_worker_serde() -> None:
    worker = Worker()
    ser = sy.serialize(worker, to_bytes=True)
    de = sy.deserialize(ser, from_bytes=True)

    assert de.signing_key == worker.signing_key
    assert de.id == worker.id<|MERGE_RESOLUTION|>--- conflicted
+++ resolved
@@ -13,16 +13,10 @@
 from syft.core.node.new.credentials import SIGNING_KEY_FOR
 from syft.core.node.new.credentials import SyftSigningKey
 from syft.core.node.new.credentials import SyftVerifyKey
-from syft.core.node.new.document_store import DictDocumentStore
 from syft.core.node.new.user import User
 from syft.core.node.new.user import UserCreate
-<<<<<<< HEAD
-from syft.core.node.new.user import UserUpdate
-=======
 from syft.core.node.new.user import UserView
->>>>>>> b2b936eb
 from syft.core.node.new.user_service import UserService
-from syft.core.node.new.user_stash import UserStash
 from syft.core.node.worker import Worker
 
 test_signing_key_string = (
@@ -130,13 +124,7 @@
 def test_user_service() -> None:
     test_signing_key = SyftSigningKey.from_string(test_signing_key_string)
     worker = Worker()
-<<<<<<< HEAD
-    document_store = DictDocumentStore()
-    user_stash = UserStash(store=document_store)
-    user_service = UserService(stash=user_stash)
-=======
-    user_collection = worker.service_path_map[UserService.__name__]
->>>>>>> b2b936eb
+    user_service = worker.service_path_map[UserService.__name__]
 
     # create a user
     new_user = UserCreate(
@@ -150,11 +138,7 @@
     context = AuthedServiceContext(node=worker, credentials=test_signing_key.verify_key)
 
     # call the create function
-<<<<<<< HEAD
-    user_view_result = user_service.create(context=context, user_update=new_user)
-=======
-    user_view = user_collection.create(context=context, user_create=new_user)
->>>>>>> b2b936eb
+    user_view = user_service.create(context=context, user_create=new_user)
 
     # get the result
     assert user_view.is_ok()
