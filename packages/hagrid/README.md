--- conflicted
+++ resolved
@@ -169,15 +169,9 @@
 $ pip install "git+https://github.com/OpenMined/PySyft@demo_strike_team_branch_4#subdirectory=packages/hagrid"
 ```
 
-<<<<<<< HEAD
-## Using Hagrid to Deploy to An Existing Cloud Node (by logging into that cloud node)
-
-=======
 ## Deploying HAGrid to a running Linux Machine (Ubuntu 20.x)
   
 Log into your linux machine and run the following:
-  
->>>>>>> 190203ff
 ```
 pip install hagrid
 ```
@@ -187,10 +181,7 @@
 ```
 hagrid launch <node name> domain to localhost
 ```
-<<<<<<< HEAD
-Then folllow the instructions in the prompt.
-
-=======
+
 Then folllow the instructions in the prompt. Note that occasionally you'll see a harmless (but red and scary looking) error at the very end of the deploy which looks something like:
 
 ```
@@ -217,7 +208,5 @@
 #Ansible: Update PySyft Repo
 * * * * * /home/om/PySyft/packages/grid/scripts/cron.sh /home/om/PySyft The-PET-Lab-at-the-UN-PPTTT/PySyft ungp_pet_lab om om domain slytherin
 ```
-  
-  
->>>>>>> 190203ff
+
 **Super Cool Code Images** by [Carbon](https://carbon.now.sh/)