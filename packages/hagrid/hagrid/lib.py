# stdlib
import hashlib
import os
from pathlib import Path
import site
import subprocess

# third party
import git
import names
import requests
<<<<<<< HEAD
=======


def hagrid_root() -> str:
    return os.path.abspath(str(Path(__file__).parent.parent))


def asset_path() -> os.PathLike:
    return Path(hagrid_root()) / "hagrid"


def is_editable_mode() -> bool:
    current_package_root = hagrid_root()

    installed_as_editable = False
    sitepackages_dirs = site.getsitepackages()
    # check all site-packages returned if they have a hagrid.egg-link
    for sitepackages_dir in sitepackages_dirs:
        egg_link_file = Path(sitepackages_dir) / "hagrid.egg-link"
        try:
            linked_folder = egg_link_file.read_text()
            # if the current code is in the same path as the egg-link its -e mode
            installed_as_editable = current_package_root in linked_folder
            break
        except Exception:
            pass
    return installed_as_editable


def repo_src_path() -> os.PathLike:
    if EDITABLE_MODE:
        return Path(os.path.abspath(Path(hagrid_root()) / "../../"))
    else:
        return Path(hagrid_root()) / "hagrid" / "PySyft"


def grid_src_path() -> str:
    return str(repo_src_path() / "packages" / "grid")


def check_is_git(path: os.PathLike) -> bool:
    is_repo = False
    try:
        syft_repo = git.Repo(path)
        is_repo = True
    except Exception as e:
        pass
    return is_repo


def get_git_repo() -> git.Repo:
    is_git = check_is_git(path=repo_src_path())
    if not EDITABLE_MODE and not is_git:
        github_repo = "OpenMined/PySyft"
        git_url = f"https://github.com/{github_repo}"
        print(f"Fetching Syft + Grid Source from {git_url} to {repo_src_path()}")
        try:
            repo_branch = "demo_strike_team_branch_4"
            git.Repo.clone_from(
                git_url, repo_src_path(), single_branch=True, b=repo_branch
            )
        except Exception as e:
            print(f"Failed to clone {git_url} to {repo_src_path()}")
    return git.Repo(repo_src_path())


def update_repo(repo: git.Repo, branch: str) -> None:
    if not EDITABLE_MODE:
        print(f"Updating HAGrid from branch: {branch}")
        try:
            if repo.is_dirty():
                repo.git.reset("--hard")
            repo.git.checkout(branch)
            repo.remotes.origin.pull()
        except Exception as e:
            print(f"Error checking out branch {branch}.", e)


EDITABLE_MODE = is_editable_mode()
GRID_SRC_PATH = grid_src_path()
GIT_REPO = get_git_repo()


repo_branch = "demo_strike_team_branch_4"
update_repo(repo=GIT_REPO, branch=repo_branch)
>>>>>>> 89077e65


def should_provision_remote(username, password, key_path) -> bool:
    is_remote = username is not None or password is not None or key_path is not None
    if username and password or username and key_path:
        return is_remote
    if is_remote:
        raise Exception("--username requires either --password or --key_path")
    return is_remote


def pre_process_tag(tag: str, node_type: str, name: str) -> str:
    if tag != "":
        if " " in tag:
            raise Exception("Can't have spaces in --tag. Try something without spaces.")
    else:
        tag = hashlib.md5(name.encode("utf8")).hexdigest()

    return node_type + "_" + tag


def pre_process_name(name: list, node_type: str) -> str:
    #  concatenate name's list of words into string
    _name = ""
    for word in name:
        _name += word + " "
    name = _name[:-1]

    if name == "":
        name = "The " + names.get_full_name() + " " + node_type.capitalize()

    return name


def pre_process_keep_db(keep_db, tag) -> bool:
    if isinstance(keep_db, str):
        keep_db = True if keep_db.lower() == "true" else False
    return keep_db


def find_available_port(host, port) -> bool:
    port_available = False
    while not port_available:
        try:
            requests.get("http://" + host + ":" + str(port))
            print(
                str(port) + " doesn't seem to be available... trying " + str(port + 1)
            )
            port = port + 1
        except requests.ConnectionError as e:
            port_available = True

    return port


def check_docker():
    result = os.popen("docker compose version", "r").read()

    if "version" in result:
        version = result.split()[-1]
    else:
        print("This may be a linux machine, either that or docker compose isn't s")
        print("Result:" + result)
        out = subprocess.run(["docker", "compose"], capture_output=True, text=True)
        if "'compose' is not a docker command" in out.stderr:
            raise Exception(
                """You are running an old verion of docker, possibly on Linux. You need to install v2 beta.
                Instructions for v2 beta can be found here:

                https://www.rockyourcode.com/how-to-install-docker-compose-v2-on-linux-2021/

                At the time of writing this, if you are on linux you need to run the following:

                mkdir -p ~/.docker/cli-plugins
                curl -sSL https://github.com/docker/compose-cli/releases/download/v2.0.0-beta.5/docker-compose-linux-amd64 -o ~/.docker/cli-plugins/docker-compose
                chmod +x ~/.docker/cli-plugins/docker-compose

                ALERT: you may need to run the following command to make sure you can run without sudo.

                echo $USER              //(should return your username)
                sudo usermod -aG docker $USER

                ... now LOG ALL THE WAY OUT!!!

                ...and then you should be good to go. You can check your installation by running:

                docker compose version
                """
            )

    return version<|MERGE_RESOLUTION|>--- conflicted
+++ resolved
@@ -9,8 +9,6 @@
 import git
 import names
 import requests
-<<<<<<< HEAD
-=======
 
 
 def hagrid_root() -> str:
@@ -95,7 +93,6 @@
 
 repo_branch = "demo_strike_team_branch_4"
 update_repo(repo=GIT_REPO, branch=repo_branch)
->>>>>>> 89077e65
 
 
 def should_provision_remote(username, password, key_path) -> bool:
