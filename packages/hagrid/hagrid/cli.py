--- conflicted
+++ resolved
@@ -358,13 +358,13 @@
     help="Set root password of node",
 )
 @click.option(
-<<<<<<< HEAD
     "--build-kit",
     default=1,
     required=False,
     type=click.IntRange(0, 1),
     help="Toggle DOCKER_BUILDKIT",
-=======
+)
+@click.option(
     "--azure-resource-group",
     default=None,
     required=False,
@@ -412,7 +412,6 @@
     required=False,
     type=str,
     help="Azure Source Branch",
->>>>>>> ce86df93
 )
 def launch(args: TypeTuple[str], **kwargs: Any) -> None:
     verb = get_launch_verb()
@@ -1269,20 +1268,14 @@
         kwargs["set_root_email"] if "set_root_email" in kwargs else None
     )
 
-<<<<<<< HEAD
     parsed_kwargs["build_kit"] = (
         int(kwargs["build_kit"]) if "build_kit" in kwargs else 1
     )
 
-    if parsed_kwargs["from_template"] and host is not None:
-        # Setup the files from the manifest_template.yml
-        kwargs = setup_from_manifest_template(host_type=host)
-=======
     parsed_kwargs["template"] = kwargs["template"] if "template" in kwargs else None
     parsed_kwargs["template_overwrite"] = bool(kwargs["template_overwrite"])
 
     parsed_kwargs["compose_src_path"] = kwargs["compose_src_path"]
->>>>>>> ce86df93
 
     # Override template tag with user input tag
     if (
