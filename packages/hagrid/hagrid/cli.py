# stdlib
import hashlib
import os
import subprocess

# third party
import click
import names

# relative
from .lib import motorcycle

install_path = os.path.dirname(os.path.realpath(__file__))


@click.group()
def cli():
    pass


@click.command(help="Have your new program say Hi to you!")
@click.argument("type", type=click.Choice(["domain", "network"]))
@click.option("--name", default="", required=False, type=str)
@click.option("--port", default=8081, required=False, type=int)
@click.option("--tag", default="", required=False, type=str)
def launch(type, name, port, tag):

    docker_compose = "docker compose"

    if name == "":
        name = names.get_full_name() + "'s " + type.capitalize()

    if tag != "":
        if " " in tag:
            raise Exception("Can't have spaces in --tag. Try something without spaces.")
    else:
        tag = hashlib.md5(name.encode("utf8")).hexdigest()

<<<<<<< HEAD
    result = (
        os.popen(docker_compose + " version", "r").read()
=======
    tag = type + "_" + tag

    docker, compose, word, version = (
        os.popen("docker compose version", "r").read().split()
>>>>>>> a1480809
    )

    if "version" in result:
        version = result.split()[-1]
    else:
        print("This may be a linux machine, either that or docker compose isn't s")
        print("Result:" + result)
        out = subprocess.run(['docker', 'compose'], capture_output=True, text=True)
        if "'compose' is not a docker command" in out.stderr:
            raise Exception("""You are running an old verion of docker, possibly on Linux. You need to install v2 beta.
            Instructions for v2 beta can be found here: 
            
            https://www.rockyourcode.com/how-to-install-docker-compose-v2-on-linux-2021/
            
            At the time of writing this, if you are on linux you need to run the following:
            
            mkdir -p ~/.docker/cli-plugins
            curl -sSL https://github.com/docker/compose-cli/releases/download/v2.0.0-beta.5/docker-compose-linux-amd64 -o ~/.docker/cli-plugins/docker-compose
            chmod +x ~/.docker/cli-plugins/docker-compose
            
            ALERT: you may need to run the following command to make sure you can run without sudo.
            
            echo $USER              //(should return your username)
            sudo usermod -aG docker $USER
            
            ... now LOG ALL THE WAY OUT!!!
            
            ...and then you should be good to go. You can check your installation by running:
            
            docker compose version
            """)


    motorcycle()

    print("Launching a " + str(type) + " PyGrid node on port " + str(port) + "!\n")
    print("  - TYPE: " + str(type))
    print("  - NAME: " + str(name))
    print("  - TAG: " + str(tag))
    print("  - PORT: " + str(port))
    print("  - DOCKER: " + version)

    print("\n")

    cmd = "DOMAIN_PORT=" + str(port)
    cmd += " TRAEFIK_TAG=" + tag
    cmd += ' DOMAIN_NAME="' + name + '"'
    cmd += " NODE_TYPE=" + type
    cmd += " "+docker_compose+" -p " + tag
    cmd += " up"

    install_path = os.path.abspath(
        os.path.join(os.path.realpath(__file__), "../../../grid/")
    )

    cmd = "cd " + install_path + ";" + cmd
    print(cmd)
    subprocess.call(cmd, shell=True)


cli.add_command(launch)<|MERGE_RESOLUTION|>--- conflicted
+++ resolved
@@ -36,15 +36,10 @@
     else:
         tag = hashlib.md5(name.encode("utf8")).hexdigest()
 
-<<<<<<< HEAD
+    tag = type + "_" + tag
+
     result = (
         os.popen(docker_compose + " version", "r").read()
-=======
-    tag = type + "_" + tag
-
-    docker, compose, word, version = (
-        os.popen("docker compose version", "r").read().split()
->>>>>>> a1480809
     )
 
     if "version" in result:
