# stdlib
import json
import os
import re
import stat
import subprocess
import time
from typing import Any
from typing import Dict as TypeDict
from typing import List as TypeList
from typing import Optional
from typing import Tuple as TypeTuple
from typing import cast

# third party
import click

# relative
from .art import hagrid
from .auth import AuthCredentials
from .cache import arg_cache
from .deps import DEPENDENCIES
from .deps import MissingDependency
from .deps import allowed_hosts
from .grammar import BadGrammar
from .grammar import GrammarVerb
from .grammar import parse_grammar
from .land import get_land_verb
from .launch import get_launch_verb
from .lib import GRID_SRC_PATH
from .lib import check_docker_version
from .lib import name_tag
from .lib import use_branch
from .style import RichGroup


@click.group(cls=RichGroup)
def cli() -> None:
    pass


@click.command(
    help="Restore some part of the hagrid installation or deployment to its initial/starting state."
)
@click.argument("location", type=str, nargs=1)
def clean(location: str) -> None:

    if location == "library" or location == "volumes":
        print("Deleting all Docker volumes in 2 secs (Ctrl-C to stop)")
        time.sleep(2)
        subprocess.call("docker volume rm $(docker volume ls -q)", shell=True)

    if location == "containers" or location == "pantry":
        print("Deleting all Docker containers in 2 secs (Ctrl-C to stop)")
        time.sleep(2)
        subprocess.call("docker rm -f $(docker ps -a -q)", shell=True)

    if location == "images":
        print("Deleting all Docker images in 2 secs (Ctrl-C to stop)")
        time.sleep(2)
        subprocess.call("docker rmi $(docker images -q)", shell=True)


@click.command(help="Start a new PyGrid domain/network node!")
@click.argument("args", type=str, nargs=-1)
@click.option(
    "--username",
    default=None,
    required=False,
    type=str,
    help="Optional: the username for provisioning the remote host",
)
@click.option(
    "--key_path",
    default=None,
    required=False,
    type=str,
    help="Optional: the path to the key file for provisioning the remote host",
)
@click.option(
    "--password",
    default=None,
    required=False,
    type=str,
    help="Optional: the password for provisioning the remote host",
)
@click.option(
    "--repo",
    default=None,
    required=False,
    type=str,
    help="Optional: repo to fetch source from",
)
@click.option(
    "--branch",
    default=None,
    required=False,
    type=str,
    help="Optional: branch to monitor for updates",
)
@click.option(
    "--tail",
    default="true",
    required=False,
    type=str,
    help="Optional: don't tail logs on launch",
)
@click.option(
    "--cmd",
    default="false",
    required=False,
    type=str,
    help="Optional: print the cmd without running it",
)
@click.option(
    "--build",
    default="true",
    required=False,
    type=str,
    help="Optional: enable or disable forcing re-build",
)
@click.option(
    "--auth_type",
    default=None,
    type=click.Choice(["key", "password"], case_sensitive=False),
)
@click.option(
    "--ansible_extras",
    default="",
    type=str,
)
def launch(args: TypeTuple[str], **kwargs: TypeDict[str, Any]) -> None:
    verb = get_launch_verb()
    try:
        grammar = parse_grammar(args=args, verb=verb)
        verb.load_grammar(grammar=grammar)
    except BadGrammar as e:
        print(e)
        return

    try:
        cmd = create_launch_cmd(verb=verb, kwargs=kwargs)
    except Exception as e:
        print(f"{e}")
        return
    print("Running: \n", hide_password(cmd=cmd))
    if "cmd" not in kwargs or str_to_bool(cast(str, kwargs["cmd"])) is False:
        subprocess.call(cmd, shell=True)


def hide_password(cmd: str) -> str:
    matcher = r"ansible_ssh_pass='(.+?)'"
    passwords = re.findall(matcher, cmd)
    if len(passwords) > 0:
        password = passwords[0]
        stars = "*" * 4
        cmd = cmd.replace(
            f"ansible_ssh_pass='{password}'", f"ansible_ssh_pass='{stars}'"
        )
    return cmd


class QuestionInputError(Exception):
    pass


class QuestionInputPathError(Exception):
    pass


class Question:
    def __init__(
        self,
        var_name: str,
        question: str,
        kind: str,
        default: Optional[str] = None,
        cache: bool = False,
        options: TypeList[str] = [],
    ) -> None:
        self.var_name = var_name
        self.question = question
        self.default = default
        self.kind = kind
        self.cache = cache
        self.options = options

    def validate(self, value: str) -> str:
        value = value.strip()
        if self.default is not None and value == "":
            return self.default

        if self.kind == "path":
            value = os.path.expanduser(value)
            if not os.path.exists(value):
                error = f"{value} is not a valid path."
                if self.default is not None:
                    error += f" Try {self.default}"
                raise QuestionInputPathError(f"{error}")

        if self.kind == "yesno":
            if value.lower().startswith("y"):
                return "y"
            elif value.lower().startswith("n"):
                return "n"
            else:
                raise QuestionInputError(f"{value} is not an yes or no answer")

        if self.kind == "options":
            if value in self.options:
                return value
            first_letter = value.lower()[0]
            for option in self.options:
                if option.startswith(first_letter):
                    return option

            raise QuestionInputError(
                f"{value} is not one of the options: {self.options}"
            )

        return value


def ask(question: Question, kwargs: TypeDict[str, str]) -> str:
    if question.var_name in kwargs and kwargs[question.var_name] is not None:
        value = kwargs[question.var_name]
    else:
        if question.default is not None:
            value = click.prompt(question.question, type=str, default=question.default)
        elif question.var_name == "password":
            value = click.prompt(
                question.question, type=str, hide_input=True, confirmation_prompt=True
            )
        else:
            value = click.prompt(question.question, type=str)

    value = question.validate(value=value)
    if question.cache:
        setattr(arg_cache, question.var_name, value)

    return value


def fix_key_permission(private_key_path: str) -> None:
    key_permission = oct(stat.S_IMODE(os.stat(private_key_path).st_mode))
    chmod_permission = "400"
    octal_permission = f"0o{chmod_permission}"
    if key_permission != octal_permission:
        print(
            f"Fixing key permission: {private_key_path}, setting to {chmod_permission}"
        )
        try:
            os.chmod(private_key_path, int(octal_permission, 8))
        except Exception as e:
            print("Failed to fix key permission", e)
            raise e


def private_to_public_key(private_key_path: str, username: str) -> str:
    # check key permission
    fix_key_permission(private_key_path=private_key_path)
    output_path = f"/tmp/hagrid_{username}_key.pub"
    cmd = f"ssh-keygen -f {private_key_path} -y > {output_path}"
    try:
        subprocess.check_call(cmd, shell=True)
    except Exception as e:
        print("failed to make ssh key", e)
        raise e
    return output_path


def check_azure_authed() -> bool:
    cmd = "az account show"
    try:
        subprocess.check_call(cmd, shell=True, stdout=subprocess.DEVNULL)
        return True
    except Exception:
        pass
    return False


def login_azure() -> bool:
    cmd = "az login"
    try:
        subprocess.check_call(cmd, shell=True, stdout=subprocess.DEVNULL)
        return True
    except Exception:
        pass
    return False


def str_to_bool(bool_str: Optional[str]) -> bool:
    result = False
    bool_str = str(bool_str).lower()
    if bool_str == "true" or bool_str == "1":
        result = True
    return result


ART = str_to_bool(os.environ.get("HAGRID_ART", "True"))


def generate_key_at_path(key_path: str) -> str:
    key_path = os.path.expanduser(key_path)
    if os.path.exists(key_path):
        raise Exception(f"Can't generate key since path already exists. {key_path}")
    else:
        cmd = f"ssh-keygen -N '' -f {key_path}"
        try:
            subprocess.check_call(cmd, shell=True)
            if not os.path.exists(key_path):
                raise Exception(f"Failed to generate ssh-key at: {key_path}")
        except Exception as e:
            raise e

    return key_path


def create_launch_cmd(
    verb: GrammarVerb,
    kwargs: TypeDict[str, Any],
    ignore_docker_version_check: Optional[bool] = False,
) -> str:
    parsed_kwargs: TypeDict[str, Any] = {}
    host_term = verb.get_named_term_hostgrammar(name="host")
    host = host_term.host
    auth: Optional[AuthCredentials] = None

    tail = True
    if "tail" in kwargs and not str_to_bool(kwargs["tail"]):
        tail = False

    if host in ["docker"]:

        if not ignore_docker_version_check:
            version = check_docker_version()
        else:
            version = "n/a"

        if version:
            parsed_kwargs = {}
<<<<<<< HEAD
            parsed_kwargs["build"] = str_to_bool(cast(str, kwargs["build"]))
=======
            build = True
            if "build" in kwargs and not str_to_bool(cast(str, kwargs["build"])):
                build = False
            parsed_kwargs["build"] = build
>>>>>>> a5ce4215
            return create_launch_docker_cmd(
                verb=verb, docker_version=version, tail=tail, kwargs=parsed_kwargs
            )
    elif host in ["vm"]:
        if (
            DEPENDENCIES["vagrant"]
            and DEPENDENCIES["virtualbox"]
            and DEPENDENCIES["ansible-playbook"]
        ):
            return create_launch_vagrant_cmd(verb=verb)
        else:
            errors = []
            if not DEPENDENCIES["vagrant"]:
                errors.append("vagrant")
            if not DEPENDENCIES["virtualbox"]:
                errors.append("virtualbox")
            if not DEPENDENCIES["ansible-playbook"]:
                errors.append("ansible-playbook")
            raise MissingDependency(
                f"Launching a VM locally requires: {' '.join(errors)}"
            )
    elif host in ["azure"]:

        while not check_azure_authed():
            print("You need to log into Azure")
            login_azure()

        if DEPENDENCIES["ansible-playbook"]:

            resource_group = ask(
                question=Question(
                    var_name="azure_resource_group",
                    question="What resource group name do you want to use (or create)?",
                    default=arg_cache.azure_resource_group,
                    kind="string",
                    cache=True,
                ),
                kwargs=kwargs,
            )

            location = ask(
                question=Question(
                    var_name="azure_location",
                    question="If this is a new resource group what location?",
                    default=arg_cache.azure_location,
                    kind="string",
                    cache=True,
                ),
                kwargs=kwargs,
            )

            size = ask(
                question=Question(
                    var_name="azure_size",
                    question="What size machine?",
                    default=arg_cache.azure_size,
                    kind="string",
                    cache=True,
                ),
                kwargs=kwargs,
            )

            username = ask(
                question=Question(
                    var_name="azure_username",
                    question="What do you want the username for the VM to be?",
                    default=arg_cache.azure_username,
                    kind="string",
                    cache=True,
                ),
                kwargs=kwargs,
            )

            key_path_question = Question(
                var_name="azure_key_path",
                question=f"Private key to access {username}@{host}?",
                default=arg_cache.azure_key_path,
                kind="path",
                cache=True,
            )
            try:
                key_path = ask(
                    key_path_question,
                    kwargs=kwargs,
                )
            except QuestionInputPathError as e:
                print(e)
                key_path = str(e).split("is not a valid path")[0].strip()

                create_key_question = Question(
                    var_name="azure_key_path",
                    question=f"Key {key_path} does not exist. Do you want to create it? (y/n)",
                    default="y",
                    kind="yesno",
                )
                create_key = ask(
                    create_key_question,
                    kwargs=kwargs,
                )
                if create_key == "y":
                    key_path = generate_key_at_path(key_path=key_path)
                else:
                    raise QuestionInputError(
                        "Unable to create VM without a private key"
                    )

            repo = ask(
                Question(
                    var_name="azure_repo",
                    question="Repo to fetch source from?",
                    default=arg_cache.azure_repo,
                    kind="string",
                    cache=True,
                ),
                kwargs=kwargs,
            )
            branch = ask(
                Question(
                    var_name="azure_branch",
                    question="Branch to monitor for updates?",
                    default=arg_cache.azure_branch,
                    kind="string",
                    cache=True,
                ),
                kwargs=kwargs,
            )

            use_branch(branch=branch)

            auth = AuthCredentials(username=username, key_path=key_path)

            return create_launch_azure_cmd(
                verb=verb,
                resource_group=resource_group,
                location=location,
                size=size,
                username=username,
                key_path=key_path,
                repo=repo,
                branch=branch,
                auth=auth,
                ansible_extras=kwargs["ansible_extras"],
            )
        else:
            errors = []
            if not DEPENDENCIES["ansible-playbook"]:
                errors.append("ansible-playbook")
            raise MissingDependency(
                f"Launching a Cloud VM requires: {' '.join(errors)}"
            )
    elif host in ["aws", "gcp"]:
        print("Coming soon.")
        return ""
    else:
        if DEPENDENCIES["ansible-playbook"]:
            parsed_kwargs = {}
            if host != "localhost":
                parsed_kwargs["username"] = ask(
                    question=Question(
                        var_name="username",
                        question=f"Username for {host} with sudo privledges?",
                        default=arg_cache.username,
                        kind="string",
                        cache=True,
                    ),
                    kwargs=kwargs,
                )
                parsed_kwargs["auth_type"] = ask(
                    question=Question(
                        var_name="auth_type",
                        question="Do you want to login with a key or password",
                        default=arg_cache.auth_type,
                        kind="option",
                        options=["key", "password"],
                        cache=True,
                    ),
                    kwargs=kwargs,
                )
                if parsed_kwargs["auth_type"] == "key":
                    parsed_kwargs["key_path"] = ask(
                        question=Question(
                            var_name="key_path",
                            question=f"Private key to access {parsed_kwargs['username']}@{host}?",
                            default=arg_cache.key_path,
                            kind="path",
                            cache=True,
                        ),
                        kwargs=kwargs,
                    )
                elif parsed_kwargs["auth_type"] == "password":
                    parsed_kwargs["password"] = ask(
                        question=Question(
                            var_name="password",
                            question=f"Password for {parsed_kwargs['username']}@{host}?",
                            kind="password",
                        ),
                        kwargs=kwargs,
                    )

            parsed_kwargs["repo"] = ask(
                question=Question(
                    var_name="repo",
                    question="Repo to fetch source from?",
                    default=arg_cache.repo,
                    kind="string",
                    cache=True,
                ),
                kwargs=kwargs,
            )

            parsed_kwargs["branch"] = ask(
                Question(
                    var_name="branch",
                    question="Branch to monitor for updates?",
                    default=arg_cache.branch,
                    kind="string",
                    cache=True,
                ),
                kwargs=kwargs,
            )

            auth = None
            if host != "localhost":
                if parsed_kwargs["auth_type"] == "key":
                    auth = AuthCredentials(
                        username=parsed_kwargs["username"],
                        key_path=parsed_kwargs["key_path"],
                    )
                else:
                    auth = AuthCredentials(
                        username=parsed_kwargs["username"],
                        key_path=parsed_kwargs["password"],
                    )
                if not auth.valid:
                    raise Exception(f"Login Credentials are not valid. {auth}")
            parsed_kwargs["ansible_extras"] = kwargs["ansible_extras"]
            return create_launch_custom_cmd(verb=verb, auth=auth, kwargs=parsed_kwargs)
        else:
            errors = []
            if not DEPENDENCIES["ansible-playbook"]:
                errors.append("ansible-playbook")
            raise MissingDependency(
                f"Launching a Custom VM requires: {' '.join(errors)}"
            )

    host_options = ", ".join(allowed_hosts)
    raise MissingDependency(
        f"Launch requires a correct host option, try: {host_options}"
    )


def create_launch_docker_cmd(
    verb: GrammarVerb,
    docker_version: str,
    kwargs: TypeDict[str, Any],
    tail: bool = True,
) -> str:
    host_term = verb.get_named_term_hostgrammar(name="host")
    node_name = verb.get_named_term_type(name="node_name")
    node_type = verb.get_named_term_type(name="node_type")

    snake_name = str(node_name.snake_input)
    tag = name_tag(name=str(node_name.input))

    if ART:
        hagrid()

    print(
        "Launching a "
        + str(node_type.input)
        + " PyGrid node on port "
        + str(host_term.free_port)
        + "!\n"
    )

    print("  - TYPE: " + str(node_type.input))
    print("  - NAME: " + str(snake_name))
    print("  - TAG: " + str(tag))
    print("  - PORT: " + str(host_term.free_port))
    print("  - DOCKER: " + docker_version)
    print("  - TAIL: " + str(tail))
    print("\n")

    cmd = ""
    cmd += "COMPOSE_DOCKER_CLI_BUILD=1 DOCKER_BUILDKIT=1"
    cmd += " DOMAIN_PORT=" + str(host_term.free_port)
    cmd += " TRAEFIK_TAG=" + str(tag)
    cmd += ' DOMAIN_NAME="' + snake_name + '"'
    cmd += " NODE_TYPE=" + str(node_type.input)
    cmd += " VERSION=`python VERSION`"
    cmd += " VERSION_HASH=`python VERSION hash`"
    cmd += " TRAEFIK_PUBLIC_NETWORK_IS_EXTERNAL=false"

    if kwargs["build"] is True:
        build_cmd = str(cmd)
        build_cmd += " docker compose build --parallel"

    cmd += " docker compose -p " + snake_name
    if str(node_type.input) == "network":
        cmd += " --profile network"
    cmd += " up"

    if not tail:
        cmd += " -d"

    if kwargs["build"] is True:
        cmd += " --build"  # force rebuild
        cmd = build_cmd + " && " + cmd
    cmd = "cd " + GRID_SRC_PATH + "; " + cmd
    return cmd


def create_launch_vagrant_cmd(verb: GrammarVerb) -> str:
    host_term = verb.get_named_term_hostgrammar(name="host")
    node_name = verb.get_named_term_type(name="node_name")
    node_type = verb.get_named_term_type(name="node_type")

    snake_name = str(node_name.snake_input)

    if ART:
        hagrid()

    print(
        "Launching a "
        + str(node_type.input)
        + " PyGrid node on port "
        + str(host_term.port)
        + "!\n"
    )

    print("  - TYPE: " + str(node_type.input))
    print("  - NAME: " + str(snake_name))
    print("  - PORT: " + str(host_term.port))
    # print("  - VAGRANT: " + "1")
    # print("  - VIRTUALBOX: " + "1")
    print("\n")

    cmd = ""
    cmd += 'ANSIBLE_ARGS="'
    cmd += f"-e 'node_name={snake_name}'"
    cmd += f"-e 'node_type={node_type.input}'"
    cmd += '" '
    cmd += "vagrant up --provision"
    cmd = "cd " + GRID_SRC_PATH + ";" + cmd
    return cmd


def get_or_make_resource_group(resource_group: str, location: str = "westus") -> None:
    cmd = f"az group show --resource-group {resource_group}"
    exists = True
    try:
        subprocess.check_call(cmd, shell=True)
    except Exception:
        # group doesnt exist so lets create it
        exists = False

    if not exists:
        cmd = f"az group create -l {location} -n {resource_group}"
        try:
            print(f"Creating resource group.\nRunning: {cmd}")
            subprocess.check_call(cmd, shell=True)
        except Exception as e:
            raise Exception(
                f"Unable to create resource group {resource_group} @ {location}. {e}"
            )


def extract_host_ip(stdout: bytes) -> Optional[str]:
    output = stdout.decode("utf-8")

    try:
        j = json.loads(output)
        if "publicIpAddress" in j:
            return str(j["publicIpAddress"])
    except Exception:
        matcher = r'publicIpAddress":\s+"(.+)"'
        ips = re.findall(matcher, output)
        if len(ips) > 0:
            return ips[0]

    return None


def make_vm_azure(
    node_name: str, resource_group: str, username: str, key_path: str, size: str
) -> Optional[str]:
    public_key_path = private_to_public_key(
        private_key_path=key_path, username=username
    )

    cmd = f"az vm create -n {node_name} -g {resource_group} --size {size} "
    cmd += "--image Canonical:0001-com-ubuntu-server-focal:20_04-lts:latest "
    cmd += "--public-ip-sku Standard --authentication-type ssh "
    cmd += f"--ssh-key-values {public_key_path} --admin-username {username}"
    host_ip: Optional[str] = None
    try:
        print(f"Creating vm.\nRunning: {cmd}")
        output = subprocess.check_output(cmd, shell=True)
        host_ip = extract_host_ip(stdout=output)
    except Exception as e:
        print("failed", e)

    if host_ip is None:
        raise Exception("Failed to create vm or get VM public ip")

    try:
        # clean up temp public key
        os.unlink(public_key_path)
    except Exception:
        pass

    return host_ip


def open_port_vm_azure(resource_group: str, node_name: str, port: int) -> None:
    cmd = f"az network nsg rule create --resource-group {resource_group} "
    cmd += f"--nsg-name {node_name}NSG --name HTTP --destination-port-ranges {port} --priority 500"
    try:
        print(f"Creating ngs rule.\nRunning: {cmd}")
        output = subprocess.check_call(cmd, shell=True)
        print("output", output)
        pass
    except Exception as e:
        print("failed", e)


def create_launch_azure_cmd(
    verb: GrammarVerb,
    resource_group: str,
    location: str,
    size: str,
    username: str,
    key_path: str,
    repo: str,
    branch: str,
    auth: AuthCredentials,
    ansible_extras: str,
) -> str:
    # resource group
    get_or_make_resource_group(resource_group=resource_group, location=location)

    # vm
    node_name = verb.get_named_term_type(name="node_name")
    snake_name = str(node_name.snake_input)
    host_ip = make_vm_azure(snake_name, resource_group, username, key_path, size)

    # open port 80
    open_port_vm_azure(resource_group=resource_group, node_name=snake_name, port=80)

    # get old host
    host_term = verb.get_named_term_hostgrammar(name="host")

    # replace
    host_term.parse_input(host_ip)
    verb.set_named_term_type(name="host", new_term=host_term)

    kwargs = {
        "repo": repo,
        "branch": branch,
        "auth_type": "key",
        "ansible_extras": ansible_extras,
    }

    # provision
    return create_launch_custom_cmd(verb=verb, auth=auth, kwargs=kwargs)


def create_launch_custom_cmd(
    verb: GrammarVerb, auth: Optional[AuthCredentials], kwargs: TypeDict[str, Any]
) -> str:
    host_term = verb.get_named_term_hostgrammar(name="host")
    node_name = verb.get_named_term_type(name="node_name")
    node_type = verb.get_named_term_type(name="node_type")
    # source_term = verb.get_named_term_type(name="source")

    snake_name = str(node_name.snake_input)

    if ART:
        hagrid()

    print(
        "Launching a "
        + str(node_type.input)
        + " PyGrid node on port "
        + str(host_term.port)
        + "!\n"
    )

    print("  - TYPE: " + str(node_type.input))
    print("  - NAME: " + str(snake_name))
    print("  - PORT: " + str(host_term.port))
    print("\n")

    playbook_path = GRID_SRC_PATH + "/ansible/site.yml"
    ansible_cfg_path = GRID_SRC_PATH + "/ansible.cfg"
    auth = cast(AuthCredentials, auth)

    if not os.path.exists(playbook_path):
        print(f"Can't find playbook site.yml at: {playbook_path}")
    cmd = f"ANSIBLE_CONFIG={ansible_cfg_path} ansible-playbook "
    if host_term.host == "localhost":
        cmd += "--connection=local "
    cmd += f"-i {host_term.host}, {playbook_path}"
    if host_term.host != "localhost" and kwargs["auth_type"] == "key":
        cmd += f" --private-key {auth.key_path} --user {auth.username}"
    elif host_term.host != "localhost" and kwargs["auth_type"] == "password":
        cmd += f" -c paramiko --user {auth.username}"

    ANSIBLE_ARGS = {
        "node_type": node_type.input,
        "node_name": snake_name,
        "github_repo": kwargs["repo"],
        "repo_branch": kwargs["branch"],
    }

    if host_term.host != "localhost" and kwargs["auth_type"] == "password":
        ANSIBLE_ARGS["ansible_ssh_pass"] = kwargs["password"]

    if host_term.host == "localhost":
        ANSIBLE_ARGS["local"] = "true"

    if "ansible_extras" in kwargs and kwargs["ansible_extras"] != "":
        options = kwargs["ansible_extras"].split(",")
        for option in options:
            parts = option.strip().split("=")
            if len(parts) == 2:
                ANSIBLE_ARGS[parts[0]] = parts[1]

    # if mode == "deploy":
    #     ANSIBLE_ARGS["deploy"] = "true"

    for k, v in ANSIBLE_ARGS.items():
        cmd += f" -e \"{k}='{v}'\""

    cmd = "cd " + GRID_SRC_PATH + ";" + cmd
    return cmd


def create_land_cmd(verb: GrammarVerb, kwargs: TypeDict[str, Any]) -> str:
    host_term = verb.get_named_term_hostgrammar(name="host")
    host = host_term.host

    if verb.get_named_term_grammar("node_name").input == "all":
        # subprocess.call("docker rm `docker ps -aq` --force", shell=True)
        return "docker rm `docker ps -aq` --force"

    if host in ["docker"]:
        version = check_docker_version()
        if version:
            return create_land_docker_cmd(verb=verb)

    host_options = ", ".join(allowed_hosts)
    raise MissingDependency(
        f"Launch requires a correct host option, try: {host_options}"
    )


def create_land_docker_cmd(verb: GrammarVerb) -> str:
    node_name = verb.get_named_term_type(name="node_name")
    snake_name = str(node_name.snake_input)

    cmd = ""
    cmd += "docker compose"
    cmd += ' --file "docker-compose.override.yml"'
    cmd += ' --project-name "' + snake_name + '"'
    cmd += " down"

    cmd = "cd " + GRID_SRC_PATH + ";export $(cat .env | sed 's/#.*//g' | xargs);" + cmd
    return cmd


@click.command(help="Stop a running PyGrid domain/network node.")
@click.argument("args", type=str, nargs=-1)
def land(args: TypeTuple[str], **kwargs: TypeDict[str, Any]) -> None:
    verb = get_land_verb()
    try:
        grammar = parse_grammar(args=args, verb=verb)
        verb.load_grammar(grammar=grammar)
    except BadGrammar as e:
        print(e)
        return

    # if len(args) == 0:
    #     print("use interactive menu to select node?")

    try:
        cmd = create_land_cmd(verb=verb, kwargs=kwargs)
    except Exception as e:
        print(f"{e}")
        return
    print("Running: \n", cmd)
    subprocess.call(cmd, shell=True)


cli.add_command(launch)
cli.add_command(land)
cli.add_command(clean)<|MERGE_RESOLUTION|>--- conflicted
+++ resolved
@@ -339,14 +339,10 @@
 
         if version:
             parsed_kwargs = {}
-<<<<<<< HEAD
-            parsed_kwargs["build"] = str_to_bool(cast(str, kwargs["build"]))
-=======
             build = True
             if "build" in kwargs and not str_to_bool(cast(str, kwargs["build"])):
                 build = False
             parsed_kwargs["build"] = build
->>>>>>> a5ce4215
             return create_launch_docker_cmd(
                 verb=verb, docker_version=version, tail=tail, kwargs=parsed_kwargs
             )
