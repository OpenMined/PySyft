--- conflicted
+++ resolved
@@ -1,70 +1,6 @@
-<<<<<<< HEAD
-lockfileVersion: 5.4
-
-specifiers:
-  '@sveltejs/adapter-node': ^1.1.7
-  '@sveltejs/kit': ^1.15.2
-  '@typescript-eslint/eslint-plugin': ^5.52.0
-  '@typescript-eslint/parser': ^5.52.0
-  autoprefixer: ^10.4.7
-  capnp-ts: ^0.7.0
-  eslint: ^8.34.0
-  eslint-config-prettier: ^8.5.0
-  eslint-plugin-svelte3: ^4.0.0
-  ky: ^0.33.2
-  libsodium: ^0.7.11
-  libsodium-wrappers: ^0.7.11
-  postcss: ^8.4.14
-  prettier: ^2.8.0
-  prettier-plugin-svelte: ^2.8.1
-  svelte: ^3.54.0
-  svelte-check: ^3.0.1
-  svelte-fa: ^3.0.3
-  svelte-heros-v2: ^0.3.18
-  svelte-preprocess: ^4.10.7
-  svelte-routing: ^1.6.0
-  svelte-search: ^2.0.1
-  tailwindcss: 3.3.1
-  typescript: ^4.9.5
-  uuid: ^9.0.0
-  vite: ^4.1.1
+lockfileVersion: '6.0'
 
 dependencies:
-  capnp-ts: 0.7.0
-  ky: 0.33.2
-  libsodium: 0.7.11
-  libsodium-wrappers: 0.7.11
-  svelte-fa: 3.0.3
-  svelte-heros-v2: 0.3.21_svelte@3.55.1
-  svelte-routing: 1.6.0_4x7phaipmicbaooxtnresslofa
-  uuid: 9.0.0
-
-devDependencies:
-  '@sveltejs/adapter-node': 1.2.0_@sveltejs+kit@1.15.2
-  '@sveltejs/kit': 1.15.2_svelte@3.55.1+vite@4.1.3
-  '@typescript-eslint/eslint-plugin': 5.52.0_6cfvjsbua5ptj65675bqcn6oza
-  '@typescript-eslint/parser': 5.52.0_7kw3g6rralp5ps6mg3uyzz6azm
-  autoprefixer: 10.4.13_postcss@8.4.21
-  eslint: 8.34.0
-  eslint-config-prettier: 8.6.0_eslint@8.34.0
-  eslint-plugin-svelte3: 4.0.0_dbthnr4b2bdkhyiebwn7su3hnq
-  postcss: 8.4.21
-  prettier: 2.8.4
-  prettier-plugin-svelte: 2.9.0_jrsxveqmsx2uadbqiuq74wlc4u
-  svelte: 3.55.1
-  svelte-check: 3.0.3_pehl75e5jsy22vp33udjja4soi
-  svelte-preprocess: 4.10.7_k4bhxdknaltjvjwprbm23edr5q
-  svelte-search: 2.0.1
-  tailwindcss: 3.3.1_postcss@8.4.21
-  typescript: 4.9.5
-  vite: 4.1.3
-=======
-lockfileVersion: '6.0'
-
-dependencies:
-  '@fortawesome/free-solid-svg-icons':
-    specifier: ^6.3.0
-    version: 6.3.0
   capnp-ts:
     specifier: ^0.7.0
     version: 0.7.0
@@ -115,12 +51,6 @@
   eslint-plugin-svelte3:
     specifier: ^4.0.0
     version: 4.0.0(eslint@8.34.0)(svelte@3.55.1)
-  flowbite:
-    specifier: ^1.6.3
-    version: 1.6.3
-  flowbite-svelte:
-    specifier: ^0.29.13
-    version: 0.29.13
   postcss:
     specifier: ^8.4.14
     version: 8.4.21
@@ -143,18 +73,14 @@
     specifier: ^2.0.1
     version: 2.0.1
   tailwindcss:
-    specifier: ^3.1.5
-    version: 3.2.7(postcss@8.4.21)
+    specifier: 3.3.1
+    version: 3.3.1(postcss@8.4.21)
   typescript:
     specifier: ^4.9.5
     version: 4.9.5
   vite:
     specifier: ^4.1.1
-    version: 4.1.3(@types/node@18.14.0)
-  vitest:
-    specifier: ^0.25.3
-    version: 0.25.8
->>>>>>> 8b092c2f
+    version: 4.1.3
 
 packages:
 
@@ -373,25 +299,7 @@
       - supports-color
     dev: true
 
-<<<<<<< HEAD
-  /@humanwhocodes/config-array/0.11.8:
-=======
-  /@fortawesome/fontawesome-common-types@6.3.0:
-    resolution: {integrity: sha512-4BC1NMoacEBzSXRwKjZ/X/gmnbp/HU5Qqat7E8xqorUtBFZS+bwfGH5/wqOC2K6GV0rgEobp3OjGRMa5fK9pFg==}
-    engines: {node: '>=6'}
-    requiresBuild: true
-    dev: false
-
-  /@fortawesome/free-solid-svg-icons@6.3.0:
-    resolution: {integrity: sha512-x5tMwzF2lTH8pyv8yeZRodItP2IVlzzmBuD1M7BjawWgg9XAvktqJJ91Qjgoaf8qJpHQ8FEU9VxRfOkLhh86QA==}
-    engines: {node: '>=6'}
-    requiresBuild: true
-    dependencies:
-      '@fortawesome/fontawesome-common-types': 6.3.0
-    dev: false
-
   /@humanwhocodes/config-array@0.11.8:
->>>>>>> 8b092c2f
     resolution: {integrity: sha512-UybHIJzJnR5Qc/MsD9Kr+RpO2h+/P1GhOwdiLPXK5TWk5sgTdu88bTD9UP+CKbPPh5Rni1u0GjAdYQLemG8g+g==}
     engines: {node: '>=10.10.0'}
     dependencies:
@@ -411,11 +319,25 @@
     resolution: {integrity: sha512-ZnQMnLV4e7hDlUvw8H+U8ASL02SS2Gn6+9Ac3wGGLIe7+je2AeAOxPY+izIPJDfFDb7eDjev0Us8MO1iFRN8hA==}
     dev: true
 
+  /@jridgewell/gen-mapping@0.3.3:
+    resolution: {integrity: sha512-HLhSWOLRi875zjjMG/r+Nv0oCW8umGb0BgEhyX3dDX3egwZtB8PqLnjz3yedt8R5StBrzcg4aBpnh8UA9D1BoQ==}
+    engines: {node: '>=6.0.0'}
+    dependencies:
+      '@jridgewell/set-array': 1.1.2
+      '@jridgewell/sourcemap-codec': 1.4.14
+      '@jridgewell/trace-mapping': 0.3.17
+    dev: true
+
   /@jridgewell/resolve-uri@3.1.0:
     resolution: {integrity: sha512-F2msla3tad+Mfht5cJq7LSXcdudKTWCVYUgw6pLFOOHSTtZlj6SWNYAp+AhuqLmWdBO2X5hPrLcu8cVP8fy28w==}
     engines: {node: '>=6.0.0'}
     dev: true
 
+  /@jridgewell/set-array@1.1.2:
+    resolution: {integrity: sha512-xnkseuNADM0gt2bs+BvhO0p78Mk762YnZdsuzFV018NoG1Sj1SCQvpSqa7XUaTam5vAGasABV9qXASMKnFMwMw==}
+    engines: {node: '>=6.0.0'}
+    dev: true
+
   /@jridgewell/sourcemap-codec@1.4.14:
     resolution: {integrity: sha512-XPSJHWmi394fuUuzDnGz1wiKqWfo1yXecHQMRf2l6hztTO+nPru658AyDngaBe7isIxEkRsPR3FZh+s7iVa4Uw==}
     dev: true
@@ -452,15 +374,7 @@
     resolution: {integrity: sha512-a5Sab1C4/icpTZVzZc5Ghpz88yQtGOyNqYXcZgOssB2uuAr+wF/MvN6bgtW32q7HHrvBki+BsZ0OuNv6EV3K9g==}
     dev: true
 
-<<<<<<< HEAD
-  /@rollup/plugin-commonjs/24.0.1_rollup@3.17.2:
-=======
-  /@popperjs/core@2.11.6:
-    resolution: {integrity: sha512-50/17A98tWUfQ176raKiOGXuYpLyyVMkxxG6oylzL3BPOlA6ADGdK7EYunSa4I064xerltq9TGXs8HmOk5E+vw==}
-    dev: true
-
   /@rollup/plugin-commonjs@24.0.1(rollup@3.17.2):
->>>>>>> 8b092c2f
     resolution: {integrity: sha512-15LsiWRZk4eOGqvrJyu3z3DaBu5BhXIMeWnijSRvd8irrrg9SHpQ1pH+BUK4H6Z9wL9yOxZJMTLU+Au86XHxow==}
     engines: {node: '>=14.0.0'}
     peerDependencies:
@@ -524,25 +438,11 @@
       rollup: 3.17.2
     dev: true
 
-<<<<<<< HEAD
-  /@sveltejs/adapter-node/1.2.0_@sveltejs+kit@1.15.2:
-=======
   /@sveltejs/adapter-node@1.2.0(@sveltejs/kit@1.15.2):
->>>>>>> 8b092c2f
     resolution: {integrity: sha512-j0nxkrNZ4zBkOIOtqHUET5l8qvcFo64xNL2xv8F1QICkz746o5DVCGaJEPC3B2X2fTklXExxe80yXZhf38p6zg==}
     peerDependencies:
       '@sveltejs/kit': ^1.0.0
     dependencies:
-<<<<<<< HEAD
-      '@rollup/plugin-commonjs': 24.0.1_rollup@3.17.2
-      '@rollup/plugin-json': 6.0.0_rollup@3.17.2
-      '@rollup/plugin-node-resolve': 15.0.1_rollup@3.17.2
-      '@sveltejs/kit': 1.15.2_svelte@3.55.1+vite@4.1.3
-      rollup: 3.17.2
-    dev: true
-
-  /@sveltejs/kit/1.15.2_svelte@3.55.1+vite@4.1.3:
-=======
       '@rollup/plugin-commonjs': 24.0.1(rollup@3.17.2)
       '@rollup/plugin-json': 6.0.0(rollup@3.17.2)
       '@rollup/plugin-node-resolve': 15.0.1(rollup@3.17.2)
@@ -551,7 +451,6 @@
     dev: true
 
   /@sveltejs/kit@1.15.2(svelte@3.55.1)(vite@4.1.3):
->>>>>>> 8b092c2f
     resolution: {integrity: sha512-rLNxZrjbrlPf8AWW8GAU4L/Vvu17e9v8EYl7pUip7x72lTft7RcxeP3z7tsrHpMSBBxC9o4XdKzFvz1vMZyXZw==}
     engines: {node: ^16.14 || >=18}
     hasBin: true
@@ -574,11 +473,7 @@
       svelte: 3.55.1
       tiny-glob: 0.2.9
       undici: 5.20.0
-<<<<<<< HEAD
       vite: 4.1.3
-=======
-      vite: 4.1.3(@types/node@18.14.0)
->>>>>>> 8b092c2f
     transitivePeerDependencies:
       - supports-color
     dev: true
@@ -596,27 +491,13 @@
       magic-string: 0.27.0
       svelte: 3.55.1
       svelte-hmr: 0.15.1(svelte@3.55.1)
-      vite: 4.1.3(@types/node@18.14.0)
+      vite: 4.1.3
       vitefu: 0.2.4(vite@4.1.3)
     transitivePeerDependencies:
       - supports-color
     dev: true
 
-<<<<<<< HEAD
-  /@types/cookie/0.5.1:
-=======
-  /@types/chai-subset@1.3.3:
-    resolution: {integrity: sha512-frBecisrNGz+F4T6bcc+NLeolfiojh5FxW2klu669+8BARtyQv2C/GkNW6FUodVe4BroGMP/wER/YDGc7rEllw==}
-    dependencies:
-      '@types/chai': 4.3.4
-    dev: true
-
-  /@types/chai@4.3.4:
-    resolution: {integrity: sha512-KnRanxnpfpjUTqTCXslZSEdLfXExwgNxYPdiO2WGUj8+HDjFi8R3k5RVKPeSCzLjCcshCAtVO2QBbVuAV4kTnw==}
-    dev: true
-
   /@types/cookie@0.5.1:
->>>>>>> 8b092c2f
     resolution: {integrity: sha512-COUnqfB2+ckwXXSFInsFdOAWQzCCx+a5hq2ruyj+Vjund94RJQd4LG2u9hnvJrTgunKAaax7ancBYlDrNYxA0g==}
     dev: true
 
@@ -788,35 +669,7 @@
       acorn: 8.8.2
     dev: true
 
-<<<<<<< HEAD
-  /acorn/8.8.2:
-=======
-  /acorn-node@1.8.2:
-    resolution: {integrity: sha512-8mt+fslDufLYntIoPAaIMUe/lrbrehIiwmR3t2k9LljIzoigEPF27eLk2hy8zSGzmR/ogr7zbRKINMo1u0yh5A==}
-    dependencies:
-      acorn: 7.4.1
-      acorn-walk: 7.2.0
-      xtend: 4.0.2
-    dev: true
-
-  /acorn-walk@7.2.0:
-    resolution: {integrity: sha512-OPdCF6GsMIP+Az+aWfAAOEt2/+iVDKE7oy6lJ098aoe59oAmK76qV6Gw60SbZ8jHuG2wH058GF4pLFbYamYrVA==}
-    engines: {node: '>=0.4.0'}
-    dev: true
-
-  /acorn-walk@8.2.0:
-    resolution: {integrity: sha512-k+iyHEuPgSw6SbuDpGQM+06HQUa04DZ3o+F6CSzXMvvI5KMvnaEqXe+YVe555R9nn6GPt404fos4wcgpw12SDA==}
-    engines: {node: '>=0.4.0'}
-    dev: true
-
-  /acorn@7.4.1:
-    resolution: {integrity: sha512-nQyp0o1/mNdbTO1PO6kHkwSrmgZ0MT/jCCpNiwbUjGoRN4dlBhqJtoQuCnEOKzgTVwg0ZWiCoQy6SxMebQVh8A==}
-    engines: {node: '>=0.4.0'}
-    hasBin: true
-    dev: true
-
   /acorn@8.8.2:
->>>>>>> 8b092c2f
     resolution: {integrity: sha512-xjIYgE8HBrkpd/sJqOGNspf8uHG+NOHGOw6a/Urj8taM2EXfdNAH2oFcPeIFfsv3+kz/mJrS5VuMqbNLjCa2vw==}
     engines: {node: '>=0.4.0'}
     hasBin: true
@@ -843,15 +696,11 @@
       color-convert: 2.0.1
     dev: true
 
-<<<<<<< HEAD
-  /any-promise/1.3.0:
+  /any-promise@1.3.0:
     resolution: {integrity: sha512-7UvmKalWRt1wgjL1RrGxoSJW/0QZFIegpeGvZG9kjp8vrRu55XTHbwnqq2GpXm9uLbcuhxm3IqX9OB4MZR1b2A==}
     dev: true
 
-  /anymatch/3.1.3:
-=======
   /anymatch@3.1.3:
->>>>>>> 8b092c2f
     resolution: {integrity: sha512-KMReFUr0B4t+D+OBkjR3KYqvocp2XaSzO55UcB6mgQMd3KbcE+mWTyvVV7D/zsdEbNnV6acZUutkiHQXvTr1Rw==}
     engines: {node: '>= 8'}
     dependencies:
@@ -872,15 +721,7 @@
     engines: {node: '>=8'}
     dev: true
 
-<<<<<<< HEAD
-  /autoprefixer/10.4.13_postcss@8.4.21:
-=======
-  /assertion-error@1.1.0:
-    resolution: {integrity: sha512-jgsaNduz+ndvGyFt3uSuWqvy4lCnIJiovtouQN5JZHOKCS2QuhEdbcQHFhVksz2N2U9hXJo8odG7ETyWlEeuDw==}
-    dev: true
-
   /autoprefixer@10.4.13(postcss@8.4.21):
->>>>>>> 8b092c2f
     resolution: {integrity: sha512-49vKpMqcZYsJjwotvt4+h/BCjJVnhGwcLpDt5xkcaOG3eLrG/HUYLagrihYsQ+qrIBgIzX1Rw7a6L8I/ZA1Atg==}
     engines: {node: ^10 || ^12 || >=14}
     hasBin: true
@@ -975,24 +816,7 @@
       - supports-color
     dev: false
 
-<<<<<<< HEAD
-  /chalk/4.1.2:
-=======
-  /chai@4.3.7:
-    resolution: {integrity: sha512-HLnAzZ2iupm25PlN0xFreAlBA5zaBSv3og0DdeGA4Ar6h6rJ3A0rolRUKJhSF2V10GZKDgWF/VmAEsNWjCRB+A==}
-    engines: {node: '>=4'}
-    dependencies:
-      assertion-error: 1.1.0
-      check-error: 1.0.2
-      deep-eql: 4.1.3
-      get-func-name: 2.0.0
-      loupe: 2.3.6
-      pathval: 1.1.1
-      type-detect: 4.0.8
-    dev: true
-
   /chalk@4.1.2:
->>>>>>> 8b092c2f
     resolution: {integrity: sha512-oKnbhFyRIXpUuez8iBMmyEa4nbj4IOQyuhc/wy9kY7/WVPcwIO9VA668Pu8RkO7+0G76SLROeyw9CpQ061i4mA==}
     engines: {node: '>=10'}
     dependencies:
@@ -1000,15 +824,7 @@
       supports-color: 7.2.0
     dev: true
 
-<<<<<<< HEAD
-  /chokidar/3.5.3:
-=======
-  /check-error@1.0.2:
-    resolution: {integrity: sha512-BrgHpW9NURQgzoNyjfq0Wu6VFO6D7IZEmJNdtgNqpzGG8RuNFHt2jQxWlAs4HMe119chBnv+34syEZtc6IhLtA==}
-    dev: true
-
   /chokidar@3.5.3:
->>>>>>> 8b092c2f
     resolution: {integrity: sha512-Dr3sfKRP6oTcjf2JmUmFJfeVMvXBdegxB0iVQ5eb2V10uFJUCAS8OByZdVAyVb8xXNz3GjjTgj9kLWsZTqE6kw==}
     engines: {node: '>= 8.10.0'}
     dependencies:
@@ -1023,15 +839,7 @@
       fsevents: 2.3.2
     dev: true
 
-<<<<<<< HEAD
-  /color-convert/2.0.1:
-=======
-  /classnames@2.3.2:
-    resolution: {integrity: sha512-CSbhY4cFEJRe6/GQzIk5qXZ4Jeg5pcsP7b5peFSDpffpe1cqjASH/n9UTjBwOp6XpMSTwQ8Za2K5V02ueA7Tmw==}
-    dev: true
-
   /color-convert@2.0.1:
->>>>>>> 8b092c2f
     resolution: {integrity: sha512-RRECPsj7iu/xb5oKYcsFHSppFNnsj/52OVTRKb4zP5onXwVF3zVmmToNcOfGC+CRDpfK/U584fMg38ZHCaElKQ==}
     engines: {node: '>=7.0.0'}
     dependencies:
@@ -1042,16 +850,12 @@
     resolution: {integrity: sha512-dOy+3AuW3a2wNbZHIuMZpTcgjGuLU/uBL/ubcZF9OXbDo8ff4O8yVp5Bf0efS8uEoYo5q4Fx7dY9OgQGXgAsQA==}
     dev: true
 
-<<<<<<< HEAD
-  /commander/4.1.1:
+  /commander@4.1.1:
     resolution: {integrity: sha512-NOKm8xhkzAjzFx8B2v5OAHT+u5pRQc2UCa2Vq9jYL/31o2wi9mxBA7LIFs3sV5VSC49z6pEhfbMULvShKj26WA==}
     engines: {node: '>= 6'}
     dev: true
 
-  /commondir/1.0.1:
-=======
   /commondir@1.0.1:
->>>>>>> 8b092c2f
     resolution: {integrity: sha512-W9pAhw0ja1Edb5GVdIF1mjZw/ASI0AlShXM83UUGe2DVr5TdAPEA1OA8m/g8zWp9x6On7gqufY+FatDbC3MDQg==}
     dev: true
 
@@ -1094,18 +898,7 @@
     resolution: {integrity: sha512-OUepMozQULMLUmhxS95Vudo0jb0UchLimi3+pQ2plj61Fcy8axbP9hbiD4Sz6DPqn6XG3kfmziVfQ1rSys5AJQ==}
     dev: false
 
-<<<<<<< HEAD
-  /deep-is/0.1.4:
-=======
-  /deep-eql@4.1.3:
-    resolution: {integrity: sha512-WaEtAOpRA1MQ0eohqZjpGD8zdI0Ovsm8mmFhaDN8dvDZzyoUMcYDnf5Y6iu7HTXxf8JDS23qWa4a+hKCDyOPzw==}
-    engines: {node: '>=6'}
-    dependencies:
-      type-detect: 4.0.8
-    dev: true
-
   /deep-is@0.1.4:
->>>>>>> 8b092c2f
     resolution: {integrity: sha512-oIPzksmTg4/MriiaYGO+okXDT7ztn/w3Eptv/+gSIdMdKsJo0u4CfYNFJPy+4SKMuCqGw2wxnA+URMg3t8a/bQ==}
     dev: true
 
@@ -1114,34 +907,12 @@
     engines: {node: '>=0.10.0'}
     dev: true
 
-<<<<<<< HEAD
-  /detect-indent/6.1.0:
-=======
-  /defined@1.0.1:
-    resolution: {integrity: sha512-hsBd2qSVCRE+5PmNdHt1uzyrFu5d3RwmFDKzyNZMFq/EwDNJF7Ee5+D5oEKF0hU6LhtoUF1macFvOe4AskQC1Q==}
-    dev: true
-
   /detect-indent@6.1.0:
->>>>>>> 8b092c2f
     resolution: {integrity: sha512-reYkTUJAZb9gUuZ2RvVCNhVHdg62RHnJ7WJl8ftMi4diZ6NWlciOzQN88pUhSELEwflJht4oQDv0F0BMlwaYtA==}
     engines: {node: '>=8'}
     dev: true
 
-<<<<<<< HEAD
-  /devalue/4.3.0:
-=======
-  /detective@5.2.1:
-    resolution: {integrity: sha512-v9XE1zRnz1wRtgurGu0Bs8uHKFSTdteYZNbIPFVhUZ39L/S79ppMpdmVOZAnoz1jfEFodc48n6MX483Xo3t1yw==}
-    engines: {node: '>=0.8.0'}
-    hasBin: true
-    dependencies:
-      acorn-node: 1.8.2
-      defined: 1.0.1
-      minimist: 1.2.8
-    dev: true
-
   /devalue@4.3.0:
->>>>>>> 8b092c2f
     resolution: {integrity: sha512-n94yQo4LI3w7erwf84mhRUkUJfhLoCZiLyoOZ/QFsDbcWNZePrLwbQpvZBUG2TNxwV3VjCKPxkiiQA6pe3TrTA==}
     dev: true
 
@@ -1427,27 +1198,7 @@
     resolution: {integrity: sha512-5nqDSxl8nn5BSNxyR3n4I6eDmbolI6WT+QqR547RwxQapgjQBmtktdP+HTBb/a/zLsbzERTONyUB5pefh5TtjQ==}
     dev: true
 
-<<<<<<< HEAD
-  /fraction.js/4.2.0:
-=======
-  /flowbite-svelte@0.29.13:
-    resolution: {integrity: sha512-9MnJzdPyooPm4Gp6Fl+NrozNiL6eQiLQ7BdraKkH6Gh34VR4G6mFkJcG4CUptFQ84zSa0YHhF9MYcnsrK8nLsg==}
-    engines: {node: '>=16.0.0', npm: '>=7.0.0'}
-    dependencies:
-      '@popperjs/core': 2.11.6
-      classnames: 2.3.2
-      flowbite: 1.6.3
-    dev: true
-
-  /flowbite@1.6.3:
-    resolution: {integrity: sha512-wTtAzZBLrUYqUBoTSNcMAeJrZNAcdx04EDgXWnkQ7gkKoAPFvLaq/H/Zw0JKZLVKFpKxqJ7PlvocfDApSHjhvw==}
-    dependencies:
-      '@popperjs/core': 2.11.6
-      mini-svg-data-uri: 1.4.4
-    dev: true
-
   /fraction.js@4.2.0:
->>>>>>> 8b092c2f
     resolution: {integrity: sha512-MhLuK+2gUcnZe8ZHlaaINnQLl0xRIGRfcGk2yl8xoQAfHrSsL3rYu6FCmBdkdbhc9EPlwyGHewaRsvwRMJtAlA==}
     dev: true
 
@@ -1467,15 +1218,7 @@
     resolution: {integrity: sha512-yIovAzMX49sF8Yl58fSCWJ5svSLuaibPxXQJFLmBObTuCr0Mf1KiPopGM9NiFjiYBCbfaa2Fh6breQ6ANVTI0A==}
     dev: true
 
-<<<<<<< HEAD
-  /glob-parent/5.1.2:
-=======
-  /get-func-name@2.0.0:
-    resolution: {integrity: sha512-Hm0ixYtaSZ/V7C8FJrtZIuBBI+iSgL+1Aq82zSu8VQNB4S3Gk8e7Qs3VwBDJAhmRZcFqkl3tQu36g/Foh5I5ig==}
-    dev: true
-
   /glob-parent@5.1.2:
->>>>>>> 8b092c2f
     resolution: {integrity: sha512-AOIgSQCepiJYwP3ARnGx+5VnTu2HBYdzbGP45eLw1vr3zB3vZLeyed1sC9hnbcOc9/SrMyM5RPQrkGz4aS9Zow==}
     engines: {node: '>= 6'}
     dependencies:
@@ -1489,8 +1232,7 @@
       is-glob: 4.0.3
     dev: true
 
-<<<<<<< HEAD
-  /glob/7.1.6:
+  /glob@7.1.6:
     resolution: {integrity: sha512-LwaxwyZ72Lk7vZINtNNrywX0ZuLyStrdDtabefZKAY5ZGJhVtgdznluResxNmPitE0SAO+O26sWTHeKSI2wMBA==}
     dependencies:
       fs.realpath: 1.0.0
@@ -1501,10 +1243,7 @@
       path-is-absolute: 1.0.1
     dev: true
 
-  /glob/7.2.3:
-=======
   /glob@7.2.3:
->>>>>>> 8b092c2f
     resolution: {integrity: sha512-nFR0zLpU2YCaRxwoCJvL6UvCH2JFyFVIvwTLsIf21AuHlMskA1hhTdk+LlYJtOlYt9v6dvszD2BGRqBL+iQK9Q==}
     dependencies:
       fs.realpath: 1.0.0
@@ -1658,16 +1397,12 @@
     resolution: {integrity: sha512-RHxMLp9lnKHGHRng9QFhRCMbYAcVpn69smSGcq3f36xjgVVWThj4qqLbTLlq7Ssj8B+fIQ1EuCEGI2lKsyQeIw==}
     dev: true
 
-<<<<<<< HEAD
-  /jiti/1.18.2:
+  /jiti@1.18.2:
     resolution: {integrity: sha512-QAdOptna2NYiSSpv0O/BwoHBSmz4YhpzJHyi+fnMRTXFjp7B8i/YG5Z8IfusxB1ufjcD2Sre1F3R+nX3fvy7gg==}
     hasBin: true
     dev: true
 
-  /js-sdsl/4.3.0:
-=======
   /js-sdsl@4.3.0:
->>>>>>> 8b092c2f
     resolution: {integrity: sha512-mifzlm2+5nZ+lEcLJMoBK0/IH/bDg8XnJfd/Wq6IP+xoCjLZsTOnV2QpxlVbX9bMnkl5PdEjNtBJ9Cj1NjifhQ==}
     dev: true
 
@@ -1719,14 +1454,8 @@
     engines: {node: '>=10'}
     dev: true
 
-<<<<<<< HEAD
-  /lines-and-columns/1.2.4:
+  /lines-and-columns@1.2.4:
     resolution: {integrity: sha512-7ylylesZQ/PV29jhEDl3Ufjo6ZX7gCqJr5F7PKrqc93v7fzSymt1BpwEU8nAUXs8qzzvqhbjhK5QZg6Mt/HkBg==}
-=======
-  /local-pkg@0.4.3:
-    resolution: {integrity: sha512-SFppqq5p42fe2qcZQqqEOiVRXl+WCP1MdT6k7BDEW1j++sp5fIY+/fdRQitvKgB5BrBcmrs5m/L0v2FrU5MY1g==}
-    engines: {node: '>=14'}
->>>>>>> 8b092c2f
     dev: true
 
   /locate-path@6.0.0:
@@ -1740,17 +1469,7 @@
     resolution: {integrity: sha512-0KpjqXRVvrYyCsX1swR/XTK0va6VQkQM6MNo7PqW77ByjAhoARA8EfrP1N4+KlKj8YS0ZUCtRT/YUuhyYDujIQ==}
     dev: true
 
-<<<<<<< HEAD
-  /lower-case/2.0.2:
-=======
-  /loupe@2.3.6:
-    resolution: {integrity: sha512-RaPMZKiMy8/JruncMU5Bt6na1eftNoo++R4Y+N2FrxkDVTrGvcyzFTsaGif4QTeKESheMGegbhw6iUAq+5A8zA==}
-    dependencies:
-      get-func-name: 2.0.0
-    dev: true
-
   /lower-case@2.0.2:
->>>>>>> 8b092c2f
     resolution: {integrity: sha512-7fm3l3NAF9WfN6W3JOmf5drwpVqX78JtoGJ3A6W0a6ZnldM41w2fV5D490psKFTpMds8TJse/eHLFFsNHHjHgg==}
     dependencies:
       tslib: 2.5.0
@@ -1776,11 +1495,7 @@
       '@jridgewell/sourcemap-codec': 1.4.14
     dev: true
 
-<<<<<<< HEAD
-  /magic-string/0.30.0:
-=======
   /magic-string@0.30.0:
->>>>>>> 8b092c2f
     resolution: {integrity: sha512-LA+31JYDJLs82r2ScLrlz1GjSgu66ZV518eyWT+S8VhyQn/JL0u9MeBOvQMGYiPk1DBiSN9DDMOcXvigJZaViQ==}
     engines: {node: '>=12'}
     dependencies:
@@ -1811,16 +1526,7 @@
     engines: {node: '>=4'}
     dev: true
 
-<<<<<<< HEAD
-  /minimatch/3.1.2:
-=======
-  /mini-svg-data-uri@1.4.4:
-    resolution: {integrity: sha512-r9deDe9p5FJUPZAk3A59wGH7Ii9YrjjWw0jmw/liSbHl2CHiyXj6FcDXDu2K3TjVAXqiJdaw3xxwlZZr9E6nHg==}
-    hasBin: true
-    dev: true
-
   /minimatch@3.1.2:
->>>>>>> 8b092c2f
     resolution: {integrity: sha512-J7p63hRiAjw1NDEww1W7i37+ByIrOWO5XQQAzZ3VOcL0PNybwpfmV/N05zFAzwQ9USyEcX6t3UO+K5aqBQOIHw==}
     dependencies:
       brace-expansion: 1.1.11
@@ -1857,8 +1563,7 @@
   /ms@2.1.2:
     resolution: {integrity: sha512-sGkPx+VjMtmA6MX27oA4FBFELFCZZ4S4XqeGOXCv68tT+jb3vk/RyaKWP0PTKyWtmLSM0b+adUTEvbs1PEaH2w==}
 
-<<<<<<< HEAD
-  /mz/2.7.0:
+  /mz@2.7.0:
     resolution: {integrity: sha512-z81GNO7nnYMEhrGh9LeymoE4+Yr0Wn5McHIZMK5cfQCl+NDX08sCZgUc9/6MHni9IWuFLm1Z3HTCXu2z9fN62Q==}
     dependencies:
       any-promise: 1.3.0
@@ -1866,10 +1571,7 @@
       thenify-all: 1.6.0
     dev: true
 
-  /nanoid/3.3.4:
-=======
   /nanoid@3.3.4:
->>>>>>> 8b092c2f
     resolution: {integrity: sha512-MqBkQh/OHTS2egovRtLk45wEyNXwF+cokD+1YPf9u5VfJiRdAiRwB2froX5Co9Rh20xs4siNPm8naNotSD6RBw==}
     engines: {node: ^10 || ^12 || ^13.7 || ^14 || >=15.0.1}
     hasBin: true
@@ -1904,16 +1606,12 @@
     engines: {node: '>=0.10.0'}
     dev: true
 
-<<<<<<< HEAD
-  /object-assign/4.1.1:
+  /object-assign@4.1.1:
     resolution: {integrity: sha512-rJgTQnkUnH1sFw8yT6VSU3zD3sWmu6sZhIseY8VX+GRu3P6F7Fu+JNDoXfklElbLJSnc3FUQHVe4cU5hj+BcUg==}
     engines: {node: '>=0.10.0'}
     dev: true
 
-  /object-hash/3.0.0:
-=======
   /object-hash@3.0.0:
->>>>>>> 8b092c2f
     resolution: {integrity: sha512-RSn9F68PjH9HqtltsSnqYC1XXoWe9Bju5+213R98cNGttag9q9yAOTzdbsqvIa7aNm5WffBZFpWYr2aWrklWAw==}
     engines: {node: '>= 6'}
     dev: true
@@ -1988,15 +1686,7 @@
     engines: {node: '>=8'}
     dev: true
 
-<<<<<<< HEAD
-  /picocolors/1.0.0:
-=======
-  /pathval@1.1.1:
-    resolution: {integrity: sha512-Dp6zGqpTdETdR63lehJYPeIOqpiNBNtc7BpWSLrOje7UaIsE5aY92r/AunQA7rsXvet3lrJ3JnZX29UPTKXyKQ==}
-    dev: true
-
   /picocolors@1.0.0:
->>>>>>> 8b092c2f
     resolution: {integrity: sha512-1fygroTLlHu66zi26VoTDv8yRgm0Fccecssto+MhsZ0D/DGW2sm8E8AjW7NU5VVTRt5GxbeZ5qBuJr+HyLYkjQ==}
     dev: true
 
@@ -2010,16 +1700,12 @@
     engines: {node: '>=0.10.0'}
     dev: true
 
-<<<<<<< HEAD
-  /pirates/4.0.5:
+  /pirates@4.0.5:
     resolution: {integrity: sha512-8V9+HQPupnaXMA23c5hvl69zXvTwTzyAYasnkb0Tts4XvO4CliqONMOnvlq26rkhLC3nWDFBJf73LU1e1VZLaQ==}
     engines: {node: '>= 6'}
     dev: true
 
-  /postcss-import/14.1.0_postcss@8.4.21:
-=======
   /postcss-import@14.1.0(postcss@8.4.21):
->>>>>>> 8b092c2f
     resolution: {integrity: sha512-flwI+Vgm4SElObFVPpTIT7SU7R3qk2L7PyduMcokiaVKuWv9d/U+Gm/QAd8NDLuykTWTkcrjOeD2Pp1rMeBTGw==}
     engines: {node: '>=10.0.0'}
     peerDependencies:
@@ -2268,16 +1954,7 @@
     engines: {node: '>=0.10.0'}
     dev: true
 
-<<<<<<< HEAD
-  /sourcemap-codec/1.4.8:
-=======
-  /source-map@0.6.1:
-    resolution: {integrity: sha512-UjgapumWlbMhkBgzT7Ykc5YXUT46F0iKu8SGXq0bcwP5dz/h0Plj6enJqjz1Zbq2l5WaqYnrVbwWOWMyF3F47g==}
-    engines: {node: '>=0.10.0'}
-    dev: true
-
   /sourcemap-codec@1.4.8:
->>>>>>> 8b092c2f
     resolution: {integrity: sha512-9NykojV5Uih4lgo5So5dtw+f0JgJX30KCNI8gwhz2J9A15wD0Ml6tjHKwf6fTSa6fAdVBdZeNOs9eJ71qCk8vA==}
     deprecated: Please use @jridgewell/sourcemap-codec instead
     dev: true
@@ -2306,16 +1983,12 @@
     engines: {node: '>=8'}
     dev: true
 
-<<<<<<< HEAD
-  /sucrase/3.31.0:
-    resolution: {integrity: sha512-6QsHnkqyVEzYcaiHsOKkzOtOgdJcb8i54x6AV2hDwyZcY9ZyykGZVw6L/YN98xC0evwTP6utsWWrKRaa8QlfEQ==}
+  /sucrase@3.32.0:
+    resolution: {integrity: sha512-ydQOU34rpSyj2TGyz4D2p8rbktIOZ8QY9s+DGLvFU1i5pWJE8vkpruCjGCMHsdXwnD7JDcS+noSwM/a7zyNFDQ==}
     engines: {node: '>=8'}
     hasBin: true
-=======
-  /strip-literal@1.0.1:
-    resolution: {integrity: sha512-QZTsipNpa2Ppr6v1AmJHESqJ3Uz247MUS0OjrnnZjFAvEoWqxuyFuXn2xLgMtRnijJShAa1HL0gtJyUs7u7n3Q==}
->>>>>>> 8b092c2f
-    dependencies:
+    dependencies:
+      '@jridgewell/gen-mapping': 0.3.3
       commander: 4.1.1
       glob: 7.1.6
       lines-and-columns: 1.2.4
@@ -2512,17 +2185,12 @@
       typescript: 4.9.5
     dev: false
 
-<<<<<<< HEAD
-  /tailwindcss/3.3.1_postcss@8.4.21:
-    resolution: {integrity: sha512-Vkiouc41d4CEq0ujXl6oiGFQ7bA3WEhUZdTgXAhtKxSy49OmKs8rEfQmupsfF0IGW8fv2iQkp1EVUuapCFrZ9g==}
-=======
   /svelte@3.55.1:
     resolution: {integrity: sha512-S+87/P0Ve67HxKkEV23iCdAh/SX1xiSfjF1HOglno/YTbSTW7RniICMCofWGdJJbdjw3S+0PfFb1JtGfTXE0oQ==}
     engines: {node: '>= 8'}
 
-  /tailwindcss@3.2.7(postcss@8.4.21):
-    resolution: {integrity: sha512-B6DLqJzc21x7wntlH/GsZwEXTBttVSl1FtCzC8WP4oBc/NKef7kaax5jeihkkCEWc831/5NDJ9gRNDK6NEioQQ==}
->>>>>>> 8b092c2f
+  /tailwindcss@3.3.1(postcss@8.4.21):
+    resolution: {integrity: sha512-Vkiouc41d4CEq0ujXl6oiGFQ7bA3WEhUZdTgXAhtKxSy49OmKs8rEfQmupsfF0IGW8fv2iQkp1EVUuapCFrZ9g==}
     engines: {node: '>=12.13.0'}
     hasBin: true
     peerDependencies:
@@ -2551,7 +2219,7 @@
       postcss-value-parser: 4.2.0
       quick-lru: 5.1.1
       resolve: 1.22.1
-      sucrase: 3.31.0
+      sucrase: 3.32.0
     transitivePeerDependencies:
       - ts-node
     dev: true
@@ -2560,44 +2228,24 @@
     resolution: {integrity: sha512-N+8UisAXDGk8PFXP4HAzVR9nbfmVJ3zYLAWiTIoqC5v5isinhr+r5uaO8+7r3BMfuNIufIsA7RdpVgacC2cSpw==}
     dev: true
 
-<<<<<<< HEAD
-  /thenify-all/1.6.0:
+  /thenify-all@1.6.0:
     resolution: {integrity: sha512-RNxQH/qI8/t3thXJDwcstUO4zeqo64+Uy/+sNVRBx4Xn2OX+OZ9oP+iJnNFqplFra2ZUVeKCSa2oVWi3T4uVmA==}
     engines: {node: '>=0.8'}
-=======
+    dependencies:
+      thenify: 3.3.1
+    dev: true
+
+  /thenify@3.3.1:
+    resolution: {integrity: sha512-RVZSIV5IG10Hk3enotrhvz0T9em6cyHBLkH/YAZuKqd8hRkKhSfCGIcP2KUY0EPxndzANBmNllzWPwak+bheSw==}
+    dependencies:
+      any-promise: 1.3.0
+    dev: true
+
   /tiny-glob@0.2.9:
     resolution: {integrity: sha512-g/55ssRPUjShh+xkfx9UPDXqhckHEsHr4Vd9zX55oSdGZc/MD0m3sferOkwWtp98bv+kcVfEHtRJgBVJzelrzg==}
->>>>>>> 8b092c2f
-    dependencies:
-      thenify: 3.3.1
-    dev: true
-
-<<<<<<< HEAD
-  /thenify/3.3.1:
-    resolution: {integrity: sha512-RVZSIV5IG10Hk3enotrhvz0T9em6cyHBLkH/YAZuKqd8hRkKhSfCGIcP2KUY0EPxndzANBmNllzWPwak+bheSw==}
-    dependencies:
-      any-promise: 1.3.0
-    dev: true
-
-  /tiny-glob/0.2.9:
-    resolution: {integrity: sha512-g/55ssRPUjShh+xkfx9UPDXqhckHEsHr4Vd9zX55oSdGZc/MD0m3sferOkwWtp98bv+kcVfEHtRJgBVJzelrzg==}
     dependencies:
       globalyzer: 0.1.0
       globrex: 0.1.2
-=======
-  /tinybench@2.3.1:
-    resolution: {integrity: sha512-hGYWYBMPr7p4g5IarQE7XhlyWveh1EKhy4wUBS1LrHXCKYgvz+4/jCqgmJqZxxldesn05vccrtME2RLLZNW7iA==}
-    dev: true
-
-  /tinypool@0.3.1:
-    resolution: {integrity: sha512-zLA1ZXlstbU2rlpA4CIeVaqvWq41MTWqLY3FfsAXgC8+f7Pk7zroaJQxDgxn1xNudKW6Kmj4808rPFShUlIRmQ==}
-    engines: {node: '>=14.0.0'}
-    dev: true
-
-  /tinyspy@1.1.1:
-    resolution: {integrity: sha512-UVq5AXt/gQlti7oxoIg5oi/9r0WpF7DGEVwXgqWSMmyN16+e3tl5lIvTaOpJ3TAtu5xFzWccFRM4R5NaWHF+4g==}
-    engines: {node: '>=14.0.0'}
->>>>>>> 8b092c2f
     dev: true
 
   /to-regex-range@5.0.1:
@@ -2612,15 +2260,11 @@
     engines: {node: '>=6'}
     dev: true
 
-<<<<<<< HEAD
-  /ts-interface-checker/0.1.13:
+  /ts-interface-checker@0.1.13:
     resolution: {integrity: sha512-Y/arvbn+rrz3JCKl9C4kVNfTfSm2/mEp5FSz5EsZSANGPSlQrpRI5M4PKF+mJnE52jOO90PnPSc3Ur3bTQw0gA==}
     dev: true
 
-  /tslib/1.14.1:
-=======
   /tslib@1.14.1:
->>>>>>> 8b092c2f
     resolution: {integrity: sha512-Xni35NKzjgMrwevysHTCArtLDpPvye8zV/0E4EyYn43P7/7qvQwPh9BGkHewbMulVntbigmcT7rdX3BNo9wRJg==}
     dev: true
 
@@ -2645,16 +2289,7 @@
       prelude-ls: 1.2.1
     dev: true
 
-<<<<<<< HEAD
-  /type-fest/0.20.2:
-=======
-  /type-detect@4.0.8:
-    resolution: {integrity: sha512-0fr/mIH1dlO+x7TlcMy+bIDqKPsw/70tVyeHW787goQjhmqaZe10uwLujubK9q9Lg6Fiho1KUKDYz0Z7k7g5/g==}
-    engines: {node: '>=4'}
-    dev: true
-
   /type-fest@0.20.2:
->>>>>>> 8b092c2f
     resolution: {integrity: sha512-Ne+eE4r0/iWnpAxD852z3A+N0Bt5RN//NjJwRd2VFHEmrywxf5vsZlh4R6lixl6B+wz/8d+maTSAkN1FIkI3LQ==}
     engines: {node: '>=10'}
     dev: true
@@ -2664,11 +2299,7 @@
     engines: {node: '>=4.2.0'}
     hasBin: true
 
-<<<<<<< HEAD
-  /undici/5.20.0:
-=======
   /undici@5.20.0:
->>>>>>> 8b092c2f
     resolution: {integrity: sha512-J3j60dYzuo6Eevbawwp1sdg16k5Tf768bxYK4TUJRH7cBM4kFCbf3mOnM/0E3vQYXvpxITbbWmBafaDbxLDz3g==}
     engines: {node: '>=12.18'}
     dependencies:
@@ -2701,11 +2332,7 @@
     hasBin: true
     dev: false
 
-<<<<<<< HEAD
-  /vite/4.1.3:
-=======
-  /vite@4.1.3(@types/node@18.14.0):
->>>>>>> 8b092c2f
+  /vite@4.1.3:
     resolution: {integrity: sha512-0Zqo4/Fr/swSOBmbl+HAAhOjrqNwju+yTtoe4hQX9UsARdcuc9njyOdr6xU0DDnV7YP0RT6mgTTOiRtZgxfCxA==}
     engines: {node: ^14.18.0 || >=16.0.0}
     hasBin: true
@@ -2730,10 +2357,6 @@
       terser:
         optional: true
     dependencies:
-<<<<<<< HEAD
-=======
-      '@types/node': 18.14.0
->>>>>>> 8b092c2f
       esbuild: 0.16.17
       postcss: 8.4.21
       resolve: 1.22.1
@@ -2742,11 +2365,7 @@
       fsevents: 2.3.2
     dev: true
 
-<<<<<<< HEAD
-  /vitefu/0.2.4_vite@4.1.3:
-=======
   /vitefu@0.2.4(vite@4.1.3):
->>>>>>> 8b092c2f
     resolution: {integrity: sha512-fanAXjSaf9xXtOOeno8wZXIhgia+CZury481LsDaV++lSvcU2R9Ch2bPh3PYFyoHW+w9LqAeYRISVQjUIew14g==}
     peerDependencies:
       vite: ^3.0.0 || ^4.0.0
@@ -2754,59 +2373,10 @@
       vite:
         optional: true
     dependencies:
-      vite: 4.1.3(@types/node@18.14.0)
-    dev: true
-
-<<<<<<< HEAD
-  /which/2.0.2:
-=======
-  /vitest@0.25.8:
-    resolution: {integrity: sha512-X75TApG2wZTJn299E/TIYevr4E9/nBo1sUtZzn0Ci5oK8qnpZAZyhwg0qCeMSakGIWtc6oRwcQFyFfW14aOFWg==}
-    engines: {node: '>=v14.16.0'}
-    hasBin: true
-    peerDependencies:
-      '@edge-runtime/vm': '*'
-      '@vitest/browser': '*'
-      '@vitest/ui': '*'
-      happy-dom: '*'
-      jsdom: '*'
-    peerDependenciesMeta:
-      '@edge-runtime/vm':
-        optional: true
-      '@vitest/browser':
-        optional: true
-      '@vitest/ui':
-        optional: true
-      happy-dom:
-        optional: true
-      jsdom:
-        optional: true
-    dependencies:
-      '@types/chai': 4.3.4
-      '@types/chai-subset': 1.3.3
-      '@types/node': 18.14.0
-      acorn: 8.8.2
-      acorn-walk: 8.2.0
-      chai: 4.3.7
-      debug: 4.3.4
-      local-pkg: 0.4.3
-      source-map: 0.6.1
-      strip-literal: 1.0.1
-      tinybench: 2.3.1
-      tinypool: 0.3.1
-      tinyspy: 1.1.1
-      vite: 4.1.3(@types/node@18.14.0)
-    transitivePeerDependencies:
-      - less
-      - sass
-      - stylus
-      - sugarss
-      - supports-color
-      - terser
+      vite: 4.1.3
     dev: true
 
   /which@2.0.2:
->>>>>>> 8b092c2f
     resolution: {integrity: sha512-BLI3Tl1TW3Pvl70l3yq3Y64i+awpwXqsGBYWkkqMtnbXgrMD+yj7rhW0kuEDxzJaYXGjEW5ogapKNMEKNMjibA==}
     engines: {node: '>= 8'}
     hasBin: true
@@ -2823,16 +2393,7 @@
     resolution: {integrity: sha512-l4Sp/DRseor9wL6EvV2+TuQn63dMkPjZ/sp9XkghTEbV9KlPS1xUsZ3u7/IQO4wxtcFB4bgpQPRcR3QCvezPcQ==}
     dev: true
 
-<<<<<<< HEAD
-  /yallist/4.0.0:
-=======
-  /xtend@4.0.2:
-    resolution: {integrity: sha512-LKYU1iAXJXUgAXn9URjiu+MWhyUXHsvfp7mcuYm9dSUKK0/CjtrUwFAxD82/mCWbtLsGjFIad0wIsod4zrTAEQ==}
-    engines: {node: '>=0.4'}
-    dev: true
-
   /yallist@4.0.0:
->>>>>>> 8b092c2f
     resolution: {integrity: sha512-3wdGidZyq5PB084XLES5TpOSRA3wjXAlIWMhum2kRcv/41Sn2emQ0dycQW4uZXLejwKvg6EsvbdlVL+FYEct7A==}
     dev: true
 
