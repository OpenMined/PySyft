<<<<<<< HEAD
// const openminedColors = require('./src/lib/colors/hsl-colors.cjs');
const openminedColors = require('./src/lib/colors/hsl-colors.cjs');
=======
const openminedColors = require('./src/lib/colors/hsl-colors.cjs');

const config = {
  content: [
    './src/**/*.{html,js,svelte,ts}',
    './node_modules/flowbite-svelte/**/*.{html,js,svelte,ts}'
  ],
>>>>>>> 3a3c1c00

module.exports = {
  content: ['./src/**/*.{html,js,svelte,ts}'],
  theme: {
    extend: {
      fontFamily: {
        roboto: ['Roboto', 'Roboto-offline', 'system-ui', 'sans-serif'],
        rubik: ['Rubik', 'Rubik-offline', 'system-ui', 'sans-serif'],
        fira: ['Fira Code', 'Fira Code-offline', 'ui-monospace', 'monospace']
      },
      colors: {
        ...openminedColors,
        primary: openminedColors.cyan
      },
      lineHeight: {
        120: '1.2',
        160: '1.6'
      },
      boxShadow: {
        'neutral-1': '-2px 4px 8px rgba(13, 12, 17, 0.25)'
      },
      minHeight: {
        screen: '100vh'
      },
      minWidth: {
        screen: '100vw'
      }
    }
  },
  plugins: []
};<|MERGE_RESOLUTION|>--- conflicted
+++ resolved
@@ -1,15 +1,11 @@
-<<<<<<< HEAD
-// const openminedColors = require('./src/lib/colors/hsl-colors.cjs');
-const openminedColors = require('./src/lib/colors/hsl-colors.cjs');
-=======
 const openminedColors = require('./src/lib/colors/hsl-colors.cjs');
 
 const config = {
   content: [
     './src/**/*.{html,js,svelte,ts}',
     './node_modules/flowbite-svelte/**/*.{html,js,svelte,ts}'
-  ],
->>>>>>> 3a3c1c00
+  ]
+};
 
 module.exports = {
   content: ['./src/**/*.{html,js,svelte,ts}'],
