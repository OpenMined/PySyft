--- conflicted
+++ resolved
@@ -3,11 +3,8 @@
   "version": "0.8.0-beta.0",
   "private": true,
   "scripts": {
-<<<<<<< HEAD
     "dev": "yarn install && vite dev --host --port 80",
-=======
     "dev": "pnpm install && vite dev --host --port 80",
->>>>>>> a383bb70
     "build": "vite build",
     "preview": "vite preview",
     "check": "svelte-kit sync && svelte-check --tsconfig ./tsconfig.json",
