--- conflicted
+++ resolved
@@ -5,10 +5,7 @@
   import { onMount } from 'svelte';
 
   let client = '';
-<<<<<<< HEAD
   $: selectedUser = {};
-=======
->>>>>>> 4364e1c9
 
   onMount(async () => {
     await getClient()
@@ -39,10 +36,8 @@
   <div class="page-container">
     {#if pages.isList}
       <UserListItem
-<<<<<<< HEAD
+
         bind:selectedUser
-=======
->>>>>>> 4364e1c9
         on:setPage={(event) => {
           setPage(event.detail);
         }}
@@ -50,10 +45,7 @@
     {/if}
     {#if pages.isDetail}
       <UserDetail
-<<<<<<< HEAD
         bind:selectedUser
-=======
->>>>>>> 4364e1c9
         on:setPage={(event) => {
           setPage(event.detail);
         }}
