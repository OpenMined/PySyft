import ky from 'ky';
import { deserialize } from './serde';
<<<<<<< HEAD
import { syftCall } from './syft-api-call';
=======
// import { API_BASE_URL } from '../constants';
const API_BASE_URL = "api/v1";
>>>>>>> 86c1cfd7

export async function getMetadata() {
  try {
    const res = await ky.get(`${API_BASE_URL}/new/metadata_capnp`);

    const metadata = await deserialize(res);

    window.localStorage.setItem('metadata', JSON.stringify(metadata));
    window.localStorage.setItem('nodeId', metadata?.id?.value);

    return metadata;
  } catch (error) {
    // TODO: Log error in debug mode
    throw error;
  }
}

export async function updateMetadata(newMetadata) {
  const payload = {
    metadata: { ...newMetadata, fqn: 'syft.service.metadata.node_metadata.NodeMetadataUpdate' }
  };
  return await syftCall({ path: 'metadata.update', payload });
}<|MERGE_RESOLUTION|>--- conflicted
+++ resolved
@@ -1,11 +1,8 @@
 import ky from 'ky';
 import { deserialize } from './serde';
-<<<<<<< HEAD
 import { syftCall } from './syft-api-call';
-=======
 // import { API_BASE_URL } from '../constants';
 const API_BASE_URL = "api/v1";
->>>>>>> 86c1cfd7
 
 export async function getMetadata() {
   try {
