--- conflicted
+++ resolved
@@ -1,9 +1,5 @@
 import { writable } from 'svelte/store';
-<<<<<<< HEAD
 import { JSClient } from './client/jsclient/jsClient.svelte';
-=======
-import { JSClient } from './jsserde/jsClient';
->>>>>>> 7f6fbccc
 
 export const store = writable({
   client: '',
