--- conflicted
+++ resolved
@@ -1,7 +1,4 @@
 #!/bin/bash
-<<<<<<< HEAD
-python src/__main__.py "$@"
-=======
 
 if [ "$APP_ENV" = "dev" ]; then
     # enable hot reloading
@@ -23,5 +20,4 @@
 
 if [ "$APP_ENV" = "production" ]; then
     exec gunicorn --chdir ./src -k flask_sockets.worker --bind 0.0.0.0:$PORT  wsgi:app "$@"
-fi
->>>>>>> e845350c
+fi