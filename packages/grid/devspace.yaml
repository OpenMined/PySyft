--- conflicted
+++ resolved
@@ -25,14 +25,13 @@
 # We recommend to skip image building during development (devspace dev) as much as possible
 images:
   backend:
-<<<<<<< HEAD
     image: "${CONTAINER_REGISTRY}${DOCKER_IMAGE_BACKEND}"
     buildKit: {}
     dockerfile: ./backend/backend.dockerfile
     context: ../
     tags:
       - dev-latest
-      - 0.8.1-beta.9
+      - 0.8.1-beta.10
   # tailscale:
   #   image: "${CONTAINER_REGISTRY}${DOCKER_IMAGE_TAILSCALE}"
   #   buildKit: {}
@@ -40,75 +39,9 @@
   #   context: ./vpn
   #   tags:
   #     - "######"
-  #     - "0.8.1-beta.9"
+  #     - "0.8.1-beta.10"
 
 # This is a list of `deployments` that DevSpace can create for this project
-=======
-    image: ${CONTAINER_REGISTRY}${DOCKER_IMAGE_BACKEND}
-    # rebuildStrategy: ignoreContextChanges
-    tags:
-      - "######"
-      - latest
-      - "0.8.1-beta.10"
-    createPullSecret: true
-    dockerfile: ./backend/backend.dockerfile
-    context: ../
-    build:
-      buildKit: {}
-  frontend:
-    image: ${CONTAINER_REGISTRY}${DOCKER_IMAGE_FRONTEND}
-    # rebuildStrategy: ignoreContextChanges
-    tags:
-      - "######"
-      - latest
-      - "0.8.1-beta.10"
-    createPullSecret: true
-    dockerfile: ./frontend/frontend.dockerfile
-    context: ./frontend
-    build:
-      docker:
-        options:
-          target: "grid-ui-production"
-      buildKit:
-        args: ["--target", "grid-ui-production"]
-  headscale:
-    image: ${CONTAINER_REGISTRY}${DOCKER_IMAGE_HEADSCALE}
-    # rebuildStrategy: ignoreContextChanges
-    tags:
-      - "######"
-      - latest
-      - "0.8.1-beta.10"
-    createPullSecret: true
-    dockerfile: ./vpn/headscale.dockerfile
-    context: ./vpn
-    build:
-      buildKit: {}
-  tailscale:
-    image: ${CONTAINER_REGISTRY}${DOCKER_IMAGE_TAILSCALE}
-    # rebuildStrategy: ignoreContextChanges
-    tags:
-      - "######"
-      - latest
-      - "0.8.1-beta.10"
-    createPullSecret: true
-    dockerfile: ./vpn/tailscale.dockerfile
-    context: ./vpn
-    build:
-      buildKit: {}
-  vpn-iptables:
-    image: ${CONTAINER_REGISTRY}${DOCKER_IMAGE_VPN_IPTABLES}
-    # rebuildStrategy: ignoreContextChanges
-    tags:
-      - "######"
-      - latest
-      - "0.8.1-beta.10"
-    createPullSecret: true
-    dockerfile: ./vpn/iptables.dockerfile
-    context: ./vpn
-    build:
-      buildKit: {}
-
->>>>>>> 111c8fa3
 deployments:
   grid-stack-ingress:
     kubectl:
