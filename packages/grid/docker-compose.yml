--- conflicted
+++ resolved
@@ -24,16 +24,8 @@
       - HTTPS_PORT=${HTTPS_PORT}
     ports:
       - "${HTTP_PORT}:81"
-<<<<<<< HEAD
-    # depends_on:
-    #   - "docker-host"
-=======
     extra_hosts:
       - "host.docker.internal:host-gateway"
->>>>>>> ce86df93
-
-    # depends_on:
-    #   - "docker-host"
 
   tailscale:
     profiles:
