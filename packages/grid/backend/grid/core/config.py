--- conflicted
+++ resolved
@@ -155,13 +155,10 @@
     ASSOCIATION_REQUEST_AUTO_APPROVAL: bool = str_to_bool(
         os.getenv("ASSOCIATION_REQUEST_AUTO_APPROVAL", "False")
     )
-<<<<<<< HEAD
     MIN_SIZE_BLOB_STORAGE_MB: int = int(os.getenv("MIN_SIZE_BLOB_STORAGE_MB", 16))
-=======
     REVERSE_TUNNEL_ENABLED: bool = str_to_bool(
         os.getenv("REVERSE_TUNNEL_ENABLED", "false")
     )
->>>>>>> a92b06d5
     model_config = SettingsConfigDict(case_sensitive=True)
 
 
