--- conflicted
+++ resolved
@@ -78,11 +78,7 @@
 
 
 @router.post("/stream", response_model=str)
-<<<<<<< HEAD
-async def syft_stream(request: Request,) -> Any:
-=======
 def syft_stream(data: bytes = Depends(get_body)) -> Any:
->>>>>>> 39295e3b
     with tracer.start_as_current_span("POST syft_route /stream"):
         if settings.STREAM_QUEUE:
             print("Queuing streaming message for processing on worker node")
