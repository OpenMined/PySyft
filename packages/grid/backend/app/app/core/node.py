# stdlib
from typing import Optional

# third party
from nacl.signing import SigningKey

# syft absolute
from syft import Domain  # type: ignore
from syft import Network  # type: ignore
<<<<<<< HEAD
from syft import logger  # type: ignore
=======
from syft.core.node.common.client import Client
from syft.core.node.common.node_table import Base
>>>>>>> d612f16f
from syft.core.node.common.node_table.utils import seed_db

# grid absolute
from app.core.config import settings
from app.db.session import get_db_engine
from app.db.session import get_db_session

if settings.NODE_TYPE.lower() == "domain":
    node = Domain("Domain", db_engine=get_db_engine())
elif settings.NODE_TYPE.lower() == "network":
    node = Network("Network", db_engine=get_db_engine())
else:
    raise Exception(
        "Don't know NODE_TYPE "
        + str(settings.NODE_TYPE)
        + ". Please set "
        + "NODE_TYPE to either 'Domain' or 'Network'."
    )

node.loud_print()
<<<<<<< HEAD
=======

Base.metadata.create_all(get_db_engine())
>>>>>>> d612f16f

if len(node.setup):  # Check if setup was defined previously
    node.name = node.setup.node_name

# Moving this to get called WITHIN Domain and Network so that they can operate in standalone mode
if not len(node.roles):  # Check if roles were registered previously
    seed_db(get_db_session())


def get_client(signing_key: Optional[SigningKey] = None) -> Client:
    return node.get_client(signing_key=signing_key)<|MERGE_RESOLUTION|>--- conflicted
+++ resolved
@@ -7,12 +7,9 @@
 # syft absolute
 from syft import Domain  # type: ignore
 from syft import Network  # type: ignore
-<<<<<<< HEAD
 from syft import logger  # type: ignore
-=======
 from syft.core.node.common.client import Client
 from syft.core.node.common.node_table import Base
->>>>>>> d612f16f
 from syft.core.node.common.node_table.utils import seed_db
 
 # grid absolute
@@ -33,11 +30,8 @@
     )
 
 node.loud_print()
-<<<<<<< HEAD
-=======
 
 Base.metadata.create_all(get_db_engine())
->>>>>>> d612f16f
 
 if len(node.setup):  # Check if setup was defined previously
     node.name = node.setup.node_name
