--- conflicted
+++ resolved
@@ -1,29 +1,19 @@
-<<<<<<< HEAD
-# third party
-import pytest
-from asgi_lifespan import LifespanManager
-from fastapi import FastAPI
-from httpx import AsyncClient
-=======
 # stdlib
 import logging
-from typing import Dict
 from typing import Generator
 
 # third party
 from _pytest.logging import LogCaptureFixture
-from fastapi.testclient import TestClient
+from asgi_lifespan import LifespanManager
+from fastapi import FastAPI
+from httpx import AsyncClient
 from loguru import logger
 import pytest
-from sqlalchemy.orm import Session
 
 # grid absolute
 from app.core.config import settings
 from app.db.session import SessionLocal
 from app.logger.handler import get_log_handler
-from app.main import app
-from app.tests.utils.user import authentication_token_from_email
-from app.tests.utils.utils import get_superuser_token_headers
 
 log_handler = get_log_handler()
 
@@ -31,8 +21,6 @@
 @pytest.fixture(scope="session")
 def db() -> Generator:
     yield SessionLocal()
-
->>>>>>> 48424ec5
 
 
 @pytest.fixture
@@ -44,21 +32,14 @@
         yield app
 
 
-<<<<<<< HEAD
 @pytest.fixture
 async def client(app: FastAPI) -> AsyncClient:
     async with AsyncClient(
         app=app,
-        base_url="http://localhost",  # TODO: Use base_url from config
+        base_url=settings.SERVER_HOST,
         headers={"Content-Type": "application/json"},
     ) as client:
         yield client
-=======
-@pytest.fixture(scope="module")
-def normal_user_token_headers(client: TestClient, db: Session) -> Dict[str, str]:
-    return authentication_token_from_email(
-        client=client, email=settings.EMAIL_TEST_USER, db=db
-    )
 
 
 @pytest.fixture
@@ -69,5 +50,4 @@
 
     sink_handler_id = logger.add(PropagateHandler(), format=log_handler.format_record)
     yield caplog
-    logger.remove(sink_handler_id)
->>>>>>> 48424ec5
+    logger.remove(sink_handler_id)