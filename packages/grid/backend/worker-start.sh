--- conflicted
+++ resolved
@@ -6,13 +6,9 @@
 
 python /app/grid/backend_prestart.py
 
-<<<<<<< HEAD
 # if we run on kubernetes add the tailscale container as a gateway for 100.64.0.0/24
 if [ "$CONTAINER_HOST" == "kubernetes" ]; then
     . tailscale-gateway.sh
 fi
 
-celery -A grid.worker worker -l info -Q main-queue --pool=gevent -c 500
-=======
-celery -A grid.worker beat -l info --detach && celery -A grid.worker worker -l info -Q main-queue --pool=gevent -c 500
->>>>>>> 989e8292
+celery -A grid.worker beat -l info --detach && celery -A grid.worker worker -l info -Q main-queue --pool=gevent -c 500