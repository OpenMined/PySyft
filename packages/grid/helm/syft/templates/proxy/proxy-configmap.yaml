{{- if .Values.proxy.enabled }}
apiVersion: v1
kind: ConfigMap
metadata:
  name: proxy-config
  labels:
    {{- include "common.labels" . | nindent 4 }}
    app.kubernetes.io/component: proxy
data:
  dynamic.yml: |
    http:
      services:
        frontend:
          loadBalancer:
            servers:
              - url: "http://frontend"
        backend:
          loadBalancer:
            servers:
              - url: "http://backend"
        seaweedfs:
          loadBalancer:
            servers:
              - url: "http://seaweedfs:8333"
        rathole:
          loadBalancer:
            servers:
              - url: "http://rathole:2333"
      routers:
        rathole:
          rule: "PathPrefix(`/`) && Headers(`Upgrade`, `websocket`)"
          entryPoints:
            - "web"
          service: "rathole"
        frontend:
          rule: "PathPrefix(`/`)"
          entryPoints:
            - "web"
          service: "frontend"
        backend:
          rule: "PathPrefix(`/api`) || PathPrefix(`/docs`) || PathPrefix(`/redoc`)"
          entryPoints:
            - "web"
          service: "backend"
        blob-storage:
          rule: "PathPrefix(`/blob`)"
          entryPoints:
            - "web"
          service: "seaweedfs"
          middlewares:
            - "blob-storage-url"
            - "blob-storage-host"
      middlewares:
        blob-storage-host:
          headers:
            customrequestheaders:
              Host: seaweedfs:8333
        blob-storage-url:
          stripprefix:
            prefixes: /blob
            forceslash: true
  traefik.yml: |
    global:
      checkNewVersion: false
      sendAnonymousUsage: false

    accessLog: {}

    log:
      level: INFO

    entryPoints:
      web:
        address: :80

      ping:
        address: :8082

    ping:
      entryPoint: "ping"

    providers:
      file:
<<<<<<< HEAD
        directory: /etc/traefik/
        watch: true

---

apiVersion: v1
kind: ConfigMap
metadata:
  name: proxy-config-dynamic
  labels:
    {{- include "common.labels" . | nindent 4 }}
    app.kubernetes.io/component: proxy
data:
  rathole-dynamic.yml: |
=======
        filename: /etc/traefik/dynamic.yml
{{- end }}
>>>>>>> 00818ac5
<|MERGE_RESOLUTION|>--- conflicted
+++ resolved
@@ -81,7 +81,6 @@
 
     providers:
       file:
-<<<<<<< HEAD
         directory: /etc/traefik/
         watch: true
 
@@ -96,7 +95,4 @@
     app.kubernetes.io/component: proxy
 data:
   rathole-dynamic.yml: |
-=======
-        filename: /etc/traefik/dynamic.yml
-{{- end }}
->>>>>>> 00818ac5
+{{- end }}