# Helm chart values used for development and testing
# Can be used through `helm install -f values.dev.yaml` or devspace `valuesFiles`

global:
  randomizedSecrets: false

registry:
  resourcesPreset: null
  resources: null

  storageSize: "5Gi"

node:
  rootEmail: info@openmined.org
  defaultWorkerPoolCount: 1

  resourcesPreset: null
  resources: null

  secret:
    defaultRootPassword: changethis

mongo:
  resourcesPreset: null
  resources: null

  secret:
    rootPassword: example

seaweedfs:
  resourcesPreset: null
  resources: null

  secret:
    s3RootPassword: admin

<<<<<<< HEAD
# Enclave attestation Service
# attestation:
#   enabled: true
=======
frontend:
  resourcesPreset: null
  resources: null

proxy:
  resourcesPreset: null
  resources: null
>>>>>>> e8dc65d2
<|MERGE_RESOLUTION|>--- conflicted
+++ resolved
@@ -34,11 +34,6 @@
   secret:
     s3RootPassword: admin
 
-<<<<<<< HEAD
-# Enclave attestation Service
-# attestation:
-#   enabled: true
-=======
 frontend:
   resourcesPreset: null
   resources: null
@@ -46,4 +41,8 @@
 proxy:
   resourcesPreset: null
   resources: null
->>>>>>> e8dc65d2
+
+# attestation:
+#   enabled: true
+#   resourcesPreset: null
+#   resources: null