--- conflicted
+++ resolved
@@ -5,13 +5,8 @@
 asynchronous peer-to-peer WebRTC connection
 based in Syft BidirectionalConnection Interface.
 
-<<<<<<< HEAD
 This connection interface provides a full-duplex
 channel, allowing this class to work as a client
-=======
- This connection interface provides a full-duplex
-The channel, allowing this class to work as a client
->>>>>>> 6a37fde4
 and as a server at the same time.
 
 This class is useful to send/compute data
