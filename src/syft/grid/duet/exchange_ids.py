--- conflicted
+++ resolved
@@ -1,250 +1,185 @@
-# stdlib
-import json
-from pathlib import Path
-import tempfile
-import time
-from typing import Any as TypeAny
-from typing import Optional as TypeOptional
-from typing import Tuple as TypeTuple
-
-# syft relative
-from .bcolors import bcolors
-<<<<<<< HEAD
-from ...logger import info, traceback_and_raise
-=======
-from .logging import try_print
->>>>>>> 367e3352
-
-
-class DuetCredentialExchanger:
-    def __init__(self, *args: TypeTuple[TypeAny, ...], **kwargs: TypeAny) -> None:
-        self.join = False
-
-    def set_role(self, join: bool = False) -> "DuetCredentialExchanger":
-        self.join = join
-        return self
-
-    def set_responder_id(self, credential: TypeAny) -> "DuetCredentialExchanger":
-        self.responder_id = credential
-        return self
-
-    def run(self, credential: str) -> str:
-<<<<<<< HEAD
-        traceback_and_raise(NotImplementedError)
-=======
-        raise NotImplementedError
->>>>>>> 367e3352
-
-
-class OpenGridTokenManualInputExchanger(DuetCredentialExchanger):
-    def run(self, credential: str) -> str:
-        self.credential = credential
-        if self.join:
-            self._client_exchange(credential=self.credential)
-            return self.responder_id
-        else:
-            return self._server_exchange(credential=self.credential)
-
-    def _server_exchange(self, credential: str) -> str:
-        # send Server ID
-<<<<<<< HEAD
-        info("♫♫♫ > Duet Server ID: " + bcolors.BOLD + credential + bcolors.ENDC)
-
-        info()
-        info(
-=======
-        try_print("♫♫♫ > Duet Server ID: " + bcolors.BOLD + credential + bcolors.ENDC)
-
-        try_print()
-        try_print(
->>>>>>> 367e3352
-            "♫♫♫ > "
-            + bcolors.HEADER
-            + "STEP 1:"
-            + bcolors.ENDC
-            + " Send the following code to your Duet Partner!"
-        )
-<<<<<<< HEAD
-        info("\nimport syft as sy")
-        info('duet = sy.duet("' + bcolors.BOLD + credential + bcolors.ENDC + '")')
-
-        # get Client ID
-        info(
-=======
-        try_print("\nimport syft as sy")
-        try_print('duet = sy.duet("' + bcolors.BOLD + credential + bcolors.ENDC + '")')
-
-        # get Client ID
-        try_print(
->>>>>>> 367e3352
-            "\n♫♫♫ > "
-            + bcolors.HEADER
-            + "STEP 2:"
-            + bcolors.ENDC
-            + " Have your duet partner send their Client ID to you and enter it below!"
-        )
-        while True:
-            client_id = input("♫♫♫ > Duet Partner's Client ID: ")  # nosec
-            if len(client_id) == 32:
-                break
-            else:
-<<<<<<< HEAD
-                info("    > Error: Invalid Client ID. Please try again.")
-        info()
-=======
-                try_print("    > Error: Invalid Client ID. Please try again.")
-        try_print()
->>>>>>> 367e3352
-        return client_id
-
-    def _client_exchange(self, credential: str) -> None:
-        # send client ID
-<<<<<<< HEAD
-        info(
-=======
-        try_print(
->>>>>>> 367e3352
-            "♫♫♫ > "
-            + bcolors.HEADER
-            + "STEP 1:"
-            + bcolors.ENDC
-            + " Send the following Duet Client ID to your duet partner!"
-        )
-<<<<<<< HEAD
-        info("♫♫♫ > Duet Client ID: " + bcolors.BOLD + credential + bcolors.ENDC)
-        info()
-        info("♫♫♫ > ...waiting for partner to connect...")
-=======
-        try_print("♫♫♫ > Duet Client ID: " + bcolors.BOLD + credential + bcolors.ENDC)
-        try_print()
-        try_print("♫♫♫ > ...waiting for partner to connect...")
->>>>>>> 367e3352
-
-
-def get_loopback_path() -> str:
-    loopback_file = "duet_loopback.json"
-    return str(Path(tempfile.gettempdir()) / loopback_file)
-
-
-class OpenGridTokenFileExchanger(DuetCredentialExchanger):
-    file_path = get_loopback_path()
-
-    def __init__(
-        self,
-        *args: TypeTuple[TypeAny, ...],
-        file_path: TypeOptional[str] = None,
-        **kwargs: TypeAny
-    ) -> None:
-        super().__init__()
-        if file_path is not None:
-            self.file_path = file_path
-
-    def run(self, credential: str) -> str:
-        self.credential = credential
-        if self.join:
-            return self._client_exchange(credential=self.credential)
-        else:
-            return self._server_exchange(credential=self.credential)
-
-    def _server_exchange(self, credential: str) -> str:
-<<<<<<< HEAD
-        info()
-        info(
-=======
-        try_print()
-        try_print(
->>>>>>> 367e3352
-            "♫♫♫ > "
-            + bcolors.HEADER
-            + "STEP 1:"
-            + bcolors.ENDC
-            + " Send the following code to your Duet Partner!"
-        )
-<<<<<<< HEAD
-        info("\nimport syft as sy")
-        info("duet = sy.join_duet(loopback=True)")
-        info()
-=======
-        try_print("\nimport syft as sy")
-        try_print("duet = sy.join_duet(loopback=True)")
-        try_print()
->>>>>>> 367e3352
-
-        # send Server ID
-        loopback_config = {}
-        loopback_config["server_id"] = credential
-        with open(self.file_path, "w") as f:
-            f.write(json.dumps(loopback_config))
-
-        # get Client ID
-        client_id = ""
-        for retry in range(10):
-            try:
-                with open(self.file_path, "r") as f:
-                    loopback_config = json.loads(f.read())
-
-                    if "client_id" in loopback_config:
-                        client_id = str(loopback_config["client_id"])
-<<<<<<< HEAD
-                    else:
-                        time.sleep(0.01)
-            except Exception as e:
-                info(e)
-=======
-                        break
-
-                try_print("client not ready")
-                time.sleep(0.5)
-            except KeyboardInterrupt:
-                try_print("Cancelling server connection")
->>>>>>> 367e3352
-                break
-            except Exception as e:
-                try_print("server config load failed", self.file_path, e)
-                time.sleep(0.5)
-
-        if client_id == "":
-            raise Exception("failed to load client ID")
-
-        return client_id
-
-    def _client_exchange(self, credential: str) -> str:
-        loopback_config = {}
-        server_id = ""
-        for retry in range(10):
-            try:
-                with open(self.file_path, "r") as f:
-                    loopback_config = json.loads(f.read())
-                    # only continue once the server has overwritten the file
-                    # with only its new server_id
-                    if (
-                        "server_id" in loopback_config
-                        and "client_id" not in loopback_config
-                    ):
-                        server_id = str(loopback_config["server_id"])
-<<<<<<< HEAD
-                    else:
-                        time.sleep(0.01)
-            except Exception as e:
-                info(e)
-=======
-                        break
-                try_print("server not ready")
-                time.sleep(0.5)
-            except KeyboardInterrupt:
-                try_print("Cancelling client connection")
->>>>>>> 367e3352
-                break
-            except Exception as e:
-                try_print("client config load failed", self.file_path, e)
-                time.sleep(0.5)
-
-        if server_id == "":
-            raise Exception("failed to load client ID")
-
-        loopback_config["client_id"] = credential
-
-        with open(self.file_path, "w") as f:
-            f.write(json.dumps(loopback_config))
-
-        return server_id
+# stdlib
+import json
+from pathlib import Path
+import tempfile
+import time
+from typing import Any as TypeAny
+from typing import Optional as TypeOptional
+from typing import Tuple as TypeTuple
+
+# syft relative
+from .bcolors import bcolors
+from ...logger import info, debug, traceback_and_raise
+
+
+class DuetCredentialExchanger:
+    def __init__(self, *args: TypeTuple[TypeAny, ...], **kwargs: TypeAny) -> None:
+        self.join = False
+
+    def set_role(self, join: bool = False) -> "DuetCredentialExchanger":
+        self.join = join
+        return self
+
+    def set_responder_id(self, credential: TypeAny) -> "DuetCredentialExchanger":
+        self.responder_id = credential
+        return self
+
+    def run(self, credential: str) -> str:
+        traceback_and_raise(NotImplementedError)
+
+
+class OpenGridTokenManualInputExchanger(DuetCredentialExchanger):
+    def run(self, credential: str) -> str:
+        self.credential = credential
+        if self.join:
+            self._client_exchange(credential=self.credential)
+            return self.responder_id
+        else:
+            return self._server_exchange(credential=self.credential)
+
+    def _server_exchange(self, credential: str) -> str:
+        # send Server ID
+        info("♫♫♫ > Duet Server ID: " + bcolors.BOLD + credential + bcolors.ENDC)
+
+        info()
+        info(
+            "♫♫♫ > "
+            + bcolors.HEADER
+            + "STEP 1:"
+            + bcolors.ENDC
+            + " Send the following code to your Duet Partner!"
+        )
+        info("\nimport syft as sy")
+        info('duet = sy.duet("' + bcolors.BOLD + credential + bcolors.ENDC + '")')
+
+        # get Client ID
+        info(
+            "\n♫♫♫ > "
+            + bcolors.HEADER
+            + "STEP 2:"
+            + bcolors.ENDC
+            + " Have your duet partner send their Client ID to you and enter it below!"
+        )
+        while True:
+            client_id = input("♫♫♫ > Duet Partner's Client ID: ")  # nosec
+            if len(client_id) == 32:
+                break
+            else:
+                info("    > Error: Invalid Client ID. Please try again.")
+        info()
+        return client_id
+
+    def _client_exchange(self, credential: str) -> None:
+        # send client ID
+        info(
+            "♫♫♫ > "
+            + bcolors.HEADER
+            + "STEP 1:"
+            + bcolors.ENDC
+            + " Send the following Duet Client ID to your duet partner!"
+        )
+        info("♫♫♫ > Duet Client ID: " + bcolors.BOLD + credential + bcolors.ENDC)
+        info()
+        info("♫♫♫ > ...waiting for partner to connect...")
+
+
+def get_loopback_path() -> str:
+    loopback_file = "duet_loopback.json"
+    return str(Path(tempfile.gettempdir()) / loopback_file)
+
+
+class OpenGridTokenFileExchanger(DuetCredentialExchanger):
+    file_path = get_loopback_path()
+
+    def __init__(
+        self,
+        *args: TypeTuple[TypeAny, ...],
+        file_path: TypeOptional[str] = None,
+        **kwargs: TypeAny
+    ) -> None:
+        super().__init__()
+        if file_path is not None:
+            self.file_path = file_path
+
+    def run(self, credential: str) -> str:
+        self.credential = credential
+        if self.join:
+            return self._client_exchange(credential=self.credential)
+        else:
+            return self._server_exchange(credential=self.credential)
+
+    def _server_exchange(self, credential: str) -> str:
+        info()
+        info(
+            "♫♫♫ > "
+            + bcolors.HEADER
+            + "STEP 1:"
+            + bcolors.ENDC
+            + " Send the following code to your Duet Partner!"
+        )
+        info("\nimport syft as sy")
+        info("duet = sy.join_duet(loopback=True)")
+        info()
+
+        # send Server ID
+        loopback_config = {}
+        loopback_config["server_id"] = credential
+        with open(self.file_path, "w") as f:
+            f.write(json.dumps(loopback_config))
+
+        # get Client ID
+        client_id = ""
+        for retry in range(10):
+            try:
+                with open(self.file_path, "r") as f:
+                    loopback_config = json.loads(f.read())
+
+                    if "client_id" in loopback_config:
+                        client_id = str(loopback_config["client_id"])
+                debug("client not ready")
+                time.sleep(0.5)
+            except KeyboardInterrupt:
+                debug("Cancelling server connection")
+                break
+            except Exception as e:
+                info("server config load failed", self.file_path, e)
+                time.sleep(0.5)
+
+        if client_id == "":
+            raise Exception("failed to load client ID")
+
+        return client_id
+
+    def _client_exchange(self, credential: str) -> str:
+        loopback_config = {}
+        server_id = ""
+        for retry in range(10):
+            try:
+                with open(self.file_path, "r") as f:
+                    loopback_config = json.loads(f.read())
+                    # only continue once the server has overwritten the file
+                    # with only its new server_id
+                    if (
+                        "server_id" in loopback_config
+                        and "client_id" not in loopback_config
+                    ):
+                        server_id = str(loopback_config["server_id"])
+                        break
+                debug("server not ready")
+                time.sleep(0.5)
+            except KeyboardInterrupt:
+                debug("Cancelling client connection")
+                break
+            except Exception as e:
+                info("client config load failed", self.file_path, e)
+                time.sleep(0.5)
+
+        if server_id == "":
+            raise Exception("failed to load client ID")
+
+        loopback_config["client_id"] = credential
+
+        with open(self.file_path, "w") as f:
+            f.write(json.dumps(loopback_config))
+
+        return server_id