# stdlib
import threading

# third party
from flask import Flask
from werkzeug.serving import make_server
<<<<<<< HEAD
import threading
import logging

# disable logging for werkzeug
log = logging.getLogger('werkzeug')
log.setLevel(logging.ERROR)
=======
>>>>>>> 7d6c05e9


class ServerThread(threading.Thread):
    def __init__(self, app: Flask, host: str = "127.0.0.1", port: int = 5000) -> None:
        threading.Thread.__init__(self)
        self.srv = make_server(host, port, app)
        self.ctx = app.app_context()
        self.ctx.push()

    def run(self) -> None:
        self.srv.serve_forever()

    def shutdown(self) -> None:
        self.srv.shutdown()<|MERGE_RESOLUTION|>--- conflicted
+++ resolved
@@ -1,18 +1,14 @@
 # stdlib
 import threading
+import logging
 
 # third party
 from flask import Flask
 from werkzeug.serving import make_server
-<<<<<<< HEAD
-import threading
-import logging
 
 # disable logging for werkzeug
 log = logging.getLogger('werkzeug')
 log.setLevel(logging.ERROR)
-=======
->>>>>>> 7d6c05e9
 
 
 class ServerThread(threading.Thread):
