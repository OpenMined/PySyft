--- conflicted
+++ resolved
@@ -35,20 +35,6 @@
 LOGO_URL = os.path.abspath(Path(__file__) / "../../../img/logo.png")
 
 
-<<<<<<< HEAD
-class bcolors:
-    FAIL = "\033[91m"
-    OKGREEN = "\033[92m"
-    WARNING = "\033[93m"
-    OKBLUE = "\033[94m"
-    HEADER = "\033[95m"
-    ENDC = "\033[0m"
-    BOLD = "\033[1m"
-    UNDERLINE = "\033[4m"
-
-
-=======
->>>>>>> 5c41d465
 def generate_donation_msg(name: str) -> str:
     donate_url = "https://github.com/sponsors/OpenMined"
     donate_msg = (
@@ -59,34 +45,9 @@
         + f"\n    > {donate_url}"
     )
     return donate_msg
-<<<<<<< HEAD
-
 
 DUET_DONATE_MSG = generate_donation_msg(name="Duet")
 
-try:
-    # third party
-    from IPython.core.display import Image
-    from IPython.core.display import display
-
-    jupyter = True
-except ImportError:
-    jupyter = False
-
-
-# for local debugging
-def get_loopback_path() -> str:
-    loopback_file = "duet_loopback.json"
-    return str(Path(tempfile.gettempdir()) / loopback_file)
-
-
-=======
-
-
-DUET_DONATE_MSG = generate_donation_msg(name="Duet")
-
-
->>>>>>> 5c41d465
 def get_available_network() -> str:
     network_addr = json.loads(requests.get(ADDR_REPOSITORY).content)
     for addr in network_addr:
@@ -227,12 +188,7 @@
         print=True,
     )
 
-<<<<<<< HEAD
-    print("♫♫♫ >")
-    print(bcolors.BOLD + DUET_DONATE_MSG + bcolors.BOLD + "\n")
-=======
     info(bcolors.BOLD + DUET_DONATE_MSG + bcolors.BOLD + "\n", print=True)
->>>>>>> 5c41d465
 
     if not network_url:
         network_url = get_available_network()
@@ -298,12 +254,7 @@
         print=True,
     )
 
-<<<<<<< HEAD
-    print("♫♫♫ >")
-    print(bcolors.BOLD + DUET_DONATE_MSG + bcolors.BOLD + "\n")
-=======
     info(bcolors.BOLD + DUET_DONATE_MSG + bcolors.BOLD + "\n", print=True)
->>>>>>> 5c41d465
 
     if not network_url:
         network_url = get_available_network()
