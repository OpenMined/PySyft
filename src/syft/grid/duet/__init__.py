# stdlib
import sys
<<<<<<< HEAD

# third party
# third party libraries
import nest_asyncio
=======
from typing import Any
from typing import Generator

# third party
import nest_asyncio

# syft relative
from ...core.node.domain.domain import Domain
from .duet import Duet  # noqa: F401
from .om_signaling_client import register

# syft relative
from .webrtc_duet import Duet as WebRTCDuet  # noqa: F811
>>>>>>> 614ba978

# syft relative
from ...core.node.domain.domain import Domain
from .om_signaling_client import register
from .webrtc_duet import Duet

<<<<<<< HEAD
nest_asyncio.apply()
=======
WebRTC_HOST = (
    "http://ec2-18-191-23-46.us-east-2.compute.amazonaws.com:5000"  # noqa: F811
)
>>>>>>> 614ba978


class bcolors:
    HEADER = "\033[95m"
    OKBLUE = "\033[94m"
    OKGREEN = "\033[92m"
    WARNING = "\033[93m"
    FAIL = "\033[91m"
    ENDC = "\033[0m"
    BOLD = "\033[1m"
    UNDERLINE = "\033[4m"


def begin_duet_logger(my_domain: Domain) -> None:
    # stdlib
    from contextlib import contextmanager
    import sys
    import threading
    import time

    # we need a lock, so that other threads don't snatch control
    # while we have set a temporary parent
    stdout_lock = threading.Lock()

    @contextmanager
<<<<<<< HEAD
    def set_stdout_parent(parent):  # type: ignore
=======
    def set_stdout_parent(parent: Any) -> Generator:
>>>>>>> 614ba978
        """a context manager for setting a particular parent for sys.stdout

        the parent determines the destination cell of output
        """
        save_parent = sys.stdout.parent_header  # type: ignore
        with stdout_lock:
            sys.stdout.parent_header = parent  # type: ignore
            try:
                yield
            finally:
                # the flush is important, because that's when the parent_header actually has its effect
                sys.stdout.flush()
                sys.stdout.parent_header = save_parent  # type: ignore

    class counterThread(threading.Thread):
        def run(self) -> None:
            # record the parent when the thread starts
            thread_parent = sys.stdout.parent_header  # type: ignore
            iterator = 0
            while True:
                time.sleep(0.1)
                # then ensure that the parent is the same as when the thread started
                # every time we print
                with set_stdout_parent(thread_parent):

                    n_objects = len(my_domain.store)
                    n_requests = len(my_domain.requests)
                    n_messages = my_domain.message_counter

                    blink_on = (int(iterator / 5) % 2) == 0

                    if blink_on and n_requests > 0:
                        left_blink = bcolors.BOLD + ">" + bcolors.ENDC
                        right_blink = bcolors.BOLD + "<" + bcolors.ENDC
                        left_color = bcolors.FAIL
                        right_color = bcolors.ENDC
                    else:
                        left_blink = " "
                        right_blink = " "
                        left_color = ""
                        right_color = ""

                    if blink_on:
                        star = "*"
                    else:
                        star = "-"

                    out = (
                        "♫♫♫ > DUET LIVE STATUS  "
                        + star
                        + "  Objects: "
                        + str(n_objects)
                        + "  "
                        + left_color
                        + "Requests:"
                        + right_color
                        + left_blink
                        + str(n_requests)
                        + right_blink
                        + "  Messages: "
                        + str(n_messages)
                    )
                    out += "                                "
                    sys.stdout.write("\r" + out)
                iterator += 1

    counterThread().start()


def launch_duet(
    logging: bool = True,
<<<<<<< HEAD
    network_url: str = "http://ec2-18-191-23-46.us-east-2.compute.amazonaws.com:5000",
) -> Duet:
=======
    network_url: str = WebRTC_HOST,
) -> WebRTCDuet:

>>>>>>> 614ba978
    print("🎤  🎸  ♪♪♪ starting duet ♫♫♫  🎻  🎹\n")
    sys.stdout.write(
        "♫♫♫ >\033[93m" + " DISCLAIMER" + "\033[0m"
        ":"
        + "\033[1m"
        + " Duet is an experimental feature currently \n♫♫♫ > "
        + "in alpha. Do not use this to protect real-world data.\n"
        + "\033[0m"
    )

    print("♫♫♫ >")
    print("♫♫♫ > Punching through firewall to OpenGrid Network Node at network_url: ")
    print("♫♫♫ > " + str(network_url))
    print("♫♫♫ >")
    sys.stdout.write("♫♫♫ > ...waiting for response from OpenGrid Network... ")

    signaling_client = register(url=network_url)

    print(bcolors.OKGREEN + "DONE!" + bcolors.ENDC)

    #     print("♫♫♫ >")
    #     print("♫♫♫ > Your Duet Id: " + signaling_client.duet_id)

    print("♫♫♫ >")
    print(
        "♫♫♫ > "
        + bcolors.HEADER
        + "STEP 1:"
        + bcolors.ENDC
        + " Send the following code to your duet partner!"
    )
    #         print(f"♫♫♫ > Duet Node ID:{domain.id.value}")

    print("\nimport syft as sy")
    print("sy.VERBOSE=False")
    print(
        "duet = sy.join_duet('"
        + bcolors.BOLD
        + signaling_client.duet_id
        + bcolors.ENDC
        + "')"
    )

    my_domain = Domain(name="Launcher")

    print(
        "\n♫♫♫ > "
        + bcolors.HEADER
        + "STEP 2:"
        + bcolors.ENDC
        + " The code above will print out a 'Client Id'. Have"
    )
    print("♫♫♫ >         your duet partner send it to you and enter it below!")
    print()
    target_id = input("♫♫♫ > Duet Partner's Client Id:")  # nosec
    print("♫♫♫ > Connecting...")

<<<<<<< HEAD
    duet = Duet(
=======
    _ = WebRTCDuet(
>>>>>>> 614ba978
        node=my_domain,
        target_id=target_id,
        signaling_client=signaling_client,
        offer=True,
    )
    print()
    print("♫♫♫ > " + bcolors.OKGREEN + "CONNECTED!" + bcolors.ENDC)
    #     return duet, my_domain.get_root_client()
<<<<<<< HEAD
    # out_duet = my_domain.get_root_client()
    # If logging == True the remote data will be ereased by each domain.store remote call
    # if (logging):
    #    begin_duet_logger(my_domain)
=======
    out_duet = my_domain.get_root_client()

    if logging:
        begin_duet_logger(my_domain)
>>>>>>> 614ba978
    print()

    # return out_duet
    return duet


def join_duet(
    target_id: str,
    network_url: str = "http://ec2-18-191-23-46.us-east-2.compute.amazonaws.com:5000",
) -> Duet:

<<<<<<< HEAD
=======
def join_duet(
    target_id: str,
    network_url: str = WebRTC_HOST,
) -> WebRTCDuet:

>>>>>>> 614ba978
    print("🎤  🎸  ♪♪♪ joining duet ♫♫♫  🎻  🎹\n")
    sys.stdout.write(
        "♫♫♫ >\033[93m" + " DISCLAIMER" + "\033[0m"
        ":"
        + "\033[1m"
        + " Duet is an experimental feature currently \n♫♫♫ > "
        + "in alpha. Do not use this to protect real-world data.\n"
        + "\033[0m"
    )

    print("♫♫♫ >")
    print("♫♫♫ > Punching through firewall to OpenGrid Network Node at network_url: ")
    print("♫♫♫ > " + str(network_url))
    print("♫♫♫ >")
    sys.stdout.write("♫♫♫ > ...waiting for response from OpenGrid Network... ")

    signaling_client = register(url=network_url)

    print(bcolors.OKGREEN + "DONE!" + bcolors.ENDC)

    my_domain = Domain(name="Joiner")
    print()
    print(
        "♫♫♫ > Duet Client ID: "
        + bcolors.BOLD
        + signaling_client.duet_id
        + bcolors.ENDC
    )
    print()
    print(
        "♫♫♫ > "
        + bcolors.HEADER
        + "STEP 1:"
        + bcolors.ENDC
        + " Send the Duet Client ID to your duet partner!"
    )
    print()
    print("♫♫♫ > ...waiting for partner to connect...")
<<<<<<< HEAD
    duet = Duet(
=======
    duet = WebRTCDuet(
>>>>>>> 614ba978
        node=my_domain,
        target_id=target_id,
        signaling_client=signaling_client,
        offer=False,
    )
    print()
    print("♫♫♫ > " + bcolors.OKGREEN + "CONNECTED!" + bcolors.ENDC)
    # begin_duet_client_logger(duet.node)

    return duet<|MERGE_RESOLUTION|>--- conflicted
+++ resolved
@@ -1,11 +1,5 @@
 # stdlib
 import sys
-<<<<<<< HEAD
-
-# third party
-# third party libraries
-import nest_asyncio
-=======
 from typing import Any
 from typing import Generator
 
@@ -19,20 +13,16 @@
 
 # syft relative
 from .webrtc_duet import Duet as WebRTCDuet  # noqa: F811
->>>>>>> 614ba978
 
 # syft relative
 from ...core.node.domain.domain import Domain
 from .om_signaling_client import register
 from .webrtc_duet import Duet
 
-<<<<<<< HEAD
 nest_asyncio.apply()
-=======
 WebRTC_HOST = (
     "http://ec2-18-191-23-46.us-east-2.compute.amazonaws.com:5000"  # noqa: F811
 )
->>>>>>> 614ba978
 
 
 class bcolors:
@@ -58,11 +48,7 @@
     stdout_lock = threading.Lock()
 
     @contextmanager
-<<<<<<< HEAD
-    def set_stdout_parent(parent):  # type: ignore
-=======
     def set_stdout_parent(parent: Any) -> Generator:
->>>>>>> 614ba978
         """a context manager for setting a particular parent for sys.stdout
 
         the parent determines the destination cell of output
@@ -134,14 +120,8 @@
 
 def launch_duet(
     logging: bool = True,
-<<<<<<< HEAD
-    network_url: str = "http://ec2-18-191-23-46.us-east-2.compute.amazonaws.com:5000",
-) -> Duet:
-=======
     network_url: str = WebRTC_HOST,
 ) -> WebRTCDuet:
-
->>>>>>> 614ba978
     print("🎤  🎸  ♪♪♪ starting duet ♫♫♫  🎻  🎹\n")
     sys.stdout.write(
         "♫♫♫ >\033[93m" + " DISCLAIMER" + "\033[0m"
@@ -199,11 +179,7 @@
     target_id = input("♫♫♫ > Duet Partner's Client Id:")  # nosec
     print("♫♫♫ > Connecting...")
 
-<<<<<<< HEAD
-    duet = Duet(
-=======
     _ = WebRTCDuet(
->>>>>>> 614ba978
         node=my_domain,
         target_id=target_id,
         signaling_client=signaling_client,
@@ -212,17 +188,10 @@
     print()
     print("♫♫♫ > " + bcolors.OKGREEN + "CONNECTED!" + bcolors.ENDC)
     #     return duet, my_domain.get_root_client()
-<<<<<<< HEAD
-    # out_duet = my_domain.get_root_client()
-    # If logging == True the remote data will be ereased by each domain.store remote call
-    # if (logging):
-    #    begin_duet_logger(my_domain)
-=======
     out_duet = my_domain.get_root_client()
 
     if logging:
         begin_duet_logger(my_domain)
->>>>>>> 614ba978
     print()
 
     # return out_duet
@@ -234,14 +203,10 @@
     network_url: str = "http://ec2-18-191-23-46.us-east-2.compute.amazonaws.com:5000",
 ) -> Duet:
 
-<<<<<<< HEAD
-=======
 def join_duet(
     target_id: str,
     network_url: str = WebRTC_HOST,
 ) -> WebRTCDuet:
-
->>>>>>> 614ba978
     print("🎤  🎸  ♪♪♪ joining duet ♫♫♫  🎻  🎹\n")
     sys.stdout.write(
         "♫♫♫ >\033[93m" + " DISCLAIMER" + "\033[0m"
@@ -280,11 +245,7 @@
     )
     print()
     print("♫♫♫ > ...waiting for partner to connect...")
-<<<<<<< HEAD
-    duet = Duet(
-=======
     duet = WebRTCDuet(
->>>>>>> 614ba978
         node=my_domain,
         target_id=target_id,
         signaling_client=signaling_client,
