--- conflicted
+++ resolved
@@ -1,8 +1,8 @@
 from __future__ import annotations
 from syft.decorators import syft_decorator
-from syft.core.message import ImmediateSyftMessageWithoutReply
-from syft.core.message import EventualSyftMessageWithoutReply
-from syft.core.message import ImmediateSyftMessageWithReply
+from syft.core.common.message import ImmediateSyftMessageWithoutReply
+from syft.core.common.message import EventualSyftMessageWithoutReply
+from syft.core.common.message import ImmediateSyftMessageWithReply
 from ...abstract.node import AbstractNode
 from typing import List
 
@@ -37,7 +37,6 @@
     @staticmethod
     @syft_decorator(typechecking=True)
     def process(
-<<<<<<< HEAD
         node: AbstractNode, msg: ImmediateSyftMessageWithReply
     ) -> ImmediateSyftMessageWithoutReply:
         raise NotImplementedError
@@ -52,10 +51,7 @@
     @staticmethod
     @syft_decorator(typechecking=True)
     def process(node: AbstractNode, msg: EventualSyftMessageWithoutReply) -> None:
-=======
-        node: AbstractNode, msg: SyftMessage
-    ) -> ImmediateSyftMessageWithoutReply:
->>>>>>> 5b873b84
+
         raise NotImplementedError
 
     @staticmethod
@@ -67,13 +63,8 @@
 class ImmediateNodeServiceWithoutReply(NodeService):
     @staticmethod
     @syft_decorator(typechecking=True)
-<<<<<<< HEAD
+
     def process(node: AbstractNode, msg: ImmediateSyftMessageWithoutReply) -> None:
-=======
-    def process(
-        node: AbstractNode, msg: SyftMessage
-    ) -> ImmediateSyftMessageWithoutReply:
->>>>>>> 5b873b84
         raise NotImplementedError
 
     @staticmethod
