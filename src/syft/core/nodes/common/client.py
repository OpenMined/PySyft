--- conflicted
+++ resolved
@@ -1,6 +1,6 @@
-from syft.core.message import ImmediateSyftMessageWithReply
-from syft.core.message import ImmediateSyftMessageWithoutReply
-from syft.core.message import EventualSyftMessageWithoutReply
+from syft.core.common.message import ImmediateSyftMessageWithReply
+from syft.core.common.message import ImmediateSyftMessageWithoutReply
+from syft.core.common.message import EventualSyftMessageWithoutReply
 from ....decorators import syft_decorator
 from syft.core.common.uid import UID
 from ...io.address import Address
@@ -57,7 +57,6 @@
         raise NotImplementedError
 
     @syft_decorator(typechecking=True)
-<<<<<<< HEAD
     def send_immediate_msg_with_reply(
         self, msg: ImmediateSyftMessageWithReply
     ) -> ImmediateSyftMessageWithoutReply:
@@ -68,12 +67,6 @@
         self, msg: ImmediateSyftMessageWithoutReply
     ) -> None:
         return self.routes[0].send_immediate_msg_without_reply(msg=msg)
-=======
-    def send_msg_with_reply(
-        self, msg: ImmediateSyftMessageWithReply
-    ) -> ImmediateSyftMessageWithoutReply:
-        return self.routes[0].send_msg_with_reply(msg=msg)
->>>>>>> 5b873b84
 
     @syft_decorator(typechecking=True)
     def send_eventual_msg_without_reply(
