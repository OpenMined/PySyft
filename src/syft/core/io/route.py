--- conflicted
+++ resolved
@@ -131,18 +131,6 @@
         raise NotImplementedError
 
 
-<<<<<<< HEAD
-=======
-# QUESTION: Why does this return Set[SyftMessageWithoutReply] instead of
-# ImmediateSyftMessageWithoutReply?
-class BroadcastRoute(Route):
-    def send_immediate_msg_with_reply(
-        self, msg: SyftMessageWithReply
-    ) -> Set[SyftMessageWithoutReply]:
-        raise NotImplementedError
-
-
->>>>>>> 51d8c253
 class SoloRoute(Route):
 
     def __init__(self, source: Location, destination: Location, connection: ClientConnection) -> None:
