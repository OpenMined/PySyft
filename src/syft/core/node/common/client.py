--- conflicted
+++ resolved
@@ -78,8 +78,7 @@
 
     @syft_decorator(typechecking=True)
     def __repr__(self) -> str:
-<<<<<<< HEAD
-        return f"<Client pointing to node with id:{self.node_id}>"
+        return f"<Client pointing to node with id:{self.target_node_id}>"
 
     @syft_decorator(typechecking=True)
     def register_route(self, route: Route) -> None:
@@ -88,6 +87,3 @@
     @syft_decorator(typechecking=True)
     def set_default_route(self, route_index: int) -> None:
         self.default_route = route_index
-=======
-        return f"<Client pointing to node with id:{self.target_node_id}>"
->>>>>>> 51d8c253
