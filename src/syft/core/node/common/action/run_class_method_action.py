# stdlib
from typing import Any
from typing import Dict
from typing import List
from typing import Optional
from typing import Tuple
from typing import Union

# third party
from google.protobuf.reflection import GeneratedProtocolMessageType
from nacl.signing import VerifyKey

# syft relative
from ..... import lib
from .....decorators.syft_decorator_impl import syft_decorator
from .....logger import critical, traceback_and_raise
from .....proto.core.node.common.action.run_class_method_pb2 import (
    RunClassMethodAction as RunClassMethodAction_PB,
)
from ....common.serde.deserialize import _deserialize
from ....common.uid import UID
from ....io.address import Address
from ....store.storeable_object import StorableObject
from ...abstract.node import AbstractNode
from .common import ImmediateActionWithoutReply


class RunClassMethodAction(ImmediateActionWithoutReply):
    """
    When executing a RunClassMethodAction, a :class:`Node` will run a method defined
    by the action's path attribute on the object pointed at by _self and keep the returned
    value in its store.

    Attributes:
         path: the dotted path to the method to call
         _self: a pointer to the object which the method should be applied to.
         args: args to pass to the function. They should be pointers to objects
            located on the :class:`Node` that will execute the action.
         kwargs: kwargs to pass to the function. They should be pointers to objects
            located on the :class:`Node` that will execute the action.
    """

    def __init__(
        self,
        path: str,
        _self: Any,
        args: Union[Tuple[Any, ...], List[Any]],
        kwargs: Dict[Any, Any],
        id_at_location: UID,
        address: Address,
        msg_id: Optional[UID] = None,
        is_static: Optional[bool] = False,
    ):
        self.path = path
        self._self = _self
        self.args = args
        self.kwargs = kwargs
        self.id_at_location = id_at_location
        self.is_static = is_static
        # logging needs .path to exist before calling
        # this which is why i've put this super().__init__ down here
        super().__init__(address=address, msg_id=msg_id)

    @staticmethod
    def intersect_keys(
        left: Dict[VerifyKey, UID], right: Dict[VerifyKey, UID]
    ) -> Dict[VerifyKey, UID]:
        # get the intersection of the dict keys, the value is the request_id
        # if the request_id is different for some reason we still want to keep it,
        # so only intersect the keys and then copy those over from the main dict
        # into a new one
        intersection = set(left.keys()).intersection(right.keys())
        # left and right have the same keys
        return {k: left[k] for k in intersection}

    @property
    def pprint(self) -> str:
        return f"RunClassMethodAction({self.path})"

    def execute_action(self, node: AbstractNode, verify_key: VerifyKey) -> None:
        method = node.lib_ast(self.path)

        mutating_internal = False
        if (
            self.path.startswith("torch.Tensor")
            and self.path.endswith("_")
            and not self.path.endswith("__call__")
        ):
            mutating_internal = True
        elif not self.path.startswith("torch.Tensor") and self.path.endswith(
            "__call__"
        ):
            mutating_internal = True

<<<<<<< HEAD
        if not self.is_static:
            resolved_self = node.store.get_object(key=self._self.id_at_location)
=======
        resolved_self = node.store.get_object(key=self._self.id_at_location)
        if resolved_self is None:
            critical(
                f"execute_action on {self.path} failed due to missing object"
                + f" at: {self._self.id_at_location}"
            )
            return
>>>>>>> cd7a3961

            if resolved_self is None:
                logger.critical(
                    f"execute_action on {self.path} failed due to missing object"
                    + f" at: {self._self.id_at_location}"
                )
                return

            result_read_permissions = resolved_self.read_permissions
        else:
            result_read_permissions = {}

        resolved_args = list()
        for arg in self.args:
            r_arg = node.store[arg.id_at_location]
            result_read_permissions = self.intersect_keys(
                result_read_permissions, r_arg.read_permissions
            )
            resolved_args.append(r_arg.data)

        resolved_kwargs = {}
        for arg_name, arg in self.kwargs.items():
            r_arg = node.store[arg.id_at_location]
            result_read_permissions = self.intersect_keys(
                result_read_permissions, r_arg.read_permissions
            )
            resolved_kwargs[arg_name] = r_arg.data

        (
            upcasted_args,
            upcasted_kwargs,
        ) = lib.python.util.upcast_args_and_kwargs(resolved_args, resolved_kwargs)

        if self.is_static:
            result = method(*upcasted_args, **upcasted_kwargs)
        else:
            # in opacus the step method in torch gets monkey patched on .attach
            # this means we can't use the original AST method reference and need to
            # get it again from the actual object so for now lets allow the following
            # two methods to be resolved at execution time
            method_name = self.path.split(".")[-1]
            if method_name in ["step", "zero_grad"]:
                # TODO: Remove this Opacus workaround
                try:
                    method = getattr(resolved_self.data, method_name, None)
                    result = method(*upcasted_args, **upcasted_kwargs)
                except Exception as e:
                    critical(
                        f"Unable to resolve method {self.path} on {resolved_self}. {e}"
                    )
                    result = method(
                        resolved_self.data, *upcasted_args, **upcasted_kwargs
                    )
            else:
                result = method(resolved_self.data, *upcasted_args, **upcasted_kwargs)

        # TODO: replace with proper tuple support
        if type(result) is tuple:
            # convert to list until we support tuples
            result = list(result)
            result = method(resolved_self.data, *upcasted_args, **upcasted_kwargs)

        if lib.python.primitive_factory.isprimitive(value=result):
            # Wrap in a SyPrimitive
            result = lib.python.primitive_factory.PrimitiveFactory.generate_primitive(
                value=result, id=self.id_at_location
            )
        else:
            # TODO: overload all methods to incorporate this automatically
            if hasattr(result, "id"):
                try:
                    if hasattr(result, "_id"):
                        # set the underlying id
                        result._id = self.id_at_location
                    else:
                        result.id = self.id_at_location

                    assert result.id == self.id_at_location
                except AttributeError as e:
                    err = f"Unable to set id on result {type(result)}. {e}"
                    traceback_and_raise(Exception(err))

        if mutating_internal:
            resolved_self.read_permissions = result_read_permissions
        if not isinstance(result, StorableObject):
            result = StorableObject(
                id=self.id_at_location,
                data=result,
                read_permissions=result_read_permissions,
            )

        node.store[self.id_at_location] = result

    @syft_decorator(typechecking=True)
    def _object2proto(self) -> RunClassMethodAction_PB:
        """Returns a protobuf serialization of self.

        As a requirement of all objects which inherit from Serializable,
        this method transforms the current object into the corresponding
        Protobuf object so that it can be further serialized.

        :return: returns a protobuf object
        :rtype: RunClassMethodAction_PB

        .. note::
            This method is purely an internal method. Please use object.serialize() or one of
            the other public serialization methods if you wish to serialize an
            object.
        """

        return RunClassMethodAction_PB(
            path=self.path,
            _self=self._self.serialize(),
            args=list(map(lambda x: x.serialize(), self.args)),
            kwargs={k: v.serialize() for k, v in self.kwargs.items()},
            id_at_location=self.id_at_location.serialize(),
            address=self.address.serialize(),
            msg_id=self.id.serialize(),
        )

    @staticmethod
    def _proto2object(proto: RunClassMethodAction_PB) -> "RunClassMethodAction":
        """Creates a ObjectWithID from a protobuf

        As a requirement of all objects which inherit from Serializable,
        this method transforms a protobuf object into an instance of this class.

        :return: returns an instance of RunClassMethodAction
        :rtype: RunClassMethodAction

        .. note::
            This method is purely an internal method. Please use syft.deserialize()
            if you wish to deserialize an object.
        """

        return RunClassMethodAction(
            path=proto.path,
            _self=_deserialize(blob=proto._self),
            args=tuple(map(lambda x: _deserialize(blob=x), proto.args)),
            kwargs={k: _deserialize(blob=v) for k, v in proto.kwargs.items()},
            id_at_location=_deserialize(blob=proto.id_at_location),
            address=_deserialize(blob=proto.address),
            msg_id=_deserialize(blob=proto.msg_id),
        )

    @staticmethod
    def get_protobuf_schema() -> GeneratedProtocolMessageType:
        """Return the type of protobuf object which stores a class of this type

        As a part of serialization and deserialization, we need the ability to
        lookup the protobuf object type directly from the object type. This
        static method allows us to do this.

        Importantly, this method is also used to create the reverse lookup ability within
        the metaclass of Serializable. In the metaclass, it calls this method and then
        it takes whatever type is returned from this method and adds an attribute to it
        with the type of this class attached to it. See the MetaSerializable class for details.

        :return: the type of protobuf object which corresponds to this class.
        :rtype: GeneratedProtocolMessageType

        """

        return RunClassMethodAction_PB<|MERGE_RESOLUTION|>--- conflicted
+++ resolved
@@ -91,22 +91,11 @@
             "__call__"
         ):
             mutating_internal = True
-
-<<<<<<< HEAD
         if not self.is_static:
             resolved_self = node.store.get_object(key=self._self.id_at_location)
-=======
-        resolved_self = node.store.get_object(key=self._self.id_at_location)
-        if resolved_self is None:
-            critical(
-                f"execute_action on {self.path} failed due to missing object"
-                + f" at: {self._self.id_at_location}"
-            )
-            return
->>>>>>> cd7a3961
 
             if resolved_self is None:
-                logger.critical(
+                critical(
                     f"execute_action on {self.path} failed due to missing object"
                     + f" at: {self._self.id_at_location}"
                 )
