--- conflicted
+++ resolved
@@ -152,32 +152,26 @@
             # two methods to be resolved at execution time
             method_name = self.path.split(".")[-1]
 
-            target_method = getattr(resolved_self.data, method_name, None)
-
-            if id(target_method) != id(method):
-                warning(
-                    f"Method {method_name} overwritten on object {resolved_self.data}"
+            if isinstance(resolved_self.data, Plan) and method_name == "__call__":
+                result = method(
+                    resolved_self.data,
+                    node,
+                    verify_key,
+                    *self.args,
+                    **upcasted_kwargs,
                 )
-                method = target_method
             else:
-<<<<<<< HEAD
-                method = functools.partial(method, resolved_self.data)
-
-            result = method(*upcasted_args, **upcasted_kwargs)
-=======
-                if isinstance(resolved_self.data, Plan) and method_name == "__call__":
-                    result = method(
-                        resolved_self.data,
-                        node,
-                        verify_key,
-                        *self.args,
-                        **upcasted_kwargs,
+                target_method = getattr(resolved_self.data, method_name, None)
+
+                if id(target_method) != id(method):
+                    warning(
+                        f"Method {method_name} overwritten on object {resolved_self.data}"
                     )
+                    method = target_method
                 else:
-                    result = method(
-                        resolved_self.data, *upcasted_args, **upcasted_kwargs
-                    )
->>>>>>> 325a2d9a
+                    method = functools.partial(method, resolved_self.data)
+
+                result = method(*upcasted_args, **upcasted_kwargs)
 
         if lib.python.primitive_factory.isprimitive(value=result):
             # Wrap in a SyPrimitive
