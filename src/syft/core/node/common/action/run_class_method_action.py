--- conflicted
+++ resolved
@@ -148,27 +148,18 @@
             if method_name in ["step", "zero_grad"]:
                 # TODO: Remove this Opacus workaround
                 try:
-                    method = getattr(resolved_self.data, method_name, None)  # type: ignore
+                    method = getattr(resolved_self.data, method_name, None)
                     result = method(*upcasted_args, **upcasted_kwargs)
                 except Exception as e:
                     critical(
                         f"Unable to resolve method {self.path} on {resolved_self}. {e}"
                     )
                     result = method(
-                        resolved_self.data, *upcasted_args, **upcasted_kwargs  # type: ignore
+                        resolved_self.data, *upcasted_args, **upcasted_kwargs
                     )
             else:
-                result = method(resolved_self.data, *upcasted_args, **upcasted_kwargs)  # type: ignore
-
-<<<<<<< HEAD
-=======
-        # TODO: replace with proper tuple support
-        if type(result) is tuple:
-            # convert to list until we support tuples
-            result = list(result)
-            result = method(resolved_self.data, *upcasted_args, **upcasted_kwargs)  # type: ignore
-
->>>>>>> c14eea6d
+                result = method(resolved_self.data, *upcasted_args, **upcasted_kwargs)
+
         if lib.python.primitive_factory.isprimitive(value=result):
             # Wrap in a SyPrimitive
             result = lib.python.primitive_factory.PrimitiveFactory.generate_primitive(
@@ -190,12 +181,8 @@
                     traceback_and_raise(Exception(err))
 
         if mutating_internal:
-<<<<<<< HEAD
             if isinstance(resolved_self, StorableObject):
                 resolved_self.read_permissions = result_read_permissions
-=======
-            resolved_self.read_permissions = result_read_permissions  # type: ignore
->>>>>>> c14eea6d
         if not isinstance(result, StorableObject):
             result = StorableObject(
                 id=self.id_at_location,
@@ -203,13 +190,13 @@
                 read_permissions=result_read_permissions,
             )
 
-<<<<<<< HEAD
-        if method_name == "__len__":
-            if isinstance(resolved_self, StorableObject):
-                resolved_self.read_permissions = result_read_permissions
-                if resolved_self.tags:
-                    result.tags = resolved_self.tags + ["__len__"]
-=======
+        # TODO: check if inherit_tags replaces this
+        # if method_name == "__len__":
+        #     if isinstance(resolved_self, StorableObject):
+        #         resolved_self.read_permissions = result_read_permissions
+        #         if resolved_self.tags:
+        #             result.tags = resolved_self.tags + ["__len__"]
+
         inherit_tags(
             attr_path_and_name=self.path,
             result=result,
@@ -217,7 +204,6 @@
             args=tag_args,
             kwargs=tag_kwargs,
         )
->>>>>>> c14eea6d
 
         node.store[self.id_at_location] = result
 
