# stdlib
from typing import Any
from typing import Dict
from typing import Optional
from typing import Tuple

<<<<<<< HEAD
# syft imports
# from .....lib.python.primitive import isprimitive, PyPrimitive
=======
# third party
from google.protobuf.reflection import GeneratedProtocolMessageType
from nacl.signing import VerifyKey
>>>>>>> c100a3a8

# syft relative
from .....decorators.syft_decorator_impl import syft_decorator
from .....lib.python.primitive import PyPrimitive
from .....lib.python.primitive import isprimitive
from .....proto.core.node.common.action.run_class_method_pb2 import (
    RunClassMethodAction as RunClassMethodAction_PB,
)
from ....common.serde.deserialize import _deserialize
from ....common.uid import UID
from ....io.address import Address
from ....store.storeable_object import StorableObject
from ...abstract.node import AbstractNode
from .common import ImmediateActionWithoutReply


class RunClassMethodAction(ImmediateActionWithoutReply):
    def __init__(
        self,
        path: str,
        _self: Any,
        args: Tuple[Any, ...],
        kwargs: Dict[Any, Any],
        id_at_location: UID,
        address: Address,
        msg_id: Optional[UID] = None,
    ):
        self.path = path
        self._self = _self
        self.args = args
        self.kwargs = kwargs
        self.id_at_location = id_at_location

        # logging (sy.VERBOSE) needs .path to exist before calling
        # this which is why i've put this super().__init__ down here
        super().__init__(address=address, msg_id=msg_id)

    @staticmethod
    def intersect_keys(
        left: Dict[VerifyKey, UID], right: Dict[VerifyKey, UID]
    ) -> Dict[VerifyKey, UID]:
        # get the intersection of the dict keys, the value is the request_id
        # if the request_id is different for some reason we still want to keep it,
        # so only intersect the keys and then copy those over from the main dict
        # into a new one
        intersection = set(left.keys()).intersection(right.keys())
        # left and right have the same keys
        return {k: left[k] for k in intersection}

    @property
    def pprint(self) -> str:
        return f"RunClassMethodAction({self.path})"

    def execute_action(self, node: AbstractNode, verify_key: VerifyKey) -> None:
        method = node.lib_ast(self.path)

        resolved_self = node.store[self._self.id_at_location]

        result_read_permissions = resolved_self.read_permissions

        resolved_args = list()
        for arg in self.args:
            r_arg = node.store[arg.id_at_location]
            result_read_permissions = self.intersect_keys(
                result_read_permissions, r_arg.read_permissions
            )
            resolved_args.append(r_arg.data)

        resolved_kwargs = {}
        for arg_name, arg in self.kwargs.items():
            r_arg = node.store[arg.id_at_location]
            result_read_permissions = self.intersect_keys(
                result_read_permissions, r_arg.read_permissions
            )
            resolved_kwargs[arg_name] = r_arg.data

        result = method(resolved_self.data, *resolved_args, **resolved_kwargs)

        # if isprimitive(value=result):
        #     # Wrap in a PyPrimitive
        #     result = PyPrimitive(data=result, id=self.id_at_location)
        # else:
        # TODO: overload all methods to incorporate this automatically
        if hasattr(result, "id"):
            result.id = self.id_at_location

        # QUESTION: There seems to be return value tensors that have no id
        # and get auto wrapped? So is this code not correct?
        # else:
        #     # TODO: Add tests, this could happen if the isprimitive fails due to an
        #     # unsupported type
        #     raise Exception(f"Result has no ID. {result}")

        if not isinstance(result, StorableObject):
            result = StorableObject(
                id=self.id_at_location,
                data=result,
                read_permissions=result_read_permissions,
            )

        node.store.store(obj=result)

    @syft_decorator(typechecking=True)
    def _object2proto(self) -> RunClassMethodAction_PB:
        """Returns a protobuf serialization of self.

        As a requirement of all objects which inherit from Serializable,
        this method transforms the current object into the corresponding
        Protobuf object so that it can be further serialized.

        :return: returns a protobuf object
        :rtype: RunClassMethodAction_PB

        .. note::
            This method is purely an internal method. Please use object.serialize() or one of
            the other public serialization methods if you wish to serialize an
            object.
        """
        return RunClassMethodAction_PB(
            path=self.path,
            _self=self._self.serialize(),
            args=list(map(lambda x: x.serialize(), self.args)),
            kwargs={k: v.serialize() for k, v in self.kwargs.items()},
            id_at_location=self.id_at_location.serialize(),
            address=self.address.serialize(),
            msg_id=self.id.serialize(),
        )

    @staticmethod
    def _proto2object(proto: RunClassMethodAction_PB) -> "RunClassMethodAction":
        """Creates a ObjectWithID from a protobuf

        As a requirement of all objects which inherit from Serializable,
        this method transforms a protobuf object into an instance of this class.

        :return: returns an instance of RunClassMethodAction
        :rtype: RunClassMethodAction

        .. note::
            This method is purely an internal method. Please use syft.deserialize()
            if you wish to deserialize an object.
        """

        return RunClassMethodAction(
            path=proto.path,
            _self=_deserialize(blob=proto._self),
            args=tuple(map(lambda x: _deserialize(blob=x), proto.args)),
            kwargs={k: _deserialize(blob=v) for k, v in proto.kwargs.items()},
            id_at_location=_deserialize(blob=proto.id_at_location),
            address=_deserialize(blob=proto.address),
            msg_id=_deserialize(blob=proto.msg_id),
        )

    @staticmethod
    def get_protobuf_schema() -> GeneratedProtocolMessageType:
        """Return the type of protobuf object which stores a class of this type

        As a part of serialization and deserialization, we need the ability to
        lookup the protobuf object type directly from the object type. This
        static method allows us to do this.

        Importantly, this method is also used to create the reverse lookup ability within
        the metaclass of Serializable. In the metaclass, it calls this method and then
        it takes whatever type is returned from this method and adds an attribute to it
        with the type of this class attached to it. See the MetaSerializable class for details.

        :return: the type of protobuf object which corresponds to this class.
        :rtype: GeneratedProtocolMessageType

        """

        return RunClassMethodAction_PB<|MERGE_RESOLUTION|>--- conflicted
+++ resolved
@@ -4,19 +4,12 @@
 from typing import Optional
 from typing import Tuple
 
-<<<<<<< HEAD
-# syft imports
-# from .....lib.python.primitive import isprimitive, PyPrimitive
-=======
 # third party
 from google.protobuf.reflection import GeneratedProtocolMessageType
 from nacl.signing import VerifyKey
->>>>>>> c100a3a8
 
 # syft relative
 from .....decorators.syft_decorator_impl import syft_decorator
-from .....lib.python.primitive import PyPrimitive
-from .....lib.python.primitive import isprimitive
 from .....proto.core.node.common.action.run_class_method_pb2 import (
     RunClassMethodAction as RunClassMethodAction_PB,
 )
