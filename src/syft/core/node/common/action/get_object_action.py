--- conflicted
+++ resolved
@@ -15,11 +15,7 @@
 from .....proto.core.node.common.action.get_object_pb2 import (
     GetObjectResponseMessage as GetObjectResponseMessage_PB,
 )
-<<<<<<< HEAD
-=======
-from .....proto.core.store.store_object_pb2 import StorableObject as StorableObject_PB
 from .....util import validate_type
->>>>>>> c7018768
 from ....common.message import ImmediateSyftMessageWithoutReply
 from ....common.serde.deserialize import _deserialize
 from ....common.serde.serializable import bind_protobuf
@@ -163,15 +159,9 @@
                 )
                 traceback_and_raise(AuthorizationException(log))
 
-<<<<<<< HEAD
-            msg = GetObjectResponseMessage(
-                obj=storable_object.data, address=self.reply_to, msg_id=None
-            )
-=======
-            obj = validate_type(storeable_object, StorableObject).data
+            obj = validate_type(storable_object, StorableObject).data
 
             msg = GetObjectResponseMessage(obj=obj, address=self.reply_to, msg_id=None)
->>>>>>> c7018768
 
             if self.delete_obj:
                 try:
