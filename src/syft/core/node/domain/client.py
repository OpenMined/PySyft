--- conflicted
+++ resolved
@@ -1,10 +1,10 @@
 # stdlib
+import time
 from typing import Any
 from typing import Dict
 from typing import List
 from typing import Optional
 from typing import Union
-import time
 
 # third party
 from nacl.signing import SigningKey
@@ -12,11 +12,7 @@
 import pandas as pd
 
 # syft relative
-<<<<<<< HEAD
-=======
-from ....lib.python import String
 from ....logger import traceback_and_raise
->>>>>>> 69a3d463
 from ...common.uid import UID
 from ...io.location import Location
 from ...io.location import SpecificLocation
