# external class imports
from typing import Optional, Union
from nacl.signing import SigningKey
from nacl.signing import VerifyKey
from dataclasses import dataclass, field

# syft imports
from ....decorators.syft_decorator_impl import syft_decorator
from ...io.location import SpecificLocation
from ...common.message import SyftMessage, SignedMessage
from ..device import Device, DeviceClient
from ...io.location import Location
from .client import DomainClient
from ..common.node import Node
from ...common.uid import UID
<<<<<<< HEAD
=======
from ...io.address import All
import pandas
from typing import Dict
from .service import (
    RequestAnswerMessageService,
    RequestAnswerResponseService,
    RequestService,
    RequestMessage,
    RequestAnswerResponse,
    RequestStatus,
)
>>>>>>> d907ddf9

import pandas
from typing import Dict
from .service import (
    RequestAnswerMessageService,
    RequestAnswerResponseService,
    RequestService,
    RequestMessage,
    RequestAnswerResponse,
    RequestStatus,
)

<<<<<<< HEAD

@dataclass(frozen=True)
class Requests:
    _requests: Dict[UID, dict] = field(default_factory=dict)
    _object2request: Dict[UID, UID] = field(default_factory=dict)
    _responses: Dict[UID, RequestStatus] = field(default_factory=dict)

    def register_request(self, msg: RequestMessage) -> None:
        self._requests[msg.request_id] = {
            "message": msg,
            "status": RequestStatus.Pending,
        }

    def register_response(self, msg: RequestAnswerResponse) -> None:
        self._responses[msg.request_id] = msg.status

    def get_status(self, request_id: UID) -> RequestStatus:
        return self._requests[request_id]["status"]

    def register_mapping(self, object_id: UID, request_id: UID) -> None:
        self._object2request[object_id] = request_id

    def get_request_id_from_object_id(self, object_id: UID) -> UID:
        return self._object2request[object_id]

=======
@dataclass(frozen=True)
class Requests:
    _requests: Dict[UID, dict] = field(default_factory=dict)
    _object2request: Dict[UID, UID] = field(default_factory=dict)
    _responses: Dict[UID, RequestStatus] = field(default_factory=dict)

    def register_request(self, msg: RequestMessage) -> None:
        self._requests[msg.request_id] = {
            "message": msg,
            "status": RequestStatus.Pending,
        }

    def register_response(self, msg: RequestAnswerResponse) -> None:
        self._responses[msg.request_id] = msg.status

    def get_status(self, request_id: UID) -> RequestStatus:
        return self._requests[request_id]["status"]

    def register_mapping(self, object_id: UID, request_id: UID) -> None:
        self._object2request[object_id] = request_id

    def get_request_id_from_object_id(self, object_id: UID) -> UID:
        return self._object2request[object_id]

>>>>>>> d907ddf9
    def set_request_status(self, request_id: UID, status: RequestStatus) -> None:
        self._requests[request_id]["status"] = status

    def display_requests(self) -> pandas.DataFrame:
        request_lines = []
        for request_id, request in self._requests.items():
            request_lines.append(
                {
                    "Request name": request["message"].request_name,
                    "Request description": request["message"].request_description,
                    "Request ID": request_id,
                    "Object Status": request["status"],
                    "Object ID": request["message"].object_id,
                }
            )
        return pandas.DataFrame(request_lines)


class Domain(Node):
    domain: SpecificLocation
    root_key: Optional[VerifyKey]

    child_type = Device
    client_type = DomainClient
    child_type_client_type = DeviceClient

    @syft_decorator(typechecking=True)
    def __init__(
        self,
        name: str,
        network: Optional[Location] = None,
        domain: SpecificLocation = SpecificLocation(),
        device: Optional[Location] = None,
        vm: Optional[Location] = None,
        signing_key: Optional[SigningKey] = None,
        verify_key: Optional[VerifyKey] = None,
        root_key: Optional[VerifyKey] = None,
    ):
        super().__init__(
            name=name,
            network=network,
            domain=domain,
            device=device,
            vm=vm,
            signing_key=signing_key,
            verify_key=verify_key,
        )

        self.root_key = root_key

        self.immediate_services_without_reply.append(RequestService)
        self.immediate_services_without_reply.append(RequestAnswerResponseService)

        self.immediate_services_with_reply.append(RequestAnswerMessageService)
        self.requests = Requests()
        # available_device_types = set()
        # TODO: add available compute types

        # default_device = None
        # TODO: add default compute type

        self._register_services()

        self.post_init()

    @property
    def icon(self) -> str:
        return "🏰"

    @property
    def id(self) -> UID:
        return self.domain.id

    def message_is_for_me(self, msg: Union[SyftMessage, SignedMessage]) -> bool:
<<<<<<< HEAD
        # this needs to be defensive by checking domain_id NOT domain.id or it breaks
        try:
            return msg.address.domain_id == self.id and msg.address.device is None
        except Exception as e:
            error = f"Error checking if {msg.pprint} is for me on {self.pprint}. {e}"
            print(error)
            return False

    def set_request_status(self, request_id: UID, status: RequestStatus) -> None:
=======
        return msg.address.domain.id in (self.id, All(),) and msg.address.device is None

    def set_request_status(self, request_id, status):
>>>>>>> d907ddf9
        self.requests.set_request_status(request_id, status)<|MERGE_RESOLUTION|>--- conflicted
+++ resolved
@@ -13,20 +13,7 @@
 from .client import DomainClient
 from ..common.node import Node
 from ...common.uid import UID
-<<<<<<< HEAD
-=======
-from ...io.address import All
-import pandas
-from typing import Dict
-from .service import (
-    RequestAnswerMessageService,
-    RequestAnswerResponseService,
-    RequestService,
-    RequestMessage,
-    RequestAnswerResponse,
-    RequestStatus,
-)
->>>>>>> d907ddf9
+
 
 import pandas
 from typing import Dict
@@ -39,9 +26,8 @@
     RequestStatus,
 )
 
-<<<<<<< HEAD
 
-@dataclass(frozen=True)
+
 class Requests:
     _requests: Dict[UID, dict] = field(default_factory=dict)
     _object2request: Dict[UID, UID] = field(default_factory=dict)
@@ -65,32 +51,6 @@
     def get_request_id_from_object_id(self, object_id: UID) -> UID:
         return self._object2request[object_id]
 
-=======
-@dataclass(frozen=True)
-class Requests:
-    _requests: Dict[UID, dict] = field(default_factory=dict)
-    _object2request: Dict[UID, UID] = field(default_factory=dict)
-    _responses: Dict[UID, RequestStatus] = field(default_factory=dict)
-
-    def register_request(self, msg: RequestMessage) -> None:
-        self._requests[msg.request_id] = {
-            "message": msg,
-            "status": RequestStatus.Pending,
-        }
-
-    def register_response(self, msg: RequestAnswerResponse) -> None:
-        self._responses[msg.request_id] = msg.status
-
-    def get_status(self, request_id: UID) -> RequestStatus:
-        return self._requests[request_id]["status"]
-
-    def register_mapping(self, object_id: UID, request_id: UID) -> None:
-        self._object2request[object_id] = request_id
-
-    def get_request_id_from_object_id(self, object_id: UID) -> UID:
-        return self._object2request[object_id]
-
->>>>>>> d907ddf9
     def set_request_status(self, request_id: UID, status: RequestStatus) -> None:
         self._requests[request_id]["status"] = status
 
@@ -165,7 +125,7 @@
         return self.domain.id
 
     def message_is_for_me(self, msg: Union[SyftMessage, SignedMessage]) -> bool:
-<<<<<<< HEAD
+
         # this needs to be defensive by checking domain_id NOT domain.id or it breaks
         try:
             return msg.address.domain_id == self.id and msg.address.device is None
@@ -175,9 +135,5 @@
             return False
 
     def set_request_status(self, request_id: UID, status: RequestStatus) -> None:
-=======
-        return msg.address.domain.id in (self.id, All(),) and msg.address.device is None
 
-    def set_request_status(self, request_id, status):
->>>>>>> d907ddf9
         self.requests.set_request_status(request_id, status)