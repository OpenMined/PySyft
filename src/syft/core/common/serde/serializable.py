--- conflicted
+++ resolved
@@ -6,14 +6,6 @@
 # third party
 from google.protobuf.message import Message
 from google.protobuf.reflection import GeneratedProtocolMessageType
-<<<<<<< HEAD
-=======
-
-# Fixes python3.6
-# however, API changed between versions so typing_extensions smooths this over:
-# https://cirq.readthedocs.io/en/stable/_modules/typing_extensions.html
-from typing_extensions import GenericMeta as GenericM  # type: ignore
->>>>>>> 73a02de7
 
 # syft relative
 from ....decorators import syft_decorator
@@ -35,41 +27,7 @@
     return cls
 
 
-<<<<<<< HEAD
 class Serializable:
-=======
-# GenericMeta Fixes python 3.6
-# After python 3.7+ there is no GenericMeta only Generic and this becomes "type"
-# python 3.6 print(typing_extensions.GenericMeta) = <class 'typing.GenericMeta'>
-# python 3.7 print(typing_extensions.GenericMeta) = <class 'type'>
-class MetaSerializable(GenericM):
-
-    """When we go to deserialize a JSON protobuf object, the JSON protobuf
-    wrapper will return a python protobuf object corresponding to a subclass
-    of Serializable. However, in order to be able to take the next step, we need
-    an instance of the Serializable subclass. In order to create this instance,
-    we cache/monkeypatch it onto the protobuf class it corresponds to.
-
-    Since this could be a dangerous thing to do (because developers of new objects
-    in Syft could forget to add the schema2type attribute) we do it automatically
-    for all subclasses of Serializable via this metaclass. This way, nobody has
-    to worry about remembering to implement this flag."""
-
-    def __new__(
-        cls: Type, name: str, bases: Tuple[Type, ...], dct: Dict[str, Any]
-    ) -> "MetaSerializable":
-        x = super().__new__(cls, name, bases, dct)
-        try:
-            protobuf_schema = dct["get_protobuf_schema"].__get__("")()
-            if protobuf_schema is not None:
-                protobuf_schema.schema2type = x
-        except (KeyError, NotImplementedError):
-            ""
-        return x
-
-
-class Serializable(metaclass=MetaSerializable):
->>>>>>> 73a02de7
     """When we want a custom object to be serializable within the Syft ecosystem
     (as outline in the tutorial above), the first thing we need to do is have it
     subclass from this class. You must then do the following in order for the
