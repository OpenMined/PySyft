# external class/method imports (sorted by length)
from google.protobuf import json_format
from google.protobuf.message import Message
from typing import Union

# syft imports
from ....decorators import syft_decorator
from ....proto.util.json_message_pb2 import JsonMessage
from ....util import get_fully_qualified_name


class MetaSerializable(type):
<<<<<<< HEAD
    """When we go to deserialize a JSON protobuf object, the JSON protobuf
    wrapper will return a python protobuf object corresponding to a subclass
    of Serializable. However, in order to be able to take the next step, we need
    an instance of the Serializable subclass. In order to create this instance,
    we cache/monkeypatch it onto the protobuf class it corresponds to.

    Since this could be a dangerous thing to do (because developers of new objects
    in Syft could forget to add the schema2type attribute) we do it automatically
    for all subclasses of Serializable via this metaclass. This way, nobody has
    to worry about remembering to implement this flag."""
=======
    def __new__(cls, name, bases, dct):
        x = super().__new__(cls, name, bases, dct)
        try:
            protobuf_schema = dct["get_protobuf_schema"].__get__("")()
            protobuf_schema.schema2type = x
        except (KeyError, NotImplementedError):
            ""
        return x
>>>>>>> 0f48a11b

    def __new__(cls, name, bases, dct):
        x = super().__new__(cls, name, bases, dct)
        try:
            protobuf_schema = dct["get_protobuf_schema"].__get__("")()
            protobuf_schema.schema2type = x
        except (KeyError, NotImplementedError):
            ""
        return x

<<<<<<< HEAD

=======
>>>>>>> 0f48a11b
class Serializable(metaclass=MetaSerializable):
    """When we want a custom object to be serializable within the Syft ecosystem
    (as outline in the tutorial above), the first thing we need to do is have it
    subclass from this class. You must then do the following in order for the
    subclass to be properly implemented:

    - implement a protobuf file in the "PySyft/proto" folder for this custom class.
    - compile the protobuf file by running `bash scripts/build_proto`
    - find the generated python file in syft.proto
    - import the generated protobuf class into my custom class
    - implement get_protobuf_schema
    - implement <my class>._object2proto() method to serialize the object to protobuf
    - implement <my class>._proto2object() to deserialize the protobuf object

    At this point, your class should be ready to serialize and deserialize! Don't
    forget to add tests for your object!

    If you want to wrap an existing type (like a torch.tensor) to be used in our serialization
    ecosystem, you should consider wrapping it. Wrapping means that we NEVER use the wrapper
    further more into our ecosystem, we only need an easy interface to serialize wrappers.

    Eg:

    class WrapperInt(Serializable):
        def __init__(self, value: int, as_wrapper:bool):
            self.int_obj = value
            self.as_wrapper = as_wrapper

        def _object2proto(self) -> WrapperIntPB:
            ...

        @staticmethod
        def _proto2object(proto) -> int:
            ...

        @staticmethod
        def get_protobuf_schema() -> type:
            ...

        @staticmethod
        def get_wrapped_type() -> type:
            return int


    You must implement the following in order for the subclass to be properly implemented to be
    seen as a wrapper:

    - everything presented in the first tutorial of this docstring.
    - implement get_wrapped_type to return the wrapped type.

    Note: A wrapper should NEVER be used in the codebase, these are only for serialization purposes
    on external objects.

    After doing all of the above steps, you can call something like sy.serialize(5) and be
    serialized using our messaging proto backbone.
    """

    def class_name(self) -> str:
        return str(self.__class__.__name__)

    @staticmethod
    def _proto2object(proto: Message) -> "Serializable":
        """This method converts a protobuf object into a subclass of Serializable

        This method must be implemented for all classes which subclassSerializable - namely
        all classes which can be serialized within the Syft ecosystem. It should convert the
        corresponding protobuf message for the subclass into an instance of the class. This
        allows all the logic which goes from protobuf message to other formats (JSON, binary, etc.)
        to be generic and simply inherited from the rest of this class.

        :param proto: the protobuf object to be converted into an instance of type(self)
        :param type: Message
        :return: an instance of type(self)
        :rtype: Serializable

        """
        raise NotImplementedError

    @staticmethod
    @syft_decorator(typechecking=True)
    def _object2proto() -> Message:
        """This methods converts self into a protobuf object

        This method must be implemented by all subclasses so that generic high-level functions
        implemented here (such as .json(), .binary(), etc) know how to convert the object into
        a protobuf object before further converting it into the requested format.

        :return: a protobuf message
        :rtype: Message
        """

        raise NotImplementedError

    @staticmethod
    def get_protobuf_schema() -> type:
        """
            This static method returns the schema used when serializing this
            class.

            :return: a protobuf type message
            :rtype: type

        """
        raise NotImplementedError

    @staticmethod
    def get_wrapped_type() -> None:
        """
            This static method returns the wrapped type, if the current class is
            a wrapper over an external object.

            :return: the wrapped type
            :rtype: type
        """
        raise NotImplementedError

    @syft_decorator(typechecking=True)
    def to_proto(self) -> Message:
        """A convenience method to convert any subclass of Serializable into a protobuf object.

        :return: a protobuf message
        :rtype: Message
        """
        return self.serialize(to_proto=True)

    @syft_decorator(typechecking=True)
    def proto(self) -> Message:
        """A convenience method to convert any subclass of Serializable into a protobuf object.

        :return: a protobuf message
        :rtype: Message
        """
        return self.serialize(to_proto=True)

    @syft_decorator(typechecking=True)
    def to_json(self) -> str:
        """A convenience method to convert any subclass of Serializable into a JSON object.

        :return: a JSON string
        :rtype: str
        """
        return self.serialize(to_json=True)

    @syft_decorator(typechecking=True)
    def json(self) -> str:
        """A convenience method to convert any subclass of Serializable into a JSON object.

        :return: a JSON string
        :rtype: str
        """
        return self.serialize(to_json=True)

    @syft_decorator(typechecking=True)
    def to_binary(self) -> bytes:
        """A convenience method to convert any subclass of Serializable into a binary object.

        :return: a binary string
        :rtype: bytes
        """
        return self.serialize(to_binary=True)

    @syft_decorator(typechecking=True)
    def binary(self) -> bytes:
        """A convenience method to convert any subclass of Serializable into a binary object.

        :return: a binary string
        :rtype: bytes
        """
        return self.serialize(to_binary=True)

    @syft_decorator(typechecking=True)
    def to_hex(self) -> str:
        """A convenience method to convert any subclass of Serializable into a hex object.

        :return: a hex string
        :rtype: str
        """
        return self.serialize(to_hex=True)

    @syft_decorator(typechecking=True)
    def hex(self) -> str:
        """A convenience method to convert any subclass of Serializable into a hex object.

        :return: a hex string
        :rtype: str
        """
        return self.serialize(to_hex=True)

    @syft_decorator(typechecking=True)
    def serialize(
        self,
        to_proto: bool = True,
        to_json: bool = False,
        to_binary: bool = False,
        to_hex: bool = False,
    ) -> Union[str, bytes, Message]:
        """Serialize the object according to the parameters.

        This is the primary serialization method, which processes the above
        flags in a particular order. In general, it is not expected that people
        will set multiple to_<type> flags to True at the same time. We don't
        currently have logic which prevents this, because this may affect
        runtime performance, but if several flags are True, then we will simply
        take return the type of latest supported flag from the following list:

            - proto
            - json
            - binary
            - hex

        TODO: we could also add "dict" to this list but it's not clear if it would be used.

        :param to_proto: set this flag to TRUE if you want to return a protobuf object
        :type to_proto: bool
        :param to_json: set this flag to TRUE if you want to return a json object
        :type to_json: bool
        :param to_binary: set this flag to TRUE if you want to return a binary object
        :type to_binary: bool
        :param to_hex: set this flag to TRUE if you want to return a hex string object
        :type to_hex: bool
        :return: a serialized form of the object on which serialize() is called.
        :rtype: Union[str, bytes, Message]

        """

        if to_json or to_binary or to_hex:

            # indent=None means no white space or \n in the serialized version
            # this is compatible with json.dumps(x, indent=None)
            blob = json_format.MessageToJson(
                message=self._object2proto(), indent=None  # type: ignore # indent=None
            )
            blob = json_format.MessageToJson(
                message=JsonMessage(
                    obj_type=get_fully_qualified_name(obj=self), content=blob
                ),
                indent=None,  # type: ignore # indent=None
            )

            if to_json:
                return blob
            if to_binary:
                return bytes(blob, "utf-8")

            # then to_hex was true
            return bytes(blob, "utf-8").hex()

        elif to_proto:
            return type(self)._object2proto(self)
        else:
            raise Exception(
                """You must specify at least one deserialization format using
                            one of the arguments of the serialize() method such as:
                            to_proto, to_json, to_binary, or to_hex."""
            )<|MERGE_RESOLUTION|>--- conflicted
+++ resolved
@@ -10,7 +10,7 @@
 
 
 class MetaSerializable(type):
-<<<<<<< HEAD
+
     """When we go to deserialize a JSON protobuf object, the JSON protobuf
     wrapper will return a python protobuf object corresponding to a subclass
     of Serializable. However, in order to be able to take the next step, we need
@@ -21,7 +21,7 @@
     in Syft could forget to add the schema2type attribute) we do it automatically
     for all subclasses of Serializable via this metaclass. This way, nobody has
     to worry about remembering to implement this flag."""
-=======
+
     def __new__(cls, name, bases, dct):
         x = super().__new__(cls, name, bases, dct)
         try:
@@ -30,21 +30,8 @@
         except (KeyError, NotImplementedError):
             ""
         return x
->>>>>>> 0f48a11b
-
-    def __new__(cls, name, bases, dct):
-        x = super().__new__(cls, name, bases, dct)
-        try:
-            protobuf_schema = dct["get_protobuf_schema"].__get__("")()
-            protobuf_schema.schema2type = x
-        except (KeyError, NotImplementedError):
-            ""
-        return x
-
-<<<<<<< HEAD
-
-=======
->>>>>>> 0f48a11b
+
+
 class Serializable(metaclass=MetaSerializable):
     """When we want a custom object to be serializable within the Syft ecosystem
     (as outline in the tutorial above), the first thing we need to do is have it
