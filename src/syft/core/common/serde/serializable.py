from typing import Optional, Any, Union

# external class/method imports (sorted by length)
from google.protobuf.message import Message
from google.protobuf import json_format

# syft import
from syft.decorators.syft_decorator_impl import syft_decorator
from syft.proto.core.common.common_object_pb2 import UID as UID_PB


# QUESTION: This is to quiet the compiler serialize.py _serialize()
# What is the group of "objects" that are not Serializable that also have a
# serializable_wrapper_type?
class NotSerializable(object):
    protobuf_type: Any
    serializable_wrapper_type: UID_PB


class Serializable(object):
    """When we want a custom object to be serializable within the Syft ecosystem
    (as outline in the tutorial above), the first thing we need to do is have it
    subclass from this class. You must then do the following in order for the
    subclass to be properly implemented:

    - implement a protobuf file in the "PySyft/proto" folder for this custom class.
    - compile the protobuf file by running `bash scripts/build_proto`
    - find the generated python file in syft.proto
    - import the generated protobuf class into my custom class
    - set <my class>.protobuf_type = <generated protobuf python class>
    - implement <my class>._object2proto() method to serialize the object to protobuf
    - implement <my class>._proto2object() to deserialize the protobuf object

    At this point, your class should be ready to serialize and deserialize! Don't
    forget to add tests for your object!
    """

<<<<<<< HEAD
    def __init__(self, as_wrapper: bool = False):
=======
    protobuf_type: Optional[Any] = None
    serializable_wrapper_type: UID_PB

    def __init__(self, as_wrapper: bool):
>>>>>>> 51d8c253
        """In the initializer for this class, we check that the protobuf_type was
        properly set and save the as_wrapper parameter.

        :param as_wrapper: if set to true, it means that this outer object is merely
            serving to wrap an object which we couldn't subclass from Serializable
            because it is not a native Syft object (such as a torch.Tensor).
        :type as_warpper: bool
        """

        # check to make sure protobuf_type has been set on the class
        if self.protobuf_type is None:
            raise AttributeError("protobuf_type should be set")

        # set the as_wrapper flag
        self.as_wrapper = as_wrapper

    @staticmethod
    def _proto2object(proto: Message) -> "Serializable":
        """This method converts a protobuf object into a subclass of Serializable

        This method must be implemented for all classes which subclass Serializable - namely
        all classes which can be serialized within the Syft ecosystem. It should convert the
        corresponding protobuf message for the subclass into an instance of the class. This
        allows all the logic which goes from protobuf message to other formats (JSON, binary, etc.)
        to be generic and simply inherited from the rest of this class.

        :param proto: the protobuf object to be converted into an instance of type(self)
        :param type: Message
        :return: an instance of type(self)
        :rtype: Serializable

        """
        raise NotImplementedError

    @syft_decorator(typechecking=True)
    def _object2proto(self) -> Message:
        """This methods converts self into a protobuf object

        This method must be implemented by all subclasses so that generic high-level functions
        implemented here (such as .json(), .binary(), etc) know how to convert the object into
        a protobuf object before further converting it into the requested format.

        :return: a protobuf message
        :rtype: Message
        """

        raise NotImplementedError

    @syft_decorator(typechecking=True)
    def to_proto(self) -> Message:
        """A convenience method to convert any subclass of Serializable into a protobuf object.

        :return: a protobuf message
        :rtype: Message
        """
        return self.serialize(to_proto=True)

    @syft_decorator(typechecking=True)
    def proto(self) -> Message:
        """A convenience method to convert any subclass of Serializable into a protobuf object.

        :return: a protobuf message
        :rtype: Message
        """
        return self.serialize(to_proto=True)

    @syft_decorator(typechecking=True)
    def to_json(self) -> str:
        """A convenience method to convert any subclass of Serializable into a JSON object.

        :return: a JSON string
        :rtype: str
        """
        return self.serialize(to_json=True)

    @syft_decorator(typechecking=True)
    def json(self) -> str:
        """A convenience method to convert any subclass of Serializable into a JSON object.

        :return: a JSON string
        :rtype: str
        """
        return self.serialize(to_json=True)

    @syft_decorator(typechecking=True)
    def to_binary(self) -> bytes:
        """A convenience method to convert any subclass of Serializable into a binary object.

        :return: a binary string
        :rtype: bytes
        """
        return self.serialize(to_binary=True)

    @syft_decorator(typechecking=True)
    def binary(self) -> bytes:
        """A convenience method to convert any subclass of Serializable into a binary object.

        :return: a binary string
        :rtype: bytes
        """
        return self.serialize(to_binary=True)

    @syft_decorator(typechecking=True)
    def to_hex(self) -> str:
        """A convenience method to convert any subclass of Serializable into a hex object.

        :return: a hex string
        :rtype: str
        """
        return self.serialize(to_hex=True)

    @syft_decorator(typechecking=True)
    def hex(self) -> str:
        """A convenience method to convert any subclass of Serializable into a hex object.

        :return: a hex string
        :rtype: str
        """
        return self.serialize(to_hex=True)

    @syft_decorator(typechecking=True)
    def serialize(
        self,
        to_proto: bool = True,
        to_json: bool = False,
        to_binary: bool = False,
        to_hex: bool = False,
    ) -> Union[str, bytes, Message]:
        """Serialize the object according to the parameters.

        This is the primary serialization method, which processes the above
        flags in a particular order. In general, it is not expected that people
        will set multiple to_<type> flags to True at the same time. We don't
        currently have logic which prevents this, because this may affect
        runtime performance, but if several flags are True, then we will simply
        take return the type of latest supported flag from the following list:

            - proto
            - json
            - binary
            - hex

        TODO: we could also add "dict" to this list but it's not clear if it would be used.

        :param to_proto: set this flag to TRUE if you want to return a protobuf object
        :type to_proto: bool
        :param to_json: set this flag to TRUE if you want to return a json object
        :type to_json: bool
        :param to_binary: set this flag to TRUE if you want to return a binary object
        :type to_binary: bool
        :param to_hex: set this flag to TRUE if you want to return a hex string object
        :type to_hex: bool
        :return: a serialized form of the object on which serialize() is called.
        :rtype: Union[str, bytes, Message]

        """

        if to_json or to_binary or to_hex:
            json_str = json_format.MessageToJson(message=self._object2proto())

            if to_json:
                return json_str

            if to_binary or to_hex:
                blob = bytes(json_str, "utf-8")
                if to_hex:
                    return blob.hex()
                else:
                    return blob
        elif to_proto:
            return self._object2proto()

        # by placing at the end we prevent empty fall through
        raise Exception(
            """You must specify at least one deserialization format using
                        one of the arguments of the serialize() method such as:
                        to_proto, to_json, to_binary, or to_hex."""
        )<|MERGE_RESOLUTION|>--- conflicted
+++ resolved
@@ -35,14 +35,10 @@
     forget to add tests for your object!
     """
 
-<<<<<<< HEAD
-    def __init__(self, as_wrapper: bool = False):
-=======
     protobuf_type: Optional[Any] = None
     serializable_wrapper_type: UID_PB
 
-    def __init__(self, as_wrapper: bool):
->>>>>>> 51d8c253
+    def __init__(self, as_wrapper: bool = False):
         """In the initializer for this class, we check that the protobuf_type was
         properly set and save the as_wrapper parameter.
 
