# external lib imports
import inspect

# external class/method imports (sorted by length)
from enum import Enum
from dataclasses import dataclass
from google.protobuf import json_format
from google.protobuf.message import Message
from typing import Union, Set, Tuple, Type

# syft import
from ..lazy_structures import LazySet, LazyDict
from ....decorators import syft_decorator
from ....proto.util.json_message_pb2 import JsonMessage
from ....util import get_subclasses


class Serializable:
    """When we want a custom object to be serializable within the Syft ecosystem
    (as outline in the tutorial above), the first thing we need to do is have it
    subclass from this class. You must then do the following in order for the
    subclass to be properly implemented:

    - implement a protobuf file in the "PySyft/proto" folder for this custom class.
    - compile the protobuf file by running `bash scripts/build_proto`
    - find the generated python file in syft.proto
    - import the generated protobuf class into my custom class
    - implement get_protobuf_schema
    - implement <my class>._object2proto() method to serialize the object to protobuf
    - implement <my class>._proto2object() to deserialize the protobuf object

    At this point, your class should be ready to serialize and deserialize! Don't
    forget to add tests for your object!

    If you want to wrap an existing type (like a torch.tensor) to be used in our serialization
    ecosystem, you should consider wrapping it. Wrapping means that we NEVER use the wrapper
    further more into our ecosystem, we only need an easy interface to serialize wrappers.

    Eg:

    class WrapperInt(Serializable):
        def __init__(self, value: int, as_wrapper:bool):
            self.int_obj = value
            self.as_wrapper = as_wrapper

        def _object2proto(self) -> WrapperIntPB:
            ...

        @staticmethod
        def _proto2object(proto) -> int:
            ...

        @staticmethod
        def get_protobuf_schema() -> type:
            ...

        @staticmethod
        def get_wrapped_type() -> type:
            return int


    You must implement the following in order for the subclass to be properly implemented to be
    seen as a wrapper:

    - everything presented in the first tutorial of this docstring.
    - implement get_wrapped_type to return the wrapped type.

    Note: A wrapper should NEVER be used in the codebase, these are only for serialization purposes
    on external objects.

    After doing all of the above steps, you can call something like sy.serialize(5) and be
    serialized using our messaging proto backbone.
    """

    def class_name(self) -> str:
        return str(self.__class__.__name__)

    @staticmethod
    def _proto2object(proto: Message) -> "Serializable":
        """This method converts a protobuf object into a subclass of Serializable

        This method must be implemented for all classes which subclassSerializable - namely
        all classes which can be serialized within the Syft ecosystem. It should convert the
        corresponding protobuf message for the subclass into an instance of the class. This
        allows all the logic which goes from protobuf message to other formats (JSON, binary, etc.)
        to be generic and simply inherited from the rest of this class.

        :param proto: the protobuf object to be converted into an instance of type(self)
        :param type: Message
        :return: an instance of type(self)
        :rtype: Serializable

        """
        raise NotImplementedError

    @staticmethod
    @syft_decorator(typechecking=True)
    def _object2proto() -> Message:
        """This methods converts self into a protobuf object

        This method must be implemented by all subclasses so that generic high-level functions
        implemented here (such as .json(), .binary(), etc) know how to convert the object into
        a protobuf object before further converting it into the requested format.

        :return: a protobuf message
        :rtype: Message
        """

        raise NotImplementedError

    @staticmethod
    def get_protobuf_schema() -> type:
        """
            This static method returns the schema used when serializing this
            class.

            :return: a protobuf type message
            :rtype: type

        """
        raise NotImplementedError

    @staticmethod
    def get_wrapped_type() -> None:
        """
            This static method returns the wrapped type, if the current class is
            a wrapper over an external object.

            :return: the wrapped type
            :rtype: type
        """
        raise NotImplementedError

    @syft_decorator(typechecking=True)
    def to_proto(self) -> Message:
        """A convenience method to convert any subclass of Serializable into a protobuf object.

        :return: a protobuf message
        :rtype: Message
        """
        return self.serialize(to_proto=True)

    @syft_decorator(typechecking=True)
    def proto(self) -> Message:
        """A convenience method to convert any subclass of Serializable into a protobuf object.

        :return: a protobuf message
        :rtype: Message
        """
        return self.serialize(to_proto=True)

    @syft_decorator(typechecking=True)
    def to_json(self) -> str:
        """A convenience method to convert any subclass of Serializable into a JSON object.

        :return: a JSON string
        :rtype: str
        """
        return self.serialize(to_json=True)

    @syft_decorator(typechecking=True)
    def json(self) -> str:
        """A convenience method to convert any subclass of Serializable into a JSON object.

        :return: a JSON string
        :rtype: str
        """
        return self.serialize(to_json=True)

    @syft_decorator(typechecking=True)
    def to_binary(self) -> bytes:
        """A convenience method to convert any subclass of Serializable into a binary object.

        :return: a binary string
        :rtype: bytes
        """
        return self.serialize(to_binary=True)

    @syft_decorator(typechecking=True)
    def binary(self) -> bytes:
        """A convenience method to convert any subclass of Serializable into a binary object.

        :return: a binary string
        :rtype: bytes
        """
        return self.serialize(to_binary=True)

    @syft_decorator(typechecking=True)
    def to_hex(self) -> str:
        """A convenience method to convert any subclass of Serializable into a hex object.

        :return: a hex string
        :rtype: str
        """
        return self.serialize(to_hex=True)

    @syft_decorator(typechecking=True)
    def hex(self) -> str:
        """A convenience method to convert any subclass of Serializable into a hex object.

        :return: a hex string
        :rtype: str
        """
        return self.serialize(to_hex=True)

    @syft_decorator(typechecking=True)
    def serialize(
        self,
        to_proto: bool = True,
        to_json: bool = False,
        to_binary: bool = False,
        to_hex: bool = False,
    ) -> Union[str, bytes, Message]:
        """Serialize the object according to the parameters.

        This is the primary serialization method, which processes the above
        flags in a particular order. In general, it is not expected that people
        will set multiple to_<type> flags to True at the same time. We don't
        currently have logic which prevents this, because this may affect
        runtime performance, but if several flags are True, then we will simply
        take return the type of latest supported flag from the following list:

            - proto
            - json
            - binary
            - hex

        TODO: we could also add "dict" to this list but it's not clear if it would be used.

        :param to_proto: set this flag to TRUE if you want to return a protobuf object
        :type to_proto: bool
        :param to_json: set this flag to TRUE if you want to return a json object
        :type to_json: bool
        :param to_binary: set this flag to TRUE if you want to return a binary object
        :type to_binary: bool
        :param to_hex: set this flag to TRUE if you want to return a hex string object
        :type to_hex: bool
        :return: a serialized form of the object on which serialize() is called.
        :rtype: Union[str, bytes, Message]

        """

        if to_binary:
            return self._object2proto().SerializeToString()
        elif to_hex:
            return self._object2proto().SerializeToString().hex()
        elif to_json:
            # indent=None means no white space or \n in the serialized version
            # this is compatible with json.dumps(x, indent=None)
            blob = json_format.MessageToJson(
                message=self._object2proto(), indent=None  # type: ignore # indent=None
            )
            blob = json_format.MessageToJson(
                message=JsonMessage(obj_type=type(self).__qualname__, content=blob),
                indent=None,  # type: ignore # indent=None
            )
            return blob
        elif to_proto:
            return type(self)._object2proto(self)
        else:
            raise Exception(
                """You must specify at least one deserialization format using
                            one of the arguments of the serialize() method such as:
                            to_proto, to_json, to_binary, or to_hex."""
            )


def get_protobuf(cls: type) -> Tuple[Set[Type[Serializable]], Set[Type[Serializable]]]:
    """
        Function to retrieve all claases that implement the Serializable interface.

        These types can be either be a native type (that we implement and use in syft) or an
        external type (that we want to use like an external type, like just use it) but serialize it
        on our messaging backbone.

        A type that wants to implement serialization using syft hast to implement from Serializable:
            1. _object2proto
            2. proto2object
            3. get_protobuf_schema

        If these methods are not implemented, the class won't be enrolled in the
        set of types that can be serialized using syft.

        If you want to become a wrapper you have to implement as well:
            4. get_wrapped_type
    """

    class SerdeTypes(Enum):
        """
            Enum class to represent the possible results of the check_type
            function.

                1. NotSerdeType - not a serializable type, even if it
                implements Serializable.
                2. SerdeNativeType - a native syft type.
                3. SerdeWrapperType - a wrapped over an imported type.
        """

        NotSerdeType = 0
        SerdeNativeType = 1
        SerdeWrapperType = 2

    def check_type(s: Type[Serializable]) -> SerdeTypes:
        """
            Check if a class has:
                1. bufferize implemented.
                2. unbufferize implemented.
                3. get_protobuf_schema implemented.
                4. no abstact methods.
                5. get_original_class method
            To be sure that it can be used with protobufers.
        """
        # checking if the class is not abstract
        not_abstract = not inspect.isabstract(s)

        # checking if the class is actually implementing _obj2proto and not
        # inheriting it from the parent class or skipping its implementation(
        # forbidden).
        object2proto_implemented = s._object2proto.__qualname__.startswith(s.__name__)

        # checking if the class is actually implementing _proto2obj and not
        # inheriting it from the parent class or skipping its implementation(
        # forbidded).
        proto2object_implemented = s._proto2object.__qualname__.startswith(s.__name__)

        # checking if the class is actually implementing get_schema and not
        # inheriting it from the parent class or skipping its implementation
        # (forbidded)
        get_schema_implemented = s.get_protobuf_schema.__qualname__.startswith(
            s.__name__
        )

        # checking if the class is actually implementing get_wrapped_type and
        # not inheriting it from the parent class or skipping its
        # implementation (forbidden).
        get_wrapped_type_implemented = s.get_wrapped_type.__qualname__.startswith(
            s.__name__
        )

        # this is a check to see if the must implement methods were implemented,
        # if not, we cannot serialize this type. Note: we might still be able
        # to serialize its children types, but we handle this in the main
        # function.
        valid_serde = (
            not_abstract
            and object2proto_implemented
            and proto2object_implemented
            and get_schema_implemented
        )

        # if its not a valid serde type, return NotSerdeType.
        if not valid_serde:
            return SerdeTypes.NotSerdeType

        # if it is a valid serde type and it implements the get_wrapped method,
        # return SerdeWrapperType.
        if get_wrapped_type_implemented:
            return SerdeTypes.SerdeWrapperType

        # if it is a valid type and it does implement the get_wrapped method, it
        # meants that is a native type, return SerdeNativeType
        return SerdeTypes.SerdeNativeType

    # the types that we implement and we want to make them serializable
    native_types: Set[Type[Serializable]] = set()

    # the types that we import and we want to make them serializable
    wrapper_types: Set[Type[Serializable]] = set()

    # get all subclasses of the current class, direct children.
<<<<<<< HEAD
    for s in get_subclasses(obj_type=cls):
        # check what type of serde object we have
        serde_type = check_type(s)

        # check if the serde_type is a native type and add it if yes
        if serde_type is SerdeTypes.SerdeNativeType:
            native_types.add(s)

        # check if the serde_type is a wrapper type and add it if yes
        if serde_type is SerdeTypes.SerdeWrapperType:
            wrapper_types.add(s)

        # even if the current class is not serializable (might be and abstract
        # class or just isn't supposed to be serialized, the children could
        # be serializable, continue the tree search and add the results to the
        # native and wrapper sets.
        for c in get_subclasses(obj_type=s):
            sub_native_set, sub_wrapper_set = get_protobuf(c)
            native_types.union(sub_native_set)
            wrapper_types.union(sub_wrapper_set)
=======
    for s in cls.__subclasses__():
        if issubclass(s, Serializable):
            # check what type of serde object we have
            serde_type = check_type(s)

            # check if the serde_type is a native type and add it if yes
            if serde_type is SerdeTypes.SerdeNativeType:
                native_types.add(s)

            # check if the serde_type is a wrapper type and add it if yes
            if serde_type is SerdeTypes.SerdeWrapperType:
                wrapper_types.add(s)

            # even if the current class is not serializable (might be and abstract
            # class or just isn't supposed to be serialized, the children could
            # be serializable, continue the tree search and add the results to the
            # native and wrapper sets.
            for c in s.__subclasses__():
                sub_native_set, sub_wrapper_set = get_protobuf(c)

                native_types.union(sub_native_set)
                wrapper_types.union(sub_wrapper_set)
>>>>>>> db443082

    return native_types, wrapper_types


def update_serde_cache() -> None:
    """
        Function for the serde cache updates when it does not find a type. This
        means that the type is not serializable and and error will be thrown or
        the type was not found due to the fact that the cache is stale and we
        want to update all the types in the cache.
    """

    # there are two serializable classes, native and wrapper ones. You can read
    # more in get_protobuf about this
    native_types, wrapper_types = get_protobuf(Serializable)
    for native_type in native_types:
        # add the native type to the available types LazySet. If a type is not
        # in this set it means that it is unknown to the serde store.
        serde_store.available_types.add(native_type)

        # cache the mapping from the qualname to the actual type, this can be
        # done through pydoc.locate as well.
        serde_store.qual_name2type[native_type.__qualname__] = native_type

        # update the mappings from type to the actual protobuf schema and from
        # the protobuf to the type that it serializes for faster searches
        serde_store.type2schema[native_type] = native_type.get_protobuf_schema()
        serde_store.schema2type[native_type.get_protobuf_schema()] = native_type

    for native_wrapper in wrapper_types:
        # add the wrapper type and the wrapped type to the available types
        # LazySet. If a type is not in this set it means that it is unknown
        # to the serde store.
        serde_store.available_types.add(native_wrapper)
        serde_store.available_types.add(native_wrapper.get_wrapped_type())

        # add the wrapped type to the wrapped types LazySet
        serde_store.wrapped_types.add(native_wrapper.get_wrapped_type())

        # cache the mapping from the qualname to the actual native type,
        # this can be done through pydoc.locate as well.
        serde_store.qual_name2type[native_wrapper.__qualname__] = native_wrapper

        # update the mappings from wrapper type to the protobuf schema and the
        # other way around
        serde_store.type2schema[native_wrapper] = native_wrapper.get_protobuf_schema()
        serde_store.schema2type[native_wrapper.get_protobuf_schema()] = native_wrapper

        # update the mappings from wrapped type to the protobuf schema and the
        # other way around
        serde_store.wrapped2wrapper[native_wrapper.get_wrapped_type()] = native_wrapper
        serde_store.wrapper2wrapped[native_wrapper] = native_wrapper.get_wrapped_type()


@dataclass(frozen=True)
class SerdeStore:
    # set of all serializable types.
    available_types = LazySet(update_rule=update_serde_cache)
    # set of all wrapped types.
    wrapped_types = LazySet(update_rule=update_serde_cache)
    # mapping from the name of the type and actual type (will be removed)
    qual_name2type = LazyDict(update_rule=update_serde_cache)
    # mapping from the type to the schema that serializes that type
    type2schema = LazyDict(update_rule=update_serde_cache)
    # mapping from the schema to the type it serializes
    schema2type = LazyDict(update_rule=update_serde_cache)
    # mapping from the wrapped type to its wrapper. Eg: WrapperTorchTensor -> TorchTensor
    wrapped2wrapper = LazyDict(update_rule=update_serde_cache)
    # mapping from the wrapper type to its wrapped type. Eg: TorchTensor -> WrapperTorchTensor
    wrapper2wrapped = LazyDict(update_rule=update_serde_cache)


serde_store = SerdeStore()<|MERGE_RESOLUTION|>--- conflicted
+++ resolved
@@ -368,29 +368,7 @@
     wrapper_types: Set[Type[Serializable]] = set()
 
     # get all subclasses of the current class, direct children.
-<<<<<<< HEAD
     for s in get_subclasses(obj_type=cls):
-        # check what type of serde object we have
-        serde_type = check_type(s)
-
-        # check if the serde_type is a native type and add it if yes
-        if serde_type is SerdeTypes.SerdeNativeType:
-            native_types.add(s)
-
-        # check if the serde_type is a wrapper type and add it if yes
-        if serde_type is SerdeTypes.SerdeWrapperType:
-            wrapper_types.add(s)
-
-        # even if the current class is not serializable (might be and abstract
-        # class or just isn't supposed to be serialized, the children could
-        # be serializable, continue the tree search and add the results to the
-        # native and wrapper sets.
-        for c in get_subclasses(obj_type=s):
-            sub_native_set, sub_wrapper_set = get_protobuf(c)
-            native_types.union(sub_native_set)
-            wrapper_types.union(sub_wrapper_set)
-=======
-    for s in cls.__subclasses__():
         if issubclass(s, Serializable):
             # check what type of serde object we have
             serde_type = check_type(s)
@@ -407,12 +385,11 @@
             # class or just isn't supposed to be serialized, the children could
             # be serializable, continue the tree search and add the results to the
             # native and wrapper sets.
-            for c in s.__subclasses__():
+            for c in get_subclasses(obj_type=s):
                 sub_native_set, sub_wrapper_set = get_protobuf(c)
 
                 native_types.union(sub_native_set)
                 wrapper_types.union(sub_wrapper_set)
->>>>>>> db443082
 
     return native_types, wrapper_types
 
