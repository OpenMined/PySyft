# external lib imports
import inspect
<<<<<<< HEAD
from typing import Optional, Any, Union
=======
>>>>>>> 7909631f

# external class/method imports (sorted by length)
from enum import Enum
from dataclasses import dataclass
from google.protobuf import json_format
from google.protobuf.message import Message
from typing import Union, Set

# syft import
<<<<<<< HEAD
from ..lazy_structures import LazySet, LazyDict
from syft.decorators.syft_decorator_impl import syft_decorator
from syft.core.common.lazy_structures import LazyDict
from ....proto.util.json_message_pb2 import JsonMessage
from syft.decorators.syft_decorator_impl import syft_decorator


=======
from ..lazy_structures import LazySet
from ....proto.util.json_message_pb2 import JsonMessage
from syft.decorators.syft_decorator_impl import syft_decorator
from syft.core.common.lazy_structures import LazyDict


>>>>>>> 7909631f
class Serializable:
    """When we want a custom object to be serializable within the Syft ecosystem
    (as outline in the tutorial above), the first thing we need to do is have it
    subclass from this class. You must then do the following in order for the
    subclass to be properly implemented:

    - implement a protobuf file in the "PySyft/proto" folder for this custom class.
    - compile the protobuf file by running `bash scripts/build_proto`
    - find the generated python file in syft.proto
    - import the generated protobuf class into my custom class
    - implement get_protobuf_Schema
    - implement <my class>._object2proto() method to serialize the object to protobuf
    - implement <my class>._proto2object() to deserialize the protobuf object

    At this point, your class should be ready to serialize and deserialize! Don't
    forget to add tests for your object!

<<<<<<< HEAD
    If you want to wrap an existing type (like a torch.tensor) to be used in our serialization
    ecosystem, you should consider wrapping it. Wrapping means that we NEVER use the wrapper
    further more into our ecosystem, we only need an easy interface to serialize wrappers.

    Eg:

    class WrapperInt:
        def __init__(self, int_obj: int):
            self.int_obj = int_obj

        def _object2proto(self) -> WrapperIntPB:
            ...

        @staticmethod
        def _proto2object(proto) -> int:
            ...

        @staticmethod
        def get_protobuf_schema() -> type:
            ...

        @staticmethod
        def get_wrapped_type() -> type:
            return int


    You must implement the following in order for the subclass to be properly implemented to be
    seen as a wrapper:
    - everything presented in the first tutorial of this docstring.
    - implement get_wrapped_type to return the wrapped type.

    Note: A wrapper should NEVER be used in the codebase, these are only for serialization purposes
    on external objects.

    After doing all of the above steps, you can call something like sy.serialize(5) and be
    serialized using our messaging proto backbone.
    """

=======
>>>>>>> 7909631f
    @staticmethod
    def _proto2object(proto: Message) -> "Serializable":
        """This method converts a protobuf object into a subclass of Serializable

        This method must be implemented for all classes which subclassSerializable - namely
        all classes which can be serialized within the Syft ecosystem. It should convert the
        corresponding protobuf message for the subclass into an instance of the class. This
        allows all the logic which goes from protobuf message to other formats (JSON, binary, etc.)
        to be generic and simply inherited from the rest of this class.

        :param proto: the protobuf object to be converted into an instance of type(self)
        :param type: Message
        :return: an instance of type(self)
        :rtype: Serializable

        """
        raise NotImplementedError

    @staticmethod
    @syft_decorator(typechecking=True)
    def _object2proto(self) -> Message:
        """This methods converts self into a protobuf object

        This method must be implemented by all subclasses so that generic high-level functions
        implemented here (such as .json(), .binary(), etc) know how to convert the object into
        a protobuf object before further converting it into the requested format.

        :return: a protobuf message
        :rtype: Message
        """

        raise NotImplementedError

    @staticmethod
    def get_protobuf_schema() -> type:
        """
            This static method returns the schema used when serializing this
            class.

            :return: a protobuf type message
            :rtype: type

        """
        raise NotImplementedError

    @staticmethod
    def get_wrapped_type():
        """
            This static method returns the wrapped type, if the current class is
            a wrapper over an external object.

            :return: the wrapped type
            :rtype: type
        """
        raise NotImplementedError

    @syft_decorator(typechecking=True)
    def to_proto(self) -> Message:
        """A convenience method to convert any subclass of Serializable into a protobuf object.

        :return: a protobuf message
        :rtype: Message
        """
        return self.serialize(to_proto=True)

    @syft_decorator(typechecking=True)
    def proto(self) -> Message:
        """A convenience method to convert any subclass of Serializable into a protobuf object.

        :return: a protobuf message
        :rtype: Message
        """
        return self.serialize(to_proto=True)

    @syft_decorator(typechecking=True)
    def to_json(self) -> str:
        """A convenience method to convert any subclass of Serializable into a JSON object.

        :return: a JSON string
        :rtype: str
        """
        return self.serialize(to_json=True)

    @syft_decorator(typechecking=True)
    def json(self) -> str:
        """A convenience method to convert any subclass of Serializable into a JSON object.

        :return: a JSON string
        :rtype: str
        """
        return self.serialize(to_json=True)

    @syft_decorator(typechecking=True)
    def to_binary(self) -> bytes:
        """A convenience method to convert any subclass of Serializable into a binary object.

        :return: a binary string
        :rtype: bytes
        """
        return self.serialize(to_binary=True)

    @syft_decorator(typechecking=True)
    def binary(self) -> bytes:
        """A convenience method to convert any subclass of Serializable into a binary object.

        :return: a binary string
        :rtype: bytes
        """
        return self.serialize(to_binary=True)

    @syft_decorator(typechecking=True)
    def to_hex(self) -> str:
        """A convenience method to convert any subclass of Serializable into a hex object.

        :return: a hex string
        :rtype: str
        """
        return self.serialize(to_hex=True)

    @syft_decorator(typechecking=True)
    def hex(self) -> str:
        """A convenience method to convert any subclass of Serializable into a hex object.

        :return: a hex string
        :rtype: str
        """
        return self.serialize(to_hex=True)

    @syft_decorator(typechecking=True)
    def serialize(
        self,
        to_proto: bool = True,
        to_json: bool = False,
        to_binary: bool = False,
        to_hex: bool = False,
    ) -> Union[str, bytes, Message]:
        """Serialize the object according to the parameters.

        This is the primary serialization method, which processes the above
        flags in a particular order. In general, it is not expected that people
        will set multiple to_<type> flags to True at the same time. We don't
        currently have logic which prevents this, because this may affect
        runtime performance, but if several flags are True, then we will simply
        take return the type of latest supported flag from the following list:

            - proto
            - json
            - binary
            - hex

        TODO: we could also add "dict" to this list but it's not clear if it would be used.

        :param to_proto: set this flag to TRUE if you want to return a protobuf object
        :type to_proto: bool
        :param to_json: set this flag to TRUE if you want to return a json object
        :type to_json: bool
        :param to_binary: set this flag to TRUE if you want to return a binary object
        :type to_binary: bool
        :param to_hex: set this flag to TRUE if you want to return a hex string object
        :type to_hex: bool
        :return: a serialized form of the object on which serialize() is called.
        :rtype: Union[str, bytes, Message]

        """

        if to_binary:
            return self._object2proto().SerializeToString()
        elif to_hex:
            return self._object2proto().SerializeToString().hex()
        elif to_json:
            blob = json_format.MessageToJson(message=self._object2proto())
            blob = json_format.MessageToJson(
                message=JsonMessage(obj_type=type(self).__qualname__, content=blob)
            )
            return blob
        elif to_proto:
            return type(self)._object2proto(self)
        else:
            raise Exception(
                """You must specify at least one deserialization format using
                            one of the arguments of the serialize() method such as:
                            to_proto, to_json, to_binary, or to_hex."""
            )
<<<<<<< HEAD


def get_protobuf(cls: type) -> (Set[Serializable], Set[Serializable]):
    """
        Function to retrieve all wrappers that implement the protobuf methods
        from the SyftSerializable class:
        A type that wants to implement to wrap another type (eg. torch.Tensor)
        for the protobuf interface and to use it with syft-proto has to inherit
        SyftSerializable (directly or from the parent class) and to implement
        (cannot inherit from parent class):
            1. bufferize
            2. unbufferize
            3. get_protobuf_schema
            4. get_original_class
        If these methods are not implemented, the class won't be enrolled in the
        types that are wrappers can't use syft-proto.
    """

=======


def get_protobuf(cls: type) -> (Set[Serializable], Set[Serializable]):
    """
        Function to retrieve all wrappers that implement the protobuf methods
        from the SyftSerializable class:
        A type that wants to implement to wrap another type (eg. torch.Tensor)
        for the protobuf interface and to use it with syft-proto has to inherit
        SyftSerializable (directly or from the parent class) and to implement
        (cannot inherit from parent class):
            1. bufferize
            2. unbufferize
            3. get_protobuf_schema
            4. get_original_class
        If these methods are not implemented, the class won't be enrolled in the
        types that are wrappers can't use syft-proto.
    """

>>>>>>> 7909631f
    class SerdeTypes(Enum):
        """
            Enum class to represent the possible results of the check_type
            function.

                1. NotSerdeType - not a serializable type, even if it
                implements Serializable.
                2. SerdeNativeType - a native syft type.
                3. SerdeWrapperType - a wrapped over an imported type.
        """

        NotSerdeType = 0
        SerdeNativeType = 1
        SerdeWrapperType = 2

    def check_type(s) -> SerdeTypes:
        """
            Check if a class has:
                1. bufferize implemented.
                2. unbufferize implemented.
                3. get_protobuf_schema implemented.
                4. no abstact methods.
                5. get_original_class method
            To be sure that it can be used with protobufers.
        """
        # checking if the class is not abstract
        not_abstract = not inspect.isabstract(s)

        # checking if the class is actually implementing _obj2proto and not
        # inheriting it from the parent class or skipping its implementation(
        # forbidden).
        object2proto_implemented = s._object2proto.__qualname__.startswith(s.__name__)

        # checking if the class is actually implementing _proto2obj and not
        # inheriting it from the parent class or skipping its implementation(
        # forbidded).
        proto2object_implemented = s._proto2object.__qualname__.startswith(s.__name__)

        # checking if the class is actually implementing get_schema and not
        # inheriting it from the parent class or skipping its implementation
        # (forbidded)
        get_schema_implemented = s.get_protobuf_schema.__qualname__.startswith(
            s.__name__
        )

        # checking if the class is actually implementing get_wrapped_type and
        # not inheriting it from the parent class or skipping its
        # implementation (forbidden).
        get_wrapped_type_implemented = s.get_wrapped_type.__qualname__.startswith(
            s.__name__
        )

        # this is a check to see if the must implement methods were implemented,
        # if not, we cannot serialize this type. Note: we might still be able
        # to serialize its children types, but we handle this in the main
        # function.
        valid_serde = (
            not_abstract
            and object2proto_implemented
            and proto2object_implemented
            and get_schema_implemented
        )

        # if its not a valid serde type, return NotSerdeType.
        if not valid_serde:
            return SerdeTypes.NotSerdeType

        # if it is a valid serde type and it implements the get_wrapped method,
        # return SerdeWrapperType.
        if get_wrapped_type_implemented:
            return SerdeTypes.SerdeWrapperType

        # if it is a valid type and it does implement the get_wrapped method, it
        # meants that is a native type, return SerdeNativeType
        return SerdeTypes.SerdeNativeType

    # the types that we implement and we want to make them serializable
    native_types = set()

    # the types that we import and we want to make them serializable
    wrapper_types = set()

    # get all subclasses of the current class, direct children.
    for s in cls.__subclasses__():
        # check what type of serde object we have
        serde_type = check_type(s)

        # check if the serde_type is a native type and add it if yes
        if serde_type is SerdeTypes.SerdeNativeType:
            native_types.add(s)

        # check if the serde_type is a wrapper type and add it if yes
        if serde_type is SerdeTypes.SerdeWrapperType:
            wrapper_types.add(s)

        # even if the current class is not serializable (might be and abstract
        # class or just isn't supposed to be serialized, the children could
        # be serializable, continue the tree search and add the results to the
        # native and wrapper sets.
        for c in s.__subclasses__():
            sub_native_set, sub_wrapper_set = get_protobuf(c)
            native_types.union(sub_native_set)
            wrapper_types.union(sub_wrapper_set)

    return native_types, wrapper_types


def update_serde_cache() -> None:
    """
        Function for the serde cache updates when it does not find a type. This
        means that the type is not serializable and and error will be thrown or
        the type was not found due to the fact that the cache is stale and we
        want to update all the types in the cache.
    """

    # there are two serializable classes, native and wrapper ones. You can read
    # more in get_protobuf about this
    native_types, wrapper_types = get_protobuf(Serializable)
    for native_type in native_types:
        # add the native type to the available types LazySet. If a type is not
        # in this set it means that it is unknown to the serde store.
        serde_store.available_types.add(native_type)

        # cache the mapping from the qualname to the actual type, this can be
        # done through pydoc.locate as well.
        serde_store.qual_name2type[native_type.__qualname__] = native_type

        # update the mappings from type to the actual protobuf schema and from
        # the protobuf to the type that it serializes for faster searches
        serde_store.type2schema[native_type] = native_type.get_protobuf_schema()
        serde_store.schema2type[native_type.get_protobuf_schema()] = native_type

    for native_wrapper in wrapper_types:
        # add the wrapper type and the wrapped type to the available types
        # LazySet. If a type is not in this set it means that it is unknown
        # to the serde store.
        serde_store.available_types.add(native_wrapper)
        serde_store.available_types.add(native_wrapper.get_wrapped_type())

        # add the wrapped type to the wrapped types LazySet
        serde_store.wrapped_types.add(native_wrapper.get_wrapped_type())

        # cache the mapping from the qualname to the actual native type,
        # this can be done through pydoc.locate as well.
        serde_store.qual_name2type[native_wrapper.__qualname__] = native_wrapper

        # update the mappings from wrapper type to the protobuf schema and the
        # other way around
        serde_store.type2schema[native_wrapper] = native_wrapper.get_protobuf_schema()
        serde_store.schema2type[native_wrapper.get_protobuf_schema()] = native_wrapper

        # update the mappings from wrapped type to the protobuf schema and the
        # other way around
        serde_store.wrapped2wrapper[native_wrapper.get_wrapped_type()] = native_wrapper
        serde_store.wrapper2wrapped[native_wrapper] = native_wrapper.get_wrapped_type()


@dataclass(frozen=True)
class SerdeStore:
<<<<<<< HEAD
    # set of all serializable types.
    available_types = LazySet(update_rule=update_serde_cache)
    # set of all wrapped types.
    wrapped_types = LazySet(update_rule=update_serde_cache)
    # mapping from the name of the type and actual type (will be removed)
    qual_name2type = LazyDict(update_rule=update_serde_cache)
    # mapping from the type to the schema that serializes that type
    type2schema = LazyDict(update_rule=update_serde_cache)
    # mapping from the schema to the type it serializes
    schema2type = LazyDict(update_rule=update_serde_cache)
    # mapping from the wrapped type to its wrapper. Eg: WrapperTorchTensor -> TorchTensor
    wrapped2wrapper = LazyDict(update_rule=update_serde_cache)
    # mapping from the wrapper type to its wrapped type. Eg: TorchTensor -> WrapperTorchTensor
=======
    available_types = LazySet(update_rule=update_serde_cache)
    wrapped_types = LazySet(update_rule=update_serde_cache)
    qual_name2type = LazyDict(update_rule=update_serde_cache)
    type2schema = LazyDict(update_rule=update_serde_cache)
    schema2type = LazyDict(update_rule=update_serde_cache)
    wrapped2wrapper = LazyDict(update_rule=update_serde_cache)
>>>>>>> 7909631f
    wrapper2wrapped = LazyDict(update_rule=update_serde_cache)


serde_store = SerdeStore()<|MERGE_RESOLUTION|>--- conflicted
+++ resolved
@@ -1,9 +1,6 @@
 # external lib imports
 import inspect
-<<<<<<< HEAD
 from typing import Optional, Any, Union
-=======
->>>>>>> 7909631f
 
 # external class/method imports (sorted by length)
 from enum import Enum
@@ -13,22 +10,11 @@
 from typing import Union, Set
 
 # syft import
-<<<<<<< HEAD
 from ..lazy_structures import LazySet, LazyDict
-from syft.decorators.syft_decorator_impl import syft_decorator
-from syft.core.common.lazy_structures import LazyDict
+from ....decorators import syft_decorator
 from ....proto.util.json_message_pb2 import JsonMessage
-from syft.decorators.syft_decorator_impl import syft_decorator
-
-
-=======
-from ..lazy_structures import LazySet
-from ....proto.util.json_message_pb2 import JsonMessage
-from syft.decorators.syft_decorator_impl import syft_decorator
-from syft.core.common.lazy_structures import LazyDict
-
-
->>>>>>> 7909631f
+
+
 class Serializable:
     """When we want a custom object to be serializable within the Syft ecosystem
     (as outline in the tutorial above), the first thing we need to do is have it
@@ -46,7 +32,6 @@
     At this point, your class should be ready to serialize and deserialize! Don't
     forget to add tests for your object!
 
-<<<<<<< HEAD
     If you want to wrap an existing type (like a torch.tensor) to be used in our serialization
     ecosystem, you should consider wrapping it. Wrapping means that we NEVER use the wrapper
     further more into our ecosystem, we only need an easy interface to serialize wrappers.
@@ -85,8 +70,6 @@
     serialized using our messaging proto backbone.
     """
 
-=======
->>>>>>> 7909631f
     @staticmethod
     def _proto2object(proto: Message) -> "Serializable":
         """This method converts a protobuf object into a subclass of Serializable
@@ -270,8 +253,6 @@
                             one of the arguments of the serialize() method such as:
                             to_proto, to_json, to_binary, or to_hex."""
             )
-<<<<<<< HEAD
-
 
 def get_protobuf(cls: type) -> (Set[Serializable], Set[Serializable]):
     """
@@ -289,26 +270,6 @@
         types that are wrappers can't use syft-proto.
     """
 
-=======
-
-
-def get_protobuf(cls: type) -> (Set[Serializable], Set[Serializable]):
-    """
-        Function to retrieve all wrappers that implement the protobuf methods
-        from the SyftSerializable class:
-        A type that wants to implement to wrap another type (eg. torch.Tensor)
-        for the protobuf interface and to use it with syft-proto has to inherit
-        SyftSerializable (directly or from the parent class) and to implement
-        (cannot inherit from parent class):
-            1. bufferize
-            2. unbufferize
-            3. get_protobuf_schema
-            4. get_original_class
-        If these methods are not implemented, the class won't be enrolled in the
-        types that are wrappers can't use syft-proto.
-    """
-
->>>>>>> 7909631f
     class SerdeTypes(Enum):
         """
             Enum class to represent the possible results of the check_type
@@ -468,7 +429,6 @@
 
 @dataclass(frozen=True)
 class SerdeStore:
-<<<<<<< HEAD
     # set of all serializable types.
     available_types = LazySet(update_rule=update_serde_cache)
     # set of all wrapped types.
@@ -482,14 +442,6 @@
     # mapping from the wrapped type to its wrapper. Eg: WrapperTorchTensor -> TorchTensor
     wrapped2wrapper = LazyDict(update_rule=update_serde_cache)
     # mapping from the wrapper type to its wrapped type. Eg: TorchTensor -> WrapperTorchTensor
-=======
-    available_types = LazySet(update_rule=update_serde_cache)
-    wrapped_types = LazySet(update_rule=update_serde_cache)
-    qual_name2type = LazyDict(update_rule=update_serde_cache)
-    type2schema = LazyDict(update_rule=update_serde_cache)
-    schema2type = LazyDict(update_rule=update_serde_cache)
-    wrapped2wrapper = LazyDict(update_rule=update_serde_cache)
->>>>>>> 7909631f
     wrapper2wrapped = LazyDict(update_rule=update_serde_cache)
 
 
