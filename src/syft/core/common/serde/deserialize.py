from google.protobuf import json_format
from typing import Union
from .serializable import Serializable
from ....decorators.syft_decorator_impl import syft_decorator
from google.protobuf.message import Message
from google.protobuf import json_format
from .serializable import serde_store

from ....proto.util.json_message_pb2 import JsonMessage


@syft_decorator(typechecking=True)
def _deserialize(
    blob: Union[str, dict, bytes, Message],
    from_proto: bool = True,
    from_json: bool = False,
    from_binary: bool = False,
    from_hex: bool = False,
    schema_type: type = None,
) -> Union[Serializable, object]:
<<<<<<< HEAD
    """
        This function deserializes from an encoding to a Python object. There are a few ways of
        using this function:
            1. An Message object is passed, this will transform a protobuf message into its
            associated class. the from_proto has to be set (it is by default).
            2. Bytes are passed. This requires the from_bytes flag set the schema_type specified.
            We cannot (and we should not) be able to get the schema_type from the binary
            representation.
            3. A hex string is passed. This will be transformed to binary and afterwards the
            second step is applied. The from_hex flag should be set and the schema_type should be
            specified.
            4. A json object is passed. The from_json flag must be set and the schema_type should
            be specified.

        Note: The only format that does not require the schema_type is when we are passing
        Messages directly.

        Raises: ValueError if you are not setting one from_<protocol> flag.
                ValueError if you are deserializing a data type that requires a schema type and not
                providing one.
                TypeError if you are are trying to deserialize an unsupported type.

        :param blob: this parameter is the data to be deserialized from various formats.
        :type blob: Union[str, dict, bytes, Messages]
        :param from_proto: set this flag to True if you want to deserialize a protobuf message.
        :type from_json: bool
        :param from_binary: set this flag to True if you want to deserialize a binary object.
        :type from_binary: bool
        :param from_hex: set this flag to True if you want to deserialize a hex string object
        :type from_hex: bool
        :return: a deserialized form of the object on which _deserialize() is called.
        :rtype: Serializable
    """

    if from_hex:
        if schema_type is None:
            raise ValueError(
                "Schema type shouldn't be None when deserializing from hex. Please "
                "provide a schematic to be filled with the hex data provided."
            )
        schematic = schema_type()
        schematic.ParseFromString(bytes.fromhex(blob))
        blob = schematic

    elif from_binary:
        if schema_type is None:
            raise ValueError(
                "Schema type shouldn't be None when deserializing from binary. Please"
                "provide a schematic to be filled with the bin data provided."
            )
        schematic = schema_type()
        schematic.ParseFromString(blob)
        blob = schematic
    elif from_json:
        if schema_type is None:
            raise ValueError(
                "Schema type shouldn't be None when deserializing from json. Please"
                "provide a schematic to be filled with the json data provided."
            )
        json_message = json_format.Parse(text=blob, message=JsonMessage())
        obj_type = serde_store.qual_name2type[json_message.obj_type]
        protobuf_type = obj_type.get_protobuf_schema()
        schema_data = json_message.content
        blob = json_format.Parse(text=schema_data, message=protobuf_type())
    elif not from_proto:
        raise ValueError("Please pick the format of the data on the deserialization")
=======
    """We assume you're deserializing a protobuf object by default"""
    if from_hex:
        schematic = schema_type()
        schematic.ParseFromString(bytes.fromhex(blob))
        blob = schematic

    if from_binary:
        schematic = schema_type()
        schematic.ParseFromString(blob)
        blob = schematic

    if from_json:
        json_message = json_format.Parse(text=blob, message=JsonMessage())
        obj_type = serde_store.qual_name2type[json_message.obj_type]
        protobuf_type = obj_type.get_protobuf_schema()
        schema_data = json_message.content
        blob = json_format.Parse(text=schema_data, message=protobuf_type())

    if from_proto:
        proto_obj = blob
>>>>>>> 7909631f

    try:
        # lets try to lookup the type we are deserializing
        obj_type = serde_store.schema2type[type(blob)]

    # uh-oh! Looks like the type doesn't exist. Let's throw an informative error.
    except KeyError:

        raise TypeError(
            """You tried to deserialize an unsupported type. This can be caused by
            several reasons. Either you are actively writing Syft code and forgot
            to create one, or you are trying to deserialize an object which was
            serialized using a different version of Syft and the object you tried
            to deserialize is not supported in this version."""
        )

<<<<<<< HEAD
    return obj_type._proto2object(proto=blob)
=======
    return obj_type._proto2object(proto=proto_obj)
>>>>>>> 7909631f
<|MERGE_RESOLUTION|>--- conflicted
+++ resolved
@@ -18,7 +18,6 @@
     from_hex: bool = False,
     schema_type: type = None,
 ) -> Union[Serializable, object]:
-<<<<<<< HEAD
     """
         This function deserializes from an encoding to a Python object. There are a few ways of
         using this function:
@@ -85,28 +84,6 @@
         blob = json_format.Parse(text=schema_data, message=protobuf_type())
     elif not from_proto:
         raise ValueError("Please pick the format of the data on the deserialization")
-=======
-    """We assume you're deserializing a protobuf object by default"""
-    if from_hex:
-        schematic = schema_type()
-        schematic.ParseFromString(bytes.fromhex(blob))
-        blob = schematic
-
-    if from_binary:
-        schematic = schema_type()
-        schematic.ParseFromString(blob)
-        blob = schematic
-
-    if from_json:
-        json_message = json_format.Parse(text=blob, message=JsonMessage())
-        obj_type = serde_store.qual_name2type[json_message.obj_type]
-        protobuf_type = obj_type.get_protobuf_schema()
-        schema_data = json_message.content
-        blob = json_format.Parse(text=schema_data, message=protobuf_type())
-
-    if from_proto:
-        proto_obj = blob
->>>>>>> 7909631f
 
     try:
         # lets try to lookup the type we are deserializing
@@ -123,8 +100,4 @@
             to deserialize is not supported in this version."""
         )
 
-<<<<<<< HEAD
-    return obj_type._proto2object(proto=blob)
-=======
-    return obj_type._proto2object(proto=proto_obj)
->>>>>>> 7909631f
+    return obj_type._proto2object(proto=blob)