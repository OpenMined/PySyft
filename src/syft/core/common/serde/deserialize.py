--- conflicted
+++ resolved
@@ -1,21 +1,13 @@
-<<<<<<< HEAD
 from google.protobuf import json_format
-=======
 from typing import Union
->>>>>>> 51d8c253
 
 from .serializable import Serializable
 from ....decorators.syft_decorator_impl import syft_decorator
 from google.protobuf.message import Message
 from google.protobuf import json_format
-<<<<<<< HEAD
 from .serializable import serde_store
 
 from ....proto.util.json_message_pb2 import JsonMessage
-=======
-from .util import fully_qualified_name2type  # noqa: F401
-import json
->>>>>>> 51d8c253
 
 
 @syft_decorator(typechecking=True)
@@ -25,19 +17,9 @@
     from_json: bool = False,
     from_binary: bool = False,
     from_hex: bool = False,
-<<<<<<< HEAD
     schema_type: type = None,
-) -> (Serializable, object):
+)-> Union[Serializable, object]:
     """We assume you're deserializing a protobuf object by default"""
-
-=======
-) -> Union[Serializable, object]:
-    """We assume you're deserializing a protobuf object by default"""
-
-    global fully_qualified_name2type
-
-    # QUESTION: Should this be refactored this looks pretty dangerous
->>>>>>> 51d8c253
     if from_hex:
         schematic = schema_type()
         schematic.ParseFromString(bytes.fromhex(blob))
