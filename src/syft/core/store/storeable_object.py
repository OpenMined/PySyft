# stdlib
import pydoc
from typing import List
from typing import Optional

# third party
from google.protobuf.message import Message
from google.protobuf.reflection import GeneratedProtocolMessageType
from loguru import logger
<<<<<<< HEAD
from nacl.signing import VerifyKey
=======
>>>>>>> 84a25122

# syft absolute
import syft as sy

# syft relative
from ...decorators import syft_decorator
from ...proto.core.store.store_object_pb2 import StorableObject as StorableObject_PB
from ...util import get_fully_qualified_name
from ...util import key_emoji
from ..common.serde.deserialize import _deserialize
from ..common.serde.serializable import Serializable
from ..common.storeable_object import AbstractStorableObject
from ..common.uid import UID


class StorableObject(AbstractStorableObject):
    """
    StorableObject is a wrapper over some Serializable objects, which we want to keep in an
    ObjectStore. The Serializable objects that we want to store have to be backed up in syft-proto
    in the StorableObject protobuffer, where you can find more details on how to add new types to be
    serialized.

    This object is frozen, you cannot change one in place.

    Arguments:
        id (UID): the id at which to store the data.
        data (Serializable): A serializable object.
        description (Optional[str]): An optional string that describes what you are storing. Useful
        when searching.
        tags (Optional[List[str]]): An optional list of strings that are tags used at search.
        TODO: add docs about read_permission and search_permission

    Attributes:
        id (UID): the id at which to store the data.
        data (Serializable): A serializable object.
        description (Optional[str]): An optional string that describes what you are storing. Useful
        when searching.
        tags (Optional[List[str]]): An optional list of strings that are tags used at search.

    """

    __slots__ = ["id", "data", "_description", "_tags"]

    @syft_decorator(typechecking=True)
    def __init__(
        self,
        id: UID,
        data: object,
        description: str = "",
        tags: Optional[List[str]] = None,
        read_permissions: Optional[dict] = None,
        search_permissions: Optional[dict] = None,
    ):
        self.id = id
        self.data = data
        self._description: str = description
        self._tags: List[str] = tags if tags else []

        # the dict key of "verify key" objects corresponding to people
        # the value is the original request_id to allow lookup later
        # who are allowed to call .get() and download this object.
        self.read_permissions = read_permissions if read_permissions else {}

        # the dict key of "verify key" objects corresponding to people
        # the value is the original request_id to allow lookup later
        # who are allowed to know that the tensor exists (via search or other means)
        self.search_permissions: dict = search_permissions if search_permissions else {}

    @property
    def tags(self) -> Optional[List[str]]:
        return self._tags

    @tags.setter
    def tags(self, value: Optional[List[str]]) -> None:
        self._tags = value if value else []

    @property
    def description(self) -> Optional[str]:
        return self._description

    @description.setter
    def description(self, description: Optional[str]) -> None:
        self._description = description if description else ""

    @syft_decorator(typechecking=True)
    def _object2proto(self) -> StorableObject_PB:
        proto = StorableObject_PB()

        # Step 1: Serialize the id to protobuf and copy into protobuf
        id = self.id.serialize()
        proto.id.CopyFrom(id)

        # Step 2: Save the type of wrapper to use to deserialize
        proto.obj_type = get_fully_qualified_name(obj=self)

        # Step 3: Serialize data to protobuf and pack into proto
        data = self._data_object2proto()

        proto.data.Pack(data)

        if hasattr(self, "description"):
            # Step 4: save the description into proto
            proto.description = self.description

        # QUESTION: Which one do we want, self.data.tags or self.tags or both???
        if hasattr(self, "tags"):
            # Step 5: save tags into proto if they exist
            if self.tags is not None:
                for tag in self.tags:
                    proto.tags.append(tag)

        # Step 6: save read permissions
        if len(self.read_permissions.keys()) > 0:
            permission_data = sy.lib.python.Dict()
            for k, v in self.read_permissions.items():
                permission_data[k] = v
            proto.read_permissions = permission_data.serialize(to_bytes=True)

        # Step 7: save search permissions
        if len(self.search_permissions.keys()) > 0:
            permission_data = sy.lib.python.Dict()
            for k, v in self.search_permissions.items():
                permission_data[k] = v
            proto.search_permissions = permission_data.serialize(to_bytes=True)

        return proto

    @staticmethod
    @syft_decorator(typechecking=True)
    def _proto2object(proto: StorableObject_PB) -> object:

        # Step 1: deserialize the ID
        id = _deserialize(blob=proto.id)

        # TODO: FIX THIS SECURITY BUG!!! WE CANNOT USE
        #  PYDOC.LOCATE!!!
        # Step 2: get the type of wrapper to use to deserialize
        obj_type: StorableObject = pydoc.locate(proto.obj_type)  # type: ignore

        # Step 3: get the protobuf type we deserialize for .data
        schematic_type = obj_type.get_data_protobuf_schema()

        # Step 4: Deserialize data from protobuf
        data = None
        if callable(schematic_type):
            data = schematic_type()
            descriptor = getattr(schematic_type, "DESCRIPTOR", None)
            if descriptor is not None and proto.data.Is(descriptor):
                proto.data.Unpack(data)
            data = obj_type._data_proto2object(proto=data)

        # Step 5: get the description from proto
        description = proto.description if proto.description else ""

        # Step 6: get the tags from proto of they exist
        tags = list(proto.tags) if proto.tags else []

        result = obj_type.construct_new_object(
            id=id, data=data, tags=tags, description=description
        )

        # just a backup
        try:
            result.tags = tags
            result.description = description

            # default to empty
            result.read_permissions = {}
            result.search_permissions = {}

            # Step 7: get the read permissions
            if proto.read_permissions is not None and len(proto.read_permissions) > 0:
                result.read_permissions = _deserialize(
                    blob=proto.read_permissions, from_bytes=True
                )

            # Step 8: get the search permissions
            if (
                proto.search_permissions is not None
                and len(proto.search_permissions) > 0
            ):
                result.search_permissions = _deserialize(
                    blob=proto.search_permissions, from_bytes=True
                )
        except Exception as e:
            # torch.return_types.* namedtuple cant setattr
            log = f"StorableObject {type(obj_type)} cant set attributes {e}"
            logger.error(log)

        return result

    def _data_object2proto(self) -> Message:
        return self.data.serialize()  # type: ignore

    @staticmethod
    def _data_proto2object(proto: Message) -> Serializable:
        return _deserialize(blob=proto)

    @staticmethod
    def get_data_protobuf_schema() -> GeneratedProtocolMessageType:
        return StorableObject_PB

    @staticmethod
    def construct_new_object(
        id: UID,
        data: "StorableObject",
        description: Optional[str],
        tags: Optional[List[str]],
    ) -> "StorableObject":
        return StorableObject(id=id, data=data, description=description, tags=tags)

    @staticmethod
    def get_protobuf_schema() -> GeneratedProtocolMessageType:
        """Return the type of protobuf object which stores a class of this type

        As a part of serialization and deserialization, we need the ability to
        lookup the protobuf object type directly from the object type. This
        static method allows us to do this.

        Importantly, this method is also used to create the reverse lookup ability within
        the metaclass of Serializable. In the metaclass, it calls this method and then
        it takes whatever type is returned from this method and adds an attribute to it
        with the type of this class attached to it. See the MetaSerializable class for details.

        :return: the type of protobuf object which corresponds to this class.
        :rtype: GeneratedProtocolMessageType

        """
        return StorableObject_PB

    def __repr__(self) -> str:
        return (
            "<Storable: "
            + self.data.__repr__().replace("\n", "").replace("  ", " ")
            + ">"
        )

    @property
    def icon(self) -> str:
        return "🗂️"

    @property
    def pprint(self) -> str:
        output = f"{self.icon} ({self.class_name}) ("
        if hasattr(self.data, "pprint"):
            output += self.data.pprint  # type: ignore
        elif self.data is not None:
            output += self.data.__repr__()
        else:
            output += "(Key Only)"
        if len(self._description) > 0:
            output += f" desc: {self.description}"
        if len(self._tags) > 0:
            output += f" tags: {self.tags}"
        if len(self.read_permissions.keys()) > 0:
            output += (
                " can_read: "
                + f"{[key_emoji(key=key) for key in self.read_permissions.keys()]}"
            )

        if len(self.search_permissions.keys()) > 0:
            output += (
                " can_search: "
                + f"{[key_emoji(key=key) for key in self.search_permissions.keys()]}"
            )

        output += ")"
        return output

    @property
    def class_name(self) -> str:
        return str(self.__class__.__name__)<|MERGE_RESOLUTION|>--- conflicted
+++ resolved
@@ -7,10 +7,6 @@
 from google.protobuf.message import Message
 from google.protobuf.reflection import GeneratedProtocolMessageType
 from loguru import logger
-<<<<<<< HEAD
-from nacl.signing import VerifyKey
-=======
->>>>>>> 84a25122
 
 # syft absolute
 import syft as sy
