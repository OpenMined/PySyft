# stdlib
import pydoc
from typing import Any
from typing import List
from typing import Optional

# third party
from google.protobuf.message import Message
from google.protobuf.reflection import GeneratedProtocolMessageType

# syft absolute
import syft as sy

# syft relative
from ...logger import traceback_and_raise
from ...proto.core.store.store_object_pb2 import StorableObject as StorableObject_PB
from ...util import get_fully_qualified_name
from ...util import key_emoji
from ..common.serde.deserialize import _deserialize
from ..common.serde.serializable import Serializable
from ..common.serde.serializable import bind_protobuf
from ..common.storeable_object import AbstractStorableObject
from ..common.uid import UID


@bind_protobuf
class StorableObject(AbstractStorableObject):
    """
    StorableObject is a wrapper over some Serializable objects, which we want to keep in an
    ObjectStore. The Serializable objects that we want to store have to be backed up in syft-proto
    in the StorableObject protobuffer, where you can find more details on how to add new types to be
    serialized.

    This object is frozen, you cannot change one in place.

    Arguments:
        id (UID): the id at which to store the data.
        data (Serializable): A serializable object.
        description (Optional[str]): An optional string that describes what you are storing. Useful
        when searching.
        tags (Optional[List[str]]): An optional list of strings that are tags used at search.
        TODO: add docs about read_permission and search_permission

    Attributes:
        id (UID): the id at which to store the data.
        data (Serializable): A serializable object.
        description (Optional[str]): An optional string that describes what you are storing. Useful
        when searching.
        tags (Optional[List[str]]): An optional list of strings that are tags used at search.

    """

    __slots__ = ["id", "_data", "_description", "_tags"]

    def __init__(
        self,
        id: UID,
        data: object,
        description: Optional[str] = None,
        tags: Optional[List[str]] = None,
        read_permissions: Optional[dict] = None,
        search_permissions: Optional[dict] = None,
    ):
        self.id = id
        self.data = data
        self._description: str = description if description else ""
        self._tags: List[str] = tags if tags else []

        # the dict key of "verify key" objects corresponding to people
        # the value is the original request_id to allow lookup later
        # who are allowed to call .get() and download this object.
        self.read_permissions = read_permissions if read_permissions else {}

        # the dict key of "verify key" objects corresponding to people
        # the value is the original request_id to allow lookup later
        # who are allowed to know that the tensor exists (via search or other means)
        self.search_permissions: dict = search_permissions if search_permissions else {}

    @property
    def object_type(self) -> str:
        object_type = str(type(self.data))
        if type(self.data).__name__.endswith("ProtobufWrapper"):
            object_type = str(type(self.data.data))
        return object_type

    # Why define data as a property?
    # For C type/class objects as data.
    # We need to use it's wrapper type very often inside StorableObject, so we set _data
    # attribute as it's wrapper object. But we still want to give a straight API to users,
    # so we return the initial C type object when user call obj.data.
    # For python class objects as data. data and _data are the same thing.
    @property  # type: ignore
    def data(self) -> Any:  # type: ignore
        if type(self._data).__name__.endswith("Wrapper"):
            return self._data.obj
        else:
            return self._data

    @data.setter
    def data(self, value: Any) -> Any:
        if hasattr(value, "serializable_wrapper_type"):
            self._data = value.serializable_wrapper_type(value=value)
        else:
            self._data = value

    @property
    def tags(self) -> Optional[List[str]]:
        return self._tags

    @tags.setter
    def tags(self, value: Optional[List[str]]) -> None:
        self._tags = value if value else []

    @property
    def description(self) -> Optional[str]:
        return self._description

    @description.setter
    def description(self, description: Optional[str]) -> None:
        self._description = description if description else ""

    def _object2proto(self) -> StorableObject_PB:
        proto = StorableObject_PB()

        # Step 1: Serialize the id to protobuf and copy into protobuf
        id = self.id.serialize()
        proto.id.CopyFrom(id)

        # # Step 2: Save the type of wrapper to use to deserialize
        proto.data_type = get_fully_qualified_name(obj=self._data)

        # # Step 3: Serialize data to protobuf and pack into proto
        data = self._data._object2proto()

        proto.data.Pack(data)

        if hasattr(self, "description"):
            # Step 4: save the description into proto
            proto.description = self.description

        # QUESTION: Which one do we want, self.data.tags or self.tags or both???
        if hasattr(self, "tags"):
            # Step 5: save tags into proto if they exist
            if self.tags is not None:
                for tag in self.tags:
                    proto.tags.append(tag)

        # Step 6: save read permissions
        if len(self.read_permissions.keys()) > 0:
            permission_data = sy.lib.python.Dict()
            for k, v in self.read_permissions.items():
                permission_data[k] = v
            proto.read_permissions = permission_data.serialize(to_bytes=True)

        # Step 7: save search permissions
        if len(self.search_permissions.keys()) > 0:
            permission_data = sy.lib.python.Dict()
            for k, v in self.search_permissions.items():
                permission_data[k] = v
            proto.search_permissions = permission_data.serialize(to_bytes=True)

        return proto

    @staticmethod
    def _proto2object(proto: StorableObject_PB) -> Serializable:
        # Step 1: deserialize the ID
        id = _deserialize(blob=proto.id)

<<<<<<< HEAD
        # # TODO: FIX THIS SECURITY BUG!!! WE CANNOT USE
        # #  PYDOC.LOCATE!!!
        # # Step 2: get the type of wrapper to use to deserialize
        data_type = pydoc.locate(proto.data_type)
=======
        if not isinstance(id, UID):
            traceback_and_raise(ValueError("TODO"))

        # TODO: FIX THIS SECURITY BUG!!! WE CANNOT USE
        #  PYDOC.LOCATE!!!
        # Step 2: get the type of wrapper to use to deserialize
        obj_type: StorableObject = pydoc.locate(proto.obj_type)  # type: ignore
>>>>>>> c7018768

        # # Step 3: get the protobuf type we deserialize for .data
        schematic_type = data_type.get_protobuf_schema()  # type: ignore

        # Step 4: Deserialize data from protobuf
        data = None
        if callable(schematic_type):
            data = schematic_type()
            descriptor = getattr(schematic_type, "DESCRIPTOR", None)
            if descriptor is not None and proto.data.Is(descriptor):
                proto.data.Unpack(data)
            data = data_type._proto2object(proto=data)  # type: ignore

        # Step 5: get the description from proto
        description = proto.description if proto.description else ""

        # Step 6: get the tags from proto of they exist
        tags = list(proto.tags) if proto.tags else []

        result = StorableObject.construct_new_object(
            id=id, data=data, tags=tags, description=description
        )

<<<<<<< HEAD
        # just a backup
        try:
            result.tags = tags
            result.description = description

            # default to empty
            result.read_permissions = {}
            result.search_permissions = {}

            # Step 7: get the read permissions
            if proto.read_permissions is not None and len(proto.read_permissions) > 0:
                result.read_permissions = _deserialize(
                    blob=proto.read_permissions, from_bytes=True
                )

            # Step 8: get the search permissions
            if (
                proto.search_permissions is not None
                and len(proto.search_permissions) > 0
            ):
                result.search_permissions = _deserialize(
                    blob=proto.search_permissions, from_bytes=True
                )
        except Exception as e:
            # torch.return_types.* namedtuple cant setattr
            critical(f"StorableObject {type(result)} cant set attributes")
            traceback(e)

        return result

=======
        return result

    def _data_object2proto(self) -> Message:
        _serialize = getattr(self.data, "serialize", None)

        if _serialize is None or not callable(_serialize):
            traceback_and_raise(ValueError("TODO"))

        return _serialize()

>>>>>>> c7018768
    @staticmethod
    def _data_proto2object(proto: Message) -> Serializable:
        return _deserialize(blob=proto)

    @staticmethod
    def get_data_protobuf_schema() -> GeneratedProtocolMessageType:
        return StorableObject_PB

    @staticmethod
    def construct_new_object(
        id: UID,
        data: "StorableObject",
        description: Optional[str],
        tags: Optional[List[str]],
    ) -> "StorableObject":
        return StorableObject(id=id, data=data, description=description, tags=tags)

    @staticmethod
    def get_protobuf_schema() -> GeneratedProtocolMessageType:
        """Return the type of protobuf object which stores a class of this type

        As a part of serialization and deserialization, we need the ability to
        lookup the protobuf object type directly from the object type. This
        static method allows us to do this.

        Importantly, this method is also used to create the reverse lookup ability within
        the metaclass of Serializable. In the metaclass, it calls this method and then
        it takes whatever type is returned from this method and adds an attribute to it
        with the type of this class attached to it. See the MetaSerializable class for details.

        :return: the type of protobuf object which corresponds to this class.
        :rtype: GeneratedProtocolMessageType

        """
        return StorableObject_PB

    def __repr__(self) -> str:
        return (
            "<Storable: "
            + self.data.__repr__().replace("\n", "").replace("  ", " ")
            + ">"
        )

    @property
    def icon(self) -> str:
        return "🗂️"

    @property
    def pprint(self) -> str:
        output = f"{self.icon} ({self.class_name}) ("
        if hasattr(self.data, "pprint"):
            output += self.data.pprint
        elif self.data is not None:
            output += self.data.__repr__()
        else:
            output += "(Key Only)"
        if len(self._description) > 0:
            output += f" desc: {self.description}"
        if len(self._tags) > 0:
            output += f" tags: {self.tags}"
        if len(self.read_permissions.keys()) > 0:
            output += (
                " can_read: "
                + f"{[key_emoji(key=key) for key in self.read_permissions.keys()]}"
            )

        if len(self.search_permissions.keys()) > 0:
            output += (
                " can_search: "
                + f"{[key_emoji(key=key) for key in self.search_permissions.keys()]}"
            )

        output += ")"
        return output

    @property
    def class_name(self) -> str:
        return str(self.__class__.__name__)<|MERGE_RESOLUTION|>--- conflicted
+++ resolved
@@ -166,20 +166,13 @@
         # Step 1: deserialize the ID
         id = _deserialize(blob=proto.id)
 
-<<<<<<< HEAD
+        if not isinstance(id, UID):
+            traceback_and_raise(ValueError("TODO"))
+
         # # TODO: FIX THIS SECURITY BUG!!! WE CANNOT USE
         # #  PYDOC.LOCATE!!!
         # # Step 2: get the type of wrapper to use to deserialize
         data_type = pydoc.locate(proto.data_type)
-=======
-        if not isinstance(id, UID):
-            traceback_and_raise(ValueError("TODO"))
-
-        # TODO: FIX THIS SECURITY BUG!!! WE CANNOT USE
-        #  PYDOC.LOCATE!!!
-        # Step 2: get the type of wrapper to use to deserialize
-        obj_type: StorableObject = pydoc.locate(proto.obj_type)  # type: ignore
->>>>>>> c7018768
 
         # # Step 3: get the protobuf type we deserialize for .data
         schematic_type = data_type.get_protobuf_schema()  # type: ignore
@@ -203,49 +196,8 @@
             id=id, data=data, tags=tags, description=description
         )
 
-<<<<<<< HEAD
-        # just a backup
-        try:
-            result.tags = tags
-            result.description = description
-
-            # default to empty
-            result.read_permissions = {}
-            result.search_permissions = {}
-
-            # Step 7: get the read permissions
-            if proto.read_permissions is not None and len(proto.read_permissions) > 0:
-                result.read_permissions = _deserialize(
-                    blob=proto.read_permissions, from_bytes=True
-                )
-
-            # Step 8: get the search permissions
-            if (
-                proto.search_permissions is not None
-                and len(proto.search_permissions) > 0
-            ):
-                result.search_permissions = _deserialize(
-                    blob=proto.search_permissions, from_bytes=True
-                )
-        except Exception as e:
-            # torch.return_types.* namedtuple cant setattr
-            critical(f"StorableObject {type(result)} cant set attributes")
-            traceback(e)
-
         return result
 
-=======
-        return result
-
-    def _data_object2proto(self) -> Message:
-        _serialize = getattr(self.data, "serialize", None)
-
-        if _serialize is None or not callable(_serialize):
-            traceback_and_raise(ValueError("TODO"))
-
-        return _serialize()
-
->>>>>>> c7018768
     @staticmethod
     def _data_proto2object(proto: Message) -> Serializable:
         return _deserialize(blob=proto)
@@ -257,7 +209,7 @@
     @staticmethod
     def construct_new_object(
         id: UID,
-        data: "StorableObject",
+        data: object,
         description: Optional[str],
         tags: Optional[List[str]],
     ) -> "StorableObject":
