# stdlib
import pydoc
from typing import Dict
<<<<<<< HEAD
from typing import List
from typing import Optional
from typing import Type

# third party
=======
from typing import Union
from nacl.signing import VerifyKey
>>>>>>> 27a6d9a3
from google.protobuf.message import Message
from google.protobuf.reflection import GeneratedProtocolMessageType
from nacl.signing import VerifyKey

# syft relative
from ...decorators import syft_decorator
from ...proto.core.store.store_object_pb2 import StorableObject as StorableObject_PB
from ...util import get_fully_qualified_name
from ...util import key_emoji
<<<<<<< HEAD
from ..common.serde.deserialize import _deserialize
from ..common.serde.serializable import Serializable
from ..common.storeable_object import AbstractStorableObject
from ..common.uid import UID
=======
from ..common.group import All
>>>>>>> 27a6d9a3


class StorableObject(AbstractStorableObject):
    """
    StorableObject is a wrapper over some Serializable objects, which we want to keep in an
    ObjectStore. The Serializable objects that we want to store have to be backed up in syft-proto
    in the StorableObject protobuffer, where you can find more details on how to add new types to be
    serialized.

    This object is frozen, you cannot change one in place.

    Arguments:
        id (UID): the id at which to store the data.
        data (Serializable): A serializable object.
        description (Optional[str]): An optional string that describes what you are storing. Useful
        when searching.
        tags (Optional[List[str]]): An optional list of strings that are tags used at search.

    Attributes:
        id (UID): the id at which to store the data.
        data (Serializable): A serializable object.
        description (Optional[str]): An optional string that describes what you are storing. Useful
        when searching.
        tags (Optional[List[str]]): An optional list of strings that are tags used at search.

    """

    __slots__ = ["id", "data", "description", "tags"]

    @syft_decorator(typechecking=True)
    def __init__(
        self,
        id: UID,
        data: object,
        description: Optional[str] = "",
        tags: Optional[List[str]] = [],
        read_permissions: Optional[Dict[VerifyKey, Optional[UID]]] = {},
        search_permissions: Optional[Dict[Union[VerifyKey, All], Optional[UID]]] = {},
    ):
        self.id = id
        self.data = data
        self.description = description
        self.tags = tags

        # the dict key of "verify key" objects corresponding to people
        # the value is the original request_id to allow lookup later
        # who are allowed to call .get() and download this object.
        self.read_permissions = read_permissions

        # the dict key of "verify key" objects corresponding to people
        # the value is the original request_id to allow lookup later
        # who are allowed to know that the tensor exists (via search or other means)
        self.search_permissions = search_permissions

    @syft_decorator(typechecking=True)
    def _object2proto(self) -> StorableObject_PB:

        proto = StorableObject_PB()

        # Step 1: Serialize the id to protobuf and copy into protobuf
        id = self.id.serialize()
        proto.id.CopyFrom(id)

        # # Step 2: save the type of object we're about to serialize
        # proto.schematic_qualname = get_fully_qualified_name(obj=self.data)
        # print("Underlying Object Type:" + str(proto.schematic_qualname))

        # Step 3: Save the type of wrapper to use to deserialize
        proto.obj_type = get_fully_qualified_name(obj=self)

        # Step 4: Serialize data to protobuf and pack into proto
        data = self._data_object2proto()
        proto.data.Pack(data)

        if hasattr(self.data, "description"):
            # Step 5: save the description into proto
            proto.description = self.data.description  # type: ignore

        # QUESTION: Which one do we want, self.data.tags or self.tags or both???
        if hasattr(self.data, "tags"):
            # Step 6: save tags into proto if they exist
            if self.data.tags is not None and self.tags is not None:  # type: ignore
                for tag in self.tags:
                    proto.tags.append(tag)

        return proto

    @staticmethod
    @syft_decorator(typechecking=True)
    def _proto2object(proto: StorableObject_PB) -> object:
        # Step 1: deserialize the ID
        id = _deserialize(blob=proto.id)

        # Step 2: get the type of object we're about to serialize
        # data_type = pydoc.locate(proto.schematic_qualname)
        # # from syft.proto.lib.numpy.tensor_pb2 import TensorProto
        #
        # schematic_type = data_type

        # TODO: FIX THIS SECURITY BUG!!! WE CANNOT USE
        #  PYDOC.LOCATE!!!
        # Step 3: get the type of wrapper to use to deserialize
        obj_type: StorableObject = pydoc.locate(proto.obj_type)  # type: ignore
        target_type = obj_type

        # Step 4: get the protobuf type we deserialize for .data
        schematic_type = obj_type.get_data_protobuf_schema()

        # Step 4: Deserialize data from protobuf
        if schematic_type is not None and callable(schematic_type):
            data = schematic_type()
            descriptor = getattr(schematic_type, "DESCRIPTOR", None)
            if descriptor is not None and proto.data.Is(descriptor):
                proto.data.Unpack(data)
            # if issubclass(type(target_type), Serializable):
            data = target_type._data_proto2object(proto=data)
        else:
            data = None
        # Step 5: get the description from proto
        description = proto.description

        # Step 6: get the tags from proto of they exist
        tags = None
        if proto.tags:
            tags = list(proto.tags)

        result = target_type.construct_new_object(
            id=id, data=data, tags=tags, description=description
        )

        # just a backup
        result.tags = tags
        result.description = description

        return result

    def _data_object2proto(self) -> Message:
        return self.data.serialize()  # type: ignore

    @staticmethod
    def _data_proto2object(proto: Message) -> Serializable:
        return _deserialize(blob=proto)

    @staticmethod
    def get_data_protobuf_schema() -> Optional[Type]:
        return None

    @staticmethod
    def construct_new_object(
        id: UID,
        data: "StorableObject",
        description: Optional[str],
        tags: Optional[List[str]],
    ) -> "StorableObject":
        return StorableObject(id=id, data=data, description=description, tags=tags)

    @staticmethod
    def get_protobuf_schema() -> GeneratedProtocolMessageType:
        """Return the type of protobuf object which stores a class of this type

        As a part of serialization and deserialization, we need the ability to
        lookup the protobuf object type directly from the object type. This
        static method allows us to do this.

        Importantly, this method is also used to create the reverse lookup ability within
        the metaclass of Serializable. In the metaclass, it calls this method and then
        it takes whatever type is returned from this method and adds an attribute to it
        with the type of this class attached to it. See the MetaSerializable class for details.

        :return: the type of protobuf object which corresponds to this class.
        :rtype: GeneratedProtocolMessageType

        """
        return StorableObject_PB

    def __repr__(self) -> str:
        return (
            "<Storable:"
            + self.data.__repr__().replace("\n", "").replace("  ", " ")
            + ">"
        )

    @property
    def icon(self) -> str:
        return "🗂️"

    @property
    def pprint(self) -> str:
        output = f"{self.icon} ({self.class_name}) ("
        if hasattr(self.data, "pprint"):
            output += self.data.pprint  # type: ignore
        elif self.data is not None:
            output += self.data.__repr__()
        else:
            output += "(Key Only)"
        if self.description is not None and len(self.description) > 0:
            output += f" desc: {self.description}"
        if self.tags is not None and len(self.tags) > 0:
            output += f" tags: {self.tags}"
        if self.read_permissions is not None and len(self.read_permissions.keys()) > 0:
            output += (
                " can_read: "
                + f"{[key_emoji(key=key) for key in self.read_permissions.keys()]}"
            )

        if (
            self.search_permissions is not None
            and len(self.search_permissions.keys()) > 0
        ):
            output += (
                " can_search: "
                + f"{[key_emoji(key=key) for key in self.search_permissions.keys()]}"
            )

        output += ")"
        return output

    @property
    def class_name(self) -> str:
        return str(self.__class__.__name__)<|MERGE_RESOLUTION|>--- conflicted
+++ resolved
@@ -1,16 +1,11 @@
 # stdlib
 import pydoc
 from typing import Dict
-<<<<<<< HEAD
 from typing import List
 from typing import Optional
 from typing import Type
 
 # third party
-=======
-from typing import Union
-from nacl.signing import VerifyKey
->>>>>>> 27a6d9a3
 from google.protobuf.message import Message
 from google.protobuf.reflection import GeneratedProtocolMessageType
 from nacl.signing import VerifyKey
@@ -20,14 +15,11 @@
 from ...proto.core.store.store_object_pb2 import StorableObject as StorableObject_PB
 from ...util import get_fully_qualified_name
 from ...util import key_emoji
-<<<<<<< HEAD
 from ..common.serde.deserialize import _deserialize
 from ..common.serde.serializable import Serializable
 from ..common.storeable_object import AbstractStorableObject
 from ..common.uid import UID
-=======
 from ..common.group import All
->>>>>>> 27a6d9a3
 
 
 class StorableObject(AbstractStorableObject):
