--- conflicted
+++ resolved
@@ -2,11 +2,8 @@
 from typing import Dict
 from typing import KeysView
 from typing import Set
-<<<<<<< HEAD
 from typing import Union
-=======
 from typing import ValuesView
->>>>>>> 8ed25922
 
 # third party
 from google.protobuf.reflection import GeneratedProtocolMessageType
