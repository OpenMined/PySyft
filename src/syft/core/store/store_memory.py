--- conflicted
+++ resolved
@@ -1,14 +1,10 @@
 from typing import Dict
 from typing import KeysView
 from typing import ValuesView
-<<<<<<< HEAD
 from typing import Set
-=======
-from typing import List
 
 from google.protobuf.reflection import GeneratedProtocolMessageType
 
->>>>>>> 8b0a3ad3
 from ...decorators import syft_decorator
 from ..common.uid import UID
 from . import ObjectStore
