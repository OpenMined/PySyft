from typing import Dict
from typing import KeysView
from typing import ValuesView
<<<<<<< HEAD
from typing import List
=======
from typing import Set

>>>>>>> 2b7b0517
from google.protobuf.reflection import GeneratedProtocolMessageType

from ...decorators import syft_decorator
from ..common.uid import UID
from . import ObjectStore
from ..common.storeable_object import AbstractStorableObject


class MemoryStore(ObjectStore):
    """
    Class that implements an in-memory ObjectStorage, backed by a dict.

    Attributes:
        _objects (dict): the dict that backs the storage of the MemoryStorage.
        _search_engine (ObjectSearchEngine): the objects that handles searching by using tags or
        description.
    """

    __slots__ = ["_objects", "_search_engine"]

    def __init__(self) -> None:
        super().__init__()
        self._objects: Dict[UID, AbstractStorableObject] = {}
        self._search_engine = None
        self.post_init()

    def get_objects_of_type(self, obj_type: type) -> Set[AbstractStorableObject]:
        results = set()
        for key, obj in self._objects.items():
            if isinstance(obj.data, obj_type):
                results.add(obj)

        return results

    @syft_decorator(typechecking=True)
    def __sizeof__(self) -> int:
        return self._objects.__sizeof__()

    @syft_decorator(typechecking=True)
    def __str__(self) -> str:
        return str(self._objects)

    @syft_decorator(typechecking=True)
    def __len__(self) -> int:
        return len(self._objects)

    @syft_decorator(typechecking=True)
    def keys(self) -> KeysView[UID]:
        return self._objects.keys()

    @syft_decorator(typechecking=True)
    def values(self) -> ValuesView[AbstractStorableObject]:
        return self._objects.values()

    @syft_decorator(typechecking=True)
    def store(self, obj: AbstractStorableObject) -> None:
        # TODO: obj should be just "object" and the attributes
        #  of StoreableObject should be put in the metadatastore
        self._objects[obj.id] = obj

    @syft_decorator(typechecking=True, prohibit_args=False)
    def __contains__(self, key: UID) -> bool:
        return key in self._objects.keys()

    @syft_decorator(typechecking=True, prohibit_args=False)
    def __getitem__(self, key: UID) -> AbstractStorableObject:
        return self._objects[key]

    @syft_decorator(typechecking=True, prohibit_args=False)
    def __setitem__(self, key: UID, value: AbstractStorableObject) -> None:
        self._objects[key] = value

    @syft_decorator(typechecking=True, prohibit_args=False)
    def __delitem__(self, key: UID) -> None:
        del self._objects[key]

    @syft_decorator(typechecking=True)
    def clear(self) -> None:
        self._objects.clear()

    def _object2proto(self) -> GeneratedProtocolMessageType:
        pass

    @staticmethod
    def _proto2object(proto: GeneratedProtocolMessageType) -> object:
        pass

    def __repr__(self) -> str:
        return self._objects.__repr__()<|MERGE_RESOLUTION|>--- conflicted
+++ resolved
@@ -1,12 +1,10 @@
 from typing import Dict
 from typing import KeysView
 from typing import ValuesView
-<<<<<<< HEAD
 from typing import List
-=======
 from typing import Set
 
->>>>>>> 2b7b0517
+
 from google.protobuf.reflection import GeneratedProtocolMessageType
 
 from ...decorators import syft_decorator
