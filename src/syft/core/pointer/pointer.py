--- conflicted
+++ resolved
@@ -10,8 +10,6 @@
 from ...decorators.syft_decorator_impl import syft_decorator
 from ..node.common.action.get_object_action import GetObjectAction
 from ...proto.core.pointer.pointer_pb2 import Pointer as Pointer_PB
-
-# from ..node.domain.domain import Domain
 
 
 class Pointer(AbstractPointer):
@@ -35,11 +33,8 @@
         )
         response = self.location.send_immediate_msg_with_reply(msg=obj_msg)
 
-<<<<<<< HEAD
         return response.obj
 
-=======
->>>>>>> d907ddf9
     @syft_decorator(typechecking=True)
     def _object2proto(self) -> Pointer_PB:
         """Returns a protobuf serialization of self.
