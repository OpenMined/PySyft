--- conflicted
+++ resolved
@@ -140,27 +140,13 @@
         tags: Optional[List[str]] = None,
         description: str = "",
     ) -> None:
-<<<<<<< HEAD
-        if id_at_location is None:
-            id_at_location = UID()
-
-        if tags is None:
-            tags = []
-
-        self.client = client
-        self.id_at_location = id_at_location
-        self.object_type = object_type
-        self.tags = tags
-        self.description = description
-        self.gc_enabled = True
-=======
         super().__init__(
             client=client,
             id_at_location=id_at_location,
             tags=tags,
             description=description,
         )
->>>>>>> 69a3d463
+        self.object_type = object_type
 
     def _get(self, delete_obj: bool = True, verbose: bool = False) -> StorableObject:
         """Method to download a remote object from a pointer object if you have the right
@@ -405,18 +391,9 @@
             output_string += f"  {self.id_at_location}"
             if len(reason) > 0:
                 output_string += f": {reason}"
-<<<<<<< HEAD
             if len(output_string) > 0 and output_string[-1] != ".":
                 output_string += "."
-            logger.debug(output_string)
-            if verbose:
-                print(f"\n{output_string}", end="")
-=======
-            if len(name) > 0 or len(name) > 0:
-                if len(output_string) > 0 and output_string[-1] != ".":
-                    output_string += "."
             debug(output_string)
->>>>>>> 69a3d463
             status = None
             start = time.time()
 
