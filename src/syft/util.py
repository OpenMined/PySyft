# stdlib
from random import randint
from typing import List

# third party
from forbiddenfruit import curse
from nacl.signing import SigningKey
from nacl.signing import VerifyKey

# syft absolute
# breaking convention here because index_globals needs
# the full syft name to be present.
import syft

# syft relative
from .decorators.syft_decorator_impl import syft_decorator
from .logger import error, debug, critical


@syft_decorator(typechecking=True)
def get_subclasses(obj_type: type) -> List[type]:
    """Recursively generate the list of all classes within the sub-tree of an object

    As a paradigm in Syft, we often allow for something to be known about by another
    part of the codebase merely because it has subclassed a particular object. While
    this can be a big "magicish" it also can simplify future extensions and reduce
    the likelihood of small mistakes (if done right).

    This is a utility function which allows us to look for sub-classes and the sub-classes
    of those sub-classes etc. returning a full list of descendants of a class in the inheritance
    hierarchy.

    :param obj_type: the type we want to look for sub-classes of
    :type type:
    :returns: the list of subclasses of obj_type:
    :rtype: List[type]

    """

    classes = list()
    for sc in obj_type.__subclasses__():
        classes.append(sc)
        classes += get_subclasses(obj_type=sc)
    return classes


@syft_decorator(typechecking=True)
def index_modules(a_dict: object, keys: List[str]) -> object:
    """Recursively find a syft module from its path

    This is the recursive inner function of index_syft_by_module_name.
    See that method for a full description.

    :param a_dict: a module we're traversing
    :type a_dict: object
    :param keys: the list of string attributes we're using to traverse the module
    :type keys: List[str]
    :returns: a reference to the final object
    :rtype: object

    """

    if len(keys) == 0:
        return a_dict
    return index_modules(a_dict=a_dict.__dict__[keys[0]], keys=keys[1:])


@syft_decorator(typechecking=True)
def index_syft_by_module_name(fully_qualified_name: str) -> object:
    """Look up a Syft class/module/function from full path and name

    Sometimes we want to use the fully qualified name (such as one
    generated from the 'get_fully_qualified_name' method below) to
    fetch an actual reference. This is most commonly used in deserialization
    so that we can have generic protobuf objects which just have a string
    representation of the specific object it is meant to deserialize to.

    :param fully_qualified_name: the name of a module, class, or function
    :type fully_qualified_name: str
    :returns: a reference to the actual object at that string path
    :rtype: object

    """

    attr_list = fully_qualified_name.split(".")
    assert attr_list[0] == "syft"
    assert attr_list[1] == "core" or attr_list[1] == "lib" or attr_list[1] == "grid"
    return index_modules(a_dict=globals()["syft"], keys=attr_list[1:])


@syft_decorator(typechecking=True)
def get_fully_qualified_name(obj: object) -> str:
    """Return the full path and name of a class

    Sometimes we want to return the entire path and name encoded
    using periods. For example syft.core.common.message.SyftMessage
    is the current fully qualified path and name for the SyftMessage
    object.

    :param obj: the object we want to get the name of
    :type obj: object
    :returns: the full path and name of the object
    :rtype: str

    """

    fqn = obj.__module__
    try:
        fqn += "." + obj.__class__.__name__
    except Exception as e:
        error(f"Failed to get FQN: {e}")
    return fqn


@syft_decorator(typechecking=True)
def aggressive_set_attr(obj: object, name: str, attr: object) -> None:
    """Different objects prefer different types of monkeypatching - try them all"""

    try:
        setattr(obj, name, attr)
    except Exception:
        curse(obj, name, attr)


def obj2pointer_type(obj: object) -> type:
    fqn = None
    try:
        fqn = get_fully_qualified_name(obj=obj)
    except Exception as e:
        # sometimes the object doesn't have a __module__ so you need to use the type
        # like: collections.OrderedDict
        debug(f"Unable to get get_fully_qualified_name of {type(obj)} trying type. {e}")
        if obj is None:
            fqn = "syft.lib.python._SyNone"
        else:
            fqn = get_fully_qualified_name(obj=type(obj))

    # if its a ProtobufWrapper we want the original AST type so we can get the Pointer
    if fqn.endswith("ProtobufWrapper"):
        fqn = fqn.replace("ProtobufWrapper", "")

    try:
<<<<<<< HEAD
        ref = syft.lib_ast.query(fqn, obj_type=type(obj))
    except Exception as e:
        log = f"Cannot find {type(obj)} {fqn} in lib_ast. {e}"
        logger.critical(log)
        raise Exception(log)
=======
        ref = syft.lib_ast(fqn, return_callable=True)
    except Exception:
        # try one more time by removing the class parent module name
        try:
            ref = syft.lib_ast(fqn, return_callable=True, obj_type=type(obj))
        except Exception as e:
            critical(f"Cannot find {type(obj)} {fqn} in lib_ast. {e}")
        # TODO maybe return AnyPointer?
>>>>>>> cd7a3961

    return ref.pointer_type


def key_emoji(key: object) -> str:
    try:
        if isinstance(key, (bytes, SigningKey, VerifyKey)):
            hex_chars = bytes(key).hex()[-8:]
            return char_emoji(hex_chars=hex_chars)
    except Exception:
        pass
    return "ALL"


@syft_decorator(typechecking=True)
def char_emoji(hex_chars: str) -> str:
    base = ord("\U0001F642")
    hex_base = ord("0")
    code = 0
    for char in hex_chars:
        offset = ord(char)
        code += offset - hex_base
    return chr(base + code)


left_name = [
    "admiring",
    "adoring",
    "affectionate",
    "agitated",
    "amazing",
    "angry",
    "awesome",
    "beautiful",
    "blissful",
    "bold",
    "boring",
    "brave",
    "busy",
    "charming",
    "clever",
    "cool",
    "compassionate",
    "competent",
    "condescending",
    "confident",
    "cranky",
    "crazy",
    "dazzling",
    "determined",
    "distracted",
    "dreamy",
    "eager",
    "ecstatic",
    "elastic",
    "elated",
    "elegant",
    "eloquent",
    "epic",
    "exciting",
    "fervent",
    "festive",
    "flamboyant",
    "focused",
    "friendly",
    "frosty",
    "funny",
    "gallant",
    "gifted",
    "goofy",
    "gracious",
    "great",
    "happy",
    "hardcore",
    "heuristic",
    "hopeful",
    "hungry",
    "infallible",
    "inspiring",
    "interesting",
    "intelligent",
    "jolly",
    "jovial",
    "keen",
    "kind",
    "laughing",
    "loving",
    "lucid",
    "magical",
    "mystifying",
    "modest",
    "musing",
    "naughty",
    "nervous",
    "nice",
    "nifty",
    "nostalgic",
    "objective",
    "optimistic",
    "peaceful",
    "pedantic",
    "pensive",
    "practical",
    "priceless",
    "quirky",
    "quizzical",
    "recursing",
    "relaxed",
    "reverent",
    "romantic",
    "sad",
    "serene",
    "sharp",
    "silly",
    "sleepy",
    "stoic",
    "strange",
    "stupefied",
    "suspicious",
    "sweet",
    "tender",
    "thirsty",
    "trusting",
    "unruffled",
    "upbeat",
    "vibrant",
    "vigilant",
    "vigorous",
    "wizardly",
    "wonderful",
    "xenodochial",
    "youthful",
    "zealous",
    "zen",
]

right_name = [
    "albattani",
    "allen",
    "almeida",
    "antonelli",
    "agnesi",
    "archimedes",
    "ardinghelli",
    "aryabhata",
    "austin",
    "babbage",
    "banach",
    "banzai",
    "bardeen",
    "bartik",
    "bassi",
    "beaver",
    "bell",
    "benz",
    "bhabha",
    "bhaskara",
    "black",
    "blackburn",
    "blackwell",
    "bohr",
    "booth",
    "borg",
    "bose",
    "bouman",
    "boyd",
    "brahmagupta",
    "brattain",
    "brown",
    "buck",
    "burnell",
    "cannon",
    "carson",
    "cartwright",
    "carver",
    "cerf",
    "chandrasekhar",
    "chaplygin",
    "chatelet",
    "chatterjee",
    "chebyshev",
    "cohen",
    "chaum",
    "clarke",
    "colden",
    "cori",
    "cray",
    "curran",
    "curie",
    "darwin",
    "davinci",
    "dewdney",
    "dhawan",
    "diffie",
    "dijkstra",
    "dirac",
    "driscoll",
    "dubinsky",
    "easley",
    "edison",
    "einstein",
    "elbakyan",
    "elgamal",
    "elion",
    "ellis",
    "engelbart",
    "euclid",
    "euler",
    "faraday",
    "feistel",
    "fermat",
    "fermi",
    "feynman",
    "franklin",
    "gagarin",
    "galileo",
    "galois",
    "ganguly",
    "gates",
    "gauss",
    "germain",
    "goldberg",
    "goldstine",
    "goldwasser",
    "golick",
    "goodall",
    "gould",
    "greider",
    "grothendieck",
    "haibt",
    "hamilton",
    "haslett",
    "hawking",
    "hellman",
    "heisenberg",
    "hermann",
    "herschel",
    "hertz",
    "heyrovsky",
    "hodgkin",
    "hofstadter",
    "hoover",
    "hopper",
    "hugle",
    "hypatia",
    "ishizaka",
    "jackson",
    "jang",
    "jemison",
    "jennings",
    "jepsen",
    "johnson",
    "joliot",
    "jones",
    "kalam",
    "kapitsa",
    "kare",
    "keldysh",
    "keller",
    "kepler",
    "khayyam",
    "khorana",
    "kilby",
    "kirch",
    "knuth",
    "kowalevski",
    "lalande",
    "lamarr",
    "lamport",
    "leakey",
    "leavitt",
    "lederberg",
    "lehmann",
    "lewin",
    "lichterman",
    "liskov",
    "lovelace",
    "lumiere",
    "mahavira",
    "margulis",
    "matsumoto",
    "maxwell",
    "mayer",
    "mccarthy",
    "mcclintock",
    "mclaren",
    "mclean",
    "mcnulty",
    "mendel",
    "mendeleev",
    "meitner",
    "meninsky",
    "merkle",
    "mestorf",
    "mirzakhani",
    "moore",
    "morse",
    "murdock",
    "moser",
    "napier",
    "nash",
    "neumann",
    "newton",
    "nightingale",
    "nobel",
    "noether",
    "northcutt",
    "noyce",
    "panini",
    "pare",
    "pascal",
    "pasteur",
    "payne",
    "perlman",
    "pike",
    "poincare",
    "poitras",
    "proskuriakova",
    "ptolemy",
    "raman",
    "ramanujan",
    "ride",
    "montalcini",
    "ritchie",
    "rhodes",
    "robinson",
    "roentgen",
    "rosalind",
    "rubin",
    "saha",
    "sammet",
    "sanderson",
    "satoshi",
    "shamir",
    "shannon",
    "shaw",
    "shirley",
    "shockley",
    "shtern",
    "sinoussi",
    "snyder",
    "solomon",
    "spence",
    "stonebraker",
    "sutherland",
    "swanson",
    "swartz",
    "swirles",
    "taussig",
    "tereshkova",
    "tesla",
    "tharp",
    "thompson",
    "torvalds",
    "tu",
    "turing",
    "varahamihira",
    "vaughan",
    "visvesvaraya",
    "volhard",
    "villani",
    "wescoff",
    "wilbur",
    "wiles",
    "williams",
    "williamson",
    "wilson",
    "wing",
    "wozniak",
    "wright",
    "wu",
    "yalow",
    "yonath",
    "zhukovsky",
]


# we could replace these with some favorite AI / Privacy researches and engineers?
@syft_decorator(typechecking=True)
def random_name() -> str:
    left_i = randint(0, len(left_name) - 1)
    right_i = randint(0, len(right_name) - 1)
    return f"{left_name[left_i].capitalize()} {right_name[right_i].capitalize()}"<|MERGE_RESOLUTION|>--- conflicted
+++ resolved
@@ -140,22 +140,11 @@
         fqn = fqn.replace("ProtobufWrapper", "")
 
     try:
-<<<<<<< HEAD
         ref = syft.lib_ast.query(fqn, obj_type=type(obj))
     except Exception as e:
         log = f"Cannot find {type(obj)} {fqn} in lib_ast. {e}"
-        logger.critical(log)
+        critical(log)
         raise Exception(log)
-=======
-        ref = syft.lib_ast(fqn, return_callable=True)
-    except Exception:
-        # try one more time by removing the class parent module name
-        try:
-            ref = syft.lib_ast(fqn, return_callable=True, obj_type=type(obj))
-        except Exception as e:
-            critical(f"Cannot find {type(obj)} {fqn} in lib_ast. {e}")
-        # TODO maybe return AnyPointer?
->>>>>>> cd7a3961
 
     return ref.pointer_type
 
