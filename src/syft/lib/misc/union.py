# stdlib
from typing import Any
from typing import Dict
from typing import List
from typing import Set
from typing import Tuple


class IndexableTrait(type):
    """
    IndexableTrait is used as a metaclass for our UnionGenerator to be able to
    set __getitem__ on the class to enable the UnionGenerator[...] syntax.
    """

    def __getitem__(self, union_types: Tuple[str, ...]) -> str:
        return UnionGenerator.from_qualnames(list(union_types))


class UnionGenerator(type, metaclass=IndexableTrait):
    """
    UnionGenerator is a metaclass used to generate on the spot union types
    from their qualnames.

    Eg. UnionGenerator["syft.lib.python.Int", "syft.lib.python.Float"] will generate
    in the current module the FloatIntUnion type that will have no functions added
    to the type itself until the AST is finished to be generated. If new types of
    unions have to be generated afterwards:
<<<<<<< HEAD
    1. you might be using the ast in a wrong way.
    2. if you know what you are doing, you have to regenarate the ast.
=======
        1. you might be using the ast in a wrong way.
        2. if you know what you are doing, you have to regenerate the ast.
>>>>>>> 6a37fde4
    """

    SUFFIX_UNION = "Union"

    def __new__(cls, name: str, bases: tuple, dct: dict) -> Any:
        dct["__qualname__"] = "syft.lib.misc.union." + name
        dct["__name__"] = name
        new_type = super().__new__(cls, name, bases, dct)
        # insert our new union type in the global scope of the module
        globals()[new_type.__name__] = new_type
        return new_type

    @staticmethod
    def from_qualnames(union_types: List[str]) -> str:
        # sorting to not generate the same permutation of the types
        union_types = sorted(union_types)

        name = "".join([union_type.split(".")[-1] for union_type in union_types])
        name += UnionGenerator.SUFFIX_UNION

        # searching in the cache to not solve the union type multiple times
        if name in union_cache:
            return name

        target_type = UnionGenerator(name, tuple(), {})

        # adding the type and it's union types to a lazy dict that will be solved
        # when the ast is created.
        lazy_pairing[target_type] = union_types
        qualname = target_type.__qualname__
        union_cache.add(qualname)
        return qualname


# store here already solved union types
union_cache: Set[str] = set()

# store here union types to be solved after the AST has been created and we
# can generate our misc types based on them.
lazy_pairing: Dict[UnionGenerator, List[str]] = {}<|MERGE_RESOLUTION|>--- conflicted
+++ resolved
@@ -25,13 +25,8 @@
     in the current module the FloatIntUnion type that will have no functions added
     to the type itself until the AST is finished to be generated. If new types of
     unions have to be generated afterwards:
-<<<<<<< HEAD
     1. you might be using the ast in a wrong way.
-    2. if you know what you are doing, you have to regenarate the ast.
-=======
-        1. you might be using the ast in a wrong way.
-        2. if you know what you are doing, you have to regenerate the ast.
->>>>>>> 6a37fde4
+    2. if you know what you are doing, you have to regenerate the ast.
     """
 
     SUFFIX_UNION = "Union"
