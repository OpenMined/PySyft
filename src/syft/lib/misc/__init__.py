--- conflicted
+++ resolved
@@ -102,35 +102,12 @@
 
                 return func
 
-<<<<<<< HEAD
-            def generate_prop(target_property: str) -> TypeAny:
-                def prop(self: TypeAny) -> TypeAny:
-                    prop = getattr(self, target_property, None)
-                    if prop is not None:
-                        return prop
-                    else:
-                        ValueError("TODO")
-
-                return property(prop)
-
-=======
->>>>>>> 884fa9f2
             def generate_attribute(target_attribute: str) -> TypeAny:
                 def prop_get(self: TypeAny) -> TypeAny:
                     prop = getattr(self, target_attribute, None)
                     if prop is not None:
                         return prop
                     else:
-<<<<<<< HEAD
-                        ValueError("TODO")
-
-                def prop_set(self: TypeAny, value: TypeAny) -> TypeAny:
-                    setattr(self, target_attribute, value)
-
-                return property(prop_get, prop_set)
-
-            if target_method == "grad":
-=======
                         ValueError(
                             f"Can't call {target_attribute} on {klass} with the instance type of {type(self)}"
                         )
@@ -144,7 +121,6 @@
             # torch.Tensor.grad and torch.Tensor.data are not in the class
             # Issue: https://github.com/OpenMined/PySyft/issues/5338
             if target_method == "grad" and "Tensor" in klass.__name__:
->>>>>>> 884fa9f2
                 setattr(klass, target_method, generate_attribute(target_method))
                 methods.append(
                     (
@@ -153,11 +129,7 @@
                     )
                 )
                 continue
-<<<<<<< HEAD
-            elif target_method == "data":
-=======
             elif target_method == "data" and "Tensor" in klass.__name__:
->>>>>>> 884fa9f2
                 setattr(klass, target_method, generate_attribute(target_method))
             else:
                 setattr(klass, target_method, generate_func(target_method))
