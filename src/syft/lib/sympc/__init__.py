# stdlib
import functools
from typing import Any as TypeAny
from typing import List as TypeList
from typing import Tuple as TypeTuple

# syft relative
from . import session  # noqa: 401
from . import share  # noqa: 401
from ...ast import add_classes
from ...ast import add_methods
from ...ast import add_modules
from ...ast.globals import Globals
from ..util import generic_update_ast

LIB_NAME = "sympc"
PACKAGE_SUPPORT = {
    "lib": LIB_NAME,
    "torch": {"min_version": "1.6.0"},
    "python": {"min_version": (3, 7)},
}


def create_ast(client: TypeAny = None) -> Globals:
    # third party
    import sympc

    # syft relative
    from . import session  # noqa: 401
    from . import share  # noqa: 401

    ast = Globals(client=client)

    modules: TypeList[TypeTuple[str, TypeAny]] = [
        ("sympc", sympc),
        ("sympc.session", sympc.session),
        ("sympc.tensor", sympc.tensor),
        ("sympc.protocol", sympc.protocol),
        ("sympc.store", sympc.store),
        ("sympc.protocol.fss", sympc.protocol.fss),
        ("sympc.protocol.fss.fss", sympc.protocol.fss.fss),
        ("sympc.protocol.spdz", sympc.protocol.spdz),
        ("sympc.protocol.spdz.spdz", sympc.protocol.spdz.spdz),
        ("sympc.utils", sympc.utils)
    ]

    classes: TypeList[TypeTuple[str, str, TypeAny]] = [
        ("sympc.session.Session", "sympc.session.Session", sympc.session.Session),
        ("sympc.store.CryptoStore", "sympc.store.CryptoStore", sympc.store.CryptoStore),
        (
            "sympc.tensor.ShareTensor",
            "sympc.tensor.ShareTensor",
            sympc.tensor.ShareTensor,
        ),
    ]

    methods: TypeList[TypeTuple[str, str]] = [
        ("sympc.store.CryptoStore.get_primitives_from_store", "syft.lib.python.List"),
        (
            "sympc.store.CryptoStore.populate_store",
            "syft.lib.python._SyNone",
        ),
        ("sympc.session.Session.crypto_store", "sympc.store.CryptoStore"),
        ("sympc.protocol.fss.fss.mask_builder", "sympc.tensor.ShareTensor"),
        ("sympc.protocol.fss.fss.evaluate", "sympc.tensor.ShareTensor"),
        ("sympc.protocol.spdz.spdz.mul_parties", "sympc.tensor.ShareTensor"),
        ("sympc.protocol.spdz.spdz.div_wraps", "sympc.tensor.ShareTensor"),
        (
            "sympc.session.Session.przs_generate_random_share",
            "sympc.tensor.ShareTensor",
        ),
        (
<<<<<<< HEAD
            "sympc.utils.get_new_generator",
=======
            "sympc.store.CryptoStore.populate_store",
            "syft.lib.python._SyNone",
        ),
        (
            "sympc.session.get_generator",
>>>>>>> 27d9248d
            "torch.Generator",
        ),
        (
            "sympc.tensor.ShareTensor.__add__",
            "sympc.tensor.ShareTensor",
        ),
        (
            "sympc.tensor.ShareTensor.__sub__",
            "sympc.tensor.ShareTensor",
        ),
        (
            "sympc.tensor.ShareTensor.__rmul__",
            "sympc.tensor.ShareTensor",
        ),
        (
            "sympc.tensor.ShareTensor.__mul__",
            "sympc.tensor.ShareTensor",
        ),
        (
            "sympc.tensor.ShareTensor.__matmul__",
            "sympc.tensor.ShareTensor",
        ),
        (
            "sympc.tensor.ShareTensor.__truediv__",
            "sympc.tensor.ShareTensor",
        ),
        (
            "sympc.tensor.ShareTensor.__rmatmul__",
            "sympc.tensor.ShareTensor",
        ),
        (
            "sympc.tensor.ShareTensor.numel",
            "syft.lib.python.Int",  # FIXME: Can't we just return an int??
        ),
    ]

    add_modules(ast, modules)
    add_classes(ast, classes)
    add_methods(ast, methods)

    for klass in ast.classes:
        klass.create_pointer_class()
        klass.create_send_method()
        klass.create_storable_object_attr_convenience_methods()

    return ast


update_ast = functools.partial(generic_update_ast, LIB_NAME, create_ast)<|MERGE_RESOLUTION|>--- conflicted
+++ resolved
@@ -70,15 +70,11 @@
             "sympc.tensor.ShareTensor",
         ),
         (
-<<<<<<< HEAD
-            "sympc.utils.get_new_generator",
-=======
             "sympc.store.CryptoStore.populate_store",
             "syft.lib.python._SyNone",
         ),
         (
-            "sympc.session.get_generator",
->>>>>>> 27d9248d
+            "sympc.utils.get_new_generator",
             "torch.Generator",
         ),
         (
