# stdlib
from typing import Any
from typing import List
from typing import Optional

# third party
from google.protobuf.reflection import GeneratedProtocolMessageType

# syft relative
from ... import deserialize
from ... import serialize
from ...core.common import UID
from ...core.common.serde.serializable import bind_protobuf
from ...core.store.storeable_object import StorableObject
from ...proto.lib.python.bool_pb2 import Bool as Bool_PB
from .primitive_factory import PrimitiveFactory
from .primitive_interface import PyPrimitive
from .types import SyPrimitiveRet


def dispatch_other(obj: Any) -> bool:
    if isinstance(obj, Bool):
        return obj.value
    return obj


@bind_protobuf
class Bool(int, PyPrimitive):
    def __new__(cls, value: Any = None, id: Optional[UID] = None) -> "Bool":
        value = bool(value)
        obj = int.__new__(cls, value)
        return obj

    def __init__(self, value: Any = None, id: Optional[UID] = None):
        self.value: bool = bool(value)
        self._id: UID = id if id else UID()

    @property
    def id(self) -> UID:
        """We reveal PyPrimitive.id as a property to discourage users and
        developers of Syft from modifying .id attributes after an object
        has been initialized.
        :return: returns the unique id of the object
        :rtype: UID
        """
        return self._id

    def upcast(self) -> bool:
        return bool(self)

    def __abs__(self) -> SyPrimitiveRet:
        return PrimitiveFactory.generate_primitive(value=self.value.__abs__())

    def __add__(self, other: Any) -> SyPrimitiveRet:
        other = dispatch_other(other)
        return PrimitiveFactory.generate_primitive(value=self.value.__add__(other))

    def __and__(self, other: Any) -> SyPrimitiveRet:
        other = dispatch_other(other)
        return PrimitiveFactory.generate_primitive(value=self.value.__and__(other))

    def __bool__(self) -> bool:
        return bool(self.value)

    def __ceil__(self) -> SyPrimitiveRet:
        return PrimitiveFactory.generate_primitive(value=self.value.__ceil__())

    def __divmod__(self, other: Any) -> SyPrimitiveRet:
        other = dispatch_other(other)
        tpl = self.value.__divmod__(other)
        return PrimitiveFactory.generate_primitive(value=tpl)

    def __eq__(self, other: Any) -> SyPrimitiveRet:
        other = dispatch_other(other)
        return PrimitiveFactory.generate_primitive(value=self.value.__eq__(other))

    def __float__(self) -> SyPrimitiveRet:
        return PrimitiveFactory.generate_primitive(value=self.value.__float__())

    def __floor__(self) -> SyPrimitiveRet:
        return PrimitiveFactory.generate_primitive(value=self.value.__floor__())

    def __floordiv__(self, other: Any) -> SyPrimitiveRet:
        other = dispatch_other(other)
        return PrimitiveFactory.generate_primitive(value=self.value.__floordiv__(other))

    def __ge__(self, other: Any) -> SyPrimitiveRet:
        other = dispatch_other(other)
        return PrimitiveFactory.generate_primitive(value=self.value.__ge__(other))

    def __gt__(self, other: Any) -> SyPrimitiveRet:
        other = dispatch_other(other)
        return PrimitiveFactory.generate_primitive(value=self.value.__gt__(other))

    def __hash__(self) -> int:
        return PrimitiveFactory.generate_primitive(value=self.value.__hash__())

    def __invert__(self) -> SyPrimitiveRet:
        return PrimitiveFactory.generate_primitive(value=self.value.__invert__())

    def __int__(self) -> int:
        return int(self.value)

    def __le__(self, other: Any) -> SyPrimitiveRet:
        other = dispatch_other(other)
        return PrimitiveFactory.generate_primitive(value=self.value.__le__(other))

    def __lshift__(self, other: Any) -> SyPrimitiveRet:
        other = dispatch_other(other)
        return PrimitiveFactory.generate_primitive(value=self.value.__lshift__(other))

    def __lt__(self, other: Any) -> SyPrimitiveRet:
        other = dispatch_other(other)
        return PrimitiveFactory.generate_primitive(value=self.value.__lt__(other))

    def __mod__(self, other: Any) -> SyPrimitiveRet:
        other = dispatch_other(other)
        return PrimitiveFactory.generate_primitive(value=self.value.__mod__(other))

    def __mul__(self, other: Any) -> SyPrimitiveRet:
        other = dispatch_other(other)
        return PrimitiveFactory.generate_primitive(value=self.value.__mul__(other))

    def __ne__(self, other: Any) -> SyPrimitiveRet:
        other = dispatch_other(other)
        return PrimitiveFactory.generate_primitive(value=self.value.__ne__(other))

    def __neg__(self) -> SyPrimitiveRet:
        return PrimitiveFactory.generate_primitive(value=self.value.__neg__())

    def __or__(self, other: Any) -> SyPrimitiveRet:
        other = dispatch_other(other)
        return PrimitiveFactory.generate_primitive(value=self.value.__or__(other))

    def __pos__(self) -> SyPrimitiveRet:
        return PrimitiveFactory.generate_primitive(value=self.value.__pos__())

    def __pow__(self, other: Any, modulo: Optional[Any] = None) -> SyPrimitiveRet:
        if modulo:
            PrimitiveFactory.generate_primitive(value=super().__pow__(other, modulo))
        return PrimitiveFactory.generate_primitive(value=super().__pow__(other))

    def __radd__(self, other: Any) -> SyPrimitiveRet:
        other = dispatch_other(other)
        return PrimitiveFactory.generate_primitive(value=self.value.__radd__(other))

    def __rand__(self, other: Any) -> SyPrimitiveRet:
        other = dispatch_other(other)
        return PrimitiveFactory.generate_primitive(value=self.value.__rand__(other))

    def __repr__(self) -> str:
        return bool(self.value).__repr__()

    def __rdivmod__(self, other: Any) -> SyPrimitiveRet:
        other = dispatch_other(other)
        tpl = self.value.__rdivmod__(other)

        return PrimitiveFactory.generate_primitive(value=tpl)

    def __rfloordiv__(self, other: Any) -> SyPrimitiveRet:
        other = dispatch_other(other)
        return PrimitiveFactory.generate_primitive(
            value=self.value.__rfloordiv__(other)
        )

    def __rlshift__(self, other: Any) -> SyPrimitiveRet:
        other = dispatch_other(other)
        return PrimitiveFactory.generate_primitive(value=self.value.__rlshift__(other))

    def __rmod__(self, other: Any) -> SyPrimitiveRet:
        other = dispatch_other(other)
        return PrimitiveFactory.generate_primitive(value=self.value.__rmod__(other))

    def __rmul__(self, other: Any) -> SyPrimitiveRet:
        other = dispatch_other(other)
        return PrimitiveFactory.generate_primitive(value=self.value.__rmul__(other))

    def __ror__(self, other: Any) -> SyPrimitiveRet:
        other = dispatch_other(other)
        return PrimitiveFactory.generate_primitive(value=self.value.__ror__(other))

    def __round__(self, ndigits: Any = 0) -> SyPrimitiveRet:
        dispatch_ndigits = dispatch_other(ndigits)
        return PrimitiveFactory.generate_primitive(
            value=self.value.__round__(dispatch_ndigits)
        )

    def __rpow__(self, other: Any, modulo: Optional[Any] = None) -> SyPrimitiveRet:
        other = dispatch_other(other)

        if modulo:
            return PrimitiveFactory.generate_primitive(
                value=self.value.__rpow__(other, modulo)
            )
        return PrimitiveFactory.generate_primitive(value=self.value.__rpow__(other))

    def __rrshift__(self, other: Any) -> SyPrimitiveRet:
        other = dispatch_other(other)
        return PrimitiveFactory.generate_primitive(value=self.value.__rrshift__(other))

    def __rshift__(self, other: Any) -> SyPrimitiveRet:
        other = dispatch_other(other)
        return PrimitiveFactory.generate_primitive(value=self.value.__rshift__(other))

    def __rsub__(self, other: Any) -> SyPrimitiveRet:
        other = dispatch_other(other)
        return PrimitiveFactory.generate_primitive(value=self.value.__rsub__(other))

    def __rtruediv__(self, other: Any) -> SyPrimitiveRet:
        other = dispatch_other(other)
        return PrimitiveFactory.generate_primitive(value=self.value.__rtruediv__(other))

    def __rxor__(self, other: Any) -> SyPrimitiveRet:
        other = dispatch_other(other)
        return PrimitiveFactory.generate_primitive(value=self.value.__rxor__(other))

    def __str__(self) -> str:
        return bool(self.value).__str__()

    def __sub__(self, other: Any) -> SyPrimitiveRet:
        other = dispatch_other(other)
        return PrimitiveFactory.generate_primitive(value=self.value.__sub__(other))

    def __truediv__(self, other: Any) -> SyPrimitiveRet:
        other = dispatch_other(other)
        return PrimitiveFactory.generate_primitive(value=self.value.__truediv__(other))

    def __trunc__(self) -> SyPrimitiveRet:
        return PrimitiveFactory.generate_primitive(value=self.value.__trunc__())

    def __xor__(self, other: Any) -> SyPrimitiveRet:
        other = dispatch_other(other)
        return PrimitiveFactory.generate_primitive(value=self.value.__xor__(other))

    def as_integer_ratio(self) -> SyPrimitiveRet:
        res = self.value.as_integer_ratio()
        return PrimitiveFactory.generate_primitive(value=res)

    def bit_length(self) -> SyPrimitiveRet:
        return PrimitiveFactory.generate_primitive(value=self.value.bit_length())

    def conjugate(self) -> SyPrimitiveRet:
        return PrimitiveFactory.generate_primitive(value=self.value.conjugate())

    def denominator(self) -> SyPrimitiveRet:
        return PrimitiveFactory.generate_primitive(value=self.value.denominator)

    # TODO: add support for properties on these 4 functions

    def imag(self) -> SyPrimitiveRet:
        return PrimitiveFactory.generate_primitive(value=self.value.imag)

    def numerator(self) -> SyPrimitiveRet:
        return PrimitiveFactory.generate_primitive(value=self.value.numerator)

    def real(self) -> SyPrimitiveRet:
        return PrimitiveFactory.generate_primitive(value=self.value.real)

    def _object2proto(self) -> Bool_PB:
        return Bool_PB(id=serialize(obj=self.id), data=self)

    @staticmethod
    def _proto2object(proto: Bool_PB) -> "Bool":
        return Bool(id=deserialize(blob=proto.id), value=proto.data)

    @staticmethod
    def get_protobuf_schema() -> GeneratedProtocolMessageType:
        return Bool_PB

<<<<<<< HEAD
=======

class BoolWrapper(StorableObject):
    def __init__(self, value: object):
        super().__init__(
            data=value,
            id=getattr(value, "id", UID()),
            tags=getattr(value, "tags", []),
            description=getattr(value, "description", ""),
        )
        self.value = value

    def _data_object2proto(self) -> Bool_PB:
        _object2proto = getattr(self.data, "_object2proto", None)
        if _object2proto:
            return _object2proto()

    @staticmethod
    def _data_proto2object(proto: Bool_PB) -> "Bool":  # type: ignore
        return Bool._proto2object(proto=proto)

    @staticmethod
    def get_data_protobuf_schema() -> GeneratedProtocolMessageType:
        return Bool_PB

    @staticmethod
    def get_wrapped_type() -> type:
        return Bool

>>>>>>> c7018768
    @staticmethod
    def construct_new_object(
        id: UID,
        data: StorableObject,
        description: Optional[str],
        tags: Optional[List[str]],
    ) -> StorableObject:
        setattr(data, "_id", id)
        data.tags = tags
        data.description = description
        return data<|MERGE_RESOLUTION|>--- conflicted
+++ resolved
@@ -267,37 +267,21 @@
     def get_protobuf_schema() -> GeneratedProtocolMessageType:
         return Bool_PB
 
-<<<<<<< HEAD
-=======
-
-class BoolWrapper(StorableObject):
-    def __init__(self, value: object):
-        super().__init__(
-            data=value,
-            id=getattr(value, "id", UID()),
-            tags=getattr(value, "tags", []),
-            description=getattr(value, "description", ""),
-        )
-        self.value = value
-
-    def _data_object2proto(self) -> Bool_PB:
-        _object2proto = getattr(self.data, "_object2proto", None)
-        if _object2proto:
-            return _object2proto()
-
-    @staticmethod
-    def _data_proto2object(proto: Bool_PB) -> "Bool":  # type: ignore
-        return Bool._proto2object(proto=proto)
-
-    @staticmethod
-    def get_data_protobuf_schema() -> GeneratedProtocolMessageType:
-        return Bool_PB
-
-    @staticmethod
-    def get_wrapped_type() -> type:
-        return Bool
-
->>>>>>> c7018768
+    # XTY >>>
+    # method signature override
+    def to_bytes(
+        self,
+        length: Optional[int] = None,
+        byteorder: Optional[str] = None,
+        signed: Optional[bool] = True,
+    ) -> bytes:
+        if length is not None and byteorder is not None and signed is not None:
+            return int.to_bytes(self, length=length, byteorder=byteorder, signed=signed)
+        else:
+            return PyPrimitive.to_bytes(self)
+
+    # <<< XTY
+
     @staticmethod
     def construct_new_object(
         id: UID,
