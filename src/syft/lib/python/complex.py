# stdlib
from typing import Any
from typing import List
from typing import Optional

# third party
from google.protobuf.reflection import GeneratedProtocolMessageType

# syft relative
from ... import deserialize
from ... import serialize
from ...core.common import UID
from ...core.common.serde.serializable import bind_protobuf
from ...core.store.storeable_object import StorableObject
from ...decorators import syft_decorator
from ...logger import traceback_and_raise
from ...proto.lib.python.complex_pb2 import Complex as Complex_PB
from .primitive_factory import PrimitiveFactory
from .primitive_interface import PyPrimitive


# TODO - actually make all of this work
@bind_protobuf
class Complex(complex, PyPrimitive):
    @syft_decorator(typechecking=True, prohibit_args=False)
    def __new__(
        self, real: Any = None, imag: Any = None, id: Optional[UID] = None
    ) -> "Complex":
        if real is None:
            return complex.__new__(self)
        if imag is None:
            return complex.__new__(self, real=real)
        if isinstance(real, str):
            traceback_and_raise(
                TypeError("Complex() can't take second arg if first is a string")
            )
<<<<<<< HEAD
        return complex.__new__(self, real=real, imag=imag)  # type: ignore
=======
        return complex.__new__(self, real=real, imag=imag)
>>>>>>> 73a02de7

    @syft_decorator(typechecking=True, prohibit_args=False)
    def __init__(self, real: Any = None, imag: Any = None, id: Optional[UID] = None):
        complex.__init__(self)
        self._id = id or UID()

    @property
    def id(self) -> UID:
        """We reveal PyPrimitive.id as a property to discourage users and
        developers of Syft from modifying .id attributes after an object
        has been initialized.

        :return: returns the unique id of the object
        :rtype: UID
        """
        return self._id

    @syft_decorator(typechecking=True, prohibit_args=True)
    def upcast(self) -> complex:
        return complex(self)

    @syft_decorator(typechecking=True, prohibit_args=False)
    def __add__(self, x: complex) -> "Complex":
        result = complex.__add__(self, x)
        return PrimitiveFactory.generate_primitive(value=result)

    @syft_decorator(typechecking=True, prohibit_args=False)
    def __sub__(self, x: complex) -> "Complex":
        result = complex.__sub__(self, x)
        return PrimitiveFactory.generate_primitive(value=result)

    @syft_decorator(typechecking=True, prohibit_args=False)
    def __mul__(self, x: complex) -> "Complex":
        result = complex.__mul__(self, x)
        return PrimitiveFactory.generate_primitive(value=result)

    @syft_decorator(typechecking=True, prohibit_args=False)
    def __pow__(self, x: complex) -> "Complex":
        result = complex.__pow__(self, x)
        return PrimitiveFactory.generate_primitive(value=result)

    @syft_decorator(typechecking=True, prohibit_args=False)
    def __truediv__(self, x: complex) -> "Complex":
        result = complex.__truediv__(self, x)
        return PrimitiveFactory.generate_primitive(value=result)

    @syft_decorator(typechecking=True, prohibit_args=False)
    def __radd__(self, x: complex) -> "Complex":
        result = complex.__radd__(self, x)
        return PrimitiveFactory.generate_primitive(value=result)

    @syft_decorator(typechecking=True, prohibit_args=False)
    def __rsub__(self, x: complex) -> "Complex":
        result = complex.__rsub__(self, x)
        return PrimitiveFactory.generate_primitive(value=result)

    @syft_decorator(typechecking=True, prohibit_args=False)
    def __rmul__(self, x: complex) -> "Complex":
        result = complex.__rmul__(self, x)
        return PrimitiveFactory.generate_primitive(value=result)

    @syft_decorator(typechecking=True, prohibit_args=False)
    def __rpow__(self, x: complex) -> "Complex":
        result = complex.__rpow__(self, x)
        return PrimitiveFactory.generate_primitive(value=result)

    @syft_decorator(typechecking=True, prohibit_args=False)
    def __rtruediv__(self, x: complex) -> "Complex":
        result = complex.__rtruediv__(self, x)
        return PrimitiveFactory.generate_primitive(value=result)

    @syft_decorator(typechecking=True, prohibit_args=False)
    def __eq__(self, x: object) -> PyPrimitive:
        result = complex.__eq__(self, x)
        return PrimitiveFactory.generate_primitive(value=result)

    @syft_decorator(typechecking=True, prohibit_args=False)
    def __ne__(self, x: object) -> PyPrimitive:
        result = complex.__ne__(self, x)
        return PrimitiveFactory.generate_primitive(value=result)

    @syft_decorator(typechecking=True, prohibit_args=False)
    def __neg__(self) -> "Complex":
        result = complex.__neg__(self)
        return PrimitiveFactory.generate_primitive(value=result)

    @syft_decorator(typechecking=True, prohibit_args=False)
    def __pos__(self) -> "Complex":
        result = complex.__pos__(self)
        return PrimitiveFactory.generate_primitive(value=result)

    # @syft_decorator(typechecking=True, prohibit_args=False)
    # def __str__(self) -> PyPrimitive:
    #     ...

    # @syft_decorator(typechecking=True, prohibit_args=False)
    # def __complex__(self) -> "Complex":
    #     result = complex.__complex__()
    #     return PrimitiveFactory.generate_primitive(value=result)

    @syft_decorator(typechecking=True, prohibit_args=False)
    def __abs__(self) -> PyPrimitive:
        result = complex.__abs__(self)
        return PrimitiveFactory.generate_primitive(value=result)

    @syft_decorator(typechecking=True, prohibit_args=False)
    def __hash__(self) -> PyPrimitive:
        result = complex.__hash__(self)
        return PrimitiveFactory.generate_primitive(value=result)

    @syft_decorator(typechecking=True, prohibit_args=False)
    def __bool__(self) -> bool:
        # NOTE we return a real bool here, not a syft Bool
        return complex.__bool__(self)

    @syft_decorator(typechecking=True)
    def _object2proto(self) -> Complex_PB:
        return Complex_PB(id=serialize(obj=self.id), real=self.real, imag=self.imag)

    @staticmethod
    @syft_decorator(typechecking=True)
    def _proto2object(proto: Complex_PB) -> "Complex":
        return Complex(
            id=deserialize(blob=proto.id),
            real=proto.real,
            imag=proto.imag,
        )

    @staticmethod
    def get_protobuf_schema() -> GeneratedProtocolMessageType:
        return Complex_PB

    @staticmethod
    def construct_new_object(
        id: UID,
        data: StorableObject,
        description: Optional[str],
        tags: Optional[List[str]],
    ) -> StorableObject:
        setattr(data, "_id", id)
        data.tags = tags
        data.description = description
        return data<|MERGE_RESOLUTION|>--- conflicted
+++ resolved
@@ -34,11 +34,7 @@
             traceback_and_raise(
                 TypeError("Complex() can't take second arg if first is a string")
             )
-<<<<<<< HEAD
-        return complex.__new__(self, real=real, imag=imag)  # type: ignore
-=======
         return complex.__new__(self, real=real, imag=imag)
->>>>>>> 73a02de7
 
     @syft_decorator(typechecking=True, prohibit_args=False)
     def __init__(self, real: Any = None, imag: Any = None, id: Optional[UID] = None):
