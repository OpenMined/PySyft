--- conflicted
+++ resolved
@@ -3,10 +3,5 @@
 
 
 class PyPrimitive:
-<<<<<<< HEAD
-    def __init__(self):
-        self.id = None
-=======
     def __init__(self) -> None:
-        self._id: UID
->>>>>>> 287410e5
+        self._id: UID