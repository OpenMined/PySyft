# stdlib
from typing import Any
from typing import List
from typing import Optional

# third party
from google.protobuf.reflection import GeneratedProtocolMessageType

# syft relative
from ... import deserialize
from ... import serialize
from ...core.common import UID
from ...core.store.storeable_object import StorableObject
from ...decorators import syft_decorator
from ...proto.lib.python.float_pb2 import Float as Float_PB
from ...util import aggressive_set_attr
from .primitive_factory import PrimitiveFactory
from .primitive_interface import PyPrimitive


class Float(float, PyPrimitive):
    @syft_decorator(typechecking=True, prohibit_args=False)
    def __new__(self, value: Any = None, id: Optional[UID] = None) -> "Float":
        if value is None:
            value = 0.0
        return float.__new__(self, value)  # type: ignore

    @syft_decorator(typechecking=True, prohibit_args=False)
    def __init__(self, value: Any = None, id: Optional[UID] = None):
        if value is None:
            value = 0.0

        float.__init__(value)
<<<<<<< HEAD
        self._id = id or UID()
=======

        self._id: UID = id if id else UID()
>>>>>>> eb6091be

    @property
    def id(self) -> UID:
        """We reveal PyPrimitive.id as a property to discourage users and
        developers of Syft from modifying .id attributes after an object
        has been initialized.

        :return: returns the unique id of the object
        :rtype: UID
        """
        return self._id

    def __hash__(self) -> int:
        return super().__hash__()

    @syft_decorator(typechecking=True, prohibit_args=False)
    def __eq__(self, other: Any) -> PyPrimitive:
        result = super().__eq__(other)
        return PrimitiveFactory.generate_primitive(value=result)

    @syft_decorator(typechecking=True, prohibit_args=False)
    def __ge__(self, other: Any) -> PyPrimitive:
        result = super().__ge__(other)
        return PrimitiveFactory.generate_primitive(value=result)

    @syft_decorator(typechecking=True, prohibit_args=False)
    def __lt__(self, other: Any) -> PyPrimitive:
        result = super().__lt__(other)
        return PrimitiveFactory.generate_primitive(value=result)

    @syft_decorator(typechecking=True, prohibit_args=False)
    def __le__(self, other: Any) -> PyPrimitive:
        result = super().__le__(other)
        return PrimitiveFactory.generate_primitive(value=result)

    @syft_decorator(typechecking=True, prohibit_args=False)
    def __gt__(self, other: Any) -> PyPrimitive:
        result = super().__gt__(other)
        return PrimitiveFactory.generate_primitive(value=result)

    @syft_decorator(typechecking=True, prohibit_args=False)
    def __repr__(self) -> str:
        return super().__repr__()

    @syft_decorator(typechecking=True, prohibit_args=False)
    def __add__(self, other: Any) -> PyPrimitive:
        res = super().__add__(other)
        return PrimitiveFactory.generate_primitive(value=res)

    @syft_decorator(typechecking=True, prohibit_args=False)
    def __radd__(self, other: Any) -> PyPrimitive:
        return Float(value=other)

    @syft_decorator(typechecking=True, prohibit_args=False)
    def __sub__(self, other: Any) -> PyPrimitive:
        res = super().__sub__(other)
        return PrimitiveFactory.generate_primitive(value=res)

    @syft_decorator(typechecking=True, prohibit_args=False)
    def __rsub__(self, other: Any) -> PyPrimitive:
        res = super().__rsub__(other)
        return PrimitiveFactory.generate_primitive(value=res)

    @syft_decorator(typechecking=True, prohibit_args=False)
    def __mul__(self, other: Any) -> PyPrimitive:
        res = super().__mul__(other)
        return PrimitiveFactory.generate_primitive(value=res)

    @syft_decorator(typechecking=True, prohibit_args=False)
    def __rmul__(self, other: Any) -> PyPrimitive:
        res = super().__rmul__(other)
        return PrimitiveFactory.generate_primitive(value=res)

    @syft_decorator(typechecking=True, prohibit_args=False)
    def __floordiv__(self, other: Any) -> PyPrimitive:
        res = super().__floordiv__(other)
        return PrimitiveFactory.generate_primitive(value=res)

    @syft_decorator(typechecking=True, prohibit_args=False)
    def __truediv__(self, other: Any) -> PyPrimitive:
        res = super().__truediv__(other)
        return PrimitiveFactory.generate_primitive(value=res)

    @syft_decorator(typechecking=True, prohibit_args=False)
    def __mod__(self, other: Any) -> PyPrimitive:
        res = super().__mod__(other)
        return PrimitiveFactory.generate_primitive(value=res)

    @syft_decorator(typechecking=True, prohibit_args=False)
    def __rmod__(self, other: Any) -> PyPrimitive:
        return self.__mod__(other)

    @syft_decorator(typechecking=True, prohibit_args=False)
    def __pow__(self, other: Any) -> PyPrimitive:
        return PrimitiveFactory.generate_primitive(value=super().__pow__(other))

    @syft_decorator(typechecking=True, prohibit_args=False)
    def __rpow__(self, other: Any) -> PyPrimitive:
        return PrimitiveFactory.generate_primitive(value=super().__rpow__(other))

    @syft_decorator(typechecking=True, prohibit_args=False)
    def __iadd__(self, other: Any) -> PyPrimitive:
        return PrimitiveFactory.generate_primitive(
            value=super().__add__(other), id=self.id
        )

    @syft_decorator(typechecking=True, prohibit_args=False)
    def __isub__(self, other: Any) -> PyPrimitive:
        return PrimitiveFactory.generate_primitive(
            value=super().__sub__(other), id=self.id
        )

    @syft_decorator(typechecking=True, prohibit_args=False)
    def __imul__(self, other: Any) -> PyPrimitive:
        return PrimitiveFactory.generate_primitive(
            value=super().__mul__(other), id=self.id
        )

    @syft_decorator(typechecking=True, prohibit_args=False)
    def __ifloordiv__(self, other: Any) -> PyPrimitive:
        return PrimitiveFactory.generate_primitive(
            value=super().__floordiv__(other), id=self.id
        )

    @syft_decorator(typechecking=True, prohibit_args=False)
    def __itruediv__(self, other: Any) -> PyPrimitive:
        return PrimitiveFactory.generate_primitive(
            value=super().__truediv__(other), id=self.id
        )

    @syft_decorator(typechecking=True, prohibit_args=False)
    def __imod__(self, other: Any) -> PyPrimitive:
        return PrimitiveFactory.generate_primitive(
            value=super().__mod__(other), id=self.id
        )

    @syft_decorator(typechecking=True, prohibit_args=False)
    def __ipow__(self, other: Any) -> PyPrimitive:
        return PrimitiveFactory.generate_primitive(
            value=super().__pow__(other), id=self.id
        )

    @syft_decorator(typechecking=True)
    def _object2proto(self) -> Float_PB:
        return Float_PB(
            id=serialize(obj=self.id),
            data=self,
        )

    @staticmethod
    def _proto2object(proto: Float_PB) -> "Float":
        return Float(value=proto.data, id=deserialize(blob=proto.id))

    @staticmethod
    def get_protobuf_schema() -> GeneratedProtocolMessageType:
        return Float_PB


class FloatWrapper(StorableObject):
    def __init__(self, value: object):
        super().__init__(
            data=value,
            id=getattr(value, "id", UID()),
            tags=getattr(value, "tags", []),
            description=getattr(value, "description", ""),
        )
        self.value = value

    def _data_object2proto(self) -> Float_PB:
        _object2proto = getattr(self.data, "_object2proto", None)
        if _object2proto:
            return _object2proto()

    @staticmethod
    def _data_proto2object(proto: Float_PB) -> "FloatWrapper":
        return Float._proto2object(proto)

    @staticmethod
    def get_data_protobuf_schema() -> GeneratedProtocolMessageType:
        return Float_PB

    @staticmethod
    def get_wrapped_type() -> type:
        return Float

    @staticmethod
    def construct_new_object(
        id: UID,
        data: StorableObject,
        description: Optional[str],
        tags: Optional[List[str]],
    ) -> StorableObject:
        setattr(data, "_id", id)
        data.tags = tags
        data.description = description
        return data


aggressive_set_attr(obj=Float, name="serializable_wrapper_type", attr=FloatWrapper)<|MERGE_RESOLUTION|>--- conflicted
+++ resolved
@@ -31,12 +31,8 @@
             value = 0.0
 
         float.__init__(value)
-<<<<<<< HEAD
-        self._id = id or UID()
-=======
 
         self._id: UID = id if id else UID()
->>>>>>> eb6091be
 
     @property
     def id(self) -> UID:
