--- conflicted
+++ resolved
@@ -239,37 +239,6 @@
     def get_protobuf_schema() -> GeneratedProtocolMessageType:
         return Float_PB
 
-<<<<<<< HEAD
-=======
-
-class FloatWrapper(StorableObject):
-    def __init__(self, value: object):
-        super().__init__(
-            data=value,
-            id=getattr(value, "id", UID()),
-            tags=getattr(value, "tags", []),
-            description=getattr(value, "description", ""),
-        )
-        self.value = value
-
-    def _data_object2proto(self) -> Float_PB:
-        _object2proto = getattr(self.data, "_object2proto", None)
-        if _object2proto:
-            return _object2proto()
-
-    @staticmethod
-    def _data_proto2object(proto: Float_PB) -> "Float":  # type: ignore
-        return Float._proto2object(proto)
-
-    @staticmethod
-    def get_data_protobuf_schema() -> GeneratedProtocolMessageType:
-        return Float_PB
-
-    @staticmethod
-    def get_wrapped_type() -> type:
-        return Float
-
->>>>>>> c7018768
     @staticmethod
     def construct_new_object(
         id: UID,
