# stdlib
from typing import Any
from typing import List
from typing import Optional

# third party
from google.protobuf.reflection import GeneratedProtocolMessageType

# syft relative
from ... import deserialize
from ... import serialize
from ...core.common import UID
from ...core.common.serde.serializable import bind_protobuf
from ...core.store.storeable_object import StorableObject
from ...proto.lib.python.int_pb2 import Int as Int_PB
from .primitive_factory import PrimitiveFactory
from .primitive_interface import PyPrimitive
from .types import SyPrimitiveRet


@bind_protobuf
class Int(int, PyPrimitive):
    def __new__(
        cls, value: Any = None, base: Any = 10, id: Optional[UID] = None
    ) -> "Int":
        if value is None:
            value = 0

        if isinstance(value, str):
            return int.__new__(cls, value, base)

        return int.__new__(cls, value)

    def __init__(self, value: Any = None, base: Any = 10, id: Optional[UID] = None):
        if value is None:
            value = 0

        int.__init__(value)

        self._id: UID = id if id else UID()

    @property
    def id(self) -> UID:
        """We reveal PyPrimitive.id as a property to discourage users and
        developers of Syft from modifying .id attributes after an object
        has been initialized.

        :return: returns the unique id of the object
        :rtype: UID
        """
        return self._id

    def upcast(self) -> int:
        return int(self)

    def __add__(self, other: Any) -> SyPrimitiveRet:
        res = super().__add__(other)
        return PrimitiveFactory.generate_primitive(value=res)

    def __int__(self) -> int:
        res = super().__int__()
        return res

    def __invert__(self) -> SyPrimitiveRet:
        res = super().__invert__()
        return PrimitiveFactory.generate_primitive(value=res)

    def __abs__(self) -> SyPrimitiveRet:
        res = super().__abs__()
        return PrimitiveFactory.generate_primitive(value=res)

    def __bool__(self) -> bool:
        return super().__bool__()

    def __divmod__(self, other: Any) -> SyPrimitiveRet:
        res = super().__divmod__(other)
        return PrimitiveFactory.generate_primitive(value=res)

    def __rdivmod__(self, other: Any) -> SyPrimitiveRet:
        res = super().__rdivmod__(other)
        return PrimitiveFactory.generate_primitive(value=res)

    def __radd__(self, other: Any) -> SyPrimitiveRet:
        res = super().__radd__(other)
        return PrimitiveFactory.generate_primitive(value=res)

    def __sub__(self, other: Any) -> SyPrimitiveRet:
        res = super().__sub__(other)
        return PrimitiveFactory.generate_primitive(value=res)

    def __rsub__(self, other: Any) -> SyPrimitiveRet:
        res = super().__rsub__(other)
        return PrimitiveFactory.generate_primitive(value=res)

    def __rtruediv__(self, other: Any) -> SyPrimitiveRet:
        res = super().__rtruediv__(other)
        return PrimitiveFactory.generate_primitive(value=res)

    def __mul__(self, other: Any) -> SyPrimitiveRet:
        res = super().__mul__(other)
        return PrimitiveFactory.generate_primitive(value=res)

    def __rmul__(self, other: Any) -> SyPrimitiveRet:
        res = super().__rmul__(other)
        return PrimitiveFactory.generate_primitive(value=res)

    def __ceil__(self) -> SyPrimitiveRet:
        res = super().__ceil__()
        return PrimitiveFactory.generate_primitive(value=res)

    def __eq__(self, other: Any) -> SyPrimitiveRet:
        res = super().__eq__(other)
        return PrimitiveFactory.generate_primitive(value=res)

    def __float__(self) -> SyPrimitiveRet:
        res = super().__float__()
        return PrimitiveFactory.generate_primitive(value=res)

    def __floor__(self) -> SyPrimitiveRet:
        res = super().__floor__()
        return PrimitiveFactory.generate_primitive(value=res)

    def __floordiv__(self, other: Any) -> SyPrimitiveRet:
        res = super().__floordiv__(other)
        return PrimitiveFactory.generate_primitive(value=res)

    def __rfloordiv__(self, other: Any) -> SyPrimitiveRet:
        res = super().__rfloordiv__(other)
        return PrimitiveFactory.generate_primitive(value=res)

    def __truediv__(self, other: Any) -> SyPrimitiveRet:
        res = super().__truediv__(other)
        return PrimitiveFactory.generate_primitive(value=res)

    def __mod__(self, other: Any) -> SyPrimitiveRet:
        res = super().__mod__(other)
        return PrimitiveFactory.generate_primitive(value=res)

    def __rmod__(self, other: Any) -> SyPrimitiveRet:
        res = super().__rmod__(other)
        return PrimitiveFactory.generate_primitive(value=res)

    def __pow__(self, other: Any, modulo: Optional[Any] = None) -> SyPrimitiveRet:
        if modulo:
            return PrimitiveFactory.generate_primitive(
                value=super().__pow__(other, modulo)
            )
        return PrimitiveFactory.generate_primitive(value=super().__pow__(other))

    def __rpow__(self, other: Any, modulo: Optional[Any] = None) -> SyPrimitiveRet:
        if modulo:
            return PrimitiveFactory.generate_primitive(
                value=super().__rpow__(other, modulo)
            )
        return PrimitiveFactory.generate_primitive(value=super().__rpow__(other))

    def __lshift__(self, other: Any) -> SyPrimitiveRet:
        res = super(Int, self).__lshift__(other)
        return PrimitiveFactory.generate_primitive(value=res)

    def __rlshift__(self, other: Any) -> SyPrimitiveRet:
        res = super().__rlshift__(other)
        return PrimitiveFactory.generate_primitive(value=res)

    def __round__(self, ndigits: Any = 0) -> SyPrimitiveRet:
        res = super().__round__(ndigits)
        return PrimitiveFactory.generate_primitive(value=res)

    def __rshift__(self, other: Any) -> SyPrimitiveRet:
        res = super(Int, self).__rshift__(other)
        return PrimitiveFactory.generate_primitive(value=res)

    def __rrshift__(self, other: Any) -> SyPrimitiveRet:
        res = super().__rrshift__(other)
        return PrimitiveFactory.generate_primitive(value=res)

    def __and__(self, other: Any) -> SyPrimitiveRet:
        res = super().__and__(other)
        return PrimitiveFactory.generate_primitive(value=res)

    def __rand__(self, other: Any) -> SyPrimitiveRet:
        res = super().__rand__(other)
        return PrimitiveFactory.generate_primitive(value=res)

    def __xor__(self, other: Any) -> SyPrimitiveRet:
        res = super(Int, self).__xor__(other)
        return PrimitiveFactory.generate_primitive(value=res)

    def __rxor__(self, other: Any) -> SyPrimitiveRet:
        res = super().__rxor__(other)
        return PrimitiveFactory.generate_primitive(value=res)

    def __or__(self, other: Any) -> SyPrimitiveRet:
        res = super().__or__(other)
        return PrimitiveFactory.generate_primitive(value=res)

    def __ror__(self, other: Any) -> SyPrimitiveRet:
        res = super().__ror__(other)
        return PrimitiveFactory.generate_primitive(value=res)

    def __ge__(self, other: Any) -> SyPrimitiveRet:
        res = super().__ge__(other)
        return PrimitiveFactory.generate_primitive(value=res)

    def __lt__(self, other: Any) -> SyPrimitiveRet:
        res = super().__lt__(other)
        return PrimitiveFactory.generate_primitive(value=res)

    def __le__(self, other: Any) -> SyPrimitiveRet:
        res = super().__le__(other)
        return PrimitiveFactory.generate_primitive(value=res)

    def __gt__(self, other: Any) -> SyPrimitiveRet:
        res = super().__gt__(other)
        return PrimitiveFactory.generate_primitive(value=res)

    def __iadd__(self, other: Any) -> SyPrimitiveRet:
        return PrimitiveFactory.generate_primitive(
            value=super().__add__(other), id=self.id
        )

    def __isub__(self, other: Any) -> SyPrimitiveRet:
        return PrimitiveFactory.generate_primitive(
            value=super().__sub__(other), id=self.id
        )

    def __imul__(self, other: Any) -> SyPrimitiveRet:
        return PrimitiveFactory.generate_primitive(
            value=super().__mul__(other), id=self.id
        )

    def __ifloordiv__(self, other: Any) -> SyPrimitiveRet:
        return PrimitiveFactory.generate_primitive(
            value=super().__floordiv__(other), id=self.id
        )

    def __itruediv__(self, other: Any) -> SyPrimitiveRet:
        return PrimitiveFactory.generate_primitive(
            value=super().__truediv__(other), id=self.id
        )

    def __imod__(self, other: Any) -> SyPrimitiveRet:
        return PrimitiveFactory.generate_primitive(
            value=super().__mod__(other), id=self.id
        )

    def __ipow__(self, other: Any, modulo: Optional[Any] = None) -> SyPrimitiveRet:
        if modulo:
            PrimitiveFactory.generate_primitive(
                value=super().__pow__(other, modulo), id=self.id
            )
        return PrimitiveFactory.generate_primitive(
            value=super().__pow__(other), id=self.id
        )

    def __ne__(self, other: Any) -> SyPrimitiveRet:
        res = super().__ne__(other)
        return PrimitiveFactory.generate_primitive(value=res)

    def __hash__(self) -> SyPrimitiveRet:
        return PrimitiveFactory.generate_primitive(value=super().__hash__())

    # add tests

    def __neg__(self) -> SyPrimitiveRet:
        return PrimitiveFactory.generate_primitive(value=super().__neg__())

    def __pos__(self) -> SyPrimitiveRet:
        return PrimitiveFactory.generate_primitive(value=super().__pos__())

    def _object2proto(self) -> Int_PB:
        int_pb = Int_PB()
        int_pb.data = self
        int_pb.id.CopyFrom(serialize(obj=self.id))
        return int_pb

    @staticmethod
    def _proto2object(proto: Int_PB) -> "Int":
        int_id: UID = deserialize(blob=proto.id)

        de_int = Int(value=proto.data)
        de_int._id = int_id  # can't use uid=int_id for some reason

        return de_int

    @staticmethod
    def get_protobuf_schema() -> GeneratedProtocolMessageType:
        return Int_PB

    def as_integer_ratio(self) -> SyPrimitiveRet:
        tpl = super().as_integer_ratio()
        return PrimitiveFactory.generate_primitive(value=tpl)

    def bit_length(self) -> SyPrimitiveRet:
        res = super().bit_length()
        return PrimitiveFactory.generate_primitive(value=res)

    def denominator(self) -> SyPrimitiveRet:
        res = super().denominator
        return PrimitiveFactory.generate_primitive(value=res)

    @staticmethod
    def from_bytes(bytes: Any, byteorder: str, *, signed: Any = True) -> SyPrimitiveRet:
        res = int.from_bytes(bytes, byteorder, signed=signed)
        return PrimitiveFactory.generate_primitive(value=res)

    def imag(self) -> SyPrimitiveRet:
        res = super().imag
        return PrimitiveFactory.generate_primitive(value=res)

    def numerator(self) -> int:
        res = super().numerator
        return PrimitiveFactory.generate_primitive(value=res)

    def real(self) -> int:
        res = super().real
        return PrimitiveFactory.generate_primitive(value=res)

    def conjugate(self) -> SyPrimitiveRet:
        res = super().conjugate()
        return PrimitiveFactory.generate_primitive(value=res)

    # method signature override
    def to_bytes(
        self,
        length: Optional[int] = None,
        byteorder: Optional[str] = None,
        signed: Optional[bool] = True,
    ) -> bytes:
        if length is not None and byteorder is not None and signed is not None:
            return super().to_bytes(length=length, byteorder=byteorder, signed=signed)
        else:
            # get our serializable method
            _to_bytes = getattr(self, "_to_bytes", None)
            if _to_bytes is not None:
                return _to_bytes.__call__()
        return b""

<<<<<<< HEAD
=======

class IntWrapper(StorableObject):
    def __init__(self, value: object):
        super().__init__(
            data=value,
            id=getattr(value, "id", UID()),
            tags=getattr(value, "tags", []),
            description=getattr(value, "description", ""),
        )
        self.value = value

    def _data_object2proto(self) -> Int_PB:
        _object2proto = getattr(self.data, "_object2proto", None)
        if _object2proto:
            return _object2proto()

    @staticmethod
    def _data_proto2object(proto: Int_PB) -> "Int":  # type: ignore
        return Int._proto2object(proto=proto)

    @staticmethod
    def get_data_protobuf_schema() -> GeneratedProtocolMessageType:
        return Int_PB

    @staticmethod
    def get_wrapped_type() -> type:
        return Int

>>>>>>> c7018768
    @staticmethod
    def construct_new_object(
        id: UID,
        data: StorableObject,
        description: Optional[str],
        tags: Optional[List[str]],
    ) -> StorableObject:
        setattr(data, "_id", id)
        data.tags = tags
        data.description = description
        return data<|MERGE_RESOLUTION|>--- conflicted
+++ resolved
@@ -328,45 +328,19 @@
         signed: Optional[bool] = True,
     ) -> bytes:
         if length is not None and byteorder is not None and signed is not None:
-            return super().to_bytes(length=length, byteorder=byteorder, signed=signed)
+            # XTY >>>
+            # return super().to_bytes(length=length, byteorder=byteorder, signed=signed)
+            return int.to_bytes(self, length=length, byteorder=byteorder, signed=signed)
+            # <<< XTY
         else:
-            # get our serializable method
-            _to_bytes = getattr(self, "_to_bytes", None)
-            if _to_bytes is not None:
-                return _to_bytes.__call__()
-        return b""
-
-<<<<<<< HEAD
-=======
-
-class IntWrapper(StorableObject):
-    def __init__(self, value: object):
-        super().__init__(
-            data=value,
-            id=getattr(value, "id", UID()),
-            tags=getattr(value, "tags", []),
-            description=getattr(value, "description", ""),
-        )
-        self.value = value
-
-    def _data_object2proto(self) -> Int_PB:
-        _object2proto = getattr(self.data, "_object2proto", None)
-        if _object2proto:
-            return _object2proto()
-
-    @staticmethod
-    def _data_proto2object(proto: Int_PB) -> "Int":  # type: ignore
-        return Int._proto2object(proto=proto)
-
-    @staticmethod
-    def get_data_protobuf_schema() -> GeneratedProtocolMessageType:
-        return Int_PB
-
-    @staticmethod
-    def get_wrapped_type() -> type:
-        return Int
-
->>>>>>> c7018768
+            # XTY >>>
+            # # get our serializable method
+            # _to_bytes = getattr(self, "_to_bytes", None)
+            # if _to_bytes is not None:
+            #     return _to_bytes.__call__()
+            return PyPrimitive.to_bytes(self)
+            # <<< XTY
+
     @staticmethod
     def construct_new_object(
         id: UID,
