--- conflicted
+++ resolved
@@ -40,8 +40,6 @@
         int.__init__(value)
 
         self._id: UID = UID() if id is None else id
-<<<<<<< HEAD
-=======
 
     @property
     def id(self) -> UID:
@@ -53,7 +51,6 @@
         :rtype: UID
         """
         return self._id
->>>>>>> 287410e5
 
     @syft_decorator(typechecking=True, prohibit_args=False)
     def __add__(self, other: Any) -> PyPrimitive:
@@ -116,14 +113,11 @@
     @syft_decorator(typechecking=True, prohibit_args=False)
     def __rmul__(self, other: Any) -> PyPrimitive:
         res = super().__rmul__(other)
-<<<<<<< HEAD
         return PrimitiveFactory.generate_primitive(value=res)
 
     @syft_decorator(typechecking=True, prohibit_args=False)
     def __ceil__(self) -> PyPrimitive:
         res = super().__ceil__()
-=======
->>>>>>> 287410e5
         return PrimitiveFactory.generate_primitive(value=res)
 
     @syft_decorator(typechecking=True, prohibit_args=False)
@@ -158,11 +152,7 @@
 
     @syft_decorator(typechecking=True, prohibit_args=False)
     def __mod__(self, other: Any) -> PyPrimitive:
-<<<<<<< HEAD
         res = super().__mod__(other)
-=======
-        res = super(Int, self).__mod__(other)
->>>>>>> 287410e5
         return PrimitiveFactory.generate_primitive(value=res)
 
     @syft_decorator(typechecking=True, prohibit_args=False)
@@ -305,7 +295,6 @@
     def __hash__(self) -> PyPrimitive:
         return PrimitiveFactory.generate_primitive(value=super().__hash__())
 
-<<<<<<< HEAD
     # add tests
     @syft_decorator(typechecking=True)
     def __neg__(self) -> PyPrimitive:
@@ -315,8 +304,6 @@
     def __pos__(self) -> PyPrimitive:
         return PrimitiveFactory.generate_primitive(value=super().__pos__())
 
-=======
->>>>>>> 287410e5
     @syft_decorator(typechecking=True)
     def _object2proto(self) -> Int_PB:
         int_pb = Int_PB()
@@ -341,7 +328,6 @@
     def get_protobuf_schema() -> GeneratedProtocolMessageType:
         return Int_PB
 
-<<<<<<< HEAD
     # def as_integer_ratio(self) -> Tuple[int, Literal[1]]:
     #     #TODO add this
     #     pass
@@ -374,7 +360,6 @@
     def to_bytes(self, length: int, byteorder: str, *, signed: bool = ...) -> bytes:
         # TODO add this
         pass
-=======
 
 class IntWrapper(StorableObject):
     def __init__(self, value: object):
@@ -416,5 +401,4 @@
         return data
 
 
-aggressive_set_attr(obj=Int, name="serializable_wrapper_type", attr=IntWrapper)
->>>>>>> 287410e5
+aggressive_set_attr(obj=Int, name="serializable_wrapper_type", attr=IntWrapper)