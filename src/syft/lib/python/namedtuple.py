# stdlib
from collections import namedtuple
from typing import Any
from typing import List
from typing import Tuple

# third party
from packaging import version
import torch

# syft relative
from ...core.common.serde.deserialize import _deserialize
from ...core.common.serde.serialize import _serialize
from ...core.common.uid import UID
from ...generate_wrapper import GenerateWrapper
from ...lib.util import full_name_with_name
from ...lib.util import full_name_with_qualname
from ...proto.lib.torch.valuesindices_pb2 import ValuesIndicesProto as ValuesIndices_PB
from ..torch.tensor_util import protobuf_tensor_deserializer
from ..torch.tensor_util import protobuf_tensor_serializer

# this is all the different named tuple attrs so they can be used if an object doesnt
# have them then getting the wrong attr will fail this needs to be improved with unions
# or specific types for every single torch.return_types.* namedtuple
all_attrs = tuple(
    [
        "values",
        "indices",
        "eigenvalues",
        "eigenvectors",
        "solution",
        "QR",
        "sign",
        "logabsdet",
        "Q",
        "R",
        "LU",
        "cloned_coefficient",
        "U",
        "S",
        "V",
        "a",
        "tau",
    ]
)

# this is a dummy type for our ValuesIndicesPointer
ValuesIndices = namedtuple("ValuesIndices", all_attrs)  # type: ignore


def object2proto(obj: object) -> ValuesIndices_PB:
<<<<<<< HEAD
    obj_type = full_name_with_name(klass=obj._sy_serializable_wrapper_type)  # type: ignore
    keys = get_keys(klass_name=obj_type)
=======
    obj_type = full_name_with_name(klass=obj.serializable_wrapper_type)  # type: ignore
    torch_type = full_name_with_name(klass=type(obj))

    keys = get_keys(klass_name=torch_type)
>>>>>>> 9a6de0f3

    values = []
    for key in keys:
        values.append(getattr(obj, key, None))

    proto = ValuesIndices_PB()
    proto.values.extend(list(map(lambda x: protobuf_tensor_serializer(x), values)))
    proto.keys.extend(list(keys))
    proto.id.CopyFrom(_serialize(obj=getattr(obj, "id", UID())))
    proto.obj_type = obj_type

    return proto


def proto2object(proto: ValuesIndices_PB) -> "ValuesIndices":
    _id: UID = _deserialize(blob=proto.id)
    values = [protobuf_tensor_deserializer(x) for x in proto.values]

    return_type = make_namedtuple(obj_type=proto.obj_type, values=values, id=_id)

    return return_type


def get_keys(klass_name: str) -> List[str]:
    keys = []

    if klass_name == "torch.return_types.eig":
        key1 = "eigenvalues"
        key2 = "eigenvectors"
        keys.append(key1)
        keys.append(key2)
    elif klass_name == "torch.return_types.lstsq":
        key1 = "solution"
        key2 = "QR"
        keys.append(key1)
        keys.append(key2)
    elif klass_name == "torch.return_types.slogdet":
        key1 = "sign"
        key2 = "logabsdet"
        keys.append(key1)
        keys.append(key2)
    elif klass_name == "torch.return_types.qr":
        key1 = "Q"
        key2 = "R"
        keys.append(key1)
        keys.append(key2)
    elif klass_name == "torch.return_types.solve":
        key1 = "solution"
        key2 = "LU"
        keys.append(key1)
        keys.append(key2)
    elif klass_name == "torch.return_types.symeig":
        key1 = "eigenvalues"
        key2 = "eigenvectors"
        keys.append(key1)
        keys.append(key2)
    elif klass_name == "torch.return_types.triangular_solve":
        key1 = "solution"
        key2 = "cloned_coefficient"
        keys.append(key1)
        keys.append(key2)
    elif klass_name == "torch.return_types.svd":
        key1 = "U"
        key2 = "S"
        key3 = "V"
        keys.append(key1)
        keys.append(key2)
        keys.append(key3)
    elif klass_name == "torch.return_types.geqrf":
        key1 = "a"
        key2 = "tau"
        keys.append(key1)
        keys.append(key2)
    else:
        # default
        key1 = "values"
        key2 = "indices"
        keys.append(key1)
        keys.append(key2)

    return keys


def get_parts(return_tuple: Any) -> Tuple[str, List[torch.Tensor]]:
    obj_type = full_name_with_qualname(klass=type(return_tuple))
    keys = get_keys(klass_name=obj_type)
    values = []
    for key in keys:
        values.append(getattr(return_tuple, key))

    return (obj_type, values)


def make_namedtuple(
    obj_type: str,
    values: List[torch.Tensor],
    id: UID,
    tags: List[str] = [],
    description: str = "",
) -> Any:
    module_parts = obj_type.split(".")
    klass = module_parts.pop().replace("Wrapper", "")
    module_name = ".".join(module_parts[2:])
    torch_type = f"{module_name}.{klass}"

    keys = get_keys(klass_name=torch_type)
    tuple_klass = namedtuple(  # type: ignore
        klass, (*keys, "tags", "description", "id")
    )
    tuple_klass.__module__ = module_name
    return tuple_klass(*values, tags, description, id)  # type: ignore


# get each of the dynamic torch.return_types.*
def get_supported_types() -> list:
    supported_types = []
    A = torch.tensor([[1.0, 1, 1], [2, 3, 4], [3, 5, 2], [4, 2, 5], [5, 4, 3]])
    B = torch.tensor([[-10.0, -3], [12, 14], [14, 12], [16, 16], [18, 16]])
    x = torch.Tensor([[1, 2], [1, 2]])
    s = torch.tensor(
        [[-0.1000, 0.1000, 0.2000], [0.2000, 0.3000, 0.4000], [0.0000, -0.3000, 0.5000]]
    )

    torch_version_ge_1d5d0 = version.parse(
        torch.__version__.split("+")[0]
    ) >= version.parse("1.5.0")

    if torch_version_ge_1d5d0:
        cummax = x.cummax(0)
        supported_types.append(type(cummax))

    if torch_version_ge_1d5d0:
        cummin = x.cummin(0)
        supported_types.append(type(cummin))

    eig = x.eig(True)
    supported_types.append(type(eig))

    kthvalue = x.kthvalue(1)
    supported_types.append(type(kthvalue))

    lstsq = A.lstsq(B)
    supported_types.append(type(lstsq))

    slogdet = x.slogdet()
    supported_types.append(type(slogdet))

    qr = x.qr()
    supported_types.append(type(qr))

    mode = x.mode()
    supported_types.append(type(mode))

    solve = s.solve(s)
    supported_types.append(type(solve))

    sort = s.sort()
    supported_types.append(type(sort))

    symeig = s.symeig()
    supported_types.append(type(symeig))

    topk = s.topk(1)
    supported_types.append(type(topk))

    triangular_solve = s.triangular_solve(s)
    supported_types.append(type(triangular_solve))

    svd = s.svd()
    supported_types.append(type(svd))

    geqrf = s.geqrf()
    supported_types.append(type(geqrf))

    median = s.median(0)
    supported_types.append(type(median))

    max_t = s.max(0)
    supported_types.append(type(max_t))

    min_t = s.min(0)
    supported_types.append(type(min_t))

    return supported_types


supported_types = get_supported_types()
for typ in supported_types:
    GenerateWrapper(
        wrapped_type=typ,
        import_path=f"{typ.__module__}.{typ.__name__}",
        protobuf_scheme=ValuesIndices_PB,
        type_object2proto=object2proto,
        type_proto2object=proto2object,
    )<|MERGE_RESOLUTION|>--- conflicted
+++ resolved
@@ -49,15 +49,10 @@
 
 
 def object2proto(obj: object) -> ValuesIndices_PB:
-<<<<<<< HEAD
     obj_type = full_name_with_name(klass=obj._sy_serializable_wrapper_type)  # type: ignore
-    keys = get_keys(klass_name=obj_type)
-=======
-    obj_type = full_name_with_name(klass=obj.serializable_wrapper_type)  # type: ignore
     torch_type = full_name_with_name(klass=type(obj))
 
     keys = get_keys(klass_name=torch_type)
->>>>>>> 9a6de0f3
 
     values = []
     for key in keys:
