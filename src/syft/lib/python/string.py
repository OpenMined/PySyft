# stdlib
from collections import UserString
from typing import Any
from typing import List
from typing import Mapping
from typing import Optional
from typing import Union

# third party
from google.protobuf.reflection import GeneratedProtocolMessageType

# syft relative
from ... import deserialize
from ... import serialize
from ...core.common import UID
from ...core.common.serde.serializable import bind_protobuf
from ...core.store.storeable_object import StorableObject
from ...proto.lib.python.string_pb2 import String as String_PB
from .int import Int
from .primitive_factory import PrimitiveFactory
from .primitive_interface import PyPrimitive
from .types import SyPrimitiveRet


@bind_protobuf
class String(UserString, PyPrimitive):
    def __init__(self, value: Any = None, id: Optional[UID] = None):
        if value is None:
            value = ""

        UserString.__init__(self, value)

        self._id: UID = id if id else UID()

    def upcast(self) -> str:
        return str(self)

    def __add__(self, other: Any) -> SyPrimitiveRet:
        res = super().__add__(other)
        return PrimitiveFactory.generate_primitive(value=res)

    def __eq__(self, other: Any) -> SyPrimitiveRet:
        res = super().__eq__(other)
        return PrimitiveFactory.generate_primitive(value=res)

    def __float__(self) -> SyPrimitiveRet:
        res = super().__float__()
        return PrimitiveFactory.generate_primitive(value=res)

    def __ge__(self, other: Any) -> SyPrimitiveRet:
        res = super().__ge__(other)
        return PrimitiveFactory.generate_primitive(value=res)

    def __getitem__(self, other: Any) -> SyPrimitiveRet:
        res = super().__getitem__(other)
        return PrimitiveFactory.generate_primitive(value=res)

    def __gt__(self, other: Any) -> SyPrimitiveRet:
        res = super().__gt__(other)
        return PrimitiveFactory.generate_primitive(value=res)

    def __hash__(self) -> SyPrimitiveRet:
        res = super().__hash__()
        return PrimitiveFactory.generate_primitive(value=res)

    def __int__(self) -> SyPrimitiveRet:
        res = super().__int__()
        return PrimitiveFactory.generate_primitive(value=res)

    def __iter__(self) -> SyPrimitiveRet:
        # TODO fix this
        res = super().__iter__()
        return PrimitiveFactory.generate_primitive(value=res)

    def __le__(self, other: Any) -> SyPrimitiveRet:
        res = super().__le__(other)
        return PrimitiveFactory.generate_primitive(value=res)

    def __len__(self) -> SyPrimitiveRet:
        res = super().__len__()
        return PrimitiveFactory.generate_primitive(value=res)

    def __lt__(self, other: Any) -> SyPrimitiveRet:
        res = super().__lt__(other)
        return PrimitiveFactory.generate_primitive(value=res)

    def __mod__(self, *args: Any) -> SyPrimitiveRet:
        res = super().__mod__(
            *[str(arg) if isinstance(arg, String) else arg for arg in args]
        )
        return PrimitiveFactory.generate_primitive(value=res)

    def __mul__(self, other: Any) -> SyPrimitiveRet:
        res = super().__mul__(other)
        return PrimitiveFactory.generate_primitive(value=res)

    def __ne__(self, other: Any) -> SyPrimitiveRet:
        res = super().__ne__(other)
        return PrimitiveFactory.generate_primitive(value=res)

    def __reversed__(self) -> Any:
        # returns <class 'reversed'>
        return super().__reversed__()

    def __sizeof__(self) -> SyPrimitiveRet:
        res = super().__sizeof__()
        return PrimitiveFactory.generate_primitive(value=res)

    def __str__(self) -> str:
        return super().__str__()

    def capitalize(self) -> SyPrimitiveRet:
        res = super().capitalize()
        return PrimitiveFactory.generate_primitive(value=res)

    def casefold(self) -> SyPrimitiveRet:
        res = super().casefold()
        return PrimitiveFactory.generate_primitive(value=res)

    def center(self, width: Union[int, Int], *args: Any) -> SyPrimitiveRet:
        if len(args):
            _args_0 = str(args[0]) if isinstance(args[0], String) else args[0]
            res = super().center(width, _args_0, *args[1:])
        else:
            res = super().center(width)
        return PrimitiveFactory.generate_primitive(value=res)

    def count(
        self, sub: Any, start: Optional[int] = None, end: Optional[int] = None
    ) -> SyPrimitiveRet:
        res = super().count(sub, start, end)  # type: ignore
        return PrimitiveFactory.generate_primitive(value=res)

    def encode(
        self, encoding: Optional[str] = None, errors: Optional[str] = None
    ) -> SyPrimitiveRet:
        res = super().encode(encoding, errors)
        return PrimitiveFactory.generate_primitive(value=res)

    def endswith(
        self,
        suffix: Union[str, "String", tuple],
        start: Optional[int] = None,
        end: Optional[int] = None,
    ) -> SyPrimitiveRet:
        suffix = str(suffix) if isinstance(suffix, String) else suffix
        _suffix = (
            tuple(str(elem) if isinstance(elem, String) else elem for elem in suffix)
            if isinstance(suffix, tuple)
            else suffix
        )
        res = super().endswith(_suffix, start, end)  # type: ignore
        return PrimitiveFactory.generate_primitive(value=res)

    def expandtabs(self, tabsize: int = 8) -> SyPrimitiveRet:
        res = super().expandtabs(tabsize)
        return PrimitiveFactory.generate_primitive(value=res)

    def find(
        self, sub: Any, start: Optional[int] = 0, end: Optional[int] = None
    ) -> SyPrimitiveRet:
        if end is None:
            end = super().__len__()

        res = super().find(sub, start, end)  # type: ignore
        return PrimitiveFactory.generate_primitive(value=res)

    def format(self, *args: Any, **kwargs: Any) -> SyPrimitiveRet:
        res = super().format(*args, **kwargs)
        return PrimitiveFactory.generate_primitive(value=res)

    def format_map(self, mapping: Mapping[Any, Any]) -> SyPrimitiveRet:
        res = super().format_map(mapping)
        return PrimitiveFactory.generate_primitive(value=res)

    def index(
        self,
        sub: Union[str, "String"],
        start: Optional[int] = 0,
        end: Optional[int] = None,
    ) -> SyPrimitiveRet:
        if end is None:
            end = super().__len__()
        res = super().index(str(sub), start, end)  # type: ignore
        return PrimitiveFactory.generate_primitive(value=res)

    def isalnum(self) -> SyPrimitiveRet:
        res = super().isalnum()
        return PrimitiveFactory.generate_primitive(value=res)

    def isascii(self) -> SyPrimitiveRet:
        res = super().isascii()  # type: ignore
        return PrimitiveFactory.generate_primitive(value=res)

    def isalpha(self) -> SyPrimitiveRet:
        res = super().isalpha()
        return PrimitiveFactory.generate_primitive(value=res)

    def isdecimal(self) -> SyPrimitiveRet:
        res = super().isdecimal()
        return PrimitiveFactory.generate_primitive(value=res)

    def isdigit(self) -> SyPrimitiveRet:
        res = super().isdigit()
        return PrimitiveFactory.generate_primitive(value=res)

    def isidentifier(self) -> SyPrimitiveRet:
        res = super().isidentifier()
        return PrimitiveFactory.generate_primitive(value=res)

    def islower(self) -> SyPrimitiveRet:
        res = super().islower()
        return PrimitiveFactory.generate_primitive(value=res)

    def isnumeric(self) -> SyPrimitiveRet:
        res = super().isnumeric()
        return PrimitiveFactory.generate_primitive(value=res)

    def isprintable(self) -> SyPrimitiveRet:
        res = super().isprintable()
        return PrimitiveFactory.generate_primitive(value=res)

    def isspace(self) -> SyPrimitiveRet:
        res = super().isspace()
        return PrimitiveFactory.generate_primitive(value=res)

    def istitle(self) -> SyPrimitiveRet:
        res = super().istitle()
        return PrimitiveFactory.generate_primitive(value=res)

    def isupper(self) -> SyPrimitiveRet:
        res = super().isupper()
        return PrimitiveFactory.generate_primitive(value=res)

    def join(self, seq: Any) -> SyPrimitiveRet:
        res = super().join(
            [str(elem) if isinstance(elem, String) else elem for elem in seq]
        )
        return PrimitiveFactory.generate_primitive(value=res)

    def ljust(self, width: Union[int], *args: Any) -> SyPrimitiveRet:
        if len(args):
            _args_0 = str(args[0]) if isinstance(args[0], String) else args[0]
            res = super().ljust(width, _args_0, *args[1:])
        else:
            res = super().ljust(width)
        return PrimitiveFactory.generate_primitive(value=res)

    def lower(self) -> SyPrimitiveRet:
        res = super().lower()
        return PrimitiveFactory.generate_primitive(value=res)

    def lstrip(self, chars: Optional[Union[str, "String"]] = None) -> SyPrimitiveRet:
        chars = str(chars) if isinstance(chars, String) else chars
        res = super().lstrip(chars)
        return PrimitiveFactory.generate_primitive(value=res)

    def partition(self, sep: Optional[Union[str, "String"]] = " ") -> SyPrimitiveRet:
        sep = str(sep) if isinstance(sep, String) else sep
        res = super().partition(sep)  # type: ignore
        return PrimitiveFactory.generate_primitive(value=res)

    def replace(
        self,
        oldvalue: Union[str, UserString],
        newvalue: Union[str, UserString],
        count: Optional[int] = -1,
    ) -> SyPrimitiveRet:
        res = super().replace(str(oldvalue), str(newvalue), count)  # type: ignore
        return PrimitiveFactory.generate_primitive(value=res)

    def rfind(
        self,
        sub: Union[str, UserString],
        start: Optional[int] = 0,
        end: Optional[int] = None,
    ) -> SyPrimitiveRet:
        sub = str(sub) if isinstance(sub, UserString) else sub
        res = super().rfind(sub, start, end)  # type: ignore
        return PrimitiveFactory.generate_primitive(value=res)

    def rindex(
        self,
        sub: Union[str, UserString],
        start: Optional[int] = 0,
        end: Optional[int] = None,
    ) -> SyPrimitiveRet:
        sub = str(sub) if isinstance(sub, String) else sub
        res = super().rindex(sub, start, end)  # type: ignore
        return PrimitiveFactory.generate_primitive(value=res)

    def rjust(self, width: int, *args: Any) -> SyPrimitiveRet:
        if len(args):
            _args_0 = str(args[0]) if isinstance(args[0], String) else args[0]
            res = super().rjust(width, _args_0, *args[1:])
        else:
            res = super().rjust(width)
        return PrimitiveFactory.generate_primitive(value=res)

    def rpartition(self, sep: Optional[Union[str, "String"]] = " ") -> SyPrimitiveRet:
        sep = str(sep) if isinstance(sep, String) else sep
        res = super().rpartition(sep)  # type: ignore
        return PrimitiveFactory.generate_primitive(value=res)

    def rsplit(
        self, sep: Optional[Union[str, "String"]] = None, maxsplit: int = -1
    ) -> SyPrimitiveRet:
        sep = str(sep) if isinstance(sep, String) else sep
        res = super().rsplit(sep=sep, maxsplit=maxsplit)
        return PrimitiveFactory.generate_primitive(value=res)

    def rstrip(self, chars: Optional[Union[str, "String"]] = None) -> SyPrimitiveRet:
        chars = str(chars) if isinstance(chars, String) else chars
        res = super().rstrip(chars)
        return PrimitiveFactory.generate_primitive(value=res)

    def split(
        self, sep: Optional[Union[str, "String"]] = None, maxsplit: int = -1
    ) -> SyPrimitiveRet:
        sep = str(sep) if isinstance(sep, String) else sep
        res = super().split(sep=sep, maxsplit=maxsplit)
        return PrimitiveFactory.generate_primitive(value=res)

    def splitlines(self, keepends: bool = False) -> SyPrimitiveRet:
        res = super().splitlines(keepends)
        return PrimitiveFactory.generate_primitive(value=res)

    def startswith(
        self,
        suffix: Union[str, UserString, tuple],
        start: int = 0,
        end: Optional[int] = None,
    ) -> SyPrimitiveRet:
        suffix = str(suffix) if isinstance(suffix, UserString) else suffix
        suffix = (
            tuple(
                str(elem) if isinstance(elem, UserString) else elem for elem in suffix
            )
            if isinstance(suffix, tuple)
            else suffix
        )

        end = end if end else len(self)
        res = super().startswith(suffix, start, end)
        return PrimitiveFactory.generate_primitive(value=res)

    def strip(self, chars: Optional[str] = None) -> SyPrimitiveRet:
        chars = str(chars) if isinstance(chars, String) else chars  # type: ignore
        res = super().strip(chars)
        return PrimitiveFactory.generate_primitive(value=res)

    def swapcase(self) -> SyPrimitiveRet:
        res = super().swapcase()
        return PrimitiveFactory.generate_primitive(value=res)

    def title(self) -> SyPrimitiveRet:
        res = super().title()
        return PrimitiveFactory.generate_primitive(value=res)

    def translate(self, *args: Any) -> SyPrimitiveRet:
        res = super().translate(*args)
        return PrimitiveFactory.generate_primitive(value=res)

    def upper(self) -> SyPrimitiveRet:
        res = super().upper()
        return PrimitiveFactory.generate_primitive(value=res)

    def zfill(self, width: Union[int, Int]) -> SyPrimitiveRet:
        res = super().zfill(width)
        return PrimitiveFactory.generate_primitive(value=res)

    def __contains__(self, val: object) -> SyPrimitiveRet:
        res = super().__contains__(val)
        return PrimitiveFactory.generate_primitive(value=res)

    @property
    def id(self) -> UID:
        """We reveal PyPrimitive.id as a property to discourage users and
        developers of Syft from modifying .id attributes after an object
        has been initialized.

        :return: returns the unique id of the object
        :rtype: UID
        """
        return self._id

    def _object2proto(self) -> String_PB:
        return String_PB(data=self.data, id=serialize(obj=self.id))

    @staticmethod
    def _proto2object(proto: String_PB) -> "String":
        str_id: UID = deserialize(blob=proto.id)
        return String(value=proto.data, id=str_id)

    @staticmethod
    def get_protobuf_schema() -> GeneratedProtocolMessageType:
        return String_PB

    # fixes __rmod__ in python <= 3.7
    # https://github.com/python/cpython/commit/7abf8c60819d5749e6225b371df51a9c5f1ea8e9
    def __rmod__(self, template: Union[PyPrimitive, str]) -> PyPrimitive:
        return self.__class__(str(template) % self)

<<<<<<< HEAD
=======

class StringWrapper(StorableObject):
    def __init__(self, value: object):
        super().__init__(
            data=value,
            id=getattr(value, "id", UID()),
            tags=getattr(value, "tags", []),
            description=getattr(value, "description", ""),
        )
        self.value = value

    def _data_object2proto(self) -> String_PB:
        _object2proto = getattr(self.data, "_object2proto", None)
        if _object2proto:
            return _object2proto()

    @staticmethod
    def _data_proto2object(proto: String_PB) -> "String":  # type: ignore
        return String._proto2object(proto=proto)

    @staticmethod
    def get_data_protobuf_schema() -> GeneratedProtocolMessageType:
        return String_PB

    @staticmethod
    def get_wrapped_type() -> type:
        return String

>>>>>>> c7018768
    @staticmethod
    def construct_new_object(
        id: UID,
        data: StorableObject,
        description: Optional[str],
        tags: Optional[List[str]],
    ) -> StorableObject:
        setattr(data, "_id", id)
        data.tags = tags
        data.description = description
        return data<|MERGE_RESOLUTION|>--- conflicted
+++ resolved
@@ -401,37 +401,6 @@
     def __rmod__(self, template: Union[PyPrimitive, str]) -> PyPrimitive:
         return self.__class__(str(template) % self)
 
-<<<<<<< HEAD
-=======
-
-class StringWrapper(StorableObject):
-    def __init__(self, value: object):
-        super().__init__(
-            data=value,
-            id=getattr(value, "id", UID()),
-            tags=getattr(value, "tags", []),
-            description=getattr(value, "description", ""),
-        )
-        self.value = value
-
-    def _data_object2proto(self) -> String_PB:
-        _object2proto = getattr(self.data, "_object2proto", None)
-        if _object2proto:
-            return _object2proto()
-
-    @staticmethod
-    def _data_proto2object(proto: String_PB) -> "String":  # type: ignore
-        return String._proto2object(proto=proto)
-
-    @staticmethod
-    def get_data_protobuf_schema() -> GeneratedProtocolMessageType:
-        return String_PB
-
-    @staticmethod
-    def get_wrapped_type() -> type:
-        return String
-
->>>>>>> c7018768
     @staticmethod
     def construct_new_object(
         id: UID,
