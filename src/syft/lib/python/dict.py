--- conflicted
+++ resolved
@@ -234,37 +234,6 @@
     def get_protobuf_schema() -> GeneratedProtocolMessageType:
         return Dict_PB
 
-<<<<<<< HEAD
-=======
-
-class DictWrapper(StorableObject):
-    def __init__(self, value: object):
-        super().__init__(
-            data=value,
-            id=getattr(value, "id", UID()),
-            tags=getattr(value, "tags", []),
-            description=getattr(value, "description", ""),
-        )
-        self.value = value
-
-    def _data_object2proto(self) -> Dict_PB:
-        _object2proto = getattr(self.data, "_object2proto", None)
-        if _object2proto:
-            return _object2proto()
-
-    @staticmethod
-    def _data_proto2object(proto: Dict_PB) -> "Dict":  # type: ignore
-        return Dict._proto2object(proto=proto)
-
-    @staticmethod
-    def get_data_protobuf_schema() -> GeneratedProtocolMessageType:
-        return Dict_PB
-
-    @staticmethod
-    def get_wrapped_type() -> type:
-        return Dict
-
->>>>>>> c7018768
     @staticmethod
     def construct_new_object(
         id: UID,
