--- conflicted
+++ resolved
@@ -22,22 +22,17 @@
         from .int import Int
         from .none import SyNone
 
-        if type(value) is int:
+        if isinstance(value, int):
             return Int(value=value, id=id)
 
-        if type(value) is float:
+        if isinstance(value, float):
             return Float(value=value, id=id)
 
-        if type(value) is bool:
+        if isinstance(value, bool):
             return Bool(value=value, id=id)
 
-<<<<<<< HEAD
         if isinstance(value, complex):
-            return Complex(real=value.real, imag=value.imag)
-=======
-        if type(value) is complex:
-            return Complex(value=value, id=id)
->>>>>>> 287410e5
+            return Complex(real=value.real, imag=value.imag, id=id)
 
         none: SyNone = SyNone()
         return none