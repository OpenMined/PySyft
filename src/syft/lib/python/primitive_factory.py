<<<<<<< HEAD
from typing import Union, Optional
=======
# stdlib
from typing import Union
>>>>>>> 08989586

# syft relative
from ...decorators import syft_decorator
from .primitive_interface import PyPrimitive
from ...core.common import UID


class PrimitiveFactory:
    @staticmethod
    @syft_decorator(typechecking=True)
    def generate_primitive(
        value: Union[int, float, bool, complex, None], id: Optional[UID] = None
    ) -> PyPrimitive:
        # syft relative
        from .bool import Bool
        from .complex import Complex
        from .float import Float
        from .int import Int
        from .none import SyNone

<<<<<<< HEAD
        if type(value) is int:
            return Int(value=value, id=id)

        if type(value) is float:
            return Float(value=value, id=id)

        if type(value) is bool:
            return Bool(value=value, id=id)

        if type(value) is complex:
            return Complex(value=value, id=id)
=======
        if isinstance(value, int):
            return Int(value=value)

        if isinstance(value, float):
            return Float(value=value)

        if isinstance(value, bool):
            return Bool(value=value)

        if isinstance(value, complex):
            return Complex(value=value)
>>>>>>> 08989586

        return SyNone()<|MERGE_RESOLUTION|>--- conflicted
+++ resolved
@@ -1,9 +1,6 @@
-<<<<<<< HEAD
-from typing import Union, Optional
-=======
 # stdlib
+from typing import Optional
 from typing import Union
->>>>>>> 08989586
 
 # syft relative
 from ...decorators import syft_decorator
@@ -24,7 +21,6 @@
         from .int import Int
         from .none import SyNone
 
-<<<<<<< HEAD
         if type(value) is int:
             return Int(value=value, id=id)
 
@@ -36,18 +32,5 @@
 
         if type(value) is complex:
             return Complex(value=value, id=id)
-=======
-        if isinstance(value, int):
-            return Int(value=value)
-
-        if isinstance(value, float):
-            return Float(value=value)
-
-        if isinstance(value, bool):
-            return Bool(value=value)
-
-        if isinstance(value, complex):
-            return Complex(value=value)
->>>>>>> 08989586
 
         return SyNone()