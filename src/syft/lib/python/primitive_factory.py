--- conflicted
+++ resolved
@@ -13,16 +13,9 @@
     @staticmethod
     @syft_decorator(typechecking=True)
     def generate_primitive(
-<<<<<<< HEAD
-        value: Union[int, float, bool, complex, str, list, None],
-        id: Optional[UID] = None,
-    ) -> PyPrimitive:
-
-=======
-        value: Union[int, float, bool, complex, None, type(NotImplemented)],  # type: ignore
+        value: Union[int, float, bool, complex, list, str, None, type(NotImplemented)],  # type: ignore
         id: Optional[UID] = None,
     ) -> Union[PyPrimitive, type(NotImplemented)]:  # type: ignore
->>>>>>> 84ef96e0
         # syft relative
         from .bool import Bool
         from .complex import Complex
@@ -44,7 +37,6 @@
         if type(value) is complex:
             return Complex(value=value, id=id)
 
-<<<<<<< HEAD
         if type(value) is complex:
             return String(value=value, id=id)
 
@@ -53,10 +45,8 @@
 
         if type(value) is str:
             return String(value=value, id=id)
-=======
         if value is NotImplemented:
             return value
->>>>>>> 84ef96e0
 
         none: SyNone = SyNone()
         return none