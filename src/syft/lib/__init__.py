# stdlib
import importlib
import sys
from typing import Any as TypeAny
from typing import Dict as TypeDict

# third party
from packaging import version

# syft relative
from ..ast.globals import Globals
from ..lib.psi import create_psi_ast
from ..lib.python import create_python_ast
from ..lib.torch import create_torch_ast
from ..lib.torchvision import create_torchvision_ast
from .misc import create_union_ast


class VendorLibraryImportException(Exception):
    pass


def vendor_requirements_available(vendor_requirements: TypeDict[str, TypeAny]) -> bool:
    # see if python version is supported
    if "python" in vendor_requirements:
        python_reqs = vendor_requirements["python"]

        PYTHON_VERSION = sys.version_info
        min_version = python_reqs.get("min_version", None)
        if min_version is not None:
            if PYTHON_VERSION < min_version:
                raise VendorLibraryImportException(
                    f"Unable to load {vendor_requirements['lib']}."
                    + f"Python: {PYTHON_VERSION} < {min_version}"
                )

    # see if torch version is supported
    if "torch" in vendor_requirements:
        torch_reqs = vendor_requirements["torch"]
        # third party
        import torch

        TORCH_VERSION = version.parse(torch.__version__.split("+")[0])
        min_version = torch_reqs.get("min_version", None)
        if min_version is not None:
            if TORCH_VERSION < version.parse(min_version):
                raise VendorLibraryImportException(
                    f"Unable to load {vendor_requirements['lib']}."
                    + f"Torch: {TORCH_VERSION} < {min_version}"
                )

    return True


def load_lib(lib: str, options: TypeDict[str, TypeAny] = {}) -> None:
    try:
        _ = importlib.import_module(lib)
        vendor_ast = importlib.import_module(f"syft.lib.{lib}")
        PACKAGE_SUPPORT = getattr(vendor_ast, "PACKAGE_SUPPORT", None)
        PACKAGE_SUPPORT.update(options)
        if PACKAGE_SUPPORT is not None and vendor_requirements_available(
            vendor_requirements=PACKAGE_SUPPORT
        ):
            update_ast = getattr(vendor_ast, "update_ast", None)
            if update_ast is not None:
                global lib_ast
                update_ast(ast=lib_ast)

                for _, client in lib_ast.registered_clients.items():
                    update_ast(ast=client)

                # cache the constructor for future created clients
                lib_ast.loaded_lib_constructors[lib] = update_ast
    except VendorLibraryImportException as e:
        print(e)
    except Exception as e:
        print(f"Unable to load package support for: {lib}. {e}")


# now we need to load the relevant frameworks onto the node
def create_lib_ast() -> Globals:
<<<<<<< HEAD
=======
    python_ast = create_python_ast()
    torch_ast = create_torch_ast()
    torchvision_ast = create_torchvision_ast()
    psi_ast = create_psi_ast()
    # numpy_ast = create_numpy_ast()

>>>>>>> 31f8bbc6
    lib_ast = Globals()

    python_ast = create_python_ast()
    lib_ast.add_attr(attr_name="syft", attr=python_ast.attrs["syft"])

    torch_ast = create_torch_ast()
    lib_ast.add_attr(attr_name="torch", attr=torch_ast.attrs["torch"])

    torchvision_ast = create_torchvision_ast()
    lib_ast.add_attr(attr_name="torchvision", attr=torchvision_ast.attrs["torchvision"])
<<<<<<< HEAD
=======
    lib_ast.add_attr(attr_name="openmined_psi", attr=psi_ast.attrs["openmined_psi"])
>>>>>>> 31f8bbc6

    # let the misc creation be always the last, as it needs the full ast solved
    # to properly generated unions
    misc_ast = getattr(getattr(create_union_ast(lib_ast), "syft"), "lib")
    misc_root = getattr(getattr(lib_ast, "syft"), "lib")

    misc_root.add_attr(attr_name="misc", attr=misc_ast.attrs["misc"])
    return lib_ast


# constructor: copyType = create_lib_ast
lib_ast = create_lib_ast()
lib_ast._copy = create_lib_ast<|MERGE_RESOLUTION|>--- conflicted
+++ resolved
@@ -79,15 +79,6 @@
 
 # now we need to load the relevant frameworks onto the node
 def create_lib_ast() -> Globals:
-<<<<<<< HEAD
-=======
-    python_ast = create_python_ast()
-    torch_ast = create_torch_ast()
-    torchvision_ast = create_torchvision_ast()
-    psi_ast = create_psi_ast()
-    # numpy_ast = create_numpy_ast()
-
->>>>>>> 31f8bbc6
     lib_ast = Globals()
 
     python_ast = create_python_ast()
@@ -98,10 +89,6 @@
 
     torchvision_ast = create_torchvision_ast()
     lib_ast.add_attr(attr_name="torchvision", attr=torchvision_ast.attrs["torchvision"])
-<<<<<<< HEAD
-=======
-    lib_ast.add_attr(attr_name="openmined_psi", attr=psi_ast.attrs["openmined_psi"])
->>>>>>> 31f8bbc6
 
     # let the misc creation be always the last, as it needs the full ast solved
     # to properly generated unions
