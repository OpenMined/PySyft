--- conflicted
+++ resolved
@@ -65,7 +65,6 @@
 
 # now we need to load the relevant frameworks onto the node
 def create_lib_ast() -> Globals:
-<<<<<<< HEAD
     python_ast = create_python_ast()
     torch_ast = create_torch_ast()
     torchvision_ast = create_torchvision_ast()
@@ -73,8 +72,6 @@
     # numpy_ast = create_numpy_ast()
     pydp_ast = create_pydp_ast()
 
-=======
->>>>>>> cf1ed21c
     lib_ast = Globals()
 
     python_ast = create_python_ast()
@@ -85,10 +82,7 @@
 
     torchvision_ast = create_torchvision_ast()
     lib_ast.add_attr(attr_name="torchvision", attr=torchvision_ast.attrs["torchvision"])
-<<<<<<< HEAD
     lib_ast.add_attr(attr_name="pydp", attr=pydp_ast.attrs["pydp"])
-=======
->>>>>>> cf1ed21c
 
     # let the misc creation be always the last, as it needs the full ast solved
     # to properly generated unions
