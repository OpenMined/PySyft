# syft relative
from ..ast.globals import Globals
from ..lib.python import create_python_ast
from ..lib.torch import create_torch_ast
from ..lib.torchvision import create_torchvision_ast
<<<<<<< HEAD
from ..lib.tenseal import create_tenseal_ast
=======
from .misc import create_union_ast
>>>>>>> 39c49921


# now we need to load the relevant frameworks onto the node
def create_lib_ast() -> Globals:
    python_ast = create_python_ast()
    torch_ast = create_torch_ast()
    torchvision_ast = create_torchvision_ast()
    tenseal_ast = create_tenseal_ast()
    # numpy_ast = create_numpy_ast()

    lib_ast = Globals()
    lib_ast.add_attr(attr_name="syft", attr=python_ast.attrs["syft"])
    lib_ast.add_attr(attr_name="torch", attr=torch_ast.attrs["torch"])
    lib_ast.add_attr(attr_name="torchvision", attr=torchvision_ast.attrs["torchvision"])
<<<<<<< HEAD
    lib_ast.add_attr(attr_name="tenseal", attr=tenseal_ast.attrs["tenseal"])
=======
    # let the misc creation be always the last, as it needs the full ast solved
    # to properly generated unions
    misc_ast = getattr(getattr(create_union_ast(lib_ast), "syft"), "lib")
    misc_root = getattr(getattr(lib_ast, "syft"), "lib")
    misc_root.add_attr(attr_name="misc", attr=misc_ast.attrs["misc"])
>>>>>>> 39c49921
    # lib_ast.add_attr(attr_name="numpy", attr=numpy_ast.attrs["numpy"])

    return lib_ast


# constructor: copyType = create_lib_ast
lib_ast = create_lib_ast()
lib_ast._copy = create_lib_ast<|MERGE_RESOLUTION|>--- conflicted
+++ resolved
@@ -3,11 +3,8 @@
 from ..lib.python import create_python_ast
 from ..lib.torch import create_torch_ast
 from ..lib.torchvision import create_torchvision_ast
-<<<<<<< HEAD
 from ..lib.tenseal import create_tenseal_ast
-=======
 from .misc import create_union_ast
->>>>>>> 39c49921
 
 
 # now we need to load the relevant frameworks onto the node
@@ -22,15 +19,12 @@
     lib_ast.add_attr(attr_name="syft", attr=python_ast.attrs["syft"])
     lib_ast.add_attr(attr_name="torch", attr=torch_ast.attrs["torch"])
     lib_ast.add_attr(attr_name="torchvision", attr=torchvision_ast.attrs["torchvision"])
-<<<<<<< HEAD
     lib_ast.add_attr(attr_name="tenseal", attr=tenseal_ast.attrs["tenseal"])
-=======
     # let the misc creation be always the last, as it needs the full ast solved
     # to properly generated unions
     misc_ast = getattr(getattr(create_union_ast(lib_ast), "syft"), "lib")
     misc_root = getattr(getattr(lib_ast, "syft"), "lib")
     misc_root.add_attr(attr_name="misc", attr=misc_ast.attrs["misc"])
->>>>>>> 39c49921
     # lib_ast.add_attr(attr_name="numpy", attr=numpy_ast.attrs["numpy"])
 
     return lib_ast
