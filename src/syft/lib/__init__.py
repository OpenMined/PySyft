# stdlib
import importlib
from typing import Any as TypeAny
from typing import Dict as TypeDict

# third party
from packaging import version

# syft relative
from ..ast.globals import Globals
from ..lib.psi import create_psi_ast
from ..lib.python import create_python_ast
from ..lib.torch import create_torch_ast
from ..lib.torchvision import create_torchvision_ast
from .misc import create_union_ast


class VendorLibraryImportException(Exception):
    pass


def vendor_requirements_available(vendor_requirements: TypeDict[str, TypeAny]) -> bool:
    # see if torch version is supported
    if "torch" in vendor_requirements:
        torch_reqs = vendor_requirements["torch"]
        # third party
        import torch

        TORCH_VERSION = version.parse(torch.__version__.split("+")[0])
        min_version = torch_reqs.get("min_version", None)
        if min_version is not None:
            if TORCH_VERSION < version.parse(min_version):
                raise VendorLibraryImportException(
                    f"Unable to load {vendor_requirements['lib']}."
                    + f"Torch: {TORCH_VERSION} < {min_version}"
                )
    return True


def load_lib(lib: str, options: TypeDict[str, TypeAny] = {}) -> None:
    try:
        _ = importlib.import_module(lib)
        vendor_ast = importlib.import_module(f"syft.lib.{lib}")
        PACKAGE_SUPPORT = getattr(vendor_ast, "PACKAGE_SUPPORT", None)
        PACKAGE_SUPPORT.update(options)
        if PACKAGE_SUPPORT is not None and vendor_requirements_available(
            vendor_requirements=PACKAGE_SUPPORT
        ):
            update_ast = getattr(vendor_ast, "update_ast", None)
            if update_ast is not None:
                global lib_ast
                update_ast(ast=lib_ast)

                for _, client in lib_ast.registered_clients.items():
                    print("calling registered client", client.name, client.id)
                    update_ast(ast=client)

                # cache the constructor for future created clients
                lib_ast.loaded_lib_constructors[lib] = update_ast
    except VendorLibraryImportException as e:
        print(e)
    except Exception as e:
        print(f"Unable to load package support for: {lib}. {e}")


# now we need to load the relevant frameworks onto the node
def create_lib_ast() -> Globals:
<<<<<<< HEAD
    python_ast = create_python_ast()
    torch_ast = create_torch_ast()
    torchvision_ast = create_torchvision_ast()
    psi_ast = create_psi_ast()
    # numpy_ast = create_numpy_ast()

=======
>>>>>>> cf1ed21c
    lib_ast = Globals()

    python_ast = create_python_ast()
    lib_ast.add_attr(attr_name="syft", attr=python_ast.attrs["syft"])

    torch_ast = create_torch_ast()
    lib_ast.add_attr(attr_name="torch", attr=torch_ast.attrs["torch"])

    torchvision_ast = create_torchvision_ast()
    lib_ast.add_attr(attr_name="torchvision", attr=torchvision_ast.attrs["torchvision"])
<<<<<<< HEAD
    lib_ast.add_attr(attr_name="openmined_psi", attr=psi_ast.attrs["openmined_psi"])
=======
>>>>>>> cf1ed21c

    # let the misc creation be always the last, as it needs the full ast solved
    # to properly generated unions
    misc_ast = getattr(getattr(create_union_ast(lib_ast), "syft"), "lib")
    misc_root = getattr(getattr(lib_ast, "syft"), "lib")

    misc_root.add_attr(attr_name="misc", attr=misc_ast.attrs["misc"])
    return lib_ast


# constructor: copyType = create_lib_ast
lib_ast = create_lib_ast()
lib_ast._copy = create_lib_ast<|MERGE_RESOLUTION|>--- conflicted
+++ resolved
@@ -65,15 +65,12 @@
 
 # now we need to load the relevant frameworks onto the node
 def create_lib_ast() -> Globals:
-<<<<<<< HEAD
     python_ast = create_python_ast()
     torch_ast = create_torch_ast()
     torchvision_ast = create_torchvision_ast()
     psi_ast = create_psi_ast()
     # numpy_ast = create_numpy_ast()
 
-=======
->>>>>>> cf1ed21c
     lib_ast = Globals()
 
     python_ast = create_python_ast()
@@ -84,10 +81,7 @@
 
     torchvision_ast = create_torchvision_ast()
     lib_ast.add_attr(attr_name="torchvision", attr=torchvision_ast.attrs["torchvision"])
-<<<<<<< HEAD
     lib_ast.add_attr(attr_name="openmined_psi", attr=psi_ast.attrs["openmined_psi"])
-=======
->>>>>>> cf1ed21c
 
     # let the misc creation be always the last, as it needs the full ast solved
     # to properly generated unions
