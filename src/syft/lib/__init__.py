# stdlib
import importlib
from typing import Any as TypeAny
from typing import Dict as TypeDict

# third party
from packaging import version

# syft relative
from ..ast.globals import Globals
from ..lib.python import create_python_ast
from ..lib.torch import create_torch_ast
from ..lib.torchvision import create_torchvision_ast
from .misc import create_union_ast
<<<<<<< HEAD


class VendorLibraryImportException(Exception):
    pass


def vendor_requirements_available(vendor_requirements: TypeDict[str, TypeAny]) -> bool:
    # see if torch version is supported
    if "torch" in vendor_requirements:
        torch_reqs = vendor_requirements["torch"]
        # third party
        import torch

        TORCH_VERSION = version.parse(torch.__version__.split("+")[0])
        min_version = torch_reqs.get("min_version", None)
        if min_version is not None:
            if TORCH_VERSION < version.parse(min_version):
                raise VendorLibraryImportException(
                    f"Unable to load {vendor_requirements['lib']}."
                    + f"Torch: {TORCH_VERSION} < {min_version}"
                )
    return True


def load_lib(lib: str, options: TypeDict[str, TypeAny] = {}) -> None:
    try:
        _ = importlib.import_module(lib)
        vendor_ast = importlib.import_module(f"syft.lib.{lib}")
        PACKAGE_SUPPORT = getattr(vendor_ast, "PACKAGE_SUPPORT", None)
        PACKAGE_SUPPORT.update(options)
        if PACKAGE_SUPPORT is not None and vendor_requirements_available(
            vendor_requirements=PACKAGE_SUPPORT
        ):
            update_ast = getattr(vendor_ast, "update_ast", None)
            if update_ast is not None:
                global lib_ast
                update_ast(ast=lib_ast)

                for _, client in lib_ast.registered_clients.items():
                    update_ast(ast=client)

                # cache the constructor for future created clients
                lib_ast.loaded_lib_constructors[lib] = update_ast
    except VendorLibraryImportException as e:
        print(e)
    except Exception as e:
        print(f"Unable to load package support for: {lib}. {e}")
=======
>>>>>>> 7b391b1b


# now we need to load the relevant frameworks onto the node
def create_lib_ast() -> Globals:
<<<<<<< HEAD
    lib_ast = Globals()

=======
>>>>>>> 7b391b1b
    python_ast = create_python_ast()
    lib_ast.add_attr(attr_name="syft", attr=python_ast.attrs["syft"])

    torch_ast = create_torch_ast()
    lib_ast.add_attr(attr_name="torch", attr=torch_ast.attrs["torch"])

    torchvision_ast = create_torchvision_ast()
    lib_ast.add_attr(attr_name="torchvision", attr=torchvision_ast.attrs["torchvision"])
<<<<<<< HEAD
=======
    lib_ast.add_attr(attr_name="opacus", attr=opacus_ast.attrs["opacus"])
    # let the misc creation be always the last, as it needs the full ast solved
    # to properly generated unions
    misc_ast = getattr(getattr(create_union_ast(lib_ast), "syft"), "lib")
    misc_root = getattr(getattr(lib_ast, "syft"), "lib")
    misc_root.add_attr(attr_name="misc", attr=misc_ast.attrs["misc"])
    # lib_ast.add_attr(attr_name="numpy", attr=numpy_ast.attrs["numpy"])
>>>>>>> 7b391b1b

    # let the misc creation be always the last, as it needs the full ast solved
    # to properly generated unions
    misc_ast = getattr(getattr(create_union_ast(lib_ast), "syft"), "lib")
    misc_root = getattr(getattr(lib_ast, "syft"), "lib")

    misc_root.add_attr(attr_name="misc", attr=misc_ast.attrs["misc"])
    return lib_ast


# constructor: copyType = create_lib_ast
lib_ast = create_lib_ast()
lib_ast._copy = create_lib_ast<|MERGE_RESOLUTION|>--- conflicted
+++ resolved
@@ -12,7 +12,6 @@
 from ..lib.torch import create_torch_ast
 from ..lib.torchvision import create_torchvision_ast
 from .misc import create_union_ast
-<<<<<<< HEAD
 
 
 class VendorLibraryImportException(Exception):
@@ -60,17 +59,12 @@
         print(e)
     except Exception as e:
         print(f"Unable to load package support for: {lib}. {e}")
-=======
->>>>>>> 7b391b1b
 
 
 # now we need to load the relevant frameworks onto the node
 def create_lib_ast() -> Globals:
-<<<<<<< HEAD
     lib_ast = Globals()
 
-=======
->>>>>>> 7b391b1b
     python_ast = create_python_ast()
     lib_ast.add_attr(attr_name="syft", attr=python_ast.attrs["syft"])
 
@@ -79,17 +73,6 @@
 
     torchvision_ast = create_torchvision_ast()
     lib_ast.add_attr(attr_name="torchvision", attr=torchvision_ast.attrs["torchvision"])
-<<<<<<< HEAD
-=======
-    lib_ast.add_attr(attr_name="opacus", attr=opacus_ast.attrs["opacus"])
-    # let the misc creation be always the last, as it needs the full ast solved
-    # to properly generated unions
-    misc_ast = getattr(getattr(create_union_ast(lib_ast), "syft"), "lib")
-    misc_root = getattr(getattr(lib_ast, "syft"), "lib")
-    misc_root.add_attr(attr_name="misc", attr=misc_ast.attrs["misc"])
-    # lib_ast.add_attr(attr_name="numpy", attr=numpy_ast.attrs["numpy"])
->>>>>>> 7b391b1b
-
     # let the misc creation be always the last, as it needs the full ast solved
     # to properly generated unions
     misc_ast = getattr(getattr(create_union_ast(lib_ast), "syft"), "lib")
