--- conflicted
+++ resolved
@@ -2,7 +2,6 @@
 from ..ast.globals import Globals
 from ..lib.python import create_python_ast
 from ..lib.torch import create_torch_ast
-from ..lib.pydp import create_pydp_ast
 from ..lib.torchvision import create_torchvision_ast
 from .misc import create_union_ast
 
@@ -13,21 +12,16 @@
     torch_ast = create_torch_ast()
     torchvision_ast = create_torchvision_ast()
     # numpy_ast = create_numpy_ast()
-    pydp_ast = create_pydp_ast()
 
     lib_ast = Globals()
     lib_ast.add_attr(attr_name="syft", attr=python_ast.attrs["syft"])
     lib_ast.add_attr(attr_name="torch", attr=torch_ast.attrs["torch"])
     lib_ast.add_attr(attr_name="torchvision", attr=torchvision_ast.attrs["torchvision"])
-<<<<<<< HEAD
-    lib_ast.add_attr(attr_name="pydp", attr=pydp_ast.attrs["pydp"])
-=======
     # let the misc creation be always the last, as it needs the full ast solved
     # to properly generated unions
     misc_ast = getattr(getattr(create_union_ast(lib_ast), "syft"), "lib")
     misc_root = getattr(getattr(lib_ast, "syft"), "lib")
     misc_root.add_attr(attr_name="misc", attr=misc_ast.attrs["misc"])
->>>>>>> 065a862c
     # lib_ast.add_attr(attr_name="numpy", attr=numpy_ast.attrs["numpy"])
 
     return lib_ast
