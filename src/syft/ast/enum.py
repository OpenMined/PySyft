# stdlib
<<<<<<< HEAD
from enum import Enum
=======
from typing import Any
>>>>>>> 7dd24816
from typing import Optional

# syft relative
from .. import ast
from ..core.common.pointer import AbstractPointer
from ..core.node.abstract.node import AbstractNodeClient
from ..core.node.common.action.get_enum_attribute_action import EnumAttributeAction


class EnumAttribute(ast.attribute.Attribute):
    def __init__(
        self,
        parent: ast.attribute.Attribute,
        path_and_name: str,
        return_type_name: Optional[str] = None,
        client: Optional[AbstractNodeClient] = None,
    ) -> None:
        """
        An EnumAttribute represent the attributes of a python Enum. Due to it's constraints,
        they are only gettable, not settable.

         Args:
             client (Optional[AbstractNodeClient]): The client for which all computation is being executed.
             path_and_name (str): The path for the current node. Eg. `syft.lib.python.List`
             return_type_name (Optional[str]): The return type name of the given action as a
                 string (the full path to it, similar to path_and_name).
             parent (ast.attribute.Attribute): The parent node is needed when solving
             EnumAttributes, as we have no getter functions on them or a reliable way to get them without
                 traversing the full AST each time
        """
        self.parent = parent
        super().__init__(
            path_and_name=path_and_name,
            return_type_name=return_type_name,
            client=client,
        )

    def get_remote_enum_attribute(self) -> AbstractPointer:
        """
        Remote getter on an Enum attribute in the AST.

        Returns:
            AbstractPointer: A pointer to the remote enum attribute.
        """

        if self.path_and_name is None:
            raise ValueError("MAKE PROPER SCHEMA - Can't get enum attribute")

        if self.client is None:
            raise ValueError(
                "MAKE PROPER SCHEMA - Can't get remote value if there is no remote "
                "client"
            )

        return_tensor_type_pointer_type = self.client.lib_ast.query(
            path=self.return_type_name
        ).pointer_type

        ptr = return_tensor_type_pointer_type(client=self.client)

        msg = EnumAttributeAction(
            path=self.path_and_name,
            id_at_location=ptr.id_at_location,
            address=self.client.address,
        )
        self.client.send_immediate_msg_without_reply(msg=msg)
        return ptr

<<<<<<< HEAD
    def solve_get_enum_attribute(self) -> Enum:
        """
        Local getter on an Enum attribute in the AST.

        Returns:
            Enum: the enum object from the parent object reference.
        """
        return getattr(self.parent.object_ref, self.path_and_name.rsplit(".")[-1])

    def __call__(self, *args, **kwargs) -> None:
        """
        An enum attribute is not callable.

        Throws:
            ValueError: if the function is called
        """
        raise ValueError("MAKE PROPER SCHEMA, THIS SHOULD NEVER BE CALLED")

    def add_path(self, *args, **kwargs) -> None:
        """
        An enum can no longer have children nodes.

        Throws:
            ValueError: if the function is called
        """
=======
    def solve_get_enum_attribute(self) -> int:
        if self.path_and_name is None:
            raise ValueError("Path and name should not be None")

        return getattr(self.parent.object_ref, self.path_and_name.rsplit(".")[-1])

    def __call__(self, *args, **kwargs) -> None:  # type: ignore
        raise ValueError("MAKE PROPER SCHEMA, THIS SHOULD NEVER BE CALLED")

    def add_path(self, *args, **kwargs) -> None:  # type: ignore
>>>>>>> 7dd24816
        raise ValueError("MAKE PROPER SCHEMA")<|MERGE_RESOLUTION|>--- conflicted
+++ resolved
@@ -1,9 +1,5 @@
 # stdlib
-<<<<<<< HEAD
 from enum import Enum
-=======
-from typing import Any
->>>>>>> 7dd24816
 from typing import Optional
 
 # syft relative
@@ -72,7 +68,6 @@
         self.client.send_immediate_msg_without_reply(msg=msg)
         return ptr
 
-<<<<<<< HEAD
     def solve_get_enum_attribute(self) -> Enum:
         """
         Local getter on an Enum attribute in the AST.
@@ -80,6 +75,9 @@
         Returns:
             Enum: the enum object from the parent object reference.
         """
+        if self.path_and_name is None:
+            raise ValueError("Path and name should not be None")
+
         return getattr(self.parent.object_ref, self.path_and_name.rsplit(".")[-1])
 
     def __call__(self, *args, **kwargs) -> None:
@@ -98,16 +96,4 @@
         Throws:
             ValueError: if the function is called
         """
-=======
-    def solve_get_enum_attribute(self) -> int:
-        if self.path_and_name is None:
-            raise ValueError("Path and name should not be None")
-
-        return getattr(self.parent.object_ref, self.path_and_name.rsplit(".")[-1])
-
-    def __call__(self, *args, **kwargs) -> None:  # type: ignore
-        raise ValueError("MAKE PROPER SCHEMA, THIS SHOULD NEVER BE CALLED")
-
-    def add_path(self, *args, **kwargs) -> None:  # type: ignore
->>>>>>> 7dd24816
         raise ValueError("MAKE PROPER SCHEMA")