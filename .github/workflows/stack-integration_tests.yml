--- conflicted
+++ resolved
@@ -624,11 +624,7 @@
 
       - name: Run integration tests
         if: steps.changes.outputs.stack == 'true'
-<<<<<<< HEAD
-        # timeout-minutes: 30
-=======
         timeout-minutes: 45
->>>>>>> dd47b429
         env:
           HAGRID_ART: false
           PYTEST_MODULES: "${{ matrix.pytest-modules }}"
