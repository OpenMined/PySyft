--- conflicted
+++ resolved
@@ -27,11 +27,7 @@
       - name: Install pip packages
         run: |
           python -m pip install --upgrade pip
-<<<<<<< HEAD
-          python -m pip install uv
-=======
-          pip install uv==0.2.17 tox==4.16.0 tox-uv==1.9.0
->>>>>>> ed1f17a7
+          python -m pip install uv==0.2.35
           uv --version
           python -m uv pip install tox==4.16.0 tox-uv==1.11.2
 
