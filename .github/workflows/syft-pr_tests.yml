--- conflicted
+++ resolved
@@ -153,8 +153,6 @@
           pytest -m libs --co --durations=50
           pytest -m libs -n auto -k "not tenseal" --suppress-no-test-exit-code --durations=50
           pytest -m libs -n 1 -k "tenseal" --suppress-no-test-exit-code --durations=50
-
-<<<<<<< HEAD
   #
   #  python-nb-examples:
   #    # needs: [python-linting]
@@ -207,164 +205,4 @@
   #        run: |
   #          python ./scripts/mnist.py
   #          python ./scripts/nb_duet_test.py
-  #          pytest -m duet -n 1 --suppress-no-test-exit-code --durations=50
-=======
-  python-nb-examples:
-    needs: [python-linting]
-    runs-on: ${{ matrix.os }}
-    strategy:
-      max-parallel: 1
-      matrix:
-        python-version: [3.9]
-        torch-version: [1.8.1]
-        os: [ubuntu-latest]
-    steps:
-      - uses: actions/checkout@v2
-
-      - name: Set up Python ${{ matrix.python-version }}
-        uses: actions/setup-python@v2
-        with:
-          python-version: ${{ matrix.python-version }}
-
-      - name: Upgrade pip
-        run: |
-          pip install --upgrade --user pip
-
-      - name: Get pip cache dir
-        id: pip-cache
-        run: |
-          echo "::set-output name=dir::$(pip cache dir)"
-
-      - name: pip cache
-        uses: actions/cache@v2
-        with:
-          path: ${{ steps.pip-cache.outputs.dir }}
-          key: ${{ runner.os }}-pip-py${{ matrix.python-version }}-${{ hashFiles('./setup.cfg') }}
-          restore-keys: |
-            ${{ runner.os }}-pip-py${{ matrix.python-version }}-
-
-      - name: Install Dependencies
-        run: |
-          pip install packaging --default-timeout=60
-          python scripts/adjust_torch_versions.py ./setup.cfg ${{ matrix.torch-version }}
-          grep -A 3 "torch_ecosystem" setup.cfg
-          pip install -r requirements.unstable.txt
-          pip install -e .[ci-all] -f https://download.pytorch.org/whl/torch_stable.html
-          python scripts/parse_setup.py setup.cfg | xargs pip install --no-deps || true
-          pip install "pillow>=8.3.1"
-
-      - name: Run notebook API examples
-        if: ${{ matrix.os == 'ubuntu-latest' }}
-        run: |
-          ./scripts/nb_test.sh
-          pytest examples/api -n auto --durations=50
-
-      - name: Test syft-network
-        run: |
-          python ./scripts/start_signaling_server.py --dry_run=True
-
-      - name: Run notebook Duet examples
-        run: |
-          python ./scripts/mnist.py
-          python ./scripts/nb_duet_test.py
-          pytest -m duet -n 1 --suppress-no-test-exit-code --durations=50
-
-  pygrid-unit-tests:
-    needs: [python-linting]
-    runs-on: ubuntu-latest
-    strategy:
-      max-parallel: 1
-      matrix:
-        python-version: [3.9]
-        torch-version: [1.8.1]
-
-    steps:
-      - uses: actions/checkout@v2
-
-      - name: Set up Python ${{ matrix.python-version }}
-        uses: actions/setup-python@v2
-        with:
-          python-version: ${{ matrix.python-version }}
-
-      - name: Upgrade pip
-        run: |
-          pip install --upgrade --user pip
-
-      - name: Get pip cache dir
-        id: pip-cache
-        run: |
-          echo "::set-output name=dir::$(pip cache dir)"
-
-      - name: pip cache
-        uses: actions/cache@v2
-        with:
-          path: ${{ steps.pip-cache.outputs.dir }}
-          key: ${{ runner.os }}-pip-py${{ matrix.python-version }}-${{ hashFiles('/setup.cfg') }}
-          restore-keys: |
-            ${{ runner.os }}-pip-py${{ matrix.python-version }}-
-
-      - name: Install Dependencies
-        run: |
-          pip install packaging --default-timeout=60
-          python scripts/adjust_torch_versions.py ./setup.cfg ${{ matrix.torch-version }}
-          grep -A 3 "torch_ecosystem" setup.cfg
-          pip install -r requirements.unstable.txt
-          pip install -e .[ci-all] -f https://download.pytorch.org/whl/torch_stable.html
-          python scripts/parse_setup.py setup.cfg | xargs pip install --no-deps || true
-          pip install "pillow>=8.3.1"
-
-      - name: Test PyGrid
-        run: |
-          pytest ../grid/apps/domain/tests --durations=50
-          pytest ../grid/apps/network/tests --durations=50
-          pytest ../grid/apps/worker/tests --durations=50
-
-  pygrid-integration-tests:
-    needs: [python-linting]
-    runs-on: ubuntu-latest
-    strategy:
-      max-parallel: 1
-      matrix:
-        python-version: [3.9]
-        torch-version: [1.8.1]
-
-    steps:
-      - uses: actions/checkout@v2
-
-      - name: Set up Python ${{ matrix.python-version }}
-        uses: actions/setup-python@v2
-        with:
-          python-version: ${{ matrix.python-version }}
-
-      - name: Upgrade pip
-        run: |
-          pip install --upgrade --user pip --default-timeout=60
-
-      - name: Get pip cache dir
-        id: pip-cache
-        run: |
-          echo "::set-output name=dir::$(pip cache dir)"
-
-      - name: pip cache
-        uses: actions/cache@v2
-        with:
-          path: ${{ steps.pip-cache.outputs.dir }}
-          key: ${{ runner.os }}-pip-py${{ matrix.python-version }}-${{ hashFiles('./setup.cfg') }}
-          restore-keys: |
-            ${{ runner.os }}-pip-py${{ matrix.python-version }}-
-
-      - name: Install Dependencies
-        run: |
-          pip install packaging
-          python scripts/adjust_torch_versions.py ./setup.cfg ${{ matrix.torch-version }}
-          grep -A 3 "torch_ecosystem" setup.cfg
-          pip install -r requirements.unstable.txt
-          pip install -e .[ci-all] -f https://download.pytorch.org/whl/torch_stable.html
-          python scripts/parse_setup.py setup.cfg | xargs pip install --no-deps || true
-          pip install "pillow>=8.3.1"
-
-      - name: Test PyGrid
-        run: |
-          python ./scripts/mnist.py
-          pytest -m grid -p no:randomly -p no:xdist
->>>>>>> bb093294
+  #          pytest -m duet -n 1 --suppress-no-test-exit-code --durations=50