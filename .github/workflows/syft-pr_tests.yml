# PR Tests
# To speed up development we don't run all the tests when opening and updating a PR.
# Instead we first run the lint check which fails fast and then only run the
# `pytest -m fast` tests against Ubuntu and Windows and the notebook examples.
# Once these checks pass and we decide to do a merge, the actions in `merge_tests.yml`
# get executed.
name: Syft PR Tests

on:
  pull_request:
    branches:
      - dev
    paths:
      - ".github/workflows/syft-*.yml"
      - "packages/syft/**.py"
      - "packages/syft/**.txt"
      - "packages/syft/setup.cfg"
      - "packages/syft/examples/private-ai-series/**.ipynb"

defaults:
  run:
    working-directory: ./packages/syft

jobs:
  python-linting:
    runs-on: ubuntu-latest
    strategy:
      max-parallel: 1
      matrix:
        python-version: [3.9]

    steps:
      - uses: actions/checkout@v2

      - name: Set up Python ${{ matrix.python-version }}
        uses: actions/setup-python@v2
        with:
          python-version: ${{ matrix.python-version }}

      - name: Upgrade pip
        run: |
          pip install --upgrade --user pip

      - name: Get pip cache dir
        id: pip-cache
        run: |
          echo "::set-output name=dir::$(pip cache dir)"

      - name: pip cache
        uses: actions/cache@v2
        with:
          path: ${{ steps.pip-cache.outputs.dir }}
          key: ${{ runner.os }}-pip-py${{ matrix.python-version }}-${{ hashFiles('setup.cfg') }}
          restore-keys: |
            ${{ runner.os }}-pip-py${{ matrix.python-version }}-

      - name: Install Protoc
        uses: arduino/setup-protoc@v1
        with:
          version: "3.x"

      - name: Build Protos
        run: |
          set -e
          pip install black isort --default-timeout=60
          ./scripts/build_proto.sh

      # - id: file_changes # get changed files.
      #   uses: trilom/file-changes-action@v1.2.3
      #   with:
      #     output: " "
      - name: Hack pre-commit # https://github.com/pre-commit/action/issues/44
        run: |
          pwd
          ls
          cp .pre-commit-config.yaml ../../
      - uses: pre-commit/action@v2.0.0
      # with:
      #   extra_args: --files ${{ steps.file_changes.outputs.files}} # apply only to changed files.

      # - name: Run darglint via flake8 - Ignore Errors
      #   continue-on-error: true
      #   run: |
      #     pip install darglint flake8
      #     flake8 src tests

      # check docstring coverage. If head coverage < base, exitcode = 1
      # - uses: actions/checkout@v2
      #   with:
      #     fetch-depth: 0

      # - name: Install docstr-coverage
      #   run: pip install docstr-coverage --default-timeout=60

      # - name: Get base coverage
      #   run: |
      #     git checkout ${{ github.event.pull_request.base.sha }}
      #     echo "BASE_COV=$(docstr-coverage -p src)" >> $GITHUB_ENV

      # - name: Get head coverage
      #   continue-on-error: true
      #   run: |
      #     git checkout ${{ github.event.pull_request.head.sha }}
      #     docstr-coverage -p --fail-under=$BASE_COV src

      # - name: Check docstring modified files
      #   if: ${{ failure() }}
      #   run: |
      #     git diff --name-only $(git merge-base ${{ github.event.pull_request.base.sha }} ${{ github.event.pull_request.head.sha }}) | xargs docstr-coverage --accept-empty

  python-tests-latest-versions:
    needs: [python-linting]
    strategy:
      max-parallel: 3
      matrix:
        os: [windows-latest, ubuntu-latest, macos-latest]
        python-version: [3.8]
        torch-version: [1.8.1]

    runs-on: ${{ matrix.os }}
    steps:
      - uses: actions/checkout@v2

      - name: Set up Python ${{ matrix.python-version }}
        uses: actions/setup-python@v2
        with:
          python-version: ${{ matrix.python-version }}

      - name: Upgrade pip
        run: |
          pip install --upgrade --user pip

      - name: Get pip cache dir
        id: pip-cache
        run: |
          echo "::set-output name=dir::$(pip cache dir)"

      - name: pip cache
        uses: actions/cache@v2
        with:
          path: ${{ steps.pip-cache.outputs.dir }}
          key: ${{ runner.os }}-pip-py${{ matrix.python-version }}-${{ hashFiles('setup.cfg') }}
          restore-keys: |
            ${{ runner.os }}-pip-py${{ matrix.python-version }}-

      - name: Install Dependencies
        run: |
          pip install packaging --default-timeout=60
          python scripts/adjust_torch_versions.py ./setup.cfg ${{ matrix.torch-version }}
          grep -A 3 "torch_ecosystem" setup.cfg
          pip install -e .[ci-all] -f https://download.pytorch.org/whl/torch_stable.html
          python scripts/parse_setup.py setup.cfg | xargs pip install --no-deps

      - name: Scan for security issues
        run: |
          bandit -r src
          safety check

      - name: Run normal tests
        run: |
          pytest -m 'fast or slow' --cov syft --cov-fail-under 80 -n auto

      - name: Install libomp for XGBoost
        if: startsWith(runner.os, 'macos')
        run: |
          brew install libomp

      - name: Run supported library tests
        run: |
          pytest -m libs --co
          pytest -m libs -n auto -k "not tenseal" --suppress-no-test-exit-code
          pytest -m libs -n 1 -k "tenseal" --suppress-no-test-exit-code

  python-nb-examples:
    needs: [python-linting]
    runs-on: ${{ matrix.os }}
    strategy:
      max-parallel: 1
      matrix:
        python-version: [3.8]
        torch-version: [1.8.1]
        os: [ubuntu-latest]
    steps:
      - uses: actions/checkout@v2

      - name: Set up Python ${{ matrix.python-version }}
        uses: actions/setup-python@v2
        with:
          python-version: ${{ matrix.python-version }}

      - name: Upgrade pip
        run: |
          pip install --upgrade --user pip

      - name: Get pip cache dir
        id: pip-cache
        run: |
          echo "::set-output name=dir::$(pip cache dir)"

      - name: pip cache
        uses: actions/cache@v2
        with:
          path: ${{ steps.pip-cache.outputs.dir }}
          key: ${{ runner.os }}-pip-py${{ matrix.python-version }}-${{ hashFiles('./setup.cfg') }}
          restore-keys: |
            ${{ runner.os }}-pip-py${{ matrix.python-version }}-

      - name: Install Dependencies
        run: |
          pip install packaging --default-timeout=60
          python scripts/adjust_torch_versions.py ./setup.cfg ${{ matrix.torch-version }}
          grep -A 3 "torch_ecosystem" setup.cfg
          pip install -e .[ci-all] -f https://download.pytorch.org/whl/torch_stable.html
          python scripts/parse_setup.py setup.cfg | xargs pip install --no-deps

      - name: Run notebook API examples
        if: ${{ matrix.os == 'ubuntu-latest' }}
        run: |
          ./scripts/nb_test.sh
          pytest examples/api -n auto

      - name: Test syft-network
        run: |
          python ./scripts/start_signaling_server.py --dry_run=True

      - name: Run notebook Duet examples
        run: |
          python ./scripts/mnist.py
          python ./scripts/nb_duet_test.py
          pytest -m duet -n 1 --suppress-no-test-exit-code

  pygrid-unit-tests:
    needs: [python-linting]
    runs-on: ubuntu-latest
    strategy:
      max-parallel: 1
      matrix:
        python-version: [3.8]
        torch-version: [1.8.1]

    steps:
      - uses: actions/checkout@v2

      - name: Set up Python ${{ matrix.python-version }}
        uses: actions/setup-python@v2
        with:
          python-version: ${{ matrix.python-version }}

      - name: Upgrade pip
        run: |
          pip install --upgrade --user pip

      - name: Get pip cache dir
        id: pip-cache
        run: |
          echo "::set-output name=dir::$(pip cache dir)"

      - name: pip cache
        uses: actions/cache@v2
        with:
          path: ${{ steps.pip-cache.outputs.dir }}
          key: ${{ runner.os }}-pip-py${{ matrix.python-version }}-${{ hashFiles('/setup.cfg') }}
          restore-keys: |
            ${{ runner.os }}-pip-py${{ matrix.python-version }}-

      - uses: actions/checkout@v2
        with:
          repository: "OpenMined/PyGrid"
          ref: "dev"
          path: "packages/grid"

      - name: Install Dependencies
        run: |
          pip install packaging --default-timeout=60
          python scripts/adjust_torch_versions.py ./setup.cfg ${{ matrix.torch-version }}
          grep -A 3 "torch_ecosystem" setup.cfg
          pip install -e .[ci-all] -f https://download.pytorch.org/whl/torch_stable.html
          python scripts/parse_setup.py setup.cfg | xargs pip install --no-deps


      - name: Test PyGrid
        continue-on-error: true
        run: |
<<<<<<< HEAD
          pip install ."[grid]" --default-timeout=60
          pytest ./pygrid/apps/domain/tests
          pytest ./pygrid/apps/network/tests
          pytest ./pygrid/apps/worker/tests
=======
          pip install -e . --default-timeout=60
          pip install -r requirements.grid.txt --default-timeout=60
          pytest ../grid/apps/domain/tests
          pytest ../grid/apps/network/tests
          pytest ../grid/apps/worker/tests
>>>>>>> a587f1df

  pygrid-integration-tests:
    needs: [python-linting]
    runs-on: ubuntu-latest
    strategy:
      max-parallel: 1
      matrix:
        python-version: [3.8]
        torch-version: [1.8.1]

    steps:
      - uses: actions/checkout@v2

      - name: Set up Python ${{ matrix.python-version }}
        uses: actions/setup-python@v2
        with:
          python-version: ${{ matrix.python-version }}

      - name: Upgrade pip
        run: |
          pip install --upgrade --user pip --default-timeout=60

      - name: Get pip cache dir
        id: pip-cache
        run: |
          echo "::set-output name=dir::$(pip cache dir)"

      - name: pip cache
        uses: actions/cache@v2
        with:
          path: ${{ steps.pip-cache.outputs.dir }}
          key: ${{ runner.os }}-pip-py${{ matrix.python-version }}-${{ hashFiles('./setup.cfg') }}
          restore-keys: |
            ${{ runner.os }}-pip-py${{ matrix.python-version }}-

      - uses: actions/checkout@v2
        with:
          repository: "OpenMined/PyGrid"
          ref: "dev"
          path: "packages/grid"

      - name: Install Dependencies
        run: |
          pip install packaging --default-timeout=60
          python scripts/adjust_torch_versions.py ./setup.cfg ${{ matrix.torch-version }}
          grep -A 3 "torch_ecosystem" setup.cfg
          pip install -e .[ci-all] -f https://download.pytorch.org/whl/torch_stable.html
          python scripts/parse_setup.py setup.cfg | xargs pip install --no-deps

      - name: Test PyGrid
        continue-on-error: true
        run: |
          pytest -m grid<|MERGE_RESOLUTION|>--- conflicted
+++ resolved
@@ -277,22 +277,13 @@
           pip install -e .[ci-all] -f https://download.pytorch.org/whl/torch_stable.html
           python scripts/parse_setup.py setup.cfg | xargs pip install --no-deps
 
-
       - name: Test PyGrid
         continue-on-error: true
         run: |
-<<<<<<< HEAD
           pip install ."[grid]" --default-timeout=60
-          pytest ./pygrid/apps/domain/tests
-          pytest ./pygrid/apps/network/tests
-          pytest ./pygrid/apps/worker/tests
-=======
-          pip install -e . --default-timeout=60
-          pip install -r requirements.grid.txt --default-timeout=60
           pytest ../grid/apps/domain/tests
           pytest ../grid/apps/network/tests
           pytest ../grid/apps/worker/tests
->>>>>>> a587f1df
 
   pygrid-integration-tests:
     needs: [python-linting]
