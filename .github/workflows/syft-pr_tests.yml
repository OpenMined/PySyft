# PR Tests
# To speed up development we don't run all the tests when opening and updating a PR.
# Instead we first run the lint check which fails fast and then only run the
# `pytest -m fast` tests against Ubuntu and Windows and the notebook examples.
# Once these checks pass and we decide to do a merge, the actions in `merge_tests.yml`
# get executed.
name: Syft PR Tests

on:
  workflow_call:

  pull_request:
    branches:
      - dev
      - main
      - "0.6.0"
      - "0.7.0"
      - "0.8"
defaults:
  run:
    working-directory: ./packages/syft

jobs:
  syft-core-tests-latest-versions:
    strategy:
      max-parallel: 4
      matrix:
        os: [windows-latest, ubuntu-latest, macos-latest]
        python-version: ["3.10"]
        torch-version: [1.11.0]
        include:
          - python-version: "3.7"
            torch-version: 1.11.0
            os: "ubuntu-latest"

    runs-on: ${{ matrix.os }}
    steps:
      - uses: actions/checkout@v3

      - name: Check for file changes
        uses: dorny/paths-filter@v2
        id: changes
        with:
          base: ${{ github.ref }}
          token: ${{ github.token }}
          filters: .github/file-filters.yml

      - name: Set up Python ${{ matrix.python-version }}
        uses: actions/setup-python@v3
        if: steps.changes.outputs.syft == 'true'
        with:
          python-version: ${{ matrix.python-version }}

      - name: Upgrade pip
        if: steps.changes.outputs.syft == 'true'
        run: |
          python -m pip install --upgrade --user pip

      - name: Get pip cache dir
        id: pip-cache
        if: steps.changes.outputs.syft == 'true'
        run: |
          echo "::set-output name=dir::$(pip cache dir)"

      - name: pip cache
        uses: actions/cache@v3
        if: steps.changes.outputs.syft == 'true'
        with:
          path: ${{ steps.pip-cache.outputs.dir }}
          key: ${{ runner.os }}-pip-py${{ matrix.python-version }}-${{ hashFiles('setup.cfg') }}
          restore-keys: |
            ${{ runner.os }}-pip-py${{ matrix.python-version }}-

      - name: Install Dependencies
        if: steps.changes.outputs.syft == 'true'
        run: |
          pip install packaging wheel --default-timeout=60
          python scripts/adjust_torch_versions.py ./setup.cfg ${{ matrix.torch-version }}
          python -c "import platform; import os; os.system('pip install jaxlib==0.3.7 -f https://whls.blob.core.windows.net/unstable/index.html') if platform.system().lower() == 'windows' else ''"
          pip install pycapnp
          pip install -e .[dev] -f https://download.pytorch.org/whl/torch_stable.html

      - name: Scan for security issues python 3.8+
        if: steps.changes.outputs.syft == 'true' && matrix.python-version != '3.7'
        run: |
          bandit -r src
          safety check

      - name: Scan for security issues python 3.7
        if: steps.changes.outputs.syft == 'true' && matrix.python-version == '3.7'
        run: |
          bandit -r src
          # we want to test python 3.7 for colab so we have to ignore these numpy issues
          safety check -i 44717 -i 44716 -i 44715

      - name: Run normal tests
        if: steps.changes.outputs.syft == 'true'
        run: |
<<<<<<< HEAD
          pytest -s -m 'fast or slow' --cov syft --cov-fail-under 64 -n auto --durations=50
=======
          pytest -s -m 'fast or slow' --cov syft --cov-fail-under 60 -n auto --durations=50
>>>>>>> 36935a22
<|MERGE_RESOLUTION|>--- conflicted
+++ resolved
@@ -96,8 +96,4 @@
       - name: Run normal tests
         if: steps.changes.outputs.syft == 'true'
         run: |
-<<<<<<< HEAD
-          pytest -s -m 'fast or slow' --cov syft --cov-fail-under 64 -n auto --durations=50
-=======
-          pytest -s -m 'fast or slow' --cov syft --cov-fail-under 60 -n auto --durations=50
->>>>>>> 36935a22
+          pytest -s -m 'fast or slow' --cov syft --cov-fail-under 60 -n auto --durations=50