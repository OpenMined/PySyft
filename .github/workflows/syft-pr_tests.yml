--- conflicted
+++ resolved
@@ -336,8 +336,4 @@
         continue-on-error: true
         run: |
           python ./scripts/mnist.py
-<<<<<<< HEAD
-          pytest -m grid --durations=50
-=======
-          pytest -m grid
->>>>>>> b031d7aa
+          pytest -m grid --durations=50