--- conflicted
+++ resolved
@@ -153,10 +153,7 @@
           pytest -m libs --co --durations=50
           pytest -m libs -n auto -k "not tenseal" --suppress-no-test-exit-code --durations=50
           pytest -m libs -n 1 -k "tenseal" --suppress-no-test-exit-code --durations=50
-<<<<<<< HEAD
-
-=======
->>>>>>> 7049ca01
+
   #
   #  python-nb-examples:
   #    # needs: [python-linting]
