--- conflicted
+++ resolved
@@ -144,11 +144,7 @@
 
       - name: Run normal tests
         run: |
-<<<<<<< HEAD
-          pytest -m 'fast or slow' --cov-fail-under 80 -n auto
-=======
           pytest -m 'fast or slow' --cov syft --cov-fail-under 80 -n auto
->>>>>>> 73a02de7
 
       - name: Install supported library packages Linux and MacOS - Ignore Errors
         if: startsWith(runner.os, 'Windows') != true
@@ -161,10 +157,6 @@
           foreach ($i in cat requirements/supported_libs.txt) {
             pip install $i --default-timeout=60
           }
-<<<<<<< HEAD
-          pip install numpy==1.19.3 --default-timeout=60
-=======
->>>>>>> 73a02de7
 
       - name: Re-install PyTorch Linux and MacOS
         if: startsWith(runner.os, 'Windows') != true
@@ -179,12 +171,8 @@
       - name: Run supported library tests
         run: |
           pip freeze
-<<<<<<< HEAD
-          pytest -m libs -n auto --no-cov
-=======
           pytest -m libs -n auto -k "not tenseal"
           pytest -m libs -n 1 -k "tenseal"
->>>>>>> 73a02de7
 
   python-nb-examples:
     needs: [python-linting]
@@ -224,9 +212,6 @@
           pip install -r requirements.txt --default-timeout=60
           pip install -e . --default-timeout=60
           ./scripts/nb_test.sh
-<<<<<<< HEAD
-          pytest examples/api -n auto --no-cov
-=======
           pytest examples/api -n auto
       - name: Install supported library packages Linux and MacOS - Ignore Errors
         if: startsWith(runner.os, 'Windows') != true
@@ -237,5 +222,4 @@
           pip install -r requirements.txt --default-timeout=60
           pip install -e . --default-timeout=60
           python ./scripts/nb_duet_test.py
-          cd tests/syft/notebooks/ && pytest . -n 1
->>>>>>> 73a02de7
+          cd tests/syft/notebooks/ && pytest . -n 1