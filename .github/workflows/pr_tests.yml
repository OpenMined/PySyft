--- conflicted
+++ resolved
@@ -150,10 +150,7 @@
           pip install -e .
           pip freeze | grep torch
           pytest -m fast --cov-fail-under 80 -n auto
-<<<<<<< HEAD
-=======
           pip install -r requirements/supported_libs.txt
->>>>>>> cf1ed21c
           pytest -m libs --cov-fail-under 0 -n auto
 
   python-nb-examples:
