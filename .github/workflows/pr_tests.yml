--- conflicted
+++ resolved
@@ -75,16 +75,14 @@
       max-parallel: 30
       matrix:
         os: [windows-latest, ubuntu-latest, macos-latest]
-<<<<<<< HEAD
+
         python-version: [3.6, 3.7, 3.8, 3.9]
-        torch-version: [1.6.0, 1.7.1, 1.8.0]
+        torch-version: [1.6.0, 1.7.0 ,1.7.1, 1.8.0]
         exclude:
           - python-version: 3.9
             torch-version: 1.6.0
-=======
-        python-version: [3.6, 3.7, 3.8]
-        torch-version: [1.6.0, 1.7.0, 1.7.1]
->>>>>>> fb4f9902
+          - python-version: 3.9
+            torch-version: 1.7.0
         # include:
         # - os: ubuntu-latest
         #   python-version: 3.7
