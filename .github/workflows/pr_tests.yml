--- conflicted
+++ resolved
@@ -167,12 +167,8 @@
       - name: Run supported library tests
         run: |
           pip freeze
-<<<<<<< HEAD
-          pytest -m libs --no-cov
-=======
           pytest -m libs -n auto --no-cov -k "not tenseal"
           pytest -m libs -n 1 --no-cov -k "tenseal"
->>>>>>> a90588a3
 
   python-nb-examples:
     needs: [python-linting]
