name: PR Tests - Syft

on:
  workflow_call:

  pull_request:
    branches:
      - dev
      - main
      - "0.8"

  workflow_dispatch:
    inputs:
      none:
        description: "Run Tests Manually"
        required: false

concurrency:
  group: syft-${{ github.event_name == 'pull_request' && format('{0}-{1}', github.workflow, github.event.pull_request.number) || github.workflow_ref }}
  cancel-in-progress: true

jobs:
  pr-tests-syft-unit:
    strategy:
      max-parallel: 99
      matrix:
        os: [ubuntu-latest, macos-latest, windows-latest]
        python-version: ["3.12"]
        include:
          - python-version: "3.11"
            os: "ubuntu-latest"
          - python-version: "3.10"
            os: "ubuntu-latest"

    runs-on: ${{ matrix.os }}
    steps:
      # - name: Permission to home directory
      #   if: matrix.os == 'ubuntu-latest'
      #   run: |
      #     sudo chown -R $USER:$USER $HOME
      - name: "clean .git/config"
        if: matrix.os == 'windows-latest'
        continue-on-error: true
        shell: bash
        run: |
          echo "deleting ${GITHUB_WORKSPACE}/.git/config"
          rm ${GITHUB_WORKSPACE}/.git/config

      - uses: actions/checkout@v4

      - name: Check for file changes
        uses: dorny/paths-filter@v3
        id: changes
        with:
          base: ${{ github.ref }}
          token: ${{ github.token }}
          filters: .github/file-filters.yml

      - name: Set up Python ${{ matrix.python-version }}
        uses: actions/setup-python@v5
        if: steps.changes.outputs.syft == 'true'
        with:
          python-version: ${{ matrix.python-version }}

      - name: Install pip packages
        if: steps.changes.outputs.syft == 'true'
        run: |
          python -m pip install --upgrade pip
<<<<<<< HEAD
          python -m pip install uv
=======
          pip install uv==0.2.17 tox==4.16.0 tox-uv==1.9.0
>>>>>>> ed1f17a7
          uv --version
          python -m uv pip install tox==4.16.0 tox-uv==1.11.2

      - name: Get uv cache dir
        id: pip-cache
        if: steps.changes.outputs.syft == 'true'
        shell: bash
        run: |
          echo "dir=$(uv cache dir)" >> $GITHUB_OUTPUT

      - name: Load github cache
        uses: actions/cache@v4
        if: steps.changes.outputs.syft == 'true'
        with:
          path: ${{ steps.pip-cache.outputs.dir }}
          key: ${{ runner.os }}-uv-py${{ matrix.python-version }}-${{ hashFiles('setup.cfg') }}
          restore-keys: |
            ${{ runner.os }}-uv-py${{ matrix.python-version }}-

      # - name: Docker on MacOS
      #   if: steps.changes.outputs.syft == 'true' && matrix.os == 'macos-latest'
      #   uses: crazy-max/ghaction-setup-docker@v3.3.0
      #   with:
      #     set-host: true

      - name: Run unit tests
        if: steps.changes.outputs.syft == 'true'
        run: |
          tox -e syft.test.unit
          tox -e seaweedfs.test.unit

  pr-tests-syft-notebook-python:
    strategy:
      max-parallel: 99
      matrix:
        # Disable on windows until its flakyness is reduced.
        # os: [ubuntu-latest, macos-latest, windows-latest]
        os: [ubuntu-latest, macos-latest]
        python-version: ["3.12"]
        deployment-type: ["python"]
        notebook-paths: ["tutorials"]
        bump-version: ["False"]
        include:
          - python-version: "3.11"
            os: "ubuntu-latest"
            deployment-type: "python"
            notebook-paths: "tutorials"
          - python-version: "3.10"
            os: "ubuntu-latest"
            deployment-type: "python"
            notebook-paths: "tutorials"
          - python-version: "3.12"
            os: "ubuntu-latest"
            deployment-type: "python"
            notebook-paths: "tutorials"
            bump-version: "True"

    runs-on: ${{ matrix.os }}
    steps:
      # - name: Permission to home directory
      #   if: matrix.os == 'ubuntu-latest'
      #   run: |
      #     sudo chown -R $USER:$USER $HOME
      - name: "clean .git/config"
        if: matrix.os == 'windows-latest'
        continue-on-error: true
        shell: bash
        run: |
          echo "deleting ${GITHUB_WORKSPACE}/.git/config"
          rm ${GITHUB_WORKSPACE}/.git/config

      - uses: actions/checkout@v4

      - name: Check for file changes
        uses: dorny/paths-filter@v3
        id: changes
        with:
          base: ${{ github.ref }}
          token: ${{ github.token }}
          filters: .github/file-filters.yml

      - name: Set up Python ${{ matrix.python-version }}
        uses: actions/setup-python@v5
        if: steps.changes.outputs.syft == 'true'  || steps.changes.outputs.notebooks == 'true'
        with:
          python-version: ${{ matrix.python-version }}

      - name: Install pip packages
        if: steps.changes.outputs.syft == 'true'  || steps.changes.outputs.notebooks == 'true'
        run: |
          python -m pip install --upgrade pip
<<<<<<< HEAD
          python -m pip install uv
=======
          pip install uv==0.2.17 tox==4.16.0 tox-uv==1.9.0
>>>>>>> ed1f17a7
          uv --version
          python -m uv pip install tox==4.16.0 tox-uv==1.11.2

      - name: Get uv cache dir
        id: pip-cache
        if: steps.changes.outputs.syft == 'true'  || steps.changes.outputs.notebooks == 'true'
        shell: bash
        run: |
          echo "dir=$(uv cache dir)" >> $GITHUB_OUTPUT

      - name: Load github cache
        uses: actions/cache@v4
        if: steps.changes.outputs.syft == 'true'  || steps.changes.outputs.notebooks == 'true'
        with:
          path: ${{ steps.pip-cache.outputs.dir }}
          key: ${{ runner.os }}-uv-py${{ matrix.python-version }}-${{ hashFiles('setup.cfg') }}
          restore-keys: |
            ${{ runner.os }}-uv-py${{ matrix.python-version }}-

      - name: Run notebook tests
        uses: nick-fields/retry@v3
        if: steps.changes.outputs.syft == 'true'  || steps.changes.outputs.notebooks == 'true'
        env:
          ORCHESTRA_DEPLOYMENT_TYPE: "${{ matrix.deployment-type }}"
          TEST_NOTEBOOK_PATHS: "${{ matrix.notebook-paths }}"
          BUMP_VERSION: "${{ matrix.bump-version }}"
        with:
          timeout_seconds: 2400
          max_attempts: 3
          command: tox -e syft.test.notebook

  pr-tests-syft-notebook-single-container:
    strategy:
      max-parallel: 99
      matrix:
        os: [ubuntu-latest]
        python-version: ["3.10", "3.11", "3.12"]
        deployment-type: ["remote"]
        notebook-paths: ["api/0.8"]
      fail-fast: false

    runs-on: ${{matrix.os}}

    steps:
      # - name: Permission to home directory
      #   if: matrix.os == 'ubuntu-latest'
      #   run: |
      #     sudo chown -R $USER:$USER $HOME
      - uses: actions/checkout@v4

      # free 10GB of space
      - name: Remove unnecessary files
        if: matrix.os == 'ubuntu-latest'
        run: |
          sudo rm -rf /usr/share/dotnet
          sudo rm -rf "$AGENT_TOOLSDIRECTORY"
          docker image prune --all --force
          docker builder prune --all --force
          docker system prune --all --force

      - name: Check for file changes
        uses: dorny/paths-filter@v3
        id: changes
        with:
          base: ${{ github.ref }}
          token: ${{ github.token }}
          filters: .github/file-filters.yml

      - name: Set up Python ${{ matrix.python-version }}
        uses: actions/setup-python@v5
        if: steps.changes.outputs.stack == 'true' || steps.changes.outputs.notebooks == 'true'
        with:
          python-version: ${{ matrix.python-version }}

      - name: Install pip packages
        if: steps.changes.outputs.stack == 'true' || steps.changes.outputs.notebooks == 'true'
        run: |
          python -m pip install --upgrade pip
<<<<<<< HEAD
          python -m pip install uv
=======
          pip install uv==0.2.17 tox==4.16.0 tox-uv==1.9.0
>>>>>>> ed1f17a7
          uv --version
          python -m uv pip install tox==4.16.0 tox-uv==1.11.2

      - name: Get uv cache dir
        id: pip-cache
        if: steps.changes.outputs.stack == 'true' || steps.changes.outputs.notebooks == 'true'
        shell: bash
        run: |
          echo "dir=$(uv cache dir)" >> $GITHUB_OUTPUT

      - name: Load github cache
        uses: actions/cache@v4
        if: steps.changes.outputs.stack == 'true' || steps.changes.outputs.notebooks == 'true'
        with:
          path: ${{ steps.pip-cache.outputs.dir }}
          key: ${{ runner.os }}-uv-py${{ matrix.python-version }}-${{ hashFiles('setup.cfg') }}
          restore-keys: |
            ${{ runner.os }}-uv-py${{ matrix.python-version }}-

      - name: Docker Compose on Linux
        if: (steps.changes.outputs.stack == 'true' || steps.changes.outputs.notebooks == 'true') && matrix.os == 'ubuntu-latest'
        shell: bash
        run: |
          mkdir -p ~/.docker/cli-plugins
          DOCKER_COMPOSE_VERSION=v2.21.0
          curl -sSL https://github.com/docker/compose/releases/download/${DOCKER_COMPOSE_VERSION}/docker-compose-linux-x86_64 -o ~/.docker/cli-plugins/docker-compose
          chmod +x ~/.docker/cli-plugins/docker-compose
          docker compose version

      - name: Docker on MacOS
        if: (steps.changes.outputs.stack == 'true' || steps.changes.outputs.notebooks == 'true') && matrix.os == 'macos-latest'
        uses: crazy-max/ghaction-setup-docker@v3.3.0

      - name: Docker Compose on MacOS
        if: (steps.changes.outputs.stack == 'true' || steps.changes.outputs.notebooks == 'true') && matrix.os == 'macos-latest'
        shell: bash
        run: |
          brew install docker-compose
          mkdir -p ~/.docker/cli-plugins
          ln -sfn /usr/local/opt/docker-compose/bin/docker-compose ~/.docker/cli-plugins/docker-compose || true
          docker compose version

      - name: Docker on Windows
        if: (steps.changes.outputs.stack == 'true' || steps.changes.outputs.notebooks == 'true') && matrix.os == 'windows-latest'
        shell: pwsh
        run: |
          [Net.ServicePointManager]::SecurityProtocol = [Net.SecurityProtocolType]::Tls12
          Start-BitsTransfer -Source "https://download.docker.com/win/static/stable/x86_64/docker-23.0.1.zip"
          Expand-Archive docker-23.0.1.zip -DestinationPath $Env:ProgramFiles
          &$Env:ProgramFiles\Docker\dockerd --register-service
          Start-Service docker
          docker version
          docker compose version

      - name: Run unit tests
        if: steps.changes.outputs.stack == 'true' || steps.changes.outputs.notebooks == 'true'
        env:
          ORCHESTRA_DEPLOYMENT_TYPE: "${{ matrix.deployment-type }}"
          DEV_MODE: "True" # force orchestra --build
          TEST_NOTEBOOK_PATHS: "${{ matrix.notebook-paths }}"
        run: |
          tox -e single_container.launch
          tox -e stack.test.notebook
          tox -e single_container.destroy

  pr-tests-syft-security:
    strategy:
      max-parallel: 1
      matrix:
        os: [ubuntu-latest]
        python-version: ["3.12"]

    runs-on: ${{ matrix.os }}
    steps:
      # - name: Permission to home directory
      #   if: matrix.os == 'ubuntu-latest'
      #   run: |
      #     sudo chown -R $USER:$USER $HOME
      - uses: actions/checkout@v4
      - name: Check for file changes
        uses: dorny/paths-filter@v3
        id: changes
        with:
          base: ${{ github.ref }}
          token: ${{ github.token }}
          filters: .github/file-filters.yml

      - name: Set up Python ${{ matrix.python-version }}
        uses: actions/setup-python@v5
        if: steps.changes.outputs.syft == 'true'
        with:
          python-version: ${{ matrix.python-version }}

      - name: Install pip packages
        if: steps.changes.outputs.syft == 'true'
        run: |
          python -m pip install --upgrade pip
<<<<<<< HEAD
          python -m pip install uv
=======
          pip install uv==0.2.17 tox==4.16.0 tox-uv==1.9.0
>>>>>>> ed1f17a7
          uv --version
          python -m uv pip install tox==4.16.0 tox-uv==1.11.2

      - name: Get uv cache dir
        if: steps.changes.outputs.syft == 'true'
        id: pip-cache
        shell: bash
        run: |
          echo "dir=$(uv cache dir)" >> $GITHUB_OUTPUT

      - name: Load github cache
        uses: actions/cache@v4
        if: steps.changes.outputs.syft == 'true'
        with:
          path: ${{ steps.pip-cache.outputs.dir }}
          key: ${{ runner.os }}-uv-py${{ matrix.python-version }}-${{ hashFiles('setup.cfg') }}
          restore-keys: |
            ${{ runner.os }}-uv-py${{ matrix.python-version }}-

      - name: Scan for security issues
        if: steps.changes.outputs.syft == 'true'
        run: |
          tox -e syft.test.security<|MERGE_RESOLUTION|>--- conflicted
+++ resolved
@@ -66,11 +66,7 @@
         if: steps.changes.outputs.syft == 'true'
         run: |
           python -m pip install --upgrade pip
-<<<<<<< HEAD
-          python -m pip install uv
-=======
-          pip install uv==0.2.17 tox==4.16.0 tox-uv==1.9.0
->>>>>>> ed1f17a7
+          python -m pip install uv==0.2.35
           uv --version
           python -m uv pip install tox==4.16.0 tox-uv==1.11.2
 
@@ -162,11 +158,7 @@
         if: steps.changes.outputs.syft == 'true'  || steps.changes.outputs.notebooks == 'true'
         run: |
           python -m pip install --upgrade pip
-<<<<<<< HEAD
-          python -m pip install uv
-=======
-          pip install uv==0.2.17 tox==4.16.0 tox-uv==1.9.0
->>>>>>> ed1f17a7
+          python -m pip install uv==0.2.35
           uv --version
           python -m uv pip install tox==4.16.0 tox-uv==1.11.2
 
@@ -245,11 +237,7 @@
         if: steps.changes.outputs.stack == 'true' || steps.changes.outputs.notebooks == 'true'
         run: |
           python -m pip install --upgrade pip
-<<<<<<< HEAD
-          python -m pip install uv
-=======
-          pip install uv==0.2.17 tox==4.16.0 tox-uv==1.9.0
->>>>>>> ed1f17a7
+          python -m pip install uv==0.2.35
           uv --version
           python -m uv pip install tox==4.16.0 tox-uv==1.11.2
 
@@ -347,11 +335,7 @@
         if: steps.changes.outputs.syft == 'true'
         run: |
           python -m pip install --upgrade pip
-<<<<<<< HEAD
-          python -m pip install uv
-=======
-          pip install uv==0.2.17 tox==4.16.0 tox-uv==1.9.0
->>>>>>> ed1f17a7
+          python -m pip install uv==0.2.35
           uv --version
           python -m uv pip install tox==4.16.0 tox-uv==1.11.2
 
