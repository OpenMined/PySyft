# Merge Tests
# Once PR tests have passed and we attempt to merge, we run these tests which are more
# comprehensive but very slow. The primary difference is the `pytest -m slow` tests.
# Because the linting and notebook checks have already passed in the PR tests we don't
# need them here. In addition, we skip MacOS on merge to dev as this happens frequently
# and the differences between Ubuntu and MacOS are minimal compared with the higher
# time unit cost of MacOS tests. Finally if we are merging with master we run the MacOS
# tests as well.
name: Merge Tests

on:
  push:
    branches:
      - master
      - dev
      - "0.4"
    paths:
      - "**.py"
      - "setup.cfg"
      - ".github/workflows/**.yml"
  workflow_dispatch:
    inputs:
      none:
        description: "Run Merge Tests Manually"
        required: false

jobs:
  python-tests-all:
    strategy:
      max-parallel: 270
      matrix:
        os: [windows-latest, ubuntu-latest, macos-latest]
        python-version: [3.6, 3.7, 3.8]
        torch-version: [1.5.0, 1.5.1, 1.6.0, 1.7.0]
        chunk: [1, 2, 3, 4, 5, 6, 7]
        include:
          - os: ubuntu-latest
            python-version: 3.7
            torch-version: 1.4.0
            chunk: 1
          - os: ubuntu-latest
            python-version: 3.7
            torch-version: 1.4.0
            chunk: 2
          - os: ubuntu-latest
            python-version: 3.7
            torch-version: 1.4.0
            chunk: 3
          - os: ubuntu-latest
            python-version: 3.7
            torch-version: 1.4.0
            chunk: 4
          - os: ubuntu-latest
            python-version: 3.7
            torch-version: 1.4.0
            chunk: 5
          - os: ubuntu-latest
            python-version: 3.7
            torch-version: 1.4.0
            chunk: 6
          - os: ubuntu-latest
            python-version: 3.7
            torch-version: 1.4.0
            chunk: 7
          # - os: windows-latest
          #   python-version: 3.9
          #   torch-version: 1.7.1
          #   chunk: 1
          # - os: windows-latest
          #   python-version: 3.9
          #   torch-version: 1.7.1
          #   chunk: 2
          # - os: windows-latest
          #   python-version: 3.9
          #   torch-version: 1.7.1
          #   chunk: 3
          # - os: windows-latest
          #   python-version: 3.9
          #   torch-version: 1.7.1
          #   chunk: 4
          # - os: windows-latest
          #   python-version: 3.9
          #   torch-version: 1.7.1
          #   chunk: 5
          # - os: windows-latest
          #   python-version: 3.9
          #   torch-version: 1.7.1
          #   chunk: 6
          # - os: windows-latest
          #   python-version: 3.9
          #   torch-version: 1.7.1
          #   chunk: 7
          - os: ubuntu-20.04
            python-version: 3.9
            torch-version: 1.7.1
            chunk: 1
          - os: ubuntu-20.04
            python-version: 3.9
            torch-version: 1.7.1
            chunk: 2
          - os: ubuntu-20.04
            python-version: 3.9
            torch-version: 1.7.1
            chunk: 3
          - os: ubuntu-20.04
            python-version: 3.9
            torch-version: 1.7.1
            chunk: 4
          - os: ubuntu-20.04
            python-version: 3.9
            torch-version: 1.7.1
            chunk: 5
          - os: ubuntu-20.04
            python-version: 3.9
            torch-version: 1.7.1
            chunk: 6
          - os: ubuntu-20.04
            python-version: 3.9
            torch-version: 1.7.1
            chunk: 7
          - os: macos-latest
            python-version: 3.9
            torch-version: 1.7.1
            chunk: 1
          - os: macos-latest
            python-version: 3.9
            torch-version: 1.7.1
            chunk: 2
          - os: macos-latest
            python-version: 3.9
            torch-version: 1.7.1
            chunk: 3
          - os: macos-latest
            python-version: 3.9
            torch-version: 1.7.1
            chunk: 4
          - os: macos-latest
            python-version: 3.9
            torch-version: 1.7.1
            chunk: 5
          - os: macos-latest
            python-version: 3.9
            torch-version: 1.7.1
            chunk: 6
          - os: macos-latest
            python-version: 3.9
            torch-version: 1.7.1
            chunk: 7
        isMaster:
          - ${{ contains(github.ref, 'master') }}
        exclude:
          - isMaster: false
            os: macos-latest

    runs-on: ${{ matrix.os }}
    steps:
      - uses: actions/checkout@v2

      - name: Set up Python ${{ matrix.python-version }}
        uses: actions/setup-python@v2
        with:
          python-version: ${{ matrix.python-version }}

      - name: Get pip cache dir
        id: pip-cache
        run: |
          echo "::set-output name=dir::$(pip cache dir)"

      - name: pip cache
        uses: actions/cache@v2
        with:
          path: ${{ steps.pip-cache.outputs.dir }}
          key: ${{ runner.os }}-pip-${{ hashFiles('**/requirements.txt') }}
          restore-keys: |
            ${{ runner.os }}-pip-

<<<<<<< HEAD
      - name: Upgrade pip
        run: |
          pip install --upgrade --user pip
=======
      - name: Install aiortc native dependencies
        if: startsWith(runner.os, 'Linux') == true
        run: |
          sudo apt-get update
          sudo apt-get install libavdevice-dev libavfilter-dev libopus-dev libvpx-dev pkg-config
>>>>>>> d9b02e6f

      - name: Install PyTorch Linux and MacOS
        if: startsWith(runner.os, 'Windows') != true
        run: |
          ./scripts/pytorch_install.sh ${{ matrix.torch-version }}

      - name: Install PyTorch Windows
        if: startsWith(runner.os, 'Windows')
        run: |
          ./scripts/pytorch_install.ps1 ${{ matrix.torch-version }}

      - name: Install packages
        run: |
          pip install -r requirements.txt --default-timeout=60
          pip install -e .

      - name: Run torch test chunks Linux and MacOS
        if: startsWith(runner.os, 'Windows') != true
        run: |
          export TEST_CHUNKS=14
          export TEST_CHUNK=${{ matrix.chunk }}
          echo "Running $TEST_CHUNK"
          pytest -m torch -n auto -p no:benchmark --no-cov
          export TEST_CHUNK=$(( ${{ matrix.chunk }}+7 ))
          echo "Running $TEST_CHUNK"
          pytest -m torch -n auto -p no:benchmark --no-cov

      - name: Run torch test chunks Windows
        if: startsWith(runner.os, 'Windows')
        run: |
          $Env:TEST_CHUNKS=14
          $Env:TEST_CHUNK=${{ matrix.chunk }}
          echo "Running $Env:TEST_CHUNK"
          pytest -m torch -n auto -p no:benchmark --no-cov
          $Env:TEST_CHUNK=[int]${{ matrix.chunk }}+7
          echo "Running $Env:TEST_CHUNK"
          pytest -m torch -n auto -p no:benchmark --no-cov<|MERGE_RESOLUTION|>--- conflicted
+++ resolved
@@ -174,17 +174,11 @@
           restore-keys: |
             ${{ runner.os }}-pip-
 
-<<<<<<< HEAD
-      - name: Upgrade pip
-        run: |
-          pip install --upgrade --user pip
-=======
       - name: Install aiortc native dependencies
         if: startsWith(runner.os, 'Linux') == true
         run: |
           sudo apt-get update
           sudo apt-get install libavdevice-dev libavfilter-dev libopus-dev libvpx-dev pkg-config
->>>>>>> d9b02e6f
 
       - name: Install PyTorch Linux and MacOS
         if: startsWith(runner.os, 'Windows') != true
