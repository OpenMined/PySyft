# Merge Tests
# Once PR tests have passed and we attempt to merge, we run these tests which are more
# comprehensive but very slow. The primary difference is the `pytest -m slow` tests.
# Because the linting and notebook checks have already passed in the PR tests we don't
# need them here. In addition, we skip MacOS on merge to dev as this happens frequently
# and the differences between Ubuntu and MacOS are minimal compared with the higher
# time unit cost of MacOS tests. Finally if we are merging with master we run the MacOS
# tests as well.
name: Merge Tests

on:
  push:
    branches:
      - master
      - dev
    paths:
      - "**.py"
      - "setup.cfg"
      - "**.txt"
      - ".github/workflows/**.yml"
  workflow_dispatch:
    inputs:
      none:
        description: "Run Merge Tests Manually"
        required: false

jobs:
  python-tests-all:
    strategy:
      max-parallel: 30
      matrix:
        os: [windows-latest, ubuntu-latest, macos-latest]
        python-version: [3.6, 3.7, 3.8, 3.9]
        torch-version: [1.6.0, 1.7.1, 1.8.0]
        isMaster:
          - ${{ contains(github.ref, 'master') }}
        exclude:
          - python-version: 3.9
            torch-version: 1.6.0
          - python-version: 3.9
            torch-version: 1.7.1
          - isMaster: false
            os: macos-latest

    runs-on: ${{ matrix.os }}
    steps:
      - uses: actions/checkout@v2

      - name: Set up Python ${{ matrix.python-version }}
        uses: actions/setup-python@v2
        with:
          python-version: ${{ matrix.python-version }}

      - name: Upgrade pip
        run: |
          pip install --upgrade --user pip

      - name: Get pip cache dir
        id: pip-cache
        run: |
          echo "::set-output name=dir::$(pip cache dir)"

      - name: pip cache
        uses: actions/cache@v2
        with:
          path: ${{ steps.pip-cache.outputs.dir }}
          key: ${{ runner.os }}-pip-py${{ matrix.python-version }}-${{ hashFiles('requirements.txt') }}
          restore-keys: |
            ${{ runner.os }}-pip-py${{ matrix.python-version }}-

      - name: Install PyTorch
        run: |
          pip install packaging --default-timeout=60
          python scripts/adjust_torch_versions.py ./requirements.torch.txt ${{ matrix.torch-version }}
          cat ./requirements.torch.txt
          pip install -r requirements.torch.txt --no-deps -f https://download.pytorch.org/whl/torch_stable.html --default-timeout=60

      - name: Install packages
        run: |
<<<<<<< HEAD
          pip install -r requirements.txt
          pip install -e .
=======
          pip install -r requirements.dev.txt --default-timeout=60
          pip install -e . --default-timeout=60
>>>>>>> f109ff3c

      - name: Check import works without dev packages
        run: |
          python -c "import syft"

      - name: Install dev packages
        run: |
          pip install -r requirements.dev.txt
          pip install -e .

      - name: Run torch tests
        run: |
          pytest -m torch -n auto -p no:benchmark<|MERGE_RESOLUTION|>--- conflicted
+++ resolved
@@ -77,13 +77,8 @@
 
       - name: Install packages
         run: |
-<<<<<<< HEAD
           pip install -r requirements.txt
           pip install -e .
-=======
-          pip install -r requirements.dev.txt --default-timeout=60
-          pip install -e . --default-timeout=60
->>>>>>> f109ff3c
 
       - name: Check import works without dev packages
         run: |
