--- conflicted
+++ resolved
@@ -217,17 +217,10 @@
           export TEST_CHUNKS=16
           export TEST_CHUNK=${{ matrix.chunk }}
           echo "Running $TEST_CHUNK"
-<<<<<<< HEAD
-          pytest -m torch -n auto -p no:benchmark --no-cov
-          export TEST_CHUNK=$(( ${{ matrix.chunk }}+8 ))
-          echo "Running $TEST_CHUNK"
-          pytest -m torch -n auto -p no:benchmark --no-cov
-=======
           pytest -m torch -n auto -p no:benchmark
           export TEST_CHUNK=$(( ${{ matrix.chunk }}+8 ))
           echo "Running $TEST_CHUNK"
           pytest -m torch -n auto -p no:benchmark
->>>>>>> 73a02de7
 
       - name: Run torch test chunks Windows
         if: startsWith(runner.os, 'Windows')
@@ -235,14 +228,7 @@
           $Env:TEST_CHUNKS=16
           $Env:TEST_CHUNK=${{ matrix.chunk }}
           echo "Running $Env:TEST_CHUNK"
-<<<<<<< HEAD
-          pytest -m torch -n auto -p no:benchmark --no-cov
-          $Env:TEST_CHUNK=[int]${{ matrix.chunk }}+8
-          echo "Running $Env:TEST_CHUNK"
-          pytest -m torch -n auto -p no:benchmark --no-cov
-=======
           pytest -m torch -n auto -p no:benchmark
           $Env:TEST_CHUNK=[int]${{ matrix.chunk }}+8
           echo "Running $Env:TEST_CHUNK"
-          pytest -m torch -n auto -p no:benchmark
->>>>>>> 73a02de7
+          pytest -m torch -n auto -p no:benchmark