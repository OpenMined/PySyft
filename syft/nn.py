import syft.controller as controller
from syft.utils import Progress
from syft import FloatTensor
import sys, time
import numpy as np
<<<<<<< HEAD
import syft.metrics
=======
>>>>>>> ead8f580

class Model():
	def __init__(self, id=None, batch_size=100):
		self.sc = controller
		self.params = False
		self.type = None
		self._layer_type = None
		self.id = id
		self.type = "model"
		self.output_shape = "(dynamic)"

	def init(self,layer_type,params=[]):
		self.type = "model"
		self._layer_type = layer_type
		self.sc = controller
		self.id = -1
		self.id = int(self.sc.send_json(self.cmd("create",[self._layer_type] + params)))

	def discover(self):
		self._layer_type = self.layer_type()
		if(self._layer_type == 'linear'):
			return Linear(id = self.id)
		elif(self._layer_type == 'sigmoid'):
			return Sigmoid(id = self.id)
		elif(self._layer_type == 'crossentropyloss'):
			return CrossEntropyLoss(id = self.id)
		elif(self._layer_type == 'tanh'):
			return Tanh(id = self.id)
		elif(self._layer_type == 'dropout'):
			return Dropout(id = self.id)
		elif(self._layer_type == 'softmax'):
			return Softmax(id = self.id)
		elif(self._layer_type == 'logsoftmax'):
			return LogSoftmax(id = self.id)
		elif(self._layer_type == 'relu'):
			return ReLU(id = self.id)
		elif(self._layer_type == 'log'):
			return Log(id = self.id)
		elif(self._layer_type == 'policy'):
			return Policy(id = self.id)
		else:
			sys.stderr.write("Attempted to discover the type - but it wasn't supported. Has the layer type '"
			 + self._layer_type + "' been added to the discover() method in nn.py?")

	def __call__(self,*args):
		if(len(args) == 1):
			return self.forward(args[0])
		elif(len(args) == 2):
			return self.forward(args[0],args[1])
		elif(len(args) == 3):
			return self.forward(args[0],args[1], args[2])

	def parameters(self):
		return self.sc.no_params_func(self.cmd, "params",return_type='FloatTensor_list', delete_after_use=False)
	
	def num_parameters(self):
		return self.sc.no_params_func(self.cmd,"param_count",return_type='int')

	def models(self):
		return self.sc.no_params_func(self.cmd, "models",return_type='Model_list')

	def set_id(self,new_id):
		self.sc.params_func(self.cmd,"set_id",[new_id], return_type='string')
		self.id = new_id
		return self

	def fit(self, input, target, criterion, optim, batch_size, iters=15, log_interval=200, metrics=[], verbose=True):

		if(type(input) == list):
			input = np.array(input).astype('float')
		if(type(input) == np.array or type(input) == np.ndarray):
			input = FloatTensor(input,autograd=True, delete_after_use=True)

		if(type(target) == list):
			target = np.array(target).astype('float')
		if(type(target) == np.array or type(target) == np.ndarray):
			target = FloatTensor(target,autograd=True, delete_after_use=True)


		num_batches = self.sc.params_func(self.cmd,"prepare_to_fit",[input.id, target.id, criterion.id, optim.id, batch_size], return_type='int')

		print("Number of Batches:" + str(num_batches))

		if(verbose):
			progress_bars = list()
			progress_bars.append(Progress(0,iters-1))

		start = time.time()
		loss = 100000
		for iter in range(iters):
			if(verbose):
				progress_bars.append(Progress(0,num_batches))
			iter_start = time.time()
			for log_i in range(0,num_batches,log_interval):
					prev_loss = float(loss)
					_loss = self.sc.params_func(self.cmd,"fit",[log_i, min(log_i+log_interval,num_batches),1], return_type='float')
					if(_loss != '0'):
						loss = _loss
					if(loss == 'NaN' or prev_loss == 'NaN'):
						if(verbose):
							progress_bars[0].danger()
							progress_bars[-1].danger()	
						break
					elif(float(loss) > prev_loss):
						if(verbose):
							progress_bars[0].info()	
							progress_bars[-1].info()	
					else:
						if(verbose):
							progress_bars[0].normal()
							progress_bars[-1].normal()

					elapsed = time.time() - iter_start
					pace = elapsed / (log_i+1)
					remaining = int((num_batches - log_i - 1) * pace)
					if(remaining > 60):
						remaining = str(int(remaining/60)) + "m" + str(remaining%60) + "s"
					else:
						remaining = str(remaining) + "s"
					if(verbose):
						progress_bars[-1].update(log_i+1,[('',remaining),('loss',str(loss)),("batch",str(log_i)+"-"+str(min(log_i+log_interval,num_batches)))])
			if(verbose):
				progress_bars[-1].success()
				progress_bars[-1].update(num_batches,[('',str(time.time() - iter_start)),('loss',str(loss)),("batch",str(log_i)+"-"+str(min(log_i+log_interval,num_batches)))])

			elapsed = time.time() - start
			pace = elapsed / (iter+1)
			remaining = int((iters - iter - 1) * pace)
			if(remaining > 60):
				remaining = str(int(remaining/60)) + "m" + str(remaining%60) + "s"
			else:
				remaining = str(remaining) + "s"
			if(verbose):
				progress_bars[0].update(iter,[('',remaining),('loss',loss)])

			if(loss == 'NaN'):
				break
		if(verbose):				
			progress_bars[0].success()
		return loss

	def summary(self, verbose=True, return_instead_of_print = False):

		layer_type = self.layer_type() + "_" + str(self.id) + " (" + str(type(self)).split("'")[1].split(".")[-1] + ")"

		if(type(self.output_shape) == int):
			output_shape = str((None,self.output_shape))
		else:
			output_shape = str(self.output_shape)
			
		n_param = str(self.num_parameters())
		output = layer_type + " "*(29-len(layer_type)) + output_shape + " "*(26-len(output_shape)) + n_param + "\n"
		if(verbose):
			single = "_________________________________________________________________\n"
			header = "Layer (type)                 Output Shape              Param #   \n"
			double = "=================================================================\n"
			total_params = "Total params: " + "{:,}".format(self.num_parameters()) + "\n"
			trainable_params = "Trainable params: " + "{:,}".format(self.num_parameters()) + "\n"
			non_trainable_params = "Non-trainable params: 0" + "\n"
			output = single + header + double + output + double + total_params + trainable_params + non_trainable_params + single

		if(return_instead_of_print):
			return output
		print(output)

	def __len__(self):
		return len(self.models())

	def __getitem__(self,idx):
		return self.parameters()[idx]		

	def activation(self):
		return self.sc.no_params_func(self.cmd, "activation",return_type='FloatTensor', delete_after_use=False)

	def layer_type(self):
		return self.sc.no_params_func(self.cmd,"model_type",return_type='string')

	def cmd(self,function_call, params = []):
		cmd = {
		'functionCall': function_call,
		'objectType': self.type,
		'objectIndex': self.id,
		'tensorIndexParams': params}
		return cmd

	def forward(self, input):
		return self.sc.params_func(self.cmd, "forward", [input.id], return_type='FloatTensor', delete_after_use=False)

	def evaluate(self, test_input, test_target, criterion, batch_size=128, metrics=[], verbose=True):

		if(type(test_input) == list):
			test_input = np.array(test_input).astype('float')
		if(type(test_input) == np.array or type(test_input) == np.ndarray):
			test_input = FloatTensor(test_input, autograd=True, delete_after_use=True)

		if(type(test_target) == list):
			test_target = np.array(test_target).astype('float')
		if(type(test_target) == np.array or type(test_target) == np.ndarray):
			test_target = FloatTensor(test_target, autograd=True, delete_after_use=True)
		y_true = test_target.to_numpy()
		loss, predictions = self.sc.params_func(self.cmd, "evaluate", [test_input.id, test_target.id, criterion.id, batch_size], return_type='FloatTensor_list')
		loss = loss.to_numpy()[0]
		if verbose:
			print("Test loss = {}".format(loss))
		y_pred = predictions.to_numpy()

		metrics_dict = {}
		for metric in metrics:
			if (callable(metric)):
				metrics_dict[metric.__name__] = metric
			else:
				metrics_dict[metric] = syft.metrics.get(metric)

		metrics_result = {}
		for metric_name, metric_fn in metrics_dict.items():
			result = metric_fn(y_true, y_pred)
			metrics_result[metric_name] = result
			if verbose:
				print("{} = {}".format(metric_name, result))

		return loss, metrics_result, y_pred, y_true

	def __repr__(self,verbose=True):

		if(verbose):
			output = ""
			output += self.__repr__(False) + "\n"
			for p in self.parameters():
				output += "\t W:" + p.__repr__(verbose=False)
			activation = self.activation()
			if(activation is not None):
				output += "\t A:" + activation.__repr__(verbose=False) + "\n"

			return output
		else:
			return "<syft.nn."+self._layer_type+" at " + str(self.id) + ">"

class Policy(Model):
	#super(Policy, self).__init__()

	def __init__(self, model, optimizer, state_type='discrete'):
		
		self.init("policy",[model.id, optimizer.id])
		self.model = model
		self.state_type = state_type
		self.optimizer = optimizer

	def sample(self, input):
		return self.sc.params_func(self.cmd,"sample",[input.id],return_type='IntTensor')	

	def parameters(self):
		return self.model.parameters()

	def __call__(self,*args):

		if(self.state_type == 'discrete'):
			if(len(args) == 1):
				return self.sample(args[0])
			elif(len(args) == 2):
				return self.sample(args[0],args[1])
			elif(len(args) == 3):
				return self.sample(args[0],args[1], args[2])

		elif(self.state_type == 'continuous'):
			if(len(args) == 1):
				return self.forward(args[0])
			elif(len(args) == 2):
				return self.forward(args[0],args[1])
			elif(len(args) == 3):
				return self.forward(args[0],args[1], args[2])

		else:
			print("Error: State type " + self.state_type + " unknown")

	def history(self):

		raw_history = self.sc.params_func(self.cmd,"get_history",[],return_type="string")
		history_idx = list(map(lambda x:list(map(lambda y:int(y),x.split(","))),raw_history[2:-1].split("],[")))
		losses = list()
		rewards = list()

		for loss,reward in history_idx:
			if(loss != -1):
				losses.append(self.sc.get_tensor(loss))
			else:
				losses.append(None)
			if(reward != -1):
				rewards.append(self.sc.get_tensor(reward))
			else:
				rewards.append(None)

		return losses,rewards

class Sequential(Model):

	def __init__(self, layers=None):
		super(Sequential, self).__init__()
		
		self.init("sequential")

		if(layers is not None):
			for layer in layers:
				self.add(layer)

	def add(self, model):
		self.sc.params_func(self.cmd,"add",[model.id], delete_after_use=False)

	def summary(self):
		single = "_________________________________________________________________\n"
		header = "Layer (type)                 Output Shape              Param #   \n"
		double = "=================================================================\n"
		total_params = "Total params: " + "{:,}".format(self.num_parameters()) + "\n"
		trainable_params = "Trainable params: " + "{:,}".format(self.num_parameters()) + "\n"
		non_trainable_params = "Non-trainable params: 0" + "\n"

		output = single + header + double

		mods = self.models()

		for m in mods[:-1]:
			output += m.summary(verbose=False, return_instead_of_print=True)

			output += single

		output += mods[-1].summary(verbose=False, return_instead_of_print=True)
		output += double
		output += total_params + trainable_params + non_trainable_params + single
		print(output)
		

	def __repr__(self):
		output = ""
		for m in self.models():
			output += m.__repr__()
		return output

	def __getitem__(self,idx):
		return self.models()[idx]		

class Linear(Model):

	def __init__(self, input_dim=0, output_dim=0, id=None, initializer="Xavier"):
		super(Linear, self).__init__()
	
		if(id is None):
			self.init("linear",[input_dim, output_dim, initializer])
		else:
			self.id = id
			self.sc = controller
			self.type = "model"
			self._layer_type = "linear"

		params = self.parameters()

		self.output_shape = int(params[0].shape()[-1])
		self.input_shape = int(params[0].shape()[0])

class ReLU(Model):
	def __init__(self, id=None):
		super(ReLU, self).__init__()

		if(id is None):
			self.init("relu")
		else:
			self.id = id
			self.sc = controller
			self.type = "model"
			self._layer_type = "relu"

class Dropout(Model):
	def __init__(self, rate=0.5, id=None):
		super(Dropout, self).__init__()

		if(id is None):
			self.init("dropout",params=[rate])
		else:
			self.id = id
			self.sc = controller
			self.type = "model"
			self._layer_type = "dropout"			

class Sigmoid(Model):
	def __init__(self, id=None):
		super(Sigmoid, self).__init__()

		if(id is None):
			self.init("sigmoid")
		else:
			self.id = id
			self.sc = controller
			self.type = "model"
			self._layer_type = "sigmoid"

class Softmax(Model):
	def __init__(self, dim=1, id=None):
		super(Softmax, self).__init__()

		if(id is None):
			self.init("softmax",params=[dim])
		else:
			self.id = id
			self.sc = controller
			self.type = "model"
			self._layer_type = "softmax"			

class LogSoftmax(Model):
	def __init__(self, dim=1, id=None):
		super(LogSoftmax, self).__init__()

		if(id is None):
			self.init("logsoftmax",params=[dim])
		else:
			self.id = id
			self.sc = controller
			self.type = "model"
			self._layer_type = "logsoftmax"	

class Log(Model):
	def __init__(self, id=None):
		super(Log, self).__init__()

		if(id is None):
			self.init("log")
		else:
			self.id = id
			self.sc = controller
			self.type = "model"
			self._layer_type = "log"	

class Tanh(Model):
	def __init__(self, id=None):
		super(Tanh, self).__init__()

		if(id is None):
			self.init("tanh")
		else:
			self.id = id
			self.sc = controller
			self.type = "model"
			self._layer_type = "tanh"

class MSELoss(Model):
	def __init__(self, id=None):
		super(MSELoss, self).__init__()

		if (id is None):
			self.init("mseloss")
		else:
			self.id = id
			self.sc = controller
			self.type = "model"
			self._layer_type = "mseloss"

	def forward(self, input, target):
		return self.sc.params_func(self.cmd, "forward", [input.id, target.id], return_type='FloatTensor', delete_after_use=False)

class NLLLoss(Model):
	def __init__(self, id=None):
		super(NLLLoss, self).__init__()

		if (id is None):
			self.init("nllloss")
		else:
			self.id = id
			self.sc = controller
			self.type = "model"
			self._layer_type = "nllloss"

	def forward(self, input, target):
		return self.sc.params_func(self.cmd, "forward", [input.id, target.id], return_type='FloatTensor', delete_after_use=False)


class CrossEntropyLoss(Model):

	# TODO backward() to be implemented: grad = target - prediction
	# TODO backward(): until IntegerTensor is available assume a one-hot vector is passed in.

	def __init__(self, dim=1, id=None):
		super(CrossEntropyLoss, self).__init__()

		if(id is None):
			self.init("crossentropyloss",params=[dim])
		else:
			self.id = id
			self.sc = controller
			self.type = "model"
			self._layer_type = "crossentropyloss"

	def forward(self, input, target):
		return self.sc.params_func(self.cmd, "forward", [input.id, target.id], return_type='FloatTensor', delete_after_use=False)<|MERGE_RESOLUTION|>--- conflicted
+++ resolved
@@ -3,10 +3,7 @@
 from syft import FloatTensor
 import sys, time
 import numpy as np
-<<<<<<< HEAD
 import syft.metrics
-=======
->>>>>>> ead8f580
 
 class Model():
 	def __init__(self, id=None, batch_size=100):
