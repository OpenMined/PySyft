# -*- coding: utf-8 -*-
"""
    Note: The Documentation in this file follows the NumPy Doc. Style;
          Hence, it is mandatory that future docs added here
          strictly follow the same, to maintain readability and consistency
          of the codebase.

          NumPy Documentation Style-
          http://sphinxcontrib-napoleon.readthedocs.io/en/latest/example_numpy.html
"""
import numpy as np
import syft
import scipy
from scipy import stats
import pickle

__all__ = [
    'equal', 'TensorBase',
]


def _ensure_ndarray(arr):
    """
    Ensures the arr passed is of type np.ndarray

    Parameters
    ----------
    arr: object
        arr to be checked

    Returns
    -------
    np.ndarray:
        Output Array
    """
    if not isinstance(arr, np.ndarray):
        arr = np.array(arr)

    return arr


def _ensure_tensorbase(tensor):
    """
    Ensures the tensor passed is of type TensorBase

    Parameters
    ----------
    tensor:object
        Tensor to be checked

    Returns
    -------
    TensorBase:
        Output Tensor
    """
    if not isinstance(tensor, TensorBase):
        tensor = TensorBase(tensor)

    return tensor


def equal(tensor1, tensor2):
    """
    Checks if two tensors are equal.

    Two tensors are considered equal if they are the same size and contain the
    same elements.

    Assumption:
    tensor1 and tensor2 are of type TensorBase.
    Non-TensorBase objects will be converted to TensorBase objects.

    Parameters
    ----------
    tensor1: TensorBase
        First Tensor to be compared

    tensor2: TensorBase
        Second Tensor to be compared

    Returns
    -------
    bool:

    bool:

    """
    tensor1 = _ensure_tensorbase(tensor1)
    tensor2 = _ensure_tensorbase(tensor2)

    if tensor1.encrypted or tensor2.encrypted:
        return NotImplemented

    left = tensor1.data.shape == tensor2.data.shape
    return left and np.allclose(tensor1.data, tensor2.data)


class TensorBase(object):
    """
    A base tensor class that performs basic element-wise operation such as
    addition, subtraction, multiplication and division, and also dot and
    matrix products.
    """
    _mul_depth = 0
    _add_depth = 0

    def __init__(self, arr_like, encrypted=False):
        self.data = _ensure_ndarray(arr_like)
        self.encrypted = encrypted

    def new(self, *args, **kwargs):
        """Constructs a new tensor instance of the same data type.

        Parameters
        ----------
        *args
            Variable length argument list used to instantiate
            new TensorBase object.
        **kwargs
            Arbitrary keyword arguments used to instantiate
            new TensorBase object.

        Returns
        -------
        TensorBase class instance if parent TensorBase
        has self.encrypted = False, otherwise return NotImplemented
        error.

        """
        if self.encrypted:
            return NotImplemented

        return self.__class__(*args, **kwargs)

    def _calc_mul_depth(self, tensor1, tensor2):
        if isinstance(tensor1, TensorBase) and isinstance(tensor2, TensorBase):
            self._mul_depth = max(tensor1._mul_depth, tensor2._mul_depth) + 1
        elif isinstance(tensor1, TensorBase):
            self._mul_depth = tensor1._mul_depth + 1
        elif isinstance(tensor2, TensorBase):
            self._mul_depth = tensor2._mul_depth + 1

    def _calc_add_depth(self, tensor1, tensor2):
        if isinstance(tensor1, TensorBase) and isinstance(tensor2, TensorBase):
            self._add_depth = max(tensor1._add_depth, tensor2._add_depth) + 1
        elif isinstance(tensor1, TensorBase):
            self._add_depth = tensor1._add_depth + 1
        elif isinstance(tensor2, TensorBase):
            self._add_depth = tensor2._add_depth + 1

    def encrypt(self, pubkey):
        """
        Encrypts the Tensor using a Public Key

        Parameters
        ----------
        pubkey:
            Public Key

        Returns
        -------
        Encrypted Caller
        """
        if self.encrypted:
            return NotImplemented
        else:
            if type(pubkey) == syft.he.paillier.keys.PublicKey:
                out = syft.he.paillier.PaillierTensor(pubkey, self.data)
                return out
            else:
                return NotImplemented

    def decrypt(self, seckey):
        """
        Decrypts the tensor using a Secret Key

        Parameters
        ----------
        seckey:
            Secret Key

        Returns
        -------
        Decrypted Caller
        """
        if self.encrypted:
            return seckey.decrypt(self)
        else:
            return self

    def __len__(self):
        """
        Parameters
        ----------

        Returns
        -------
        Returns the len. of Caller
        """
        return len(self.data)

    def __add__(self, tensor):
        """
        Performs element-wise addition between two tensors

        Parameters
        ----------
        tensor: TensorBase
            Tensor to be Added

        Returns
        -------
        TensorBase:
            Output Tensor
        """
        if self.encrypted:
            return NotImplemented

        tensor = _ensure_tensorbase(tensor)
        return TensorBase(self.data + tensor.data)

    def __iadd__(self, tensor):
        """
        Performs in-place element-wise addition between two tensors

        Parameters
        ----------
        tensor: TensorBase
            Tensor to be Added

        Returns
        -------
        TensorBase:
            Caller with values in-place

        """
        if self.encrypted:
            return NotImplemented

        if (type(tensor) != TensorBase and isinstance(tensor, TensorBase)):
            self.data = tensor.data + self.data
            self.encrypted = tensor.encrypted
        else:
            tensor = _ensure_tensorbase(tensor)
            self.data += tensor.data
        return self

    def __sub__(self, tensor):
        """
        Performs element-wise subtraction between two tensors

        Parameters
        ----------
        tensor: TensorBase
            Tensor to be Subtracted from Caller

        Returns
        -------
        TensorBase:
            Output Tensor
        """
        if self.encrypted:
            return NotImplemented

        tensor = _ensure_tensorbase(tensor)
        return TensorBase(self.data - tensor.data)

    def __isub__(self, tensor):
        """
        Performs in-place element-wise subtraction between two tensors

        Parameters
        ----------
        tensor: TensorBase
            Tensor to be Subtracted from Caller

        Returns
        -------
        TensorBase:
            Caller with values in-place
        """
        if self.encrypted:
            return NotImplemented

        if (type(tensor) != TensorBase and isinstance(tensor, TensorBase)):
            self.data = tensor.data - self.data
            self.encrypted = tensor.encrypted
        else:
            tensor = _ensure_tensorbase(tensor)
            self.data -= tensor.data
        return self

    def __eq__(self, tensor):
        """
        Checks if two tensors are equal

        Parameters
        ----------
        tensor: TensorBase
            Second tensor

        Returns
        -------
        bool:
        """
        if self.encrypted:
            return NotImplemented

        return syft.equal(self, tensor)

    def dot(self, tensor):
        """
        Returns inner product of two tensors

        Parameters
        ----------
        tensor: TensorBase
            Second tensor

        Returns
        -------
        TensorBase
            Output Tensor
        """
        if self.encrypted:
            return NotImplemented

        if tensor.encrypted:
            return tensor.dot(self)

        return syft.dot(self, tensor)

    def __matmul__(self, tensor):
        """
        Performs matrix multiplication between two tensors

        Parameters
        ----------
        tensor: TensorBase
            Second tensor

        Returns
        -------
        TensorBase
            Output Tensor
        """
        if self.encrypted:
            return NotImplemented

        return syft.matmul(self, tensor)

    def __mul__(self, tensor):
        """
        Performs element-wise multiplication between two tensors

        Parameters
        ----------
        tensor: TensorBase
            Second tensor

        Returns
        -------
        TensorBase
            Output Tensor
        """
        if self.encrypted:
            return NotImplemented

        # if it's a sub-class of TensorBase, use the multiplication of that
        # subclass not this one.
        if (type(tensor) != TensorBase and isinstance(tensor, TensorBase)):
            return tensor * self
        else:
            tensor = _ensure_tensorbase(tensor)
            return TensorBase(tensor.data * self.data)

    def __imul__(self, tensor):
        """
        Performs in-place element-wise multiplication between two tensors

        Parameters
        ----------
        tensor: TensorBase
            Second tensor

        Returns
        -------
        TensorBase
            Caller with values in-place
        """
        if self.encrypted:
            return NotImplemented

        if (type(tensor) != TensorBase and isinstance(tensor, TensorBase)):
            self.data = tensor.data * self.data
            self.encrypted = tensor.encrypted
        else:
            tensor = _ensure_tensorbase(tensor)
            self.data *= tensor.data
        return self

    def __truediv__(self, tensor):
        """
        Performs element-wise division between two tensors

        Parameters
        ----------
        tensor: TensorBase
            Divisor tensor

        Returns
        -------
        TensorBase
            Output Tensor
        """
        if self.encrypted:
            return NotImplemented

        if (type(tensor) != TensorBase and isinstance(tensor, TensorBase)):
            return NotImplemented  # it's not clear that this can be done
        else:
            tensor = _ensure_tensorbase(tensor)
            return TensorBase(self.data / tensor.data)

    def __itruediv__(self, tensor):
        """
        Performs in-place element-wise subtraction between two tensors


        Parameters
        ----------
        tensor: TensorBase
            Second tensor

        Returns
        -------
        TensorBase
            Caller with values in-place
        """
        if self.encrypted:
            return NotImplemented

        tensor = _ensure_tensorbase(tensor)
        self.data = self.data / tensor.data
        return self

    def __setitem__(self, key, value):
        if (self.encrypted):
            return NotImplemented
        else:
            self.data[key] = value
            return self

    def __getitem__(self, position):
        """Get value at a specific index."""
        if self.encrypted:
            return NotImplemented
        else:
            out = self.data[position]
            if (len(self.shape()) == 1) and (type(position) != slice):
                return out
            else:
                return TensorBase(self.data[position], self.encrypted)

    def abs(self):
        """
        Returns absolute value of tensor as a new tensor

        Parameters
        ----------

        Returns
        -------
        TensorBase:
            Output Tensor
        """
        if self.encrypted:
            return NotImplemented
        return TensorBase(np.absolute(self.data))

    def abs_(self):
        """
        Replaces tensor values with its absolute value

        Parameters
        ----------

        Returns
        -------
        TensorBase:
            Output Tensor
        """
        if self.encrypted:
            return NotImplemented
        self.data = np.absolute(self.data)
        return self

    def nelement(self):
        """
          Alias for numel()
          Returns the total number of elements in the Tensor.

          Parameters
          ----------

          Returns
          -------
          int:
              total number of elements in the input Tensor
          """

        return syft.math.numel(self)

    def shape(self):
        """
        Returns a tuple of input array dimensions.

        Parameters
        ----------

        Returns
        -------
        Shape of Tensor
        """
        if self.encrypted:
            return NotImplemented

        return self.data.shape

    def sqrt(self):
        """
        Performs square-root of tensor and returns a new tensor.

        Parameters
        ----------

        Returns
        -------
        TensorBase:
            Output Tensor
        """
        if self.encrypted:
            return NotImplemented
        return TensorBase(np.sqrt(self.data))

    def sqrt_(self):
        """
        Peforms square-root of the tensor, in-place

        Parameters
        ----------

        Returns
        -------
        Caller with values in-place
        """
        if self.encrypted:
            return NotImplemented
        self.data = np.sqrt(self.data)
        return self

    def dim(self):
        """
        Returns an integer of the number of dimensions of this tensor.

        Parameters
        ----------

        Returns
        -------
        TensorBase:
            Output Tensor
        """

        return self.data.ndim

    def diag(self, diagonal=0):
        """ Returns square matrix or n-th diagonal of input tensor.

        Parameters
        ----------
        diagonal : Integer
            The second operand in the diag operation

        Returns
        -------
        TensorBase
            Computed tensor result for diag operation
        """
        if self.encrypted:
            return NotImplemented
        return syft.math.diag(self, diagonal)

    def sum(self, dim=None):
        """
        Returns the sum of all elements in the input array.

        Parameters
        ----------

        Returns
        -------
        TensorBase:
            Output Tensor
        """
        if self.encrypted:
            return NotImplemented

        if dim is None:
            return self.data.sum()
        else:
            return self.data.sum(axis=dim)

    def ceil(self):
        """
        Returns the ceilling of the input tensor elementwise.

        Parameters
        ----------

        Returns
        -------
        TensorBase:
            Output Tensor
        """
        if self.encrypted:
            return NotImplemented
        return syft.math.ceil(self.data)

    def ceil_(self):
        """
        Returns the ceilling of the input tensor elementwise.

        Parameters
        ----------

        Returns
        -------
        Caller with values in-place
        """
        if self.encrypted:
            return NotImplemented
        self.data = syft.math.ceil(self.data).data
        return self

    def floor_(self):
        """
        in-place floor method

        Parameters
        ----------

        Returns
        -------
        Caller with values in-place
        """
        if self.encrypted:
            return NotImplemented
        self.data = syft.math.floor(self.data).data
        return self

    def zero_(self):
        """
        Replaces tensor values with zeros

        Parameters
        ----------

        Returns
        -------
        Caller with values in-place
        """
        if self.encrypted:
            return NotImplemented

        self.data.fill(0)
        return self

    def addmm(self, tensor2, mat, beta=1, alpha=1):
        """
        Performs ((Mat*Beta)+((Tensor1@Tensor2)*Alpha)) and  returns the
        result as a Tensor

        Tensor1.Tensor2 is performed as Matrix product of two array The
        behavior depends on the arguments in the following way.

        *If both tensors are 1-dimensional, their dot product is returned.

        *If both arguments are 2-D they are multiplied like conventional
         matrices.

        *If either argument is N-D, N > 2, it is treated as a stack of
         matrices residing in the last two indexes and broadcast
         accordingly.

        *If the first argument is 1-D, it is promoted to a matrix by
         prepending a 1 to its dimensions. After matrix multiplication the
         prepended 1 is removed.

        *If the second argument is 1-D, it is promoted to a matrix by
         appending a 1 to its dimensions. After matrix multiplication the
         appended 1 is removed.

        Parameters
        ----------
        tensor2: TensorBase
            input tensor

        mat:
            Input Matrix

        beta: ,optional

        alpha: ,optional


        Returns
        -------
        TensorBase:
            Output Tensor
        """
        return syft.addmm(self, tensor2, mat, beta, alpha)

    def addmm_(self, tensor2, mat, beta=1, alpha=1):
        """
        Performs ((Mat*Beta)+((Tensor1@Tensor2)*Alpha)) and updates Tensor1
        with result and returns it

        Tensor1.Tensor2 is performed as Matrix product of two array The
        behavior depends on the arguments in the following way.

        *If both tensors are 1-dimensional, their dot product is returned.

        *If both arguments are 2-D they are multiplied like conventional
         matrices.

        *If either argument is N-D, N > 2, it is treated as a stack of
         matrices residing in the last two indexes and broadcast
         accordingly.

        *If the first argument is 1-D, it is promoted to a matrix by
         prepending a 1 to its dimensions. After matrix multiplication the
         prepended 1 is removed.

        *If the second argument is 1-D, it is promoted to a matrix by
         appending a 1 to its dimensions. After matrix multiplication the
         appended 1 is removed.

        Parameters
        ----------
        tensor2: TensorBase
            input tensor

        mat:

        beta: ,optional

        alpha: ,optional

        Returns
        -------
        TensorBase:
            Caller with values in-place
        """
        _ensure_tensorbase(tensor2)
        _ensure_tensorbase(mat)
        if self.encrypted or tensor2.encrypted or mat.encrypted:
            return NotImplemented
        else:
            self.data = np.array((np.matmul(self.data, tensor2.data)))
            self.data *= alpha
            mat.data *= beta
            self.data = self.data + mat.data
            return self

    def addcmul(self, tensor2, mat, value=1):
        """
        Performs  element-wise multiplication of tensors

        Performs element-wise multiplication of tensor1 by tensor2,
        multiply the result by the scalar value and add it to mat.

        Parameters
        ----------
        tensor2: TensorBase
            input tensor

        mat:
            matrix to be added to

        value: ,optional
            value to be multiplied with

        Returns
        -------
        TensorBase:
            Output Tensor
        """
        return syft.addcmul(self, tensor2, mat, value)

    def addcmul_(self, tensor2, mat, value=1):
        """
        Performs in-place element-wise multiplication of tensors

        Performs in-place element-wise multiplication of tensor1 by tensor2,
        multiply the result by the scalar value and add it to mat.

        Parameters
        ----------
        tensor2: TensorBase
            input tensor

        mat:
            matrix to be added to

        value: ,optional
            value to be multiplied with

        Returns
        -------
        TensorBase:
            Caller with values in-place
        """
        _ensure_tensorbase(tensor2)
        _ensure_tensorbase(mat)
        if self.encrypted or tensor2.encrypted or mat.encrypted:
            return NotImplemented
        else:
            self.data *= tensor2.data
            self.data *= value
            self.data += mat.data
            return self

    def addcdiv(self, tensor2, mat, value=1):
        """
        Performs element-wise division

        Performs element-wise division of tensor1 by tensor2,
        multiply the result by the scalar value and add it to mat.

        Parameters
        ----------
        tensor2: TensorBase
            input tensor

        mat:
            matrix to be added to

        value: ,optional
            value to be multiplied with

        Returns
        -------
        TensorBase:
            Output Tensor
        """
        return syft.addcdiv(self, tensor2, mat, value)

    def addcdiv_(self, tensor2, mat, value=1):
        """
        Performs in-place element-wise division

        Performs in-place element-wise division of tensor1 by tensor2,
        multiply the result by the scalar value and add it to mat.

        Parameters
        ----------
        tensor2: TensorBase
            input tensor

        mat:
            matrix to be added to

        value: ,optional
            value to be multiplied with

        Returns
        -------
        Caller with values in-place
        """
        _ensure_tensorbase(tensor2)
        _ensure_tensorbase(mat)
        if self.encrypted or tensor2.encrypted or mat.encrypted:
            return NotImplemented
        else:
            self.data = self.data / tensor2.data
            self.data *= value
            self.data += mat.data
            return self

    def addmv(self, mat, vec, beta=1, alpha=1):
        """
        Performs a matrix-vector product

        Performs a in-place matrix-vector product of the matrix mat and the
        vector vec.
        The vector tensor is added to the final result. tensor1 and vec are
        1d tensors
              out=(beta∗tensor)+(alpha∗(mat@vec2))

        Parameters
        ----------
        mat:
            input Matrix

        vec:
            input vector

        beta: ,optional

        alpha: ,optional

        Returns
        -------
        TensorBase:
            Output Tensor
        """
        return syft.addmv(self, mat, vec, beta, alpha)

    def addmv_(self, mat, vec, beta=1, alpha=1):
        """"
        Performs a matrix-vector product

        Performs a in-place matrix-vector product of the matrix mat and the
        vector vec.
        The vector tensor is added to the final result. tensor1 and vec are
        1d tensors
              out=(beta∗tensor)+(alpha∗(mat@vec2))

        Parameters
        ----------
        mat:
            input Matrix

        vec:
            input vector

        beta: ,optional

        alpha: ,optional

        Returns
        -------
        TensorBase:
            Caller with in-placed values
        """
        _ensure_tensorbase(vec)
        _ensure_tensorbase(mat)
        if vec.data.ndim != 1:
            print("dimension of vec is not 1")
        elif self.data.ndim != 1:
            print("dimension of tensor is not 1")
        elif self.encrypted or vec.encrypted or mat.encrypted:
            return NotImplemented
        else:
            self *= beta
            temp = np.matmul(mat.data, vec.data) * alpha
            self += temp
            return self

    def bmm(self, tensor):
        """Performs a batch matrix-matrix product of this tensor
        and tensor2. Both tensors must be 3D containing equal number
        of matrices.
        If this is a (b x n x m) Tensor, batch2 is a (b x m x p) Tensor,
        Result will be a (b x n x p) Tensor.

        Parameters
        ----------
        tensor : TensorBase
            The second operand in the bmm operation

        Returns
        -------
        TensorBase
            Computed tensor result for bmm operation
        """
        return syft.bmm(self, tensor)

    def addbmm(self, tensor2, mat, beta=1, alpha=1):
        """
        Perform batch matrix-matrix product of matrices

        Performs a batch matrix-matrix product of matrices stored in
        batch1(tensor1) and batch2(tensor2), with a reduced add step (all
        matrix multiplications get accumulated along the first dimension).
         mat is added to the final result.
         res=(beta∗M)+(alpha∗sum(batch1i@batch2i, i=0, b))
        * batch1 and batch2 must be 3D Tensors each containing the same
        number of matrices.

        Parameters
        ----------
        tensor2: TensorBase
            input tensor

        mat:
            input Matrix

        beta: ,optional

        alpha: ,optional

        Returns
        -------
        TensorBase:
            Output Tensor
        """
        return syft.addbmm(self, tensor2, mat, beta, alpha)

    def addbmm_(self, tensor2, mat, beta=1, alpha=1):
        """
        Perform batch matrix-matrix product of matrices

        Performs a in-place batch matrix-matrix product of matrices stored
        in batch1(tensor1) and batch2(tensor2), with a reduced add step
        (all matrix multiplications get accumulated along the first dimension).
         mat is added to the final result.
         res=(beta∗M)+(alpha∗sum(batch1i@batch2i, i=0, b)
        * batch1 and batch2 must be 3D Tensors each containing the same number
        of matrices.)

        Parameters
        ----------
        tensor2: TensorBase
            input tensor

        mat:
            input Matrix

        beta: ,optional

        alpha: ,optional

        Returns
        -------
        TensorBase:
            Caller with values in-place
        """
        _ensure_tensorbase(tensor2)
        _ensure_tensorbase(mat)
        if tensor2.data.ndim != 3:
            print("dimension of tensor2 is not 3")
        elif self.data.ndim != 3:
            print("dimension of tensor1 is not 3")
        elif self.encrypted or tensor2.encrypted or mat.encrypted:
            return NotImplemented
        else:
            self.data = np.matmul(self.data, tensor2.data)
            sum_ = 0  # sum is a python built in function a keyword !
            for i in range(len(self.data)):
                sum_ += self.data[i]
            self.data = (mat.data * beta) + (alpha * sum_)
            return self

    def baddbmm(self, tensor2, mat, beta=1, alpha=1):
        """
        Performs a batch matrix-matrix product of matrices in
        batch1(tensor1) and batch2(tensor2). mat is added to the final result.

        resi=(beta∗Mi)+(alpha∗batch1i×batch2i)
        *batch1 and batch2 must be 3D Tensors each containing the same number
        of matrices.


        Parameters
        ----------
        tensor2: TensorBase
            input tensor

        mat:
            input Matrix

        beta: ,optional

        alpha: ,optional

        Returns
        -------
        TensorBase:
            Output Tensor
        """
        return syft.baddbmm(self, tensor2, mat, beta, alpha)

    def baddbmm_(self, tensor2, mat, beta=1, alpha=1):
        """
        Performs a batch matrix-matrix product of matrices in
        batch1(tensor1) and batch2(tensor2). mat is added to the final result.

        resi=(beta∗Mi)+(alpha∗batch1i×batch2i)
        *batch1 and batch2 must be 3D Tensors each containing the same number
        of matrices.


        Parameters
        ----------
        tensor2: TensorBase
            input tensor

        mat:
            input Matrix

        beta: ,optional

        alpha: ,optional

        Returns
        -------
        Caller with values in-place
        """
        _ensure_tensorbase(tensor2)
        _ensure_tensorbase(mat)
        if tensor2.data.ndim != 3:
            print("dimension of tensor2 is not 3")
        elif self.data.ndim != 3:
            print("dimension of tensor1 is not 3")
        elif self.encrypted or tensor2.encrypted or mat.encrypted:
            return NotImplemented
        else:
            self.data = np.matmul(self.data, tensor2.data)
            self.data *= alpha
            self.data += (mat.data * beta)
            return self

    def max(self, axis=None):
        """
        If axis is not specified, finds the largest element in the tensor.

        Otherwise, reduces along the specified axis.


        Parameters
        ----------
        axis: ,optional


        Returns
        -------
        TensorBase:
            Output Tensor
        """
        if self.encrypted:
            return NotImplemented

        if axis is None:
            return _ensure_tensorbase(np.max(self.data))

        return _ensure_tensorbase(np.max(self.data, axis))

    def permute(self, dims):
        """
        Permute the dimensions of this tensor.
        Parameters:	*dims (int...) – The desired ordering of dimensions

        Parameters
        ----------
        dims:

        Returns
        -------
        TensorBase:
            Output Tensor
        """
        if self.encrypted:
            return NotImplemented

        if dims is None:
            raise ValueError("dims cannot be none")

        return _ensure_tensorbase(np.transpose(self.data, dims))

    def transpose(self, dim0, dim1):
        """
        Returns the transpose along the dimensions in a new Tensor.

        Parameters
        ----------
        dim0:
            Dimension0

        dim1:
            Dimension1

        Returns
        -------
        Output Tensor
        """
        return syft.transpose(self.data, dim0, dim1)

    def transpose_(self, dim0, dim1):
        """
        Replaces the Tensor with its transpose along the dimensions.

        Parameters
        ----------
        dim0:
            Dimension0

        dim1:
            Dimension1

        Returns
        -------
        Caller with values in-place
        """
        num_dims = len(self.data.shape)
        axes = list(range(num_dims))

        if dim0 >= num_dims:
            raise ValueError("dimension 0 out of range")
        elif dim1 >= num_dims:
            raise ValueError("dimension 1 out of range")
        elif self.encrypted:
            return NotImplemented
        else:
            axes[dim0] = dim1
            axes[dim1] = dim0
            self.data = np.transpose(self.data, axes=tuple(axes))
        return self

    def t(self):
        """
        Returns the transpose along dimensions 0, 1 in a new Tensor.

        Parameters
        ----------

        Returns
        -------
        Output Tensor
        """
        return self.transpose(0, 1)

    def t_(self):
        """
        Replaces the Tensor with its transpose along dimensions 0, 1.

        Parameters
        ----------

        Returns
        -------
        Caller with values in-place
        """
        self.transpose_(0, 1)
        return self

    def unsqueeze(self, dim):
        """
        Returns expanded Tensor.

        An additional dimension of size one is added
        to at index 'dim'.

        Parameters
        ----------
        dim:

        Returns
        -------
        Output Tensor
        """
        return syft.unsqueeze(self.data, dim)

    def unsqueeze_(self, dim):
        """
        Replaces with an expanded Tensor. An additional dimension of
        size one is added to at index 'dim'.

        Parameters
        ----------
        dim:

        Returns
        -------
        Caller with values in-place
        """
        num_dims = len(self.data.shape)

        if dim >= num_dims or dim < 0:
            raise ValueError("dimension out of range")
        elif self.encrypted:
            raise NotImplemented
        else:
            self.data = np.expand_dims(self.data, dim)
        return self

    def exp(self):
        """
        Computes the exponential of each element in tensor.

        Parameters
        ----------

        Returns
        -------
        Output Tensors
        """
        if self.encrypted:
            return NotImplemented
        out = np.exp(self.data)
        return TensorBase(out)

    def exp_(self):
        """
        Computes the exponential of each element in-place.

        Parameters
        ----------

        Returns
        -------
        Caller with values in-place
        """
        if self.encrypted:
            return NotImplemented
        self.data = np.exp(self.data)
        return self

    def frac(self):
        """"
        Computes the fractional portion of each element in tensor.

        Parameters
        ----------

        Returns
        -------
        Output Tensor
        """
        if self.encrypted:
            return NotImplemented
        out = np.modf(self.data)[0]
        return TensorBase(out)

    def frac_(self):
        """"
        Computes the fractional portion of each element in-place.

        Parameters
        ----------

        Returns
        -------
        Caller with values in-place
        """
        if self.encrypted:
            return NotImplemented
        self.data = np.modf(self.data)[0]
        return self

    def sigmoid_(self):
        """
        Performs in-place sigmoid function on the Tensor elementwise

        Implementation details:
        Because of the way syft.math.sigmoid operates on a Tensor Object
        calling it on self.data will cause an input error thus we call
        sigmoid on the tensor object and we take the member 'data' from
        the returned Tensor

        Parameters
        ----------

        Returns
        -------
        Caller with values in-place
        """
        if self.encrypted:
            return NotImplemented
        self.data = syft.math.sigmoid(self).data
        # self.data = np.array((1 / (1 + np.exp(np.array(-self.data)))))
        return self

    def tanh_(self):
        """
        Performs tanh (hyperbolic tangent) function on the Tensor
        elementwise

        Parameters
        ----------

        Returns
        -------
        Caller with values in-place
        """
        if self.encrypted:
            return NotImplemented
        self.data = syft.math.tanh(self).data
        # self.data = np.array(np.tanh(np.array(self.data)))
        return self

    def __str__(self):
        return "BaseTensor: " + str(self.data)

    def __repr__(self):
        return "BaseTensor: " + repr(self.data)

    def rsqrt(self):
        """
        Returns reciprocal of square root of Tensor element wise

        Parameters
        ----------

        Returns
        -------
        Output Tensor
        """
        if self.encrypted:
            return NotImplemented
        out = 1 / np.sqrt(self.data)
        return TensorBase(out)

    def rsqrt_(self):
        """
        Computes reciprocal of square root of Tensor elements in-place

        Parameters
        ----------

        Returns
        -------
        Caller with values in-place
        """
        if self.encrypted:
            return NotImplemented
        self.data = 1 / np.sqrt(self.data)
        return self

    def sign(self):
        """
        Return a tensor that contains sign of each element

        Parameters
        ----------

        Returns
        -------
        Output Tensor
        """
        if self.encrypted:
            return NotImplemented
        out = np.sign(self.data)
        return TensorBase(out)

    def sign_(self):
        """
        Computes the sign of each element of the Tensor in-place

        Parameters
        ----------

        Returns
        -------
        Caller with values in-place
        """
        if self.encrypted:
            return NotImplemented
        self.data = np.sign(self.data)
        return self

    def to_numpy(self):
        """
        Returns the tensor as numpy.ndarray

        Parameters
        ----------

        Returns
        -------
        Output Tensor
        """
        if self.encrypted:
            return NotImplemented
        return np.array(self.data)

    def reciprocal(self):
        """
        Computes element wise reciprocal

        Parameters
        ----------

        Returns
        -------
        Output Tensor
        """
        if self.encrypted:
            return NotImplemented
        out = 1 / np.array(self.data)
        return TensorBase(out)

    def reciprocal_(self):
        """
        Computes element wise reciprocal

        Parameters
        ----------

        Returns
        -------
        Caller with values in-place
        """
        if self.encrypted:
            return NotImplemented
        self.data = 1 / np.array(self.data)
        return self

    def log(self):
        """
        Performs elementwise logarithm operation and returns a new Tensor

        Parameters
        ----------

        Returns
        -------
        Output Tensor
        """
        if self.encrypted:
            return NotImplemented
        out = np.log(self.data)
        return TensorBase(out)

    def log_(self):
        """
        Performs elementwise logarithm operation in-place

        Parameters
        ----------

        Returns
        -------
        Caller with values in-place
        """
        if self.encrypted:
            return NotImplemented
        self.data = np.log(self.data)
        return self

    def log1p(self):
        """
        Performs elementwise log(1+x) operation and returns new
        tensor.

        Parameters
        ----------

        Returns
        -------
        Returns Output Tensor
        """
        if self.encrypted:
            return NotImplemented
        out = np.log1p(self.data)
        return TensorBase(out)

    def log1p_(self):
        """
        Performs element wise log(1+x) operation in-place

        Parameters
        ----------

        Returns
        -------
        Caller with values in-place
        """
        if self.encrypted:
            return NotImplemented
        self.data = np.log1p(self.data)
        return self

    def log_normal_(self, mean=0, stdev=1.0):
        """
        Fills given tensor with samples from a lognormal distribution
        with given mean and stdev

        Parameters
        ----------
        mean: ,optional

        stdev: ,optional

        Returns
        -------
        Caller with values in-place
        """
        if self.encrypted:
            return NotImplemented
        self.data = np.random.lognormal(mean, stdev, self.shape())
        return self

    def clamp(self, minimum=None, maximum=None):
        """
        Returns a clamped tensor into the range [min, max], elementwise

        Parameters
        ----------
        minimum: ,optional

        maximum: ,optional

        Returns
        -------
        Output Tensor; clamped
        """
        if self.encrypted:
            return NotImplemented
        return TensorBase(np.clip(self.data, a_min=minimum, a_max=maximum))

    def clamp_(self, minimum=None, maximum=None):
        """
        Clamp the tensor, in-place, elementwise into the range [min, max]

        Parameters
        ----------
        minimum: ,optional

        maximum: ,optional

        Returns
        -------
        Caller with values in-place
        """
        if self.encrypted:
            return NotImplemented
        self.data = np.clip(self.data, a_min=minimum, a_max=maximum)
        return self

    def clone(self):
        """
        Returns a copy of the tensor.

        The copy has the same size and data type as the original tensor.

        Parameters
        ----------

        Returns
        -------
        Output Tensor; clone of input Tensor
        """
        if self.encrypted:
            return NotImplemented
        return TensorBase(np.copy(self.data))

    def chunk(self, n, dim=0, same_size=False):
        """
        Returns a list of Tensors by Splitting tensors into Chunks.

        Returns a list of tensors by splitting the tensor into a number
        of chunks along a given dimension.
        Raises an exception if same_size is set to True and given
        tensor can't be split in n same-size chunks along dim.

        Parameters
        ----------
        n:

        dim: ,optional

        same_size: ,optional


        Returns
        -------
        List of Output Tensors
        """
        if self.encrypted:
            return NotImplemented
        if same_size:
            return [TensorBase(x) for x in np.split(self.data, n, dim)]
        else:
            return [TensorBase(x) for x in np.array_split(self.data, n, dim)]

    def gt(self, other):
        """
        Returns Boolean True if an Element calling is greater than second
        tensor.

        Returns a new Tensor having boolean True values where an element of
        the calling tensor is greater than the second Tensor,
        False otherwise.
        The second Tensor can be a number or a tensor whose shape is
        broadcastable with the calling Tensor.

        Parameters
        ----------
        other: TensorBase
            Other Tensor to be compared with

        Returns
        -------
        Output Tensor
        """
        other = _ensure_tensorbase(other)
        if self.encrypted or other.encrypted:
            return NotImplemented
        return TensorBase(np.greater(self.data, other.data))

    def gt_(self, other):
        """
        Writes Boolean True if an Element calling is greater than second
        tensor

        Writes in-place, boolean True values where an element of the
        calling tensor is greater than the second Tensor,
        False otherwise.
        The second Tensor can be a number or a tensor whose shape is
        broadcastable with the calling Tensor.

        Parameters
        ----------
        other: TensorBase
            Other Tensor to be compared with

        Returns
        -------
        Caller with values in-place
        """
        other = _ensure_tensorbase(other)
        if self.encrypted or other.encrypted:
            return NotImplemented
        self.data = np.greater(self.data, other.data)
        return self

    def lt(self, other):
        """
        Returns Boolean True if an Element calling is less second
        tensor.

        Returns a new Tensor having boolean True values where an element
        of the calling tensor is less than the second Tensor,
        False otherwise.
        The second Tensor can be a number or a tensor whose shape is
        broadcastable with the calling Tensor.

        Parameters
        ----------
        other: TensorBase
            Other Tensor to be compared with

        Returns
        -------
        Output Tensor

        """
        other = _ensure_tensorbase(other)
        if self.encrypted or other.encrypted:
            return NotImplemented
        return TensorBase(np.less(self.data, other.data))

    def lt_(self, other):
        """
        Writes Boolean True if an Element calling is less second
        tensor.

        Writes in-place, boolean True values where an element of the
        calling tensor is less than the second Tensor,
        False otherwise.
        The second Tensor can be a number or a tensor whose shape is
        broadcastable with the calling Tensor.

        Parameters
        ----------
        other: TensorBase
            Other Tensor to be compared with

        Returns
        -------
        Caller with values in-place
        """
        other = _ensure_tensorbase(other)
        if self.encrypted or other.encrypted:
            return NotImplemented
        self.data = np.less(self.data, other.data)
        return self

    def ge(self, other):
        """
        Returns Boolean True if an Element calling is greater than or equal
        to second tensor

        Returns a new Tensor having boolean True values where an element of
        the calling tensor is greater or equal than the second Tensor,
        False otherwise.
        The second Tensor can be a number or a tensor whose shape is
        broadcastable with the calling Tensor.

        Parameters
        ----------
        other: TensorBase
            Other Tensor to be compared with

        Returns
        -------
        Output Tensor
        """
        other = _ensure_tensorbase(other)
        if self.encrypted or other.encrypted:
            return NotImplemented
        return TensorBase(np.greater_equal(self.data, other.data))

    def ge_(self, other):
        """
        Writes Boolean True if an Element calling is greater or equal
        to second tensor

        Writes in-place, boolean True values where an element of the
        calling tensor is greater or equal than the second Tensor,
        False otherwise.
        The second Tensor can be a number or a tensor whose shape is
        broadcastable with the calling Tensor.

        Parameters
        ----------
        other: TensorBase
            Other Tensor to be compared with

        Returns
        -------
        Caller with values in-place
        """
        other = _ensure_tensorbase(other)
        if self.encrypted or other.encrypted:
            return NotImplemented
        self.data = np.greater_equal(self.data, other.data)
        return self

    def le(self, other):
        """
        Returns Boolean True if an Element calling is less  or equal to
        second tensor

        Returns a new Tensor having boolean True values where an element
        of the calling tensor is less or equal than the second Tensor,
        False otherwise.
        The second Tensor can be a number or a tensor whose shape is
        broadcastable with the calling Tensor.

        Parameters
        ----------
        other: TensorBase
            Other Tensor to be compared with

        Returns
        -------
        Output Tensor
        """
        other = _ensure_tensorbase(other)
        if self.encrypted or other.encrypted:
            return NotImplemented
        return TensorBase(np.less_equal(self.data, other.data))

    def le_(self, other):
        """
        Writes Boolean True if an Element calling is less or equal to
        second tensor

        Writes in-place, boolean True values where an element of the
        calling tensor is less or equal than the second Tensor,
        False otherwise.
        The second Tensor can be a number or a tensor whose shape is
        broadcastable with the calling Tensor.

        Parameters
        ----------
        other: TensorBase
            Other Tensor to be compared with

        Returns
        -------
        Caller with values in-place
        """
        other = _ensure_tensorbase(other)
        if self.encrypted or other.encrypted:
            return NotImplemented
        self.data = np.less_equal(self.data, other.data)
        return self

    def bernoulli(self, p):
        """
        Returns Tensor with random Numbers from Bernoulli Distri.

        Returns Tensor in-place with binary random numbers (0 or 1)
        from a bernoulli distribution with probability and shape
        specified by p(arr_like).

        The p Tensor should be a tensor containing probabilities to
        be used for drawing the binary random number.
        Hence, all values in p have to be in the range: 0<=p<=1

        Parameters
        ----------
        p:

        Returns
        -------
        Output Tensor
        """
        if self.encrypted:
            return NotImplemented
        p = _ensure_tensorbase(p)
        return TensorBase(np.random.binomial(1, p.data))

    def bernoulli_(self, p):
        """
        Fills the Tensor with random Numbers from Bernoulli Distri.

        Fills the Tensor in-place with binary random numbers (0 or 1)
        from a bernoulli distribution with probability and shape
        specified by p(arr_like).

        The p Tensor should be a tensor containing probabilities to
        be used for drawing the binary random number.
        Hence, all values in p have to be in the range: 0<=p<=1

        Parameters
        ----------
        p:

        Returns
        -------
        Caller with values in-place
        """
        if self.encrypted:
            return NotImplemented
        p = _ensure_tensorbase(p)
        self.data = np.random.binomial(1, p.data)
        return self

    def uniform_(self, low=0, high=1):
        """
        Fills the tensor in-place with numbers sampled unifromly
        over the half-open interval [low,high) or from the uniform distribution

        Parameters
        -----------
        low: ,optional

        high: ,optional

        Returns
        -------
        Caller with values in-place
        """
        if self.encrypted:
            return NotImplemented
        self.data = np.random.uniform(low=low, high=high, size=self.shape())
        return self

    def uniform(self, low=0, high=1):
        """
        Returns a new tensor filled with numbers sampled uniformly
        over the half-open interval [low,high) or from the uniform distribution

        Parameters
        -----------
        low: ,optional

        high: ,optional

        Returns
        -------
        Output Tensor
        """
        if self.encrypted:
            return NotImplemented
        out = np.random.uniform(low=low, high=high, size=self.shape())
        return TensorBase(out)

    def geometric_(self, p):
        """Fills the given tensor in-place with samples from a geometric distribution
        with given probability of success of an individual trial.

        Parameters
        ----------
        p: float
            Probability of success of an individual trial

        Returns
        -------
        TensorBase
            Caller with values in-place
        """
        if self.encrypted:
            return NotImplemented
        self.data = np.random.geometric(p, size=self.shape())
        return self

    def cauchy_(self, median=0, sigma=1):
        """Fills the tensor in-place with numbers drawn from the Cauchy distribution:

        .. math:: P(x) = \frac{1}{\pi} \frac{\sigma}{(x - \textit{median})^2 + \sigma^2}

        Parameters
        ----------
        self : tensor
        median : scalar, optional
            Also known as the location parameter. Specifies the location of the distribution's peak.
        sigma : scalar, optional
            Also known as the scale parameter. Specifies the half-width at half-maximum (HWHM).

        Returns
        -------
        ret : tensor
            `self`, filled with drawn numbers.

        """
        if self.encrypted:
            return NotImplemented
        self.data = stats.cauchy.rvs(loc=median, scale=sigma, size=self.data.size).reshape(self.data.shape)
        return self

    def fill_(self, value):
        """
        Fills the tensor in-place with the specified value

        Parameters
        ----------
        value:
            Value to be filled

        Returns
        -------
        Caller with values in-place
        """
        if self.encrypted:
            return NotImplemented
        self.data.fill(value)
        return self

    def tolist(self):
        """
        Returns a new tensor as (possibly a nested) list

        Parameters
        ----------

        Returns
        -------
        Output data in list of the tensor
        """
        if self.encrypted:
            return NotImplemented
        out = self.data.tolist()
        return out

    def topk(self, k, largest=True):
        """
        Returns a new tensor with the sorted k largest (or smallest)
        values

        Parameters
        ----------
        k:

        largest: ,optional

        Returns
        -------
        Output Tensor; sorted k largest Values
        """
        if self.encrypted:
            return NotImplemented
        out_sort = np.sort(self.data)
        if self.data.ndim > 1:
            out = np.partition(out_sort, kth=k)
            out = out[:, -k:] if largest else out[:, :k]
        else:
            out = np.partition(out_sort, kth=k)
            out = out[-k:] if largest else out[:k]
        return TensorBase(out)

    def trace(self, axis1=None, axis2=None):
        """
        Returns a new tenosr with the sum along diagonals of a 2D tensor.

        Axis1 and Axis2 are used to extract 2D subarray for sum calculation
        along diagonals, if tensor has more than two dimensions.

        Parameters
        ----------
        axis1: ,optional
            Used to extract 2d subarray for sum calculation

        axis2: ,optional
            Used to extract 2d subarray for sum calculation

        Returns
        -------
        Output Tensor ; sum along diagonals
        """
        if self.encrypted:
            return NotImplemented
        if axis1 is not None and axis2 is not None and self.data.ndim > 2:
            out = np.trace(a=self.data, axis1=axis1, axis2=axis2)
        else:
            out = np.trace(a=self.data)
        return TensorBase(out)

    def view(self, *args):
        """
        View the tensor.

        Parameters
        ----------
        args:
            Arguments to view

        Returns
        -------
        Output Tensor
        """
        if self.encrypted:
            return NotImplemented
        else:
            dt = np.copy(self.data)
            return TensorBase(dt.reshape(*args))

    def view_as(self, tensor):
        """
        View as another tensor's shape

        Parameters
        ----------
        tensor:
            Input tensor

        Returns
        -------
        Output Tensor-View
        """
        if self.encrypted:
            return NotImplemented
        else:
            return self.view(tensor.shape())

    def resize_(self, *size):
        """
        Resizes the input object.

        Parameters
        ----------
        size:

        Returns
        -------
        Caller with values in-place
        """
        input_size = np.prod(size)
        extension = input_size - self.data.size
        flattened = self.data.flatten()
        if input_size >= 0:
            if extension > 0:
                data = np.append(flattened, np.zeros(extension))
                self.data = data.reshape(*size)
                return self
            elif extension < 0:
                size_ = self.data.size + extension
                self.data = flattened[:size_]
                self.data = self.data.reshape(*size)
                return self
            else:
                self.data = self.data.reshape(*size)
                return self
        else:
            raise ValueError('negative dimension not allowed')

    def resize_as_(self, tensor):
        """
        Resize Tensor

        Parameters
        ----------
        tensor:

        Returns
        -------
        Caller with values in-place
        """
        size = tensor.data.shape
        self.resize_(size)
        return self

    def round(self, decimals=0):
        """
        Returns a new tensor with elements rounded off to a nearest decimal place

        Parameters
        ----------
        decimals:

        Returns
        -------
        Output Tensor
        """
        if self.encrypted:
            return NotImplemented
        out = np.round(self.data, decimals=decimals)
        return TensorBase(out)

    def round_(self, decimals=0):
        """
        Round the elements of tensor in-place to a nearest decimal place

        Parameters
        ----------
        decimal:

        Returns
        -------
        Caller with values in-place
        """
        if self.encrypted:
            return NotImplemented
        self.data = np.round(self.data, decimals=decimals)
        return self

    def repeat(self, reps):
        """
        Return a new tensor by repeating the values given by reps

        Parameters
        ----------
        reps:
            Number of Repeats

        Returns
        -------
        Output Tensor
        """
        if self.encrypted:
            return NotImplemented
        out = np.tile(self.data, reps=reps)
        return TensorBase(out)

    def pow(self, exponent):
        """
        Return a new tensor by raising elements to the given exponent.

        If exponent is an array, each element of the tensor is raised positionally to the
        element of the exponent

        Parameters
        ----------
        exponent:

        Returns
        -------
        Output Tensor
        """
        if self.encrypted:
            return NotImplemented
        out = np.power(self.data, exponent)
        return TensorBase(out)

    def pow_(self, exponent):
        """
        Raise elements to the given exponent in-place.

        If exponent is an array, each element of the tensor is raised
        positionally to the element of the exponent

        Parameters
        ----------
        exponent:

        Returns
        -------
        Caller with values in-place
        """
        if self.encrypted:
            return NotImplemented
        self.data = np.power(self.data, exponent)
        return self

    def prod(self, axis=None):
        """
        Returns a new tensor with the product of (specified axis) all the elements

        Parameters
        ----------
        axis: ,optional

        Returns
        -------
        Output Tensor
        """
        if self.encrypted:
            return NotImplemented
        out = np.prod(self.data, axis=axis)
        return TensorBase(out)

    def random_(self, low, high=None, size=None):
        """
        Fill the tensor in-place with random integers from [low to high)

        Parameters
        ----------
        low:

        high: ,optional

        size: ,optional

        Returns
        -------
        Caller with values in-place
        """
        if self.encrypted:
            return NotImplemented
        self.data = np.random.randint(low=low, high=high, size=size)
        return self

    def nonzero(self):
        """
        Returns a new tensor with the indices of non-zero elements

        Parameters
        ----------

        Returns
        -------
        Output Tensor
        """
        if self.encrypted:
            return NotImplemented
        out = np.array(np.nonzero(self.data))
        return TensorBase(out)

    def size(self):
        """
        Returns the size of the tensor as a tuple.

        Parameters
        ----------

        Returns
        -------
        Size of the Tensor
        """
        if self.encrypted:
            return self.data.shape
        else:
            return self.data.shape

    def cumprod(self, dim=0):
        """
        Returns the cumulative product of elements in the dimension dim.

        Parameters
        ----------
        dim:

        Returns
        -------
        compound product of the Input
        """
        if self.encrypted:
            return NotImplemented
        return syft.math.cumprod(self, dim)

    def cumprod_(self, dim=0):
        """
        calculate in-place the cumulative product of elements in the dimension dim.

        Parameters
        ----------
        dim: ,optional

        Returns
        -------
        Caller with values in-place
        """
        if self.encrypted:
            return NotImplemented
        self.data = syft.math.cumprod(self, dim).data
        return self

    def split(self, split_size, dim=0):
        """
        Returns tuple of tensors of equally sized tensor/chunks (if possible)

        Parameters
        ----------
        split_size:

        dim:

        Returns
        -------
        Tuple of Tensors
        """
        if self.encrypted:
            return NotImplemented
        splits = np.array_split(self.data, split_size, axis=0)
        tensors = list()
        for s in splits:
            tensors.append(TensorBase(s))
        tensors_tuple = tuple(tensors)
        return tensors_tuple

    def squeeze(self, axis=None):
        """
        Returns a new tensor with all the single-dimensional entries removed

        Parameters
        ----------
        axis

        Returns
        -------
        Output Tensor
        """
        if self.encrypted:
            return NotImplemented
        out = np.squeeze(self.data, axis=axis)
        return TensorBase(out)

    def expand_as(self, tensor):
        """
        Returns a new tensor with the expanded size as of the specified
        (input) tensor

        Parameters
        ----------
        tensor: TensorBase

        Returns
        -------
        Output Tensor
        """
        if self.encrypted:
            return NotImplemented
        shape = tensor.data.shape
        neg_shapes = np.where(shape == -1)[0]
        if len(neg_shapes) > 1:
            shape[neg_shapes] = self.data.shape[neg_shapes]
        out = np.broadcast_to(self.data, shape)
        return TensorBase(out)

    def mean(self, dim=None, keepdim=False):
        """
        Returns the mean of the tensor elements

        Parameters
        ----------
        dim: ,optional

        keepdim: ,optional

        Returns
        -------
        Output Tensor
        """
        if self.encrypted:
            return NotImplemented
        out = np.mean(self.data, axis=dim, keepdims=keepdim)
        return TensorBase(out)

    def neg(self):
        """
        Returns negative of the elements of tensor

        Parameters
        ----------

        Returns
        -------
        Negative of elements of tensor
        """
        if self.encrypted:
            return NotImplemented
        out = -1 * np.array(self.data)
        return TensorBase(out)

    def neg_(self):
        """
        Sets negative of the elements of tensor in-place

        Parameters
        ----------

        Returns
        -------
        Caller with values in-place
        """
        if self.encrypted:
            return NotImplemented
        self.data = -1 * np.array(self.data)
        return self

    def normal(self, mu, sigma):
        """
        Returns a Tensor of Random numbers

        Returns a Tensor of random numbers drawn from separate
        normal distributions who’s mean and standard deviation are given.

        Parameters
        ----------
        mu:

        sigma:

        Returns
        -------
        Tensor of Random Numbers
        """

        if self.encrypted:
            return NotImplemented
        out = np.random.normal(mu, sigma, self.data.shape)
        return TensorBase(out)

    def normal_(self, mu, sigma):
        """
        Returns a Tensor of random numbers

        Returns a Tensor of random numbers in-place drawn from separate
        normal distributions who’s mean and standard deviation are given.

        Parameters
        ----------
        mu:

        sigma:

        Returns
        -------
        Tensor of Random Numbers
        """

        if self.encrypted:
            return NotImplemented
        self.data = np.random.normal(mu, sigma, self.data.shape)
        return self

    def ne(self, tensor):
        """
        Checks element-wise equality with the given tensor

        Parameters
        ----------
        tensor:

        Returns
        -------
        Boolean result with dimension of the input matrix
        """
        if self.encrypted:
            return NotImplemented
        else:
            if tensor.shape() == self.shape():

                tensor2 = np.array([1 if x else 0 for x in np.equal(
                    tensor.data.flatten(), self.data.flatten()).tolist()])
                result = tensor2.reshape(self.data.shape)
                return TensorBase(result)
            else:
                raise ValueError('inconsistent dimensions {} and {}'.format(
                    self.shape(), tensor.shape()))

    def ne_(self, tensor):
        """
        Checks in-place element wise equality and updates the data matrix
        to the equality matrix.

        Parameters
        ----------
        tensor: TensorBase

        Returns
        -------
        """
        if self.encrypted:
            return NotImplemented
        else:
            value = self.ne(tensor)
            self.data = value.data

    def median(self, axis=1, keepdims=False):
        """
        Returns median of tensor as per specified axis.

        By default median is calculated along rows.
        axis=None can be used get median of whole tensor.


        Parameters
        ----------
        axis: ,optional
            To get median of whole tensor, specify axis=None

        keepdims: ,optional

        Returns
        -------
        Outut Tensor
        """
        if self.encrypted:
            return NotImplemented
        out = np.median(np.array(self.data), axis=axis, keepdims=keepdims)
        return TensorBase(out)

    def mode(self, axis=1):
        """
        Returns mode of tensor as per specified axis.

        By default mode is calculated along rows.
        To get mode of whole tensor, specify axis=None

        Parameters
        ----------
        axis : ,optional
            To get mode of whole tensor, specify axis=None

        Returns
        -------
        Output Tensor
        """
        if self.encrypted:
            return NotImplemented
        out = scipy.stats.mode(np.array(self.data), axis=axis)
        return TensorBase(out)

    def inverse(self):
        """
        Returns inverse of a square matrix.

        Parameters
        ----------

        Returns
        -------
        Output Tensor; with inverse values
        """

        if self.encrypted:
            return NotImplemented
        inv = np.linalg.inv(np.matrix(np.array(self.data)))
        return TensorBase(inv)

    def min(self, axis=1, keepdims=False):
        """
        Returns minimum value in tensor along rows by default.

        If axis=None it will return minimum value in tensor

        Parameters
        ----------
        axis: ,optional
            axis=None will return minimum value

        keepdims: ,optional

        Returns
        -------
        Output Tensor; with minimum value
        """

        if self.encrypted:
            return NotImplemented
        min = np.matrix(np.array(self.data)).min(axis=axis, keepdims=keepdims)
        return TensorBase(min)

    def histc(self, bins=10, min=0, max=0):
        """
        Computes the histogram of a tensor.

        Parameters
        ----------
        bins: ,optional
            The bin range
        min: ,optional
            Minimum of the Hist.
        max: ,optional
            Maximum of the Hist.

        Returns
        -------
        Output Tensor
        """
        if self.encrypted:
            return NotImplemented
        hist, edges = np.histogram(
            np.array(self.data), bins=bins, range=(min, max))
        return TensorBase(hist)

    def scatter_(self, dim, index, src):
        """
        Writes all values from the Tensor ``src`` into ``self`` at the
        indices specified in the ``index`` Tensor.

        The indices are specified with respect to the given dimension,
        ``dim``, in the manner described in gather().

        Parameters
        ----------
        dim:
            The axis along which to index
        index:
            The indices of elements to scatter
        src:
            The source element(s) to scatter

        Returns
        -------
        Caller with values in-place
        """
        index = _ensure_tensorbase(index)
        if self.encrypted or index.encrypted:
            return NotImplemented
        if index.data.dtype != np.dtype('int_'):
            raise TypeError("The values of index must be integers")
        if self.data.ndim != index.data.ndim:
            raise ValueError(
                "Index should have the same number of dimensions as output")
        if dim >= self.data.ndim or dim < -self.data.ndim:
            raise IndexError("dim is out of range")
        if dim < 0:
            # Not sure why scatter should accept dim < 0, but that is the behavior in PyTorch's scatter
            dim = self.data.ndim + dim
        idx_xsection_shape = index.data.shape[:dim] + index.data.shape[dim + 1:]
        self_xsection_shape = self.data.shape[:dim] + self.data.shape[dim + 1:]
        if idx_xsection_shape != self_xsection_shape:
            raise ValueError("Except for dimension " + str(dim) +
                             ", all dimensions of index and output should be the same size")
        if (index.data >= self.data.shape[dim]).any() or (index.data < 0).any():
            raise IndexError(
                "The values of index must be between 0 and (self.data.shape[dim] -1)")

        def make_slice(arr, dim, i):
            slc = [slice(None)] * arr.ndim
            slc[dim] = i
            return slc

        # We use index and dim parameters to create idx
        # idx is in a form that can be used as a NumPy advanced index for scattering of src param. in self.data
        idx = [[*np.indices(idx_xsection_shape).reshape(index.data.ndim - 1, -1),
                index.data[make_slice(index.data, dim, i)].reshape(1, -1)[0]] for i in range(index.data.shape[dim])]
        idx = list(np.concatenate(idx, axis=1))
        idx.insert(dim, idx.pop())

        if not np.isscalar(src):
            src = _ensure_tensorbase(src)
            if index.data.shape[dim] > src.data.shape[dim]:
                raise IndexError("Dimension " + str(dim) +
                                 "of index can not be bigger than that of src ")
            src_shape = src.data.shape[:dim] + src.data.shape[dim + 1:]
            if idx_xsection_shape != src_shape:
                raise ValueError("Except for dimension " +
                                 str(dim) + ", all dimensions of index and src should be the same size")
            # src_idx is a NumPy advanced index for indexing of elements in the src
            src_idx = list(idx)
            src_idx.pop(dim)
            src_idx.insert(dim, np.repeat(
                np.arange(index.data.shape[dim]), np.prod(idx_xsection_shape)))
            self.data[idx] = src.data[src_idx]

        else:
            self.data[idx] = src

        return self

    def gather(self, dim, index):
        """
        Gathers values along an axis specified by ``dim``.

        For a 3-D tensor the output is specified by:
            out[i][j][k] = input[index[i][j][k]][j][k]  # if dim == 0
            out[i][j][k] = input[i][index[i][j][k]][k]  # if dim == 1
            out[i][j][k] = input[i][j][index[i][j][k]]  # if dim == 2

        Parameters
        ----------
        dim:
            The axis along which to index
        index:
            A tensor of indices of elements to gather

        Returns
        -------
        Output Tensor
        """
        index = _ensure_tensorbase(index)
        if self.encrypted or index.encrypted:
            return NotImplemented
        idx_xsection_shape = index.data.shape[:dim] + index.data.shape[dim + 1:]
        self_xsection_shape = self.data.shape[:dim] + self.data.shape[dim + 1:]
        if idx_xsection_shape != self_xsection_shape:
            raise ValueError("Except for dimension " + str(dim) +
                             ", all dimensions of index and self should be the same size")
        if index.data.dtype != np.dtype('int_'):
            raise TypeError("The values of index must be integers")
        data_swaped = np.swapaxes(self.data, 0, dim)
        index_swaped = np.swapaxes(index, 0, dim)
        gathered = np.choose(index_swaped, data_swaped)
        return TensorBase(np.swapaxes(gathered, 0, dim))

    def serialize(self):
        """
        Serializes Object to a pickle.

        Parameters
        ----------


        Returns
        -------
        pickle dumps
        """
        return pickle.dumps(self)

    def deserialize(b):
        """
        Deserializes an Object from a Pickle

        Parameters
        ----------
        b: Obj
            pickled Object

        Returns
        -------
        Object loaded from Pickle
        """
        return pickle.loads(b)

    def remainder(self, divisor):
        """
        Computes the element-wise remainder of division.

        The divisor & dividend may contain both for integer and floating point
        numbers.
        The remainder has the same sign as the divisor.
        When ``divisor`` is a Tensor, the shapes of ``self`` and ``divisor``
        must be broadcastable.

        Parameters
        ----------
        divisor:
            This may be either a number or a tensor.

        Returns
        -------
        Output Tensor
        """
        if self.encrypted:
            return NotImplemented
        if not np.isscalar(divisor):
            divisor = _ensure_tensorbase(divisor)
        return TensorBase(np.remainder(self.data, divisor))

    def remainder_(self, divisor):
        """
        Computes the element-wise remainder of division.

        The divisor and dividend may contain both for integer and floating
        point numbers.
        The remainder has the same sign as the divisor.
        When ``divisor`` is a Tensor, the shapes of ``self`` and ``divisor``
        must be broadcastable.

        Parameters
        ----------
        divisor:
            The divisor. This may be either a number or a tensor.

        Returns
        -------
        Caller with values in-place

        """
        if self.encrypted:
            return NotImplemented
        if not np.isscalar(divisor):
            divisor = _ensure_tensorbase(divisor)
        self.data = np.remainder(self.data, divisor)
        return self

    def index(self, m):
        """
        Returns a new Tensor with the element selected by position

        :param m: integer index or slice
        :return: tensor of selected indices
        """
        if self.encrypted:
            return NotImplemented
        if not isinstance(m, int) and not isinstance(m, slice):
            raise ValueError("The value of index must be integer")
        return TensorBase(self.data[m], self.encrypted)

    def index_add_(self, dim, index, tensor):
        """
        Add the value of 'tensor' selecting the elements and ordered
        by index. In-place operation.

        :param dim: dimension along which to index
        :param index: 1D tensor containing the indices to select
        :param tensor: tensor containing the values to add
        """
        index = _ensure_tensorbase(index)
        tensor = _ensure_tensorbase(tensor)

        if self.encrypted:
            return NotImplemented
        if index.data.dtype != np.dtype('int_'):
            raise TypeError("The value of index must be integer")
        if self.data.shape != tensor.data.shape:
            raise IndexError("Tensor has different shape")
        if self.data.shape[dim] != index.data.size:
            raise ValueError("Index should have the same number of elements as dimension")
        if np.argmax(index.data > self.data.shape[dim]) != 0:
            raise ValueError("Index contains a value which is out of range")
        if dim >= self.data.ndim or dim < -self.data.ndim:
            raise IndexError("Dimension out of range")

        self.data += tensor.data.take(index, dim)

    def index_copy_(self, dim, index, tensor):
        """
        Copy the values of 'tensor' selecting the elements and ordered
        by index. In-place operation.

        :para dim: dimension along which to index
        :param index: 1D tensor containing the indices to select
        :param tensor: tensor containing the values to add
        """
        index = _ensure_tensorbase(index)
        tensor = _ensure_tensorbase(tensor)

        if self.encrypted:
            return NotImplemented
        if index.data.dtype != np.dtype('int_'):
            raise TypeError("The value of index must be integer")
        if self.data.shape != tensor.data.shape:
            raise IndexError("Tensor has different shape")
        if self.data.shape[dim] != index.data.size:
            raise ValueError("Index should have the same number of elements as dimension")
        if np.argmax(index.data > self.data.shape[dim]) != 0:
            raise ValueError("Index contains a value which is out of range")
        if dim >= self.data.ndim or dim < -self.data.ndim:
            raise IndexError("Dimension out of range")

        np.copyto(self.data, tensor.data.take(index, dim))

    def index_fill_(self, dim, index, value):
        """
        Fill the original tensor with the values of 'tensor' selecting
        the elements and ordered by index. In-place operation.

        :param dim: dimension along which to inde
        :param index: 1D tensor containing the indices to select
        :param value: value to fill
        """
        index = _ensure_tensorbase(index)

        if self.encrypted:
            return NotImplemented
        if index.data.dtype != np.dtype('int_'):
            raise TypeError("The value of index must be integer")
        if np.argmax(index.data > self.data.shape[dim]) != 0:
            raise ValueError("Index contains a value which is out of range")
        if dim >= self.data.ndim or dim < -self.data.ndim:
            raise IndexError("Dimension out of range")

        idx = [slice(None)] * self.data.ndim
        idx[dim] = index
        self.data[tuple(idx)] = value

    def index_select(self, dim, index):
        """
        Returns a new Tensor which indexes the ``input`` Tensor along
        dimension ``dim`` using the entries in ``index``.

        Parameters
        ----------
        dim:
            dimension in which to index
        index:
            1D tensor containing the indices to index

        Returns
        -------
        Tensor of selected indices
        """
        index = _ensure_tensorbase(index)
        if self.encrypted or index.encrypted:
            return NotImplemented
        if index.data.ndim > 1:
            raise ValueError("Index is supposed to be 1D")
        return TensorBase(self.data.take(index, axis=dim))

    def mv(self, tensorvector):
        if self.encrypted:
            raise NotImplemented
        return mv(self, tensorvector)

    def narrow(self, dim, start, length):
        """
        Returns a new tensor that is a narrowed version of this tensor.
        The dimension ``dim`` is narrowed from ``start`` to ``start`` + ``length``.

        Parameters
        ----------
        dim: int
            dimension along which to narrow
        start: int
            starting dimension
        length: int
            length from start to narrow to

        Returns
        -------
        narrowed version of this tensor
        """
        dim = dim if dim >= 0 else dim + self.dim()
        if self.encrypted:
            raise NotImplemented
        if not isinstance(dim, int) or not isinstance(start, int) or not isinstance(length, int):
            raise TypeError(("narrow received an invalid combination of arguments:\n"
                             "    got ({} dim, {} start, {} length), "
                             " but expected (int dim, int start, int length)"
                             .format(dim.__class__.__name__,
                                     start.__class__.__name__,
                                     length.__class__.__name__)))
        if dim >= self.data.ndim or dim < -self.data.ndim:
            raise IndexError("dim value is out of range")
        if start >= self.data.shape[dim] or start < 0:
            raise IndexError("start value is out of range")
        if length > self.data.shape[dim] - start or length <= 0:
            raise IndexError("length value is out of range")
        return TensorBase(self.data.take(range(start, start + length), axis=dim))

    def masked_scatter_(self, mask, source):
        """
        Copies elements from ``source`` into this tensor at positions
        where the ``mask`` is true.

        The shape of ``mask`` must be broadcastable with the shape of the this
        tensor.
        The ``source`` should have at least as many elements as the number
        of ones in ``mask``.

        Parameters
        ----------
        mask: TensorBase
            The binary mask (non-zero is treated as true)

        source: TensorBase
            The tensor to copy from

        Returns
        -------
        Output Tensor
        """
        mask = _ensure_tensorbase(mask)
        source = _ensure_tensorbase(source)
        if self.encrypted or mask.encrypted or source.encrypted:
            return NotImplemented
        mask_self_iter = np.nditer([mask.data, self.data])
        source_iter = np.nditer(source.data)
        out_flat = [s if m == 0 else source_iter.__next__().item()
                    for m, s in mask_self_iter]
        self.data = np.reshape(out_flat, self.data.shape)
        return self

    def masked_fill_(self, mask, value):
        """
        Fills elements of this ``tensor`` with value where ``mask`` is true.
        in-place
        The shape of mask must be broadcastable with the shape of the underlying
        tensor.

        Parameters
        ----------
        mask: TensorBase
            The binary mask (non-zero is treated as true)
        value:
            value to fill

        Returns
        -------
        Caller with values in-place
        """
        mask = _ensure_tensorbase(mask)
        if self.encrypted or mask.encrypted:
            return NotImplemented
        if not np.isscalar(value):
            raise ValueError("'value' should be scalar")
        mask_broadcasted = np.broadcast_to(mask.data, self.data.shape)
        indices = np.where(mask_broadcasted)
        self.data[indices] = value
        return self

    def masked_select(self, mask):
        """
        See :func:`tensor.masked_select`
        """
        return masked_select(self, mask)

    def eq(self, t):
        """
        Checks if two Tensors are equal.

        Returns a new Tensor having boolean True values where an element of the
        calling tensor is equal to the second Tensor, False otherwise.
        The second Tensor can be a number or a tensor whose shape is
        broadcastable with the calling Tensor.

        Parameters
        ----------
        t: TensorBase
            Input tensor

        Returns
        -------
        Output Tensor
        """
        if self.encrypted:
            return NotImplemented
        return TensorBase(np.equal(self.data, _ensure_tensorbase(t).data))

    def eq_(self, t):
        """
        Checks if two Tensors are equal, in-place

        Writes in-place, boolean True values where an element of the calling
        tensor is equal to the second Tensor, False otherwise.
        The second Tensor can be a number or a tensor whose shape is
        broadcastable with the calling Tensor.

        Parameters
        ----------
        t: TensorBase
            Input Tensor

        Returns
        -------
        Caller with values in-place
        """
        if self.encrypted:
            return NotImplemented
        self.data = np.equal(self.data, _ensure_tensorbase(t).data)
        return self

    def mm(self, tensor):
        """
        Performs a matrix multiplication of two Tensors.

        If :attr:`tensor1` is a `n x m` Tensor, :attr:`tensor2` is a `m x p` Tensor,
        output will be a `n x p` Tensor.

        Parameters
        ----------
        tensor: Tensor
            Second Tensor to be multiplied

        Returns
        -------
        n x p Output Tensor
        """

        return syft.mm(self, tensor)

    def fmod(self, divisor):
        """
        Performs the element-wise division of tensor by divisor and returns
        a new Tensor.

        Parameters
        ----------
        divisor: number or TensorBase

        Returns
        -------
        TensorBase:
            Output Tensor
        """
        if self.encrypted:
            return NotImplemented

        if isinstance(divisor, TensorBase):
            if divisor.encrypted:
                return NotImplemented
            divisor = divisor.data

        return syft.math.fmod(self, divisor)

    def fmod_(self, divisor):
        """
        Performs the element-wise division of tensor by divisor inline.

        Parameters
        ----------
        divisor: number or TensorBase

        Returns
        -------
        TensorBase:
            Output Tensor
        """
        if self.encrypted:
            return NotImplemented

        if isinstance(divisor, TensorBase):
            if divisor.encrypted:
                return NotImplemented

        self.data = syft.math.fmod(self, divisor)

        return self

    def half(self):
        """
        casts the tensor to half-precision float type.

        Parameters
        ----------

        Returns
        -------
        TensorBase:
            Output Tensor
        """

        if self.encrypted:
            return NotImplemented
        else:
            return TensorBase(np.array(self).astype('float16'))

    def lerp(self, tensor, weight):
        """
        Performs 'lerp' operation, returning a new tensor calculated by interpolation
        of two tensors using a weight.

        Parameters
        ----------
        tensor: TensorBase

        weight:
            Weight supplied for iterpolation

        Returns
        -------
        TensorBase:
            Output Tensor
        """
        if self.encrypted:
            return NotImplemented

        return syft.math.lerp(self, tensor, weight)

    def lerp_(self, tensor, weight):
        """
        Performs 'lerp' operation inline, returning the calling tensor modified by interpolation
        of two tensors using a weight.

        Parameters
        ----------
        tensor: TensorBase

        weight:
            Weight supplied for iterpolation

        Returns
        -------
        TensorBase:
            Calling Tensor modified inline
        """
        if self.encrypted:
            return NotImplemented

        self.data = syft.math.lerp(self, tensor, weight)
        return self

    def renorm(self, p, dim, maxnorm):
        """
        Performs the scaling of elements along the dimension dim of a tensor such that
        the p-norm of the sub-tensors along dim are less than or equal to maxnorm.

        The tensor is expected to have at least two dimesions, and the
        p-norm is defined to have powers greater than or equal to one.

        Parmeters
        ---------
        p:
            Power of the norm function

        dim:
            Dimension on which the operation is done

        maxnorm:
            Max value the p-norm is allowed to take on
        Returns
        -------
        TensorBase:
            Output Tensor
        """
        if self.encrypted:
            return NotImplemented
        else:
            return syft.math.renorm(self, p, dim, maxnorm)

    def renorm_(self, p, dim, maxnorm):
        """
        Performs an in-place scaling of elements along the dimension dim of the tensor such that
        the p-norm of the sub-tensors along dim are less than or equal to maxnorm.

        The tensor is expected to have at least two dimesions, and the
        p-norm is defined to have powers greater than or equal to one.

        Parmeters
        ---------
        tensor1: TensorBase
            Input Tensor

        p:
            Power of the norm function

        dim:
            Dimension on which the operation is done

        maxnorm:
            Max value the p-norm is allowed to take on

        Returns
        -------
        Caller with values in-place
        """
        if self.encrypted:
            return NotImplemented
        else:
            self.data = syft.math.renorm(self, p, dim, maxnorm).data
            return self

<<<<<<< HEAD
    def stride(self, dim=None):
        """
        Returns the jump necessary to go from one element to the next one in the specified dimension dim.

        Parameters
        ----------
        dim : dimension
            The first operand in the stride operation

        Returns
        -------
        Tuple
            Tuple is returned when no Argument is passed. So we get stride in all dimensions.
        OR
        Integer
            Integer value is returned when we desire stride in particular dimension.
        """
        if self.encrypted:
            return NotImplemented

        out = self.data.strides
        output = tuple(map(lambda x: x / 8, out))

        if dim is None:
            return output
        else:
            return output[dim]
=======
    def sparse(self):
        """
		Converts dense matrix to sparse, returning a new matrix as a tensor

		Parameters
		----------
		tensor: TensorBase

		Returns
		-------
		TensorBase:
			Output Tensor
		"""
        if self.encrypted:
            return NotImplemented

        return syft.math.sparse(self)

    def sparse_(self):
        """
		Converts dense matrix to sparse, returning a new matrix as a tensor

		Parameters
		----------
		tensor1: TensorBase

		Returns
		-------
		TensorBase:
			Output Tensor
		"""
        if self.encrypted:
            return NotImplemented

        self.data = syft.math.sparse(self)
        return self
>>>>>>> a865f534

    def unfold(self, dim, size, step):
        """
        Returns a tensor which contains all slices of size `size` along the dimension `dim`.

        Parameters
        ----------
        dim: The axis/dimension along which unfolding has to happen
        size: The number of elements to unfold along the axis 'dim'
        step: The stride/steps to move along axis while unfolding

        Returns
        -------
        TensorBase:
            Output Tensor
        """

        if self.encrypted:
            return NotImplemented

        input_array = np.copy(self.data)
        input_shape = np.shape(input_array)
        num_axes = len(input_shape)  # number of dimensions of the nd-array

        if dim < -num_axes or dim + 1 > num_axes:
            raise Exception("\'dim\' should be between {} and {} inclusive".format(-num_axes, num_axes - 1))

        if not size:
            raise Exception("\'size\'' can\'t be 0 or less")

        if size > input_shape[dim]:
            raise Exception("\'size\'' is greater than \'dim\'")

        if step <= 0:
            raise Exception("\'steps\' will have to be greater than 0")
        if dim < 0:
            dim += num_axes

        indices = [slice(s) for s in input_shape]

        i = 0
        sub_arrays = []
        while i + size <= input_shape[dim]:
            indices[dim] = slice(i, i + size)
            sub_arrays.append(np.expand_dims(input_array[indices], axis=num_axes).swapaxes(dim, num_axes))
            i = i + step

        return TensorBase(np.concatenate(sub_arrays, axis=dim))


def numel(self):
    """
    Returns the total number of elements in the input Tensor.

    Parameters
    ----------

    Returns
    -------
    int:
        total number of elements in the input Tensor
    """
    return syft.math.numel(self)


def mv(tensormat, tensorvector):
    """
    Matrix and Vector multiplication is performed.

    Parameters
    ----------
    tensormat: TensorBase
        Input tensor matrix
    tensorvector: TensorBase
        Input tensor vector

    Returns
    -------
    Output Tensor
    """
    if tensormat.encrypted or tensorvector.encrypted:
        raise NotImplemented
    elif not len(tensorvector.data.shape) == 1:
        raise ValueError('Vector dimensions not correct {}'.format(
            tensorvector.data.shape))
    elif tensorvector.data.shape[0] != tensormat.data.shape[1]:
        raise ValueError('vector dimensions {} not  \
            compatible with matrix {} '.format(tensorvector.data.shape, tensormat.data.shape))
    else:
        return TensorBase(np.matmul(tensormat.data, tensorvector.data))


def masked_select(tensor, mask):
    """
    Returns a new 1D Tensor which indexes the ``input`` Tensor according to
    the binary mask ``mask``.
    The shapes of the ``mask`` tensor and the ``input`` tensor don’t need
    to match, but they must be broadcastable.

    Parameters
    ----------
    tensor: TensorBase
        The input Tensor
    mask: TensorBase
        The binary mask (non-zero is treated as true)

    Returns
    -------
    Output Tensor; 1D
    """
    mask = _ensure_tensorbase(mask)
    tensor = _ensure_tensorbase(tensor)
    if tensor.encrypted or mask.encrypted:
        raise NotImplemented
    mask_broadcasted, data_broadcasted = np.broadcast_arrays(
        mask.data, tensor.data)
    indices = np.where(mask_broadcasted)
    return TensorBase(data_broadcasted[indices])<|MERGE_RESOLUTION|>--- conflicted
+++ resolved
@@ -3339,7 +3339,6 @@
             self.data = syft.math.renorm(self, p, dim, maxnorm).data
             return self
 
-<<<<<<< HEAD
     def stride(self, dim=None):
         """
         Returns the jump necessary to go from one element to the next one in the specified dimension dim.
@@ -3367,7 +3366,7 @@
             return output
         else:
             return output[dim]
-=======
+
     def sparse(self):
         """
 		Converts dense matrix to sparse, returning a new matrix as a tensor
@@ -3404,7 +3403,6 @@
 
         self.data = syft.math.sparse(self)
         return self
->>>>>>> a865f534
 
     def unfold(self, dim, size, step):
         """
