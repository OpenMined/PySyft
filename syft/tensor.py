# -*- coding: utf-8 -*-
import numpy as np
import syft
import scipy
import pickle

__all__ = [
    'equal', 'TensorBase',
]


def _ensure_ndarray(arr):
    if not isinstance(arr, np.ndarray):
        arr = np.array(arr)

    return arr


def _ensure_tensorbase(tensor):
    if not isinstance(tensor, TensorBase):
        tensor = TensorBase(tensor)

    return tensor


def equal(tensor1, tensor2):
    """Checks if two tensors are equal.

    Two tensors are considered equal if they are the same size and contain the
    same elements.

    Assumption:
    tensor1 and tensor2 are of type TensorBase.
    Non-TensorBase objects will be converted to TensorBase objects.
    """

    tensor1 = _ensure_tensorbase(tensor1)
    tensor2 = _ensure_tensorbase(tensor2)

    if tensor1.encrypted or tensor2.encrypted:
        return NotImplemented

    left = tensor1.data.shape == tensor2.data.shape
    right = np.allclose(tensor1.data, tensor2.data)
    return left and right


class TensorBase(object):
    """
    A base tensor class that performs basic element-wise operation such as
    addition, subtraction, multiplication and division, and also dot and
    matrix products.
    """

    _mul_depth = 0
    _add_depth = 0

    def __init__(self, arr_like, encrypted=False):
        self.data = _ensure_ndarray(arr_like)
        self.encrypted = encrypted

    def _calc_mul_depth(self, tensor1, tensor2):
        if isinstance(tensor1, TensorBase) and isinstance(tensor2, TensorBase):
            self._mul_depth = max(tensor1._mul_depth, tensor2._mul_depth) + 1
        elif isinstance(tensor1, TensorBase):
            self._mul_depth = tensor1._mul_depth + 1
        elif isinstance(tensor2, TensorBase):
            self._mul_depth = tensor2._mul_depth + 1

    def _calc_add_depth(self, tensor1, tensor2):
        if isinstance(tensor1, TensorBase) and isinstance(tensor2, TensorBase):
            self._add_depth = max(tensor1._add_depth, tensor2._add_depth) + 1
        elif isinstance(tensor1, TensorBase):
            self._add_depth = tensor1._add_depth + 1
        elif isinstance(tensor2, TensorBase):
            self._add_depth = tensor2._add_depth + 1

    def encrypt(self, pubkey):
        """Encrypts the Tensor using a Public Key"""
        if self.encrypted:
            return NotImplemented
        else:
            if(type(pubkey) == syft.he.paillier.keys.PublicKey):
                out = syft.he.paillier.PaillierTensor(pubkey, self.data)
                return out
            else:
                return NotImplemented

    def decrypt(self, seckey):
        """Decrypts the tensor using a Secret Key"""
        if self.encrypted:
            return seckey.decrypt(self)
        else:
            return self

    def __len__(self):
        return len(self.data)

    def __add__(self, tensor):
        """Performs element-wise addition between two tensors"""
        if self.encrypted:
            return NotImplemented

        tensor = _ensure_tensorbase(tensor)
        return TensorBase(self.data + tensor.data)

    def __iadd__(self, tensor):
        """Performs in place element-wise addition between two tensors"""
        if self.encrypted:
            return NotImplemented

        tensor = _ensure_tensorbase(tensor)
        self.data += tensor.data
        return self

    def __sub__(self, tensor):
        """Performs element-wise subtraction between two tensors"""
        if self.encrypted:
            return NotImplemented

        tensor = _ensure_tensorbase(tensor)
        return TensorBase(self.data - tensor.data)

    def __isub__(self, tensor):
        """Performs in place element-wise subtraction between two tensors"""
        if self.encrypted:
            return NotImplemented

        tensor = _ensure_tensorbase(tensor)
        self.data -= tensor.data
        return self

    def __eq__(self, tensor):
        """Checks if two tensors are equal"""
        if self.encrypted:
            return NotImplemented

        return syft.equal(self, tensor)

    def dot(self, tensor):
        """Returns inner product of two tensors"""
        if self.encrypted:
            return NotImplemented

        if tensor.encrypted:
            return tensor.dot(self)

        return syft.dot(self, tensor)

    def __matmul__(self, tensor):
        """Performs matrix multiplication between two tensors"""
        if self.encrypted:
            return NotImplemented

        return syft.matmul(self, tensor)

    def __mul__(self, tensor):
        """Performs element-wise multiplication between two tensors"""

        if self.encrypted:
            return NotImplemented

        # if it's a sub-class of TensorBase, use the multiplication of that
        # subclass not this one.
        if(type(tensor) != TensorBase and isinstance(tensor, TensorBase)):
            return tensor * self
        else:
            tensor = _ensure_tensorbase(tensor)
            return TensorBase(tensor.data * self.data)

    def __imul__(self, tensor):
        """Performs in place element-wise multiplication between two tensors"""
        if self.encrypted:
            return NotImplemented

        if(type(tensor) != TensorBase and isinstance(tensor, TensorBase)):
            self.data = tensor.data * self.data
            self.encrypted = tensor.encrypted
        else:
            tensor = _ensure_tensorbase(tensor)
            self.data *= tensor.data
        return self

    def __truediv__(self, tensor):
        """Performs element-wise division between two tensors"""
        if self.encrypted:
            return NotImplemented

        if(type(tensor) != TensorBase and isinstance(tensor, TensorBase)):
            return NotImplemented  # it's not clear that this can be done
        else:
            tensor = _ensure_tensorbase(tensor)
            return TensorBase(self.data / tensor.data)

    def __itruediv__(self, tensor):
        """Performs in place element-wise subtraction between two tensors"""
        if self.encrypted:
            return NotImplemented

        tensor = _ensure_tensorbase(tensor)
        self.data = self.data / tensor.data
        return self

    def __setitem__(self, key, value):
        if(self.encrypted):
            return NotImplemented
        else:
            self.data[key] = value
            return self

    def __getitem__(self, position):
        """Get value at a specific index."""
        if self.encrypted:
            return NotImplemented
        else:
            out = self.data[position]
            if(len(self.shape()) == 1):
                return out
            else:
                return TensorBase(self.data[position], self.encrypted)

    def abs(self):
        """Returns absolute value of tensor as a new tensor"""
        if self.encrypted:
            return NotImplemented
        return TensorBase(np.absolute(self.data))

    def abs_(self):
        """Replaces tensor values with its absolute value"""
        if self.encrypted:
            return NotImplemented
        self.data = np.absolute(self.data)
        return self.data

    def shape(self):
        """Returns a tuple of input array dimensions."""
        if self.encrypted:
            return NotImplemented

        return self.data.shape

    def sqrt(self):
        """Returns the squared tensor."""
        if self.encrypted:
            return NotImplemented
        return np.sqrt(self.data)

    def sqrt_(self):
        """Inline squared tensor."""
        if self.encrypted:
            return NotImplemented
        self.data = np.sqrt(self.data)

    def dim(self):
        """Returns an integer of the number of dimensions of this tensor."""

        return self.data.ndim

    def sum(self, dim=None):
        """Returns the sum of all elements in the input array."""
        if self.encrypted:
            return NotImplemented

        if dim is None:
            return self.data.sum()
        else:
            return self.data.sum(axis=dim)

    def ceil(self):
        """Returns the ceilling of the input tensor elementwise."""
        if self.encrypted:
            return NotImplemented
        return syft.math.ceil(self.data)

    def ceil_(self):
        """Returns the ceilling of the input tensor elementwise."""
        if self.encrypted:
            return NotImplemented
        self.data = syft.math.ceil(self.data).data
        return self

    def floor_(self):
        """Inplace floor method"""
        if self.encrypted:
            return NotImplemented
        self.data = syft.math.floor(self.data).data
        return self

    def zero_(self):
        """Replaces tensor values with zeros"""
        if self.encrypted:
            return NotImplemented

        self.data.fill(0)
        return self.data

    def addmm(self, tensor2, mat, beta=1, alpha=1):
        """Performs ((Mat*Beta)+((Tensor1@Tensor2)*Alpha)) and  returns the
        result as a Tensor
            Tensor1.Tensor2 is performed as Matrix product of two array The
            behavior depends on the arguments in the following way.
            *If both tensors are 1-dimensional, their dot product is returned.
            *If both arguments are 2-D they are multiplied like conventional
            matrices.

            *If either argument is N-D, N > 2, it is treated as a stack of
            matrices residing in the last two indexes and broadcast
            accordingly.

            *If the first argument is 1-D, it is promoted to a matrix by
            prepending a 1 to its dimensions. After matrix multiplication the
            prepended 1 is removed.
            *If the second argument is 1-D, it is promoted to a matrix by
            appending a 1 to its dimensions. After matrix multiplication the
            appended 1 is removed.
            """
        return syft.addmm(self, tensor2, mat, beta, alpha)

    def addmm_(self, tensor2, mat, beta=1, alpha=1):
        """Performs ((Mat*Beta)+((Tensor1@Tensor2)*Alpha)) and updates Tensor1
        with result and reurns it
            Tensor1.Tensor2 is performed as Matrix product of two array The
            behavior depends on the arguments in the following way.

            *If both tensors are 1-dimensional, their dot product is returned.

            *If both arguments are 2-D they are multiplied like conventional
            matrices.

            *If either argument is N-D, N > 2, it is treated as a stack of
            matrices residing in the last two indexes and broadcast
            accordingly.

            *If the first argument is 1-D, it is promoted to a matrix by
            prepending a 1 to its dimensions. After matrix multiplication the
            prepended 1 is removed.

            *If the second argument is 1-D, it is promoted to a matrix by
            appending a 1 to its dimensions. After matrix multiplication the
            appended 1 is removed.
            """
        _ensure_tensorbase(tensor2)
        _ensure_tensorbase(mat)
        if self.encrypted or tensor2.encrypted or mat.encrypted:
            return NotImplemented
        else:
            self.data = np.array((np.matmul(self.data, tensor2.data)))
            self.data *= alpha
            mat.data *= beta
            self.data = self.data + mat.data
            return self

    def addcmul(self, tensor2, mat, value=1):
        """Performs the element-wise multiplication of tensor1 by tensor2,
        multiply the result by the scalar value and add it to mat."""
        return syft.addcmul(self, tensor2, mat, value)

    def addcmul_(self, tensor2, mat, value=1):
        """Performs implace element-wise multiplication of tensor1 by tensor2,
        multiply the result by the scalar value and add it to mat."""
        _ensure_tensorbase(tensor2)
        _ensure_tensorbase(mat)
        if self.encrypted or tensor2.encrypted or mat.encrypted:
            return NotImplemented
        else:
            self.data *= tensor2.data
            self.data *= value
            self.data += mat.data
            return self

    def addcdiv(self, tensor2, mat, value=1):
        """Performs the element-wise division of tensor1 by tensor2,
        multiply the result by the scalar value and add it to mat."""
        return syft.addcdiv(self, tensor2, mat, value)

    def addcdiv_(self, tensor2, mat, value=1):
        """Performs implace element-wise division of tensor1 by tensor2,
        multiply the result by the scalar value and add it to mat."""
        _ensure_tensorbase(tensor2)
        _ensure_tensorbase(mat)
        if self.encrypted or tensor2.encrypted or mat.encrypted:
            return NotImplemented
        else:
            self.data = self.data / tensor2.data
            self.data *= value
            self.data += mat.data
            return self

    def addmv(self, mat, vec, beta=1, alpha=1):
        """"Performs a matrix-vector product of the matrix mat and the vector
         vec. The vector tensor is added to the final result.
              tensor1 and vec are 1d tensors
              out=(beta∗tensor)+(alpha∗(mat@vec2))"""
        return syft.addmv(self, mat, vec, beta, alpha)

    def addmv_(self, mat, vec, beta=1, alpha=1):
        """"Performs a inplace matrix-vector product of the matrix mat and the
         vector vec. The vector tensor is added to the final result.
              tensor1 and vec are 1d tensors
              out=(beta∗tensor)+(alpha∗(mat@vec2))"""
        _ensure_tensorbase(vec)
        _ensure_tensorbase(mat)
        if vec.data.ndim != 1:
            print("dimension of vec is not 1")
        elif self.data.ndim != 1:
            print("dimension of tensor is not 1")
        elif self.encrypted or vec.encrypted or mat.encrypted:
            return NotImplemented
        else:
            self *= beta
            temp = np.matmul(mat.data, vec.data) * alpha
            self += temp
            return self

    def addbmm(self, tensor2, mat, beta=1, alpha=1):
        """Performs a batch matrix-matrix product of matrices stored in
        batch1(tensor1) and batch2(tensor2), with a reduced add step (all
        matrix multiplications get accumulated along the first dimension).
         mat is added to the final result.
         res=(beta∗M)+(alpha∗sum(batch1i@batch2i, i=0, b))
        * batch1 and batch2 must be 3D Tensors each containing the same
        number of matrices."""
        return syft.addbmm(self, tensor2, mat, beta, alpha)

    def addbmm_(self, tensor2, mat, beta=1, alpha=1):
        """Performs a inplace batch matrix-matrix product of matrices stored
        in batch1(tensor1) and batch2(tensor2), with a reduced add step
        (all matrix multiplications get accumulated along the first dimension).
         mat is added to the final result.
         res=(beta∗M)+(alpha∗sum(batch1i@batch2i, i=0, b)
        * batch1 and batch2 must be 3D Tensors each containing the same number
        of matrices.)"""
        _ensure_tensorbase(tensor2)
        _ensure_tensorbase(mat)
        if tensor2.data.ndim != 3:
            print("dimension of tensor2 is not 3")
        elif self.data.ndim != 3:
            print("dimension of tensor1 is not 3")
        elif self.encrypted or tensor2.encrypted or mat.encrypted:
            return NotImplemented
        else:
            self.data = np.matmul(self.data, tensor2.data)
            sum_ = 0  # sum is a python built in function a keyword !
            for i in range(len(self.data)):
                sum_ += self.data[i]
            self.data = (mat.data * beta) + (alpha * sum_)
            return self

    def baddbmm(self, tensor2, mat, beta=1, alpha=1):
        """Performs a batch matrix-matrix product of matrices in
        batch1(tensor1) and batch2(tensor2). mat is added to the final result.
          resi=(beta∗Mi)+(alpha∗batch1i×batch2i)
          *batch1 and batch2 must be 3D Tensors each containing the same number
          of matrices."""
        return syft.baddbmm(self, tensor2, mat, beta, alpha)

    def baddbmm_(self, tensor2, mat, beta=1, alpha=1):
        """Performs a batch matrix-matrix product of matrices in
        batch1(tensor1) and batch2(tensor2). mat is added to the final result.
          resi=(beta∗Mi)+(alpha∗batch1i×batch2i)
          *batch1 and batch2 must be 3D Tensors each containing the same number
          of matrices."""
        _ensure_tensorbase(tensor2)
        _ensure_tensorbase(mat)
        if tensor2.data.ndim != 3:
            print("dimension of tensor2 is not 3")
        elif self.data.ndim != 3:
            print("dimension of tensor1 is not 3")
        elif self.encrypted or tensor2.encrypted or mat.encrypted:
            return NotImplemented
        else:
            self.data = np.matmul(self.data, tensor2.data)
            self.data *= alpha
            self.data += (mat.data * beta)
            return self

    def max(self, axis=None):
        """ If axis is not specified, finds the largest element in the tensor. Otherwise, reduces along the specified axis.
        """
        if self.encrypted:
            return NotImplemented

        if axis is None:
            return _ensure_tensorbase(np.max(self.data))

        return _ensure_tensorbase(np.max(self.data, axis))

    def permute(self, dims):
        """
        Permute the dimensions of this tensor.
        Parameters:	*dims (int...) – The desired ordering of dimensions
        """
        if self.encrypted:
            return NotImplemented

        if dims is None:
            raise ValueError("dims cannot be none")

        return _ensure_tensorbase(np.transpose(self.data, dims))

<<<<<<< HEAD

=======
>>>>>>> 152d06c5
    def transpose(self, dim0, dim1):
        """
        Returns the transpose along the dimensions in a new Tensor.
        """
        return syft.transpose(self.data, dim0, dim1)

    def transpose_(self, dim0, dim1):
        """
        Replaces the Tensor with its transpose along the dimensions.
        """
        num_dims = len(self.data.shape)
        axes = list(range(num_dims))

        if dim0 >= num_dims:
            print("dimension 0 out of range")
        elif dim1 >= num_dims:
            print("dimension 1 out of range")
        elif self.encrypted:
            raise NotImplemented
        else:
            axes[dim0] = dim1
            axes[dim1] = dim0
            self.data = np.transpose(self.data, axes=tuple(axes))

    def t(self):
        """
        Returns the transpose along dimensions 0, 1 in a new Tensor.
        """
        return self.transpose(0, 1)

    def t_(self):
        """
        Replaces the Tensor with its transpose along dimensions 0, 1.
        """
        self.transpose_(0, 1)

    def unsqueeze(self, dim):
        """
        Returns expanded Tensor. An additional dimension of size one is added
        to at index 'dim'.
        """
        return syft.unsqueeze(self.data, dim)

    def unsqueeze_(self, dim):
        """
        Replaces with an expanded Tensor. An additional dimension of size one
        is added to at index 'dim'.
        """
        num_dims = len(self.data.shape)

        if dim >= num_dims or dim < 0:
            print("dimension out of range")
        elif self.encrypted:
            raise NotImplemented
        else:
            self.data = np.expand_dims(self.data, dim)

    def exp(self):
        """Computes the exponential of each element in tensor."""
        if self.encrypted:
            return NotImplemented
        out = np.exp(self.data)
        return TensorBase(out)

    def exp_(self):
        """Computes the exponential of each element inplace."""
        if self.encrypted:
            return NotImplemented
        self.data = np.exp(self.data)
        return self

    def frac(self):
        """"Computes the fractional portion of each element in tensor."""
        if self.encrypted:
            return NotImplemented
        out = np.modf(self.data)[0]
        return TensorBase(out)

    def frac_(self):
        """"Computes the fractional portion of each element inplace."""
        if self.encrypted:
            return NotImplemented
        self.data = np.modf(self.data)[0]
        return self

    def sigmoid_(self):
        """
            Performs inline sigmoid function on the Tensor elementwise
            Implementation details:
            Because of the way syft.math.sigmoid operates on a Tensor Object
            calling it on self.data will cause an input error thus we call
            sigmoid on the tensor object and we take the member 'data' from the returned Tensor
        """
        if self.encrypted:
            return NotImplemented
        self.data = syft.math.sigmoid(self).data
        # self.data = np.array((1 / (1 + np.exp(np.array(-self.data)))))
        return self

    def tanh_(self):
        """
            Performs tanh (hyperbolic tangent) function on the Tensor elementwise
        """
        if self.encrypted:
            return NotImplemented
        self.data = syft.math.tanh(self).data
        # self.data = np.array(np.tanh(np.array(self.data)))
        return self

    def __str__(self):
        return "BaseTensor: " + str(self.data)

    def __repr__(self):
        return "BaseTensor: " + repr(self.data)

    def rsqrt(self):
        """Returns reciprocal of square root of Tensor element wise"""
        if self.encrypted:
            return NotImplemented
        out = 1 / np.sqrt(self.data)
        return TensorBase(out)

    def rsqrt_(self):
        """Computes reciprocal of square root of Tensor elements inplace"""
        if self.encrypted:
            return NotImplemented
        self.data = 1 / np.sqrt(self.data)

    def sign(self):
        """Return a tensor that contains sign of each element """
        if self.encrypted:
            return NotImplemented
        out = np.sign(self.data)
        return TensorBase(out)

    def sign_(self):
        """Computes the sign of each element of the Tensor inplace"""
        if self.encrypted:
            return NotImplemented
        self.data = np.sign(self.data)

    def to_numpy(self):
        """Returns the tensor as numpy.ndarray"""
        if self.encrypted:
            return NotImplemented
        return np.array(self.data)

    def reciprocal(self):
        """Computes element wise reciprocal"""
        if self.encrypted:
            return NotImplemented
        out = 1 / np.array(self.data)
        return TensorBase(out)

    def reciprocal_(self):
        """Computes element wise reciprocal"""
        if self.encrypted:
            return NotImplemented
        self.data = 1 / np.array(self.data)

    def log(self):
        """performs elementwise logarithm operation
        and returns a new Tensor"""
        if self.encrypted:
            return NotImplemented
        out = np.log(self.data)
        return TensorBase(out)

    def log_(self):
        """performs elementwise logarithm operation inplace"""
        if self.encrypted:
            return NotImplemented
        self.data = np.log(self.data)
        return self

    def log1p(self):
        """performs elementwise log(1+x) operation
        and returns new tensor"""
        if self.encrypted:
            return NotImplemented
        out = np.log1p(self.data)
        return TensorBase(out)

    def log1p_(self):
        """performs elementwise log(1+x) operation inplace"""
        if self.encrypted:
            return NotImplemented
        self.data = np.log1p(self.data)
        return self

    def log_normal_(self, mean=0, stdev=1.0):
        """Fills give tensor with samples from a lognormal distribution
        with given mean and stdev"""
        if self.encrypted:
            return NotImplemented
        self.data = np.random.lognormal(mean, stdev, self.shape())
        return self

    def clamp(self, minimum=None, maximum=None):
        """Returns a clamped tensor into the range [min, max], elementwise"""
        if self.encrypted:
            return NotImplemented
        return TensorBase(np.clip(self.data, a_min=minimum, a_max=maximum))

    def clamp_(self, minimum=None, maximum=None):
        """Clamp the tensor, in-place, elementwise into the range [min, max]"""
        if self.encrypted:
            return NotImplemented
        self.data = np.clip(self.data, a_min=minimum, a_max=maximum)
        return self

    def clone(self):
        """Returns a copy of the tensor. The copy has the same size and data type as the original tensor."""
        if self.encrypted:
            return NotImplemented
        return TensorBase(np.copy(self.data))

    def chunk(self, n, dim=0, same_size=False):
        """Returns a list of tensors by splitting the tensor into a number of chunks along a given dimension.
        Raises an exception if same_size is set to True and given tensor can't be split in n same-size chunks along dim."""
        if self.encrypted:
            return NotImplemented
        if same_size:
            return [TensorBase(x) for x in np.split(self.data, n, dim)]
        else:
            return [TensorBase(x) for x in np.array_split(self.data, n, dim)]

    def gt(self, other):
        """Returns a new Tensor having boolean True values where an element of the calling tensor is greater than the second Tensor, False otherwise.
        The second Tensor can be a number or a tensor whose shape is broadcastable with the calling Tensor."""
        other = _ensure_tensorbase(other)
        if self.encrypted or other.encrypted:
            return NotImplemented
        return TensorBase(np.greater(self.data, other.data))

    def gt_(self, other):
        """Writes in-place, boolean True values where an element of the calling tensor is greater than the second Tensor, False otherwise.
        The second Tensor can be a number or a tensor whose shape is broadcastable with the calling Tensor."""
        other = _ensure_tensorbase(other)
        if self.encrypted or other.encrypted:
            return NotImplemented
        self.data = np.greater(self.data, other.data)
        return self

    def lt(self, other):
        """Returns a new Tensor having boolean True values where an element of the calling tensor is less than the second Tensor, False otherwise.
        The second Tensor can be a number or a tensor whose shape is broadcastable with the calling Tensor."""
        other = _ensure_tensorbase(other)
        if self.encrypted or other.encrypted:
            return NotImplemented
        return TensorBase(np.less(self.data, other.data))

    def lt_(self, other):
        """Writes in-place, boolean True values where an element of the calling tensor is less than the second Tensor, False otherwise.
        The second Tensor can be a number or a tensor whose shape is broadcastable with the calling Tensor."""
        other = _ensure_tensorbase(other)
        if self.encrypted or other.encrypted:
            return NotImplemented
        self.data = np.less(self.data, other.data)
        return self

    def ge(self, other):
        """Returns a new Tensor having boolean True values where an element of the calling tensor is greater or equal than the second Tensor, False otherwise.
        The second Tensor can be a number or a tensor whose shape is broadcastable with the calling Tensor."""
        other = _ensure_tensorbase(other)
        if self.encrypted or other.encrypted:
            return NotImplemented
        return TensorBase(np.greater_equal(self.data, other.data))

    def ge_(self, other):
        """Writes in-place, boolean True values where an element of the calling tensor is greater or equal than the second Tensor, False otherwise.
        The second Tensor can be a number or a tensor whose shape is broadcastable with the calling Tensor."""
        other = _ensure_tensorbase(other)
        if self.encrypted or other.encrypted:
            return NotImplemented
        self.data = np.greater_equal(self.data, other.data)
        return self

    def le(self, other):
        """Returns a new Tensor having boolean True values where an element of the calling tensor is less or equal than the second Tensor, False otherwise.
        The second Tensor can be a number or a tensor whose shape is broadcastable with the calling Tensor."""
        other = _ensure_tensorbase(other)
        if self.encrypted or other.encrypted:
            return NotImplemented
        return TensorBase(np.less_equal(self.data, other.data))

    def le_(self, other):
        """Writes in-place, boolean True values where an element of the calling tensor is less or equal than the second Tensor, False otherwise.
        The second Tensor can be a number or a tensor whose shape is broadcastable with the calling Tensor."""
        other = _ensure_tensorbase(other)
        if self.encrypted or other.encrypted:
            return NotImplemented
        self.data = np.less_equal(self.data, other.data)
        return self

    def bernoulli(self, p):
        """
        Returns a Tensor filled with binary random numbers (0 or 1) from a bernoulli distribution
        with probability and shape specified by p(arr_like).

        The p Tensor should be a tensor containing probabilities to be used for drawing the
        binary random number. Hence, all values in p have to be in the range: 0<=p<=1
        """
        if self.encrypted:
            return NotImplemented
        p = _ensure_tensorbase(p)
        return TensorBase(np.random.binomial(1, p.data))

    def bernoulli_(self, p):
        """
        Fills the Tensor in-place with binary random numbers (0 or 1) from a bernoulli distribution
        with probability and shape specified by p(arr_like)

        The p Tensor should be a tensor containing probabilities to be used for drawing the
        binary random number. Hence, all values in p have to be in the range: 0<=p<=1
        """
        if self.encrypted:
            return NotImplemented
        p = _ensure_tensorbase(p)
        self.data = np.random.binomial(1, p.data)
        return self

    def uniform_(self, low=0, high=1):
        """Fills the tensor in-place with numbers sampled unifromly
        over the half-open interval [low,high) or from the uniform distribution"""
        if self.encrypted:
            return NotImplemented
        self.data = np.random.uniform(low=low, high=high, size=self.shape())
        return self

    def uniform(self, low=0, high=1):
        """Returns a new tensor filled with numbers sampled unifromly
        over the half-open interval [low,high) or from the uniform distribution"""
        if self.encrypted:
            return NotImplemented
        out = np.random.uniform(low=low, high=high, size=self.shape())
        return TensorBase(out)

    def fill_(self, value):
        """Fills the tensor in-place with the specified value"""
        if self.encrypted:
            return NotImplemented
        self.data.fill(value)
        return self

    def tolist(self):
        """Returns a new tensor as (possibly a nested) list"""
        if self.encrypted:
            return NotImplemented
        out = self.data.tolist()
        return out

    def topk(self, k, largest=True):
        """Returns a new tensor with the sorted k largest (or smallest) values"""
        if self.encrypted:
            return NotImplemented
        out_sort = np.sort(self.data)
        if self.data.ndim > 1:
            out = np.partition(out_sort, kth=k)
            out = out[:, -k:] if largest else out[:, :k]
        else:
            out = np.partition(out_sort, kth=k)
            out = out[-k:] if largest else out[:k]
        return TensorBase(out)

    def trace(self, axis1=None, axis2=None):
        """Returns a new tenosr with the sum along diagonals of a 2D tensor.
           Axis1 and Axis2 are used to extract 2D subarray for sum calculation
           along diagonals, if tensor has more than two dimensions. """
        if self.encrypted:
            return NotImplemented
        if axis1 is not None and axis2 is not None and self.data.ndim > 2:
            out = np.trace(a=self.data, axis1=axis1, axis2=axis2)
        else:
            out = np.trace(a=self.data)
        return TensorBase(out)

    def view(self, *args):
        """View the tensor."""
        if self.encrypted:
            return NotImplemented
        else:
            dt = np.copy(self.data)
            return TensorBase(dt.reshape(*args))

    def view_as(self, tensor):
        """ View as another tensor's shape """
        if self.encrypted:
            return NotImplemented
        else:
            return self.view(tensor.shape())

    def resize_(self, *size):
        input_size = np.prod(size)
        extension = input_size - self.data.size
        flattened = self.data.flatten()
        if input_size >= 0:
            if extension > 0:
                data = np.append(flattened, np.zeros(extension))
                self.data = data.reshape(*size)
                print(self.data)
            elif extension < 0:
                size_ = self.data.size + extension
                self.data = flattened[:size_]
                self.data = self.data.reshape(*size)
                print(self.data)
            else:
                self.data = self.data.reshape(*size)
                print(self.data)
        else:
            raise ValueError('negative dimension not allowed')

    def resize_as_(self, tensor):
        size = tensor.data.shape
        self.resize_(size)

    def round(self, decimals=0):
        """Returns a new tensor with elements rounded off to a nearest decimal place"""
        if self.encrypted:
            return NotImplemented
        out = np.round(self.data, decimals=decimals)
        return TensorBase(out)

    def round_(self, decimals=0):
        """Round the elements of tensor in-place to a nearest decimal place"""
        if self.encrypted:
            return NotImplemented
        self.data = np.round(self.data, decimals=decimals)
        return self

    def repeat(self, reps):
        """Return a new tensor by repeating the values given by reps"""
        if self.encrypted:
            return NotImplemented
        out = np.tile(self.data, reps=reps)
        return TensorBase(out)

    def pow(self, exponent):
        """Return a new tensor by raising elements to the given exponent.
        If exponent is an array, each element of the tensor is raised positionally to the
        element of the exponent"""
        if self.encrypted:
            return NotImplemented
        out = np.power(self.data, exponent)
        return TensorBase(out)

    def pow_(self, exponent):
        """Raise elements to the given exponent in-place. If exponent is an array,
        each element of the tensor is raised positionally to the element of the exponent"""
        if self.encrypted:
            return NotImplemented
        self.data = np.power(self.data, exponent)
        return self

    def prod(self, axis=None):
        """Returns a new tensor with the product of (specified axis) all the elements"""
        if self.encrypted:
            return NotImplemented
        out = np.prod(self.data, axis=axis)
        return TensorBase(out)

    def random_(self, low, high=None, size=None):
        """Fill the tensor in-place with random integers from [low to high)"""
        if self.encrypted:
            return NotImplemented
        self.data = np.random.randint(low=low, high=high, size=size)
        return self

    def nonzero(self):
        """Returns a new tensor with the indices of non-zero elements"""
        if self.encrypted:
            return NotImplemented
        out = np.array(np.nonzero(self.data))
        return TensorBase(out)

    def size(self):
        """Size of tensor"""
        if self.encrypted:
            return NotImplemented
        else:
            return self.data.size

    def cumprod(self, dim=0):
        """Returns the cumulative product of elements in the dimension dim."""
        if self.encrypted:
            return NotImplemented
        return syft.math.cumprod(self, dim)

    def cumprod_(self, dim=0):
        """calculate in-place the cumulative product of elements in the dimension dim."""
        if self.encrypted:
            return NotImplemented
        self.data = syft.math.cumprod(self, dim).data
        return self

    def split(self, split_size, dim=0):
        """Returns tuple of tensors of equally sized tensor/chunks (if possible)"""
        if self.encrypted:
            return NotImplemented
        splits = np.array_split(self.data, split_size, axis=0)
        tensors = list()
        for s in splits:
            tensors.append(TensorBase(s))
        tensors_tuple = tuple(tensors)
        return tensors_tuple

    def squeeze(self, axis=None):
        """Returns a new tensor with all the single-dimensional entries removed"""
        if self.encrypted:
            return NotImplemented
        out = np.squeeze(self.data, axis=axis)
        return TensorBase(out)

    def expand_as(self, tensor):
        """Returns a new tensor with the expanded size as of the specified (input) tensor"""
        if self.encrypted:
            return NotImplemented
        shape = tensor.data.shape
        neg_shapes = np.where(shape == -1)[0]
        if len(neg_shapes) > 1:
            shape[neg_shapes] = self.data.shape[neg_shapes]
        out = np.broadcast_to(self.data, shape)
        return TensorBase(out)

    def mean(self, dim=None, keepdim=False):
        """Return the mean of the tensor elements"""
        if self.encrypted:
            return NotImplemented
        out = np.mean(self.data, axis=dim, keepdims=keepdim)
        return TensorBase(out)

    def neg(self):
        """Returns negative of the elements of tensor"""
        if self.encrypted:
            return NotImplemented
        out = -1 * np.array(self.data)
        return TensorBase(out)

    def neg_(self):
        """Returns negative of the elements of tensor inplace"""
        if self.encrypted:
            return NotImplemented
        self.data = -1 * np.array(self.data)
        return self

    def normal(self, mu, sigma):
        """Returns a Tensor of random numbers drawn from separate
        normal distributions who’s mean and standard deviation are given."""
        if self.encrypted:
            return NotImplemented
        out = np.random.normal(mu, sigma, self.data.shape)
        return TensorBase(out)

    def normal_(self, mu, sigma):
        """Returns a Tensor of random numbers in-place drawn from separate
        normal distributions who’s mean and standard deviation are given."""
        if self.encrypted:
            return NotImplemented
        self.data = np.random.normal(mu, sigma, self.data.shape)
        return self

    def ne(self, tensor):
        """Checks element-wise equality with the given tensor and returns
        a boolean result with same dimension as the input matrix"""
        if self.encrypted:
            return NotImplemented
        else:
            if tensor.shape() == self.shape():

                tensor2 = np.array([1 if x else 0 for x in np.equal(
                    tensor.data.flatten(), self.data.flatten()).tolist()])
                result = tensor2.reshape(self.data.shape)
                return TensorBase(result)
            else:
                raise ValueError('inconsistent dimensions {} and {}'.format(
                    self.shape(), tensor.shape()))

    def ne_(self, tensor):
        """
         Checks in place element wise equality and updates the data matrix to the equality matrix
        """
        if self.encrypted:
            return NotImplemented
        else:
            value = self.ne(tensor)
            self.data = value.data

    def median(self, axis=1, keepdims=False):
        """Returns median of tensor as per specified axis. By default median is calculated along rows.
        axis=None can be used get median of whole tensor."""
        if self.encrypted:
            return NotImplemented
        out = np.median(np.array(self.data), axis=axis, keepdims=keepdims)
        return TensorBase(out)

    def mode(self, axis=1):
        """Returns mode of tensor as per specified axis. By default mode is calculated along rows.
        To get mode of whole tensor, specify axis=None"""
        if self.encrypted:
            return NotImplemented
        out = scipy.stats.mode(np.array(self.data), axis=axis)
        return TensorBase(out)

    def inverse(self):
        """Returns inverse of a square matrix"""
        if self.encrypted:
            return NotImplemented
        inv = np.linalg.inv(np.matrix(np.array(self.data)))
        return TensorBase(inv)

    def min(self, axis=1, keepdims=False):
        """Returns minimum value in tensor along rows by default
        but if axis=None it will return minimum value in tensor"""
        if self.encrypted:
            return NotImplemented
        min = np.matrix(np.array(self.data)).min(axis=axis, keepdims=keepdims)
        return TensorBase(min)

    def histc(self, bins=10, min=0, max=0):
        """Computes the histogram of a tensor and Returns it"""
        if self.encrypted:
            return NotImplemented
        hist, edges = np.histogram(
            np.array(self.data), bins=bins, range=(min, max))
        return TensorBase(hist)

    def scatter_(self, dim, index, src):
        """
        Writes all values from the Tensor ``src`` into ``self`` at the indices specified in the ``index`` Tensor.
        The indices are specified with respect to the given dimension, ``dim``, in the manner described in gather().
        :param dim: The axis along which to index
        :param index: The indices of elements to scatter
        :param src: The source element(s) to scatter
        :return: self
        """
        index = _ensure_tensorbase(index)
        if self.encrypted or index.encrypted:
            return NotImplemented
        if index.data.dtype != np.dtype('int_'):
            raise TypeError("The values of index must be integers")
        if self.data.ndim != index.data.ndim:
            raise ValueError(
                "Index should have the same number of dimensions as output")
        if dim >= self.data.ndim or dim < -self.data.ndim:
            raise IndexError("dim is out of range")
        if dim < 0:
            # Not sure why scatter should accept dim < 0, but that is the behavior in PyTorch's scatter
            dim = self.data.ndim + dim
        idx_xsection_shape = index.data.shape[:dim] + \
            index.data.shape[dim + 1:]
        self_xsection_shape = self.data.shape[:dim] + self.data.shape[dim + 1:]
        if idx_xsection_shape != self_xsection_shape:
            raise ValueError("Except for dimension " + str(dim) +
                             ", all dimensions of index and output should be the same size")
        if (index.data >= self.data.shape[dim]).any() or (index.data < 0).any():
            raise IndexError(
                "The values of index must be between 0 and (self.data.shape[dim] -1)")

        def make_slice(arr, dim, i):
            slc = [slice(None)] * arr.ndim
            slc[dim] = i
            return slc

        # We use index and dim parameters to create idx
        # idx is in a form that can be used as a NumPy advanced index for scattering of src param. in self.data
        idx = [[*np.indices(idx_xsection_shape).reshape(index.data.ndim - 1, -1),
                index.data[make_slice(index.data, dim, i)].reshape(1, -1)[0]] for i in range(index.data.shape[dim])]
        idx = list(np.concatenate(idx, axis=1))
        idx.insert(dim, idx.pop())

        if not np.isscalar(src):
            src = _ensure_tensorbase(src)
            if index.data.shape[dim] > src.data.shape[dim]:
                raise IndexError("Dimension " + str(dim) +
                                 "of index can not be bigger than that of src ")
            src_shape = src.data.shape[:dim] + src.data.shape[dim + 1:]
            if idx_xsection_shape != src_shape:
                raise ValueError("Except for dimension " +
                                 str(dim) + ", all dimensions of index and src should be the same size")
            # src_idx is a NumPy advanced index for indexing of elements in the src
            src_idx = list(idx)
            src_idx.pop(dim)
            src_idx.insert(dim, np.repeat(
                np.arange(index.data.shape[dim]), np.prod(idx_xsection_shape)))
            self.data[idx] = src.data[src_idx]

        else:
            self.data[idx] = src

        return self

    def gather(self, dim, index):
        """
        Gathers values along an axis specified by ``dim``.
        For a 3-D tensor the output is specified by:
            out[i][j][k] = input[index[i][j][k]][j][k]  # if dim == 0
            out[i][j][k] = input[i][index[i][j][k]][k]  # if dim == 1
            out[i][j][k] = input[i][j][index[i][j][k]]  # if dim == 2
        :param dim: The axis along which to index
        :param index: A tensor of indices of elements to gather
        :return: tensor of gathered values
        """
        index = _ensure_tensorbase(index)
        if self.encrypted or index.encrypted:
            return NotImplemented
        idx_xsection_shape = index.data.shape[:dim] + \
            index.data.shape[dim + 1:]
        self_xsection_shape = self.data.shape[:dim] + self.data.shape[dim + 1:]
        if idx_xsection_shape != self_xsection_shape:
            raise ValueError("Except for dimension " + str(dim) +
                             ", all dimensions of index and self should be the same size")
        if index.data.dtype != np.dtype('int_'):
            raise TypeError("The values of index must be integers")
        data_swaped = np.swapaxes(self.data, 0, dim)
        index_swaped = np.swapaxes(index, 0, dim)
        gathered = np.choose(index_swaped, data_swaped)
        return TensorBase(np.swapaxes(gathered, 0, dim))

    def serialize(self):
        return pickle.dumps(self)

    def deserialize(b):
        return pickle.loads(b)

    def remainder(self, divisor):
        """
        Computes the element-wise remainder of division.
        The divisor and dividend may contain both for integer and floating point numbers.
        The remainder has the same sign as the divisor.
        When ``divisor`` is a Tensor, the shapes of ``self`` and ``divisor`` must be broadcastable.
        :param divisor:  The divisor. This may be either a number or a tensor.
        :return: result tensor
        """
        if self.encrypted:
            return NotImplemented
        if not np.isscalar(divisor):
            divisor = _ensure_tensorbase(divisor)
        return TensorBase(np.remainder(self.data, divisor))

    def remainder_(self, divisor):
        """
        Computes the element-wise remainder of division.
        The divisor and dividend may contain both for integer and floating point numbers.
        The remainder has the same sign as the divisor.
        When ``divisor`` is a Tensor, the shapes of ``self`` and ``divisor`` must be broadcastable.
        :param divisor:  The divisor. This may be either a number or a tensor.
        :return: self
        """
        if self.encrypted:
            return NotImplemented
        if not np.isscalar(divisor):
            divisor = _ensure_tensorbase(divisor)
        self.data = np.remainder(self.data, divisor)
        return self

    def index_select(self, dim, index):
        """
        Returns a new Tensor which indexes the ``input`` Tensor along
        dimension ``dim`` using the entries in ``index``.

        :param dim: dimension in which to index
        :param index: 1D tensor containing the indices to index
        :return: Tensor of selected indices
        """
        index = _ensure_tensorbase(index)
        if self.encrypted or index.encrypted:
            return NotImplemented
        if index.data.ndim > 1:
            raise ValueError("Index is supposed to be 1D")
        return TensorBase(self.data.take(index, axis=dim))

    def mv(self, tensorvector):
        if self.encrypted:
            raise NotImplemented
        return mv(self, tensorvector)

    def masked_scatter_(self, mask, source):
        """
        Copies elements from ``source`` into this tensor at positions where the ``mask`` is true.
        The shape of ``mask`` must be broadcastable with the shape of the this tensor.
        The ``source`` should have at least as many elements as the number of ones in ``mask``.

        :param mask: The binary mask (non-zero is treated as true)
        :param source: The tensor to copy from
        :return:
        """
        mask = _ensure_tensorbase(mask)
        source = _ensure_tensorbase(source)
        if self.encrypted or mask.encrypted or source.encrypted:
            return NotImplemented
        mask_self_iter = np.nditer([mask.data, self.data])
        source_iter = np.nditer(source.data)
        out_flat = [s if m == 0 else source_iter.__next__().item()
                    for m, s in mask_self_iter]
        self.data = np.reshape(out_flat, self.data.shape)
        return self

    def masked_fill_(self, mask, value):
        """
        Fills elements of this ``tensor`` with value where ``mask`` is true.
        The shape of mask must be broadcastable with the shape of the underlying tensor.

        :param mask: The binary mask (non-zero is treated as true)
        :param value: value to fill
        :return:
        """
        mask = _ensure_tensorbase(mask)
        if self.encrypted or mask.encrypted:
            return NotImplemented
        if not np.isscalar(value):
            raise ValueError("'value' should be scalar")
        mask_broadcasted = np.broadcast_to(mask.data, self.data.shape)
        indices = np.where(mask_broadcasted)
        self.data[indices] = value
        return self

    def masked_select(self, mask):
        """
        See :func:`tensor.masked_select`
        """
        return masked_select(self, mask)

    def eq(self, t):
        """Returns a new Tensor having boolean True values where an element of the calling tensor is equal to the second Tensor, False otherwise.
        The second Tensor can be a number or a tensor whose shape is broadcastable with the calling Tensor."""
        if self.encrypted:
            return NotImplemented
        return TensorBase(np.equal(self.data, _ensure_tensorbase(t).data))

    def eq_(self, t):
        """Writes in-place, boolean True values where an element of the calling tensor is equal to the second Tensor, False otherwise.
        The second Tensor can be a number or a tensor whose shape is broadcastable with the calling Tensor."""
        if self.encrypted:
            return NotImplemented
        self.data = np.equal(self.data, _ensure_tensorbase(t).data)
        return self

    def mm(self, tensor2):
        """Performs a matrix multiplication of :attr:`tensor1` and :attr:`tensor2`.

        If :attr:`tensor1` is a `n x m` Tensor, :attr:`tensor2` is a `m x p` Tensor,
        output will be a `n x p` Tensor.

        Args:
            tensor1 (Tensor): First Tensor to be multiplied
            tensor2 (Tensor): Second Tensor to be multiplied"""

        return syft.mm(self, tensor2)


def mv(tensormat, tensorvector):
    """ matrix and vector multiplication """
    if tensormat.encrypted or tensorvector.encrypted:
        raise NotImplemented
    elif not len(tensorvector.data.shape) == 1:
        raise ValueError('Vector dimensions not correct {}'.format(
            tensorvector.data.shape))
    elif tensorvector.data.shape[0] != tensormat.data.shape[1]:
        raise ValueError('vector dimensions {} not  \
            compatible with matrix {} '.format(tensorvector.data.shape, tensormat.data.shape))
    else:
        return TensorBase(np.matmul(tensormat.data, tensorvector.data))


def masked_select(tensor, mask):
    """
    Returns a new 1D Tensor which indexes the ``input`` Tensor according to the binary mask ``mask``.
    The shapes of the ``mask`` tensor and the ``input`` tensor don’t need to match, but they must be broadcastable.

    :param tensor: Input tensor
    :param mask: The binary mask (non-zero is treated as true)
    :return: 1D output tensor
    """
    mask = _ensure_tensorbase(mask)
    tensor = _ensure_tensorbase(tensor)
    if tensor.encrypted or mask.encrypted:
        raise NotImplemented
    mask_broadcasted, data_broadcasted = np.broadcast_arrays(
        mask.data, tensor.data)
    indices = np.where(mask_broadcasted)
    return TensorBase(data_broadcasted[indices])<|MERGE_RESOLUTION|>--- conflicted
+++ resolved
@@ -498,10 +498,6 @@
 
         return _ensure_tensorbase(np.transpose(self.data, dims))
 
-<<<<<<< HEAD
-
-=======
->>>>>>> 152d06c5
     def transpose(self, dim0, dim1):
         """
         Returns the transpose along the dimensions in a new Tensor.
