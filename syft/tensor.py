--- conflicted
+++ resolved
@@ -3038,21 +3038,19 @@
         else:
             return self.data.shape
 
-<<<<<<< HEAD
-=======
     def sparse(self):
         """
-	Converts dense matrix to sparse, returning a new matrix as a tensor
-
-	Parameters
-	----------
-	tensor: TensorBase
-
-	Returns
-	-------
-	TensorBase:
-		Output Tensor
-	"""
+        Converts dense matrix to sparse, returning a new matrix as a tensor
+
+        Parameters
+        ----------
+        tensor: TensorBase
+
+        Returns
+        -------
+        TensorBase:
+            Output Tensor
+        """
         if self.encrypted:
             return NotImplemented
 
@@ -3060,46 +3058,22 @@
 
     def sparse_(self):
         """
-	Converts dense matrix to sparse, returning a new matrix as a tensor
-
-	Parameters
-	----------
-	tensor: TensorBase
-
-	Returns
-	-------
-		Caller with values in-place
-	"""
+        Converts dense matrix to sparse, returning a new matrix as a tensor
+
+        Parameters
+        ----------
+        tensor: TensorBase
+
+        Returns
+        -------
+            Caller with values in-place
+        """
         if self.encrypted:
             return NotImplemented
 
         self.data = syft.math.sparse(self)
         return self
 
-    def split(self, split_size, dim=0):
-        """
-        Returns tuple of tensors of equally sized tensor/chunks (if possible)
-
-        Parameters
-        ----------
-        split_size:
-
-        dim:
-
-        Returns
-        -------
-        Tuple of Tensors
-        """
-        if self.encrypted:
-            return NotImplemented
-        splits = np.array_split(self.data, split_size, axis=0)
-        tensors = list()
-        for s in splits:
-            tensors.append(TensorBase(s))
-        tensors_tuple = tuple(tensors)
-        return tensors_tuple
-
->>>>>>> e1eded81
     def stride(self, dim=None):
         """
         Returns the jump necessary to go from one element to the next one in the specified dimension dim.
