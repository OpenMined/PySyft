from .network import Network
<<<<<<< HEAD
import sys
=======
import uuid
>>>>>>> 6e07e0d4

DEFAULT_NETWORK_URL = "ws://ec2-13-59-45-128.us-east-2.compute.amazonaws.com"


def register(**kwargs):
    """ Add this process as a new peer registering it in the grid network.
        
        Returns:
            peer: Peer Network instance.
    """
    if not kwargs:
        args = args = {"max_size": None, "timeout": 444, "url": DEFAULT_NETWORK_URL}
    else:
        args = kwargs

<<<<<<< HEAD
    sys.stdout.write(
        "Connecting to OpenGrid (" + "\033[94m" + DEFAULT_NETWORK_URL + "\033[0m" + ") ... \r"
    )
    peer = Network(node_id, **args)
    sys.stdout.flush()
    sys.stdout.write(
        "Connecting to OpenGrid ("
        + "\033[94m"
        + DEFAULT_NETWORK_URL
        + "\033[0m"
        + ") ... "
        + "\033[92m"
        + "OK"
        + "\033[0m"
        + "\nPeer ID: "
        + node_id
        + "\n"
    )

    sys.stdout.flush()
    sys.stdout.write(
        "\033[93m" + "DISCLAIMER" + "\033[0m"
        ":"
        + "\033[1m"
        + " OpenGrid is an experimental feature currently in alpha. Do not use this to protect real-world data.\n"
        + "\033[0m"
    )
    sys.stdout.write(
        "Where to get help: \n - Join our slack  (https://slack.openmined.org) and ask for help in the #lib_syft channel.\n - File a Github Issue: https://github.com/OpenMined/PySyft and add the string '#opengrid' in the issue title.\n - Want to join in our development team? Apply here: https://google.form.com"
    )
=======
    peer_id = str(uuid.uuid4())
    peer = Network(peer_id, **args)
>>>>>>> 6e07e0d4
    peer.start()

    return peer<|MERGE_RESOLUTION|>--- conflicted
+++ resolved
@@ -1,9 +1,6 @@
 from .network import Network
-<<<<<<< HEAD
 import sys
-=======
 import uuid
->>>>>>> 6e07e0d4
 
 DEFAULT_NETWORK_URL = "ws://ec2-13-59-45-128.us-east-2.compute.amazonaws.com"
 
@@ -19,11 +16,11 @@
     else:
         args = kwargs
 
-<<<<<<< HEAD
+    peer_id = str(uuid.uuid4())
     sys.stdout.write(
         "Connecting to OpenGrid (" + "\033[94m" + DEFAULT_NETWORK_URL + "\033[0m" + ") ... \r"
     )
-    peer = Network(node_id, **args)
+    peer = Network(peer_id, **args)
     sys.stdout.flush()
     sys.stdout.write(
         "Connecting to OpenGrid ("
@@ -35,7 +32,7 @@
         + "OK"
         + "\033[0m"
         + "\nPeer ID: "
-        + node_id
+        + peer_id
         + "\n"
     )
 
@@ -50,10 +47,6 @@
     sys.stdout.write(
         "Where to get help: \n - Join our slack  (https://slack.openmined.org) and ask for help in the #lib_syft channel.\n - File a Github Issue: https://github.com/OpenMined/PySyft and add the string '#opengrid' in the issue title.\n - Want to join in our development team? Apply here: https://google.form.com"
     )
-=======
-    peer_id = str(uuid.uuid4())
-    peer = Network(peer_id, **args)
->>>>>>> 6e07e0d4
     peer.start()
 
     return peer