import syft.nn as nn
import sys
from syft.interfaces.keras.layers import Log

class Sequential(object):

	def __init__(self):
		self.syft = nn.Sequential()
		self.layers = list()
		self.compiled = False

	def add(self, layer):

		if(len(self.layers) > 0):

			# look to the previous layer to get the input shape for this layer
			layer.input_shape = self.layers[-1].output_shape

			# if layer doesn't know its output shape - it's probably dynamic
			if not hasattr(layer, 'output_shape'):
				layer.output_shape = layer.input_shape

			layer.create_model()

		self.layers.append(layer)

		# sometimes keras has single layers that actually correspond
		# to multiple syft layers - so they end up getting stored in 
		# an ordered list called "ordered_syft"
		for l in layer.ordered_syft:
			self.syft.add(l)

	def summary(self):
		self.syft.summary()

	def compile(self,loss,optimizer,metrics):
		if(not self.compiled):
			self.compiled = True

			if(loss == 'categorical_crossentropy'):
				self.loss = nn.CategoricalCrossEntropy()
			elif(loss == 'mean_squared_error'):
				self.loss = nn.MSELoss()

			self.optimizer = optimizer
			self.metrics = metrics

			self.optimizer.init(syft_params=self.syft.parameters())
		else:
			sys.stderr.write("Warning: Model already compiled... please rebuild from scratch if you need to change things")

<<<<<<< HEAD
	def fit(self, x_train, y_train, batch_size, epochs=1, validation_data=None, log_interval=1, verbose=False):
		return self.syft.fit(input=x_train, target=y_train, batch_size=batch_size, criterion=self.loss,
							 optim=self.optimizer.syft, iters=epochs, log_interval=log_interval, verbose=verbose)

	def evaluate(self, test_input, test_target, batch_size, metrics=[], verbose=True):
		return self.syft.evaluate(test_input, test_target, self.loss, metrics=metrics, verbose=verbose, batch_size=batch_size)
=======

	def fit(self, x_train, y_train, batch_size, epochs=1, verbose=1, validation_data=None, log_interval=1):
		final_loss = self.syft.fit(input=x_train,
                       target=y_train,
                       batch_size=batch_size,
                       criterion=self.loss,
                       optim=self.optimizer.syft,
                       iters=epochs,
                       log_interval=log_interval)
		return final_loss
>>>>>>> 58c94fba

	def evaluate(self, test_input, test_target, batch_size, metrics=[], verbose=True):
		return self.syft.evaluate(test_input, test_target, self.loss, metrics=metrics, verbose=verbose, batch_size=batch_size)

	def predict(self,x):
		return self.syft.forward(input=x)

	def get_weights(self):
		return self.syft.parameters()<|MERGE_RESOLUTION|>--- conflicted
+++ resolved
@@ -49,25 +49,10 @@
 		else:
 			sys.stderr.write("Warning: Model already compiled... please rebuild from scratch if you need to change things")
 
-<<<<<<< HEAD
+
 	def fit(self, x_train, y_train, batch_size, epochs=1, validation_data=None, log_interval=1, verbose=False):
 		return self.syft.fit(input=x_train, target=y_train, batch_size=batch_size, criterion=self.loss,
 							 optim=self.optimizer.syft, iters=epochs, log_interval=log_interval, verbose=verbose)
-
-	def evaluate(self, test_input, test_target, batch_size, metrics=[], verbose=True):
-		return self.syft.evaluate(test_input, test_target, self.loss, metrics=metrics, verbose=verbose, batch_size=batch_size)
-=======
-
-	def fit(self, x_train, y_train, batch_size, epochs=1, verbose=1, validation_data=None, log_interval=1):
-		final_loss = self.syft.fit(input=x_train,
-                       target=y_train,
-                       batch_size=batch_size,
-                       criterion=self.loss,
-                       optim=self.optimizer.syft,
-                       iters=epochs,
-                       log_interval=log_interval)
-		return final_loss
->>>>>>> 58c94fba
 
 	def evaluate(self, test_input, test_target, batch_size, metrics=[], verbose=True):
 		return self.syft.evaluate(test_input, test_target, self.loss, metrics=metrics, verbose=verbose, batch_size=batch_size)
