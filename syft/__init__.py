--- conflicted
+++ resolved
@@ -49,11 +49,8 @@
 from syft.federated import make_plan
 
 # Import Worker Types
-<<<<<<< HEAD
 from syft.workers import TFECluster
 from syft.workers import TFEWorker
-=======
->>>>>>> ece0a897
 from syft.workers import VirtualWorker
 
 from syft.frameworks.torch.pointers import ObjectPointer
