from syft import he
from syft import nn
from syft import test
from syft import mpc

from syft.tensor import equal, TensorBase
from syft.math import cumprod, cumsum, ceil, dot, matmul, addmm, addcmul
from syft.math import addcdiv, addmv, bmm, addbmm, baddbmm, transpose
<<<<<<< HEAD
from syft.math import unsqueeze, zeros, ones, rand, randn, mm, fmod, diag, renorm
=======
from syft.math import unsqueeze, zeros, ones, rand, randn, mm, fmod, diag, lerp
>>>>>>> 18e5e540

s = str(he)
s += str(nn)
s += str(test)
s += str(mpc)

s += str(equal) + str(TensorBase) + str(cumprod) + str(cumsum) + str(ceil)
s += str(dot) + str(matmul) + str(addmm) + str(addcmul) + str(addcdiv)
s += str(addmv) + str(bmm) + str(addbmm) + str(baddbmm)
s += str(transpose) + str(rand) + str(randn) + str(ones) + str(zeros)
s += str(unsqueeze)
s += str(mm) + str(diag)
s += str(fmod)
<<<<<<< HEAD
s += str(renorm)
=======
s += str(lerp)
>>>>>>> 18e5e540
<|MERGE_RESOLUTION|>--- conflicted
+++ resolved
@@ -6,11 +6,7 @@
 from syft.tensor import equal, TensorBase
 from syft.math import cumprod, cumsum, ceil, dot, matmul, addmm, addcmul
 from syft.math import addcdiv, addmv, bmm, addbmm, baddbmm, transpose
-<<<<<<< HEAD
-from syft.math import unsqueeze, zeros, ones, rand, randn, mm, fmod, diag, renorm
-=======
-from syft.math import unsqueeze, zeros, ones, rand, randn, mm, fmod, diag, lerp
->>>>>>> 18e5e540
+from syft.math import unsqueeze, zeros, ones, rand, randn, mm, fmod, diag, lerp, renorm
 
 s = str(he)
 s += str(nn)
@@ -24,8 +20,5 @@
 s += str(unsqueeze)
 s += str(mm) + str(diag)
 s += str(fmod)
-<<<<<<< HEAD
-s += str(renorm)
-=======
 s += str(lerp)
->>>>>>> 18e5e540
+s += str(renorm)