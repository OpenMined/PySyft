"""Some syft imports..."""
# Major imports
from syft import frameworks
from syft import workers
from syft import codes

# The purpose of the following import section is to increase the convenience of using
# PySyft by making it possible to import the most commonly used objects from syft
# directly (i.e., syft.TorchHook or syft.VirtualWorker or syft.LoggingTensor)

# Import Hook
from syft.frameworks.torch import TorchHook

# Import grids
from syft.grid import VirtualGrid

<<<<<<< HEAD
# Import federated objects
from syft.federated import Plan
from syft.federated import func2plan
from syft.federated import method2plan
from syft.federated import make_plan
=======
# Import federate learning
from syft.federated import TrainConfig
>>>>>>> 74cb34f0

# Import Worker Types
from syft.workers import VirtualWorker

# Import Tensor Types
from syft.frameworks.torch.tensors.decorators import LoggingTensor
from syft.frameworks.torch.tensors.interpreters import AdditiveSharingTensor
from syft.frameworks.torch.tensors.interpreters import MultiPointerTensor
from syft.frameworks.torch.tensors.interpreters import PointerTensor

# Import serialization tools
from syft import serde

# import other useful classes
from syft.frameworks.torch.federated import FederatedDataset, FederatedDataLoader, BaseDataset

# import functions
from syft.frameworks.torch.functions import combine_pointers

__all__ = [
    "frameworks",
    "workers",
    "serde",
    "TorchHook",
    "VirtualWorker",
    "Plan",
    "codes",
    "LoggingTensor",
    "PointerTensor",
    "VirtualGrid",
]

local_worker = None
torch = None

if "ID_PROVIDER" not in globals():
    from syft.generic import IdProvider

    ID_PROVIDER = IdProvider()


def create_sandbox(gbs, verbose=True, download_data=True):
    """There's some boilerplate stuff that most people who are
    just playing around would like to have. This will create
    that for you"""

    try:
        torch = gbs["torch"]
    except:
        torch = gbs["th"]

    global hook
    global bob
    global theo
    global alice
    global andy
    global jason
    global jon

    if download_data:  # pragma: no cover
        from sklearn.datasets import load_boston
        from sklearn.datasets import load_breast_cancer
        from sklearn.datasets import load_digits
        from sklearn.datasets import load_diabetes
        from sklearn.datasets import load_iris
        from sklearn.datasets import load_wine
        from sklearn.datasets import load_linnerud

        def load_sklearn(func, *tags):
            dataset = func()
            data = (
                torch.tensor(dataset["data"])
                .float()
                .tag(*(list(tags) + ["#data"] + dataset["DESCR"].split("\n")[0].lower().split(" ")))
                .describe(dataset["DESCR"])
            )
            target = (
                torch.tensor(dataset["target"])
                .float()
                .tag(
                    *(list(tags) + ["#target"] + dataset["DESCR"].split("\n")[0].lower().split(" "))
                )
                .describe(dataset["DESCR"])
            )

            return data, target

        def distribute_dataset(data, workers):
            batch_size = int(data.shape[0] / len(workers))
            n_batches = len(workers)
            for batch_i in range(n_batches - 1):
                batch = data[batch_i * batch_size : (batch_i + 1) * batch_size]
                batch.tags = data.tags
                batch.description = data.description
                ptr = batch.send(workers[batch_i])
                ptr.child.garbage_collect_data = False

            batch = data[(n_batches - 1) * batch_size :]
            batch.tags = data.tags
            batch.description = data.description
            ptr = batch.send(workers[n_batches - 1])
            ptr.child.garbage_collect_data = False

    print("Setting up Sandbox...")

    if verbose:
        print("\t- Hooking PyTorch")
    hook = TorchHook(torch)

    if verbose:
        print("\t- Creating Virtual Workers:")
        print("\t\t- bob")
    bob = VirtualWorker(hook, id="bob")
    if verbose:
        print("\t\t- theo")
    theo = VirtualWorker(hook, id="theo")
    if verbose:
        print("\t\t- jason")
    jason = VirtualWorker(hook, id="jason")
    if verbose:
        print("\t\t- alice")
    alice = VirtualWorker(hook, id="alice")
    if verbose:
        print("\t\t- andy")
    andy = VirtualWorker(hook, id="andy")
    if verbose:
        print("\t\t- jon")
    jon = VirtualWorker(hook, id="jon")

    if verbose:
        print("\tStoring hook and workers as global variables...")
    gbs["hook"] = hook
    gbs["bob"] = bob
    gbs["theo"] = theo
    gbs["jason"] = jason
    gbs["alice"] = alice
    gbs["andy"] = andy
    gbs["jon"] = jon

    gbs["workers"] = [bob, theo, jason, alice, andy, jon]

    if download_data:  # pragma: no cover

        if verbose:
            print("\tLoading datasets from SciKit Learn...")
            print("\t\t- Boston Housing Dataset")
        boston = load_sklearn(load_boston, *["#boston", "#housing", "#boston_housing"])
        if verbose:
            print("\t\t- Diabetes Dataset")
        diabetes = load_sklearn(load_diabetes, *["#diabetes"])
        if verbose:
            print("\t\t- Breast Cancer Dataset")
        breast_cancer = load_sklearn(load_breast_cancer)
        if verbose:
            print("\t- Digits Dataset")
        digits = load_sklearn(load_digits)
        if verbose:
            print("\t\t- Iris Dataset")
        iris = load_sklearn(load_iris)
        if verbose:
            print("\t\t- Wine Dataset")
        wine = load_sklearn(load_wine)
        if verbose:
            print("\t\t- Linnerud Dataset")
        linnerud = load_sklearn(load_linnerud)

        workers = [bob, theo, jason, alice, andy, jon]

        if verbose:
            print("\tDistributing Datasets Amongst Workers...")
        distribute_dataset(boston[0], workers)
        distribute_dataset(boston[1], workers)
        distribute_dataset(diabetes[0], workers)
        distribute_dataset(diabetes[1], workers)
        distribute_dataset(breast_cancer[0], workers)
        distribute_dataset(breast_cancer[1], workers)
        distribute_dataset(digits[0], workers)
        distribute_dataset(digits[1], workers)
        distribute_dataset(iris[0], workers)
        distribute_dataset(iris[1], workers)
        distribute_dataset(wine[0], workers)
        distribute_dataset(wine[1], workers)
        distribute_dataset(linnerud[0], workers)
        distribute_dataset(linnerud[1], workers)

    if verbose:
        print("\tCollecting workers into a VirtualGrid...")
    _grid = VirtualGrid(*gbs["workers"])
    gbs["grid"] = _grid

    print("Done!")<|MERGE_RESOLUTION|>--- conflicted
+++ resolved
@@ -14,16 +14,12 @@
 # Import grids
 from syft.grid import VirtualGrid
 
-<<<<<<< HEAD
 # Import federated objects
 from syft.federated import Plan
 from syft.federated import func2plan
 from syft.federated import method2plan
 from syft.federated import make_plan
-=======
-# Import federate learning
 from syft.federated import TrainConfig
->>>>>>> 74cb34f0
 
 # Import Worker Types
 from syft.workers import VirtualWorker
