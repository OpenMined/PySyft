--- conflicted
+++ resolved
@@ -255,21 +255,6 @@
             from_worker_id: Id of the the replaced worker.
             to_worker_id: Id of the new worker.
         """
-<<<<<<< HEAD
-        self._replace_worker_ids(from_worker_id, to_worker_id)
-        if type(from_worker_id) == str and type(to_worker_id) == str:
-            self._replace_worker_ids(from_worker_id.encode(), to_worker_id.encode())
-        if type(from_worker_id) == str:
-            self._replace_worker_ids(from_worker_id.encode(), to_worker_id)
-        if type(to_worker_id) == str:
-            self._replace_worker_ids(from_worker_id, to_worker_id.encode())
-
-    def _replace_worker_ids(self, from_id, to_id):
-        self.readable_plan = Plan._replace_message_ids(
-            obj=self.readable_plan, change_id=-1, to_id=-1, from_worker=from_id, to_worker=to_id
-        )
-=======
-
         id_pairs = [(from_worker_id, to_worker_id)]
         if type(from_worker_id) == str:
             to_worker_id_encoded = (
@@ -285,7 +270,6 @@
                 from_worker=id_pair[0],
                 to_worker=id_pair[1],
             )
->>>>>>> ddea5682
 
     @staticmethod
     def _replace_message_ids(obj, change_id, to_id, from_worker, to_worker):
