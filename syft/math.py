# coding=utf-8
"""
    Module math implements mathematical primitives for tensor objects

    Note:The Documentation in this file follows the NumPy Doc. Style;
         Hence, it is mandatory that future docs added here
         strictly follow the same, to maintain readability and consistency
         of the codebase.

    NumPy Documentation Style-
        http://sphinxcontrib-napoleon.readthedocs.io/en/latest/example_numpy.html

"""
import numpy as np
import scipy as sp
from .tensor import TensorBase
from .tensor import _ensure_tensorbase

__all__ = [
    'cumprod', 'cumsum', 'ceil', 'dot', 'floor', 'matmul', 'addmm', 'addcmul',
    'addcdiv', 'addmv', 'bmm', 'addbmm', 'baddbmm', 'sigmoid', 'unsqueeze',
    'tanh', 'relu', 'zeros', 'ones', 'rand', 'randn', 'mm', 'fmod', 'diag', 'lerp', 'renorm', 'numel',
	'sparse'
]


def zeros(dim):
    """
    Returns a tensor of zeros

    Parameters
    ----------
    dim:

    Returns
    -------
    TensorBase:
        Output Tensor
    """
    return TensorBase(np.zeros(dim))


def ones(dim):
    """
    Returns a tensor of ones

    Parameters
    ----------
    dim:

    Returns
    -------
    TensorBase:
        Output Tensor
    """
    return TensorBase(np.ones(dim))


def rand(dim):
    """
    Returns a tensor with numbers initialized according to a uniform
    distribution from 0 to 1

    Parameters
    ----------
    dim:

    Returns
    -------
    TensorBase:
        Output Tensor
    """
    return TensorBase(np.random.rand(dim))


def randn(dim):
    """
    Returns a tensor with initial numbers sampled from a standard normal
    distribution

    Parameters
    ----------
    dim:

    Returns
    -------
    TensorBase:
        Output Tensor
    """
    return TensorBase(np.random.randn(dim))


def dot(tensor1, tensor2):
    """
    Returns inner product of two tensors.

    N-dimensional tensors are flattened into 1-D vectors, therefore this
    method should only be used on vectors.

    Parameters
    ----------
    tensor1: TensorBase
        Tensor to be multiplied

    tensor2: TensorBase
        Tensor to be multiplied with

    Returns
    -------
    ndarray:
        Output N-Dimensional Array
    """

    tensor1 = _ensure_tensorbase(tensor1)
    tensor2 = _ensure_tensorbase(tensor2)

    if tensor1.encrypted is True or tensor2.encrypted is True:
        return NotImplemented
    return np.vdot(tensor1.data, tensor2.data)


def diag(tensor, diagonal=0):
    """
    * Returns a new 2D square tensor with the elements of 1D input tensor as the diagonal.
    * Returns a new 1D tensor with diagonal elements of 2D input tensor.

    * Optional argument diagonal value is about which diagonal to consider,
    zero is for main, positive for upper and negative for below diagonal

    Parameters
    ----------
    tensor : TensorBase
        The first operand in the diag operation
    diagonal : Integer
        The second operand in the diag operation

    Returns
    -------
    TensorBase
        Computed tensor result for diag operation
    """
    tensor = _ensure_tensorbase(tensor)
    if tensor.encrypted is True:
        return NotImplemented
    dim = tensor.dim()
    if dim == 1:
        return TensorBase(np.diag(tensor.data, diagonal))
    elif dim == 2:
        return TensorBase(np.diagonal(tensor.data, diagonal))
    else:
        raise ValueError("Input must be 1- or 2-d tensor.")


def matmul(tensor1, tensor2):
    """
    Performs matrix multiplication between two tensors.

    Exact behavior depends on the input tensors' dimensionality like so:
    * If both tensors are 1-dimensional, their dot product is returned.
    * If both tensors are 2-dimensional, their matrix-matrix product is
    returned.

    * If either tensor has dimensionality > 2, the last 2 dimensions are
    treated as matrices and multiplied.

    * If tensor1 is 1-dimensional, it is converted to a matrix by prepending
    a 1 to its dimensions. This prepended dimension is removed after the
    matrix multiplication.

    * If tensor2 is 1-dimensional, it is converted to a matrix by prepending
    a 1 to its dimensions. This prepended dimension is removed after the
    matrix multiplication.

    Parameters
    ----------
    tensor1: TensorBase
        Tensor to be multiplied

    tensor2: TensorBase
        Tensor to be multiplied with

    Returns
    -------
    TensorBase:
        Output Tensor
    """

    tensor1 = _ensure_tensorbase(tensor1)
    tensor2 = _ensure_tensorbase(tensor2)

    if tensor1.encrypted is True or tensor2.encrypted is True:
        return NotImplemented

    if tensor1.dim() == 1 and tensor2.dim() == 1:
        return dot(tensor1, tensor2)
    else:
        return TensorBase(np.matmul(tensor1.data, tensor2.data))


def ceil(tensor):
    """
    Returns the ceilling input tensor,element wise .

    Ceilling of an input scalar is the smallest integer such as :
    for each floating point number x : a >= x

    Behavior is independent of a tensor's shape.

    Parameters
    ----------
    tensor: TensorBase
        input Tensor

    Returns
    -------
    TensorBase:
        Output Tensor
    """

    tensor = _ensure_tensorbase(tensor)
    if tensor.encrypted is True:
        return NotImplemented
    return TensorBase(np.ceil(tensor.data))


def floor(tensor):
    """
    Returns the floored input tensor,element wise.
    Floor of an input scalar is the largest integer such as:
    for each floating point number x : a <= x

    Behavior is independent of a tensor's shape

    Parameters
    ----------
    tensor: TensorBase
        input Tensor

    Returns
    -------
    TensorBase:
        Output Tensor; floored values
    """
    tensor = _ensure_tensorbase(tensor)
    if tensor.encrypted is True:
        return NotImplemented
    return TensorBase(np.floor(tensor.data))


def cumsum(tensor, dim=0):
    """
    Returns the cumulative sum of the elements along a given dimension

    Parameters
    ----------
    tensor: TensorBase
        input Tensor

    dim:
        Dimension on which the operation is done

    Returns
    -------
    TensorBase:
        Output Tensor; 1D Tensor
    """
    tensor = _ensure_tensorbase(tensor)
    if tensor.encrypted is True:
        return NotImplemented
    return TensorBase(np.cumsum(tensor.data, dim))


def cumprod(tensor, dim=0):
    """
    Returns the cumulative product of the elements along a given axis

    Parameters
    ----------
    tensor: TensorBase
        input Tensor

    dim:
        Dimension on which the operation is done

    Returns
    -------
    TensorBase:
        Output Tensor; 1D Tensor
    """
    tensor = _ensure_tensorbase(tensor)
    if tensor.encrypted is True:
        return NotImplemented
    return TensorBase(np.cumprod(tensor.data, dim))


def sigmoid(tensor):
    """
    Returns a new tensor holding element wise values of Sigmoid function
    Sigmoid(x) = 1 / 1+exp(-x)

    Parameters
    ----------
    tensor: TensorBase
        input Tensor

    Returns
    -------
    TensorBase:
        Output Tensor;
    """
    tensor = _ensure_tensorbase(tensor)
    if tensor.encrypted is True:
        return NotImplemented
    return TensorBase(1 / (1 + np.exp(np.array(-tensor.data))))


def tanh(tensor):
    """
    Returns a new tensor holding element wise values of tanh function
    tanh(x) = (e^(x) - e^(-x))/(e^(x) + e^(-x))

    Parameters
    ----------
    tensor: TensorBase
        input Tensor

    Returns
    -------
    TensorBase:
        Output Tensor;
    """
    tensor = _ensure_tensorbase(tensor)
    if tensor.encrypted is True:
        return NotImplemented
    return TensorBase(np.tanh(np.array(tensor.data)))


def relu(tensor):
    """
    Return relu function

    Parameters
    ----------
    tensor: TensorBase
        input Tensor

    Returns
    -------
    TensorBase:
        Output Tensor;
    """
    tensor = _ensure_tensorbase(tensor)
    if tensor.encrypted is True:
        return NotImplemented
    return TensorBase(np.maximum(0, tensor.data))


def addmm(tensor1, tensor2, mat, beta=1, alpha=1):
    """
    Performs ((Mat*Beta)+((Tensor1.Tensor2)*Alpha)) and  returns the
    result as a Tensor

    Tensor1.Tensor2 is performed as Matrix product of two array
    The behavior depends on the arguments in the following way.
    *If both tensors are 1-dimensional, their dot product is returned.
    *If both arguments are 2-D they are multiplied like conventional
    matrices.

    *If either argument is N-D, N > 2, it is treated as a stack of
    matrices residing in the last two indexes and broadcast
    accordingly.

    *If the first argument is 1-D, it is promoted to a matrix by
    prepending a 1 to its dimensions. After matrix multiplication
    the prepended 1 is removed.

    *If the second argument is 1-D, it is promoted to a matrix by
    appending a 1 to its dimensions. After matrix multiplication
    the appended 1 is removed.

    Parameters
    ----------
    tensor1: TensorBase

    tensor2: TensorBase

    mat:
        Matrix to the operation

    beta: ,optional

    alpha: ,optional

    Returns
    -------
    TensorBase:
        Output Tensor
    """
    _ensure_tensorbase(tensor1)
    _ensure_tensorbase(tensor2)
    _ensure_tensorbase(mat)
    if tensor1.encrypted or tensor2.encrypted or mat.encrypted:
        return NotImplemented
    else:
        delta = (np.matmul(tensor1.data, tensor2.data))
        return TensorBase(np.array((mat.data * beta) + (delta * alpha)))


def addcmul(tensor1, tensor2, mat, value=1):
    """
    Performs the element-wise multiplication of tensor1 by tensor2,
    multiply the result by the scalar value and add it to mat.

    Parameters
    ----------
    tensor1: TensorBase

    tensor2: TensorBase

    mat:
        Matrix to the operation

    value: ,optional

    Returns
    -------
    TensorBase:
        Output Tensor
    """
    _ensure_tensorbase(tensor1)
    _ensure_tensorbase(tensor2)
    _ensure_tensorbase(mat)
    if tensor1.encrypted or tensor2.encrypted or mat.encrypted:
        return NotImplemented
    else:
        out = mat.data + ((tensor1.data * tensor2.data) * value)
        return TensorBase(out)


def addcdiv(tensor1, tensor2, mat, value=1):
    """
    Performs the element-wise division of tensor1 by tensor2, multiply
    the result by the scalar value and add it to mat.

    Parameters
    ----------
    tensor1: TensorBase

    tensor2: TensorBase

    mat:
        Matrix to the operation

    value: ,optional

    Returns
    -------
    TensorBase:
        Output Tensor
    """
    _ensure_tensorbase(tensor1)
    _ensure_tensorbase(tensor2)
    _ensure_tensorbase(mat)
    if tensor1.encrypted or tensor2.encrypted or mat.encrypted:
        return NotImplemented
    else:
        out = mat.data + ((tensor1.data / tensor2.data) * value)
        return TensorBase(out)


def addmv(tensor1, mat, vec, beta=1, alpha=1):
    """
    Performs a matrix-vector product of the matrix mat and the vector vec.

    The vector tensor is added to the final result.
    tensor1 and vec are 1d tensors
    out=(beta∗tensor)+(alpha∗(mat@vec2))

    Parameters
    ----------
    tensor1: TensorBase

    mat:
        Matrix for the operation

    vec:
        Vector

    beta: ,optional

    alpha: ,optional

    Returns
    -------
    TensorBase:
        Output Tensor
    """
    _ensure_tensorbase(tensor1)
    _ensure_tensorbase(vec)
    _ensure_tensorbase(mat)
    if vec.data.ndim != 1:
        print("dimension of vec is not 1")
    elif tensor1.data.ndim != 1:
        print("dimension of vec is not 1")
    elif tensor1.encrypted or vec.encrypted or mat.encrypted:
        return NotImplemented
    else:
        out = (tensor1.data * beta) + (np.matmul(mat.data, vec.data) * alpha)
        return TensorBase(out)


def bmm(tensor1, tensor2):
    """
    Performs a batch matrix-matrix product of this tensor
    and tensor2. Both tensors must be 3D containing equal number
    of matrices.

    If this is a (b x n x m) Tensor, batch2 is a (b x m x p) Tensor,
    Result will be a (b x n x p) Tensor.

    Parameters
    ----------
    tensor1 : TensorBase
        The first operand in the bmm operation

    tensor2 : TensorBase
        The second operand in the bmm operation

    Returns
    -------
    TensorBase:
        Output Tensor; with bmm operation
    """
    _ensure_tensorbase(tensor1)
    _ensure_tensorbase(tensor2)
    if tensor2.data.ndim != 3:
        print("dimension of tensor2 is not 3")
    elif tensor1.data.ndim != 3:
        print("dimension of tensor1 is not 3")
    elif tensor1.encrypted or tensor2.encrypted:
        return NotImplemented
    else:
        out = np.matmul(tensor1.data, tensor2.data)
        return TensorBase(out)


def addbmm(tensor1, tensor2, mat, beta=1, alpha=1):
    """
    Performs a batch matrix-matrix product of matrices stored in
    batch1(tensor1) and batch2(tensor2),
    with a reduced add step (all matrix multiplications get accumulated along
    the first dimension).
    mat is added to the final result.

    res=(beta∗M)+(alpha∗sum(batch1i@batch2i, i=0, b))

    batch1 and batch2 must be 3D Tensors each containing the same number of
    matrices.

    Parameters
    ----------
    tensor1: TensorBase

    tensor2: TensorBase

    mat:
        Matrix to the operation

    beta: ,optional

    alpha: ,optional

    Returns
    -------
    TensorBase:
        Output Tensor
    """
    _ensure_tensorbase(tensor1)
    _ensure_tensorbase(tensor2)
    _ensure_tensorbase(mat)
    if tensor2.data.ndim != 3:
        print("dimension of tensor2 is not 3")
    elif tensor1.data.ndim != 3:
        print("dimension of tensor1 is not 3")
    elif tensor1.encrypted or tensor2.encrypted or mat.encrypted:
        return NotImplemented
    else:
        mmul = np.matmul(tensor1.data, tensor2.data)
        sum_ = 0  # sum is a built in python function
        for i, _ in enumerate(mmul):
            sum_ += mmul[i]
        out = (mat.data * beta) + (alpha * sum_)
        return TensorBase(out)


def baddbmm(tensor1, tensor2, mat, beta=1, alpha=1):
    """
    Performs a batch matrix-matrix product of matrices in batch1(tensor1)
    and batch2(tensor2). mat is added to the final result.

    resi=(beta∗Mi)+(alpha∗batch1i×batch2i)

    batch1 and batch2 must be 3D Tensors each containing the same number
    of matrices.

    Parameters
    ----------
    tensor1: TensorBase

    tensor2: TensorBase

    mat:
        Matrix to the operation

    beta: ,optional

    alpha: ,optional

    Returns
    -------
    TensorBase:
        Output Tensor
    """
    _ensure_tensorbase(tensor1)
    _ensure_tensorbase(tensor2)
    _ensure_tensorbase(mat)
    if tensor2.data.ndim != 3:
        print("dimension of tensor2 is not 3")
    elif tensor1.data.ndim != 3:
        print("dimension of tensor1 is not 3")
    elif mat.data.ndim != 3:
        print("dimension of mat is not 3")
    elif tensor1.encrypted or tensor2.encrypted or mat.encrypted:
        return NotImplemented
    else:
        mmul = np.matmul(tensor1.data, tensor2.data)
        out = (mat.data * beta) + (mmul * alpha)
        return TensorBase(out)


def transpose(tensor1, dim0, dim1):
    """
    Performs tensor transpose operation, tranposing dim0 and dim1.

    Returns a tranposed TensorBase.

    Parameters
    ----------
    tensor1: TensorBase

    dim0:
        Dimension 0

    dim1:
        Dimension 1

    Returns
    -------
    TensorBase:
        Output Tensor
    """
    tensor1 = _ensure_tensorbase(tensor1)
    num_dims = len(tensor1.data.shape)
    axes = list(range(num_dims))

    if dim0 >= num_dims:
        print("dimension 0 out of range")
    elif dim1 >= num_dims:
        print("dimension 1 out of range")
    elif tensor1.encrypted:
        raise NotImplemented
    else:
        axes[dim0] = dim1
        axes[dim1] = dim0
        return TensorBase(np.transpose(tensor1.data, axes=axes))


def unsqueeze(tensor1, dim):
    """
    Performs 'unsqueeze' operation, returning a new tensor with a dimension
    of size one inserted at the specified position.

    Parameters
    ----------
    tensor1: TensorBase

    dim:
        Dimension

    Returns
    -------
    TensorBase:
        Output Tensor
    """
    tensor1 = _ensure_tensorbase(tensor1)
    num_dims = len(tensor1.data.shape)

    if dim >= num_dims or dim < 0:
        print("dimension out of range")
    elif tensor1.encrypted:
        raise NotImplemented
    else:
        return TensorBase(np.expand_dims(tensor1.data, dim))


def mm(tensor1, tensor2):
    """
    Performs a matrix multiplication of :attr:`tensor1` and :attr:`tensor2`.

    If :attr:`tensor1` is a `n x m` Tensor, :attr:`tensor2` is a `m x p` Tensor,
    output will be a `n x p` Tensor.

    Parameters
    ----------
    tensor1: TensorBase

    tensor2: TensorBase

    Returns
    -------
    TensorBase:
        Output Tensor
    """
    _ensure_tensorbase(tensor1)
    _ensure_tensorbase(tensor2)

    if tensor1.encrypted or tensor2.encrypted:
        return NotImplemented
    else:
        return TensorBase(np.array(np.matmul(tensor1.data, tensor2.data)))


def fmod(tensor, divisor):
    """
    Performs the element-wise division of tensor by divisor.

    Parameters
    ----------
    tensor: TensorBase

    divisor: number or TensorBase

    Returns
    -------
    TensorBase:
        Output Tensor
    """
    if tensor.encrypted:
        return NotImplemented

    if isinstance(divisor, TensorBase):
        if divisor.encrypted:
            return NotImplemented
        divisor = divisor.data

    return TensorBase(np.fmod(tensor.data, divisor))


def numel(tensor):
    """
    Returns the total number of elements in the input Tensor.

    Parameters
    ----------

    Returns
    -------
    int:
        total number of elements in the input Tensor
    """
    return tensor.data.size


def lerp(tensor1, tensor2, weight):
    """
    Performs 'lerp' operation, returning a new tensor calculated by interpolation
    of two tensors using a weight.

    Parameters
    ----------
    tensor1: TensorBase
    tensor2: TensorBase

    weight:
        Weight supplied for iterpolation

    Returns
    -------
    TensorBase:
        Output Tensor
    """
    _ensure_tensorbase(tensor1)
    _ensure_tensorbase(tensor2)

    if tensor1.encrypted or tensor2.encrypted:
        return NotImplemented

    t1 = np.array(tensor1.data)
    t2 = np.array(tensor2.data)
    out = t1 + weight * (t2 - t1)
    return TensorBase(out)


def renorm(tensor1, p, dim, maxnorm):
    """
    Performs the scaling of elements along the dimension dim in tensor1 such that
    the p-norm of the sub-tensors along dim are less than or equal to maxnorm.
    Returns the result as an output tensor.

    The tensor, tensor1 is expected to have at least two dimesions, and the
    p-norm is defined to have powers greater than or equal to one.

    Parmeters
    ---------
    tensor1: TensorBase
        Input Tensor

    p:
        Power of the norm function

    dim:
        Dimension on which the operation is done

    maxnorm:
        Max value the p-norm is allowed to take on
    """
    tensor1 = _ensure_tensorbase(tensor1)
    dims = tensor1.data.ndim

    if tensor1.encrypted:
        return NotImplemented
    elif dims < 2:
        raise ValueError("tensor must have at least 2 dims")
    elif p < 1.0:
        raise ValueError("p must be a float greater than or equal to 1")
    else:
        # solve for c in maxnorm = sqrt(sum((c*x)**p))
        dim_2_sum = tuple(filter(lambda x: x != dim, range(dims)))
        norm = np.power(np.power(np.absolute(tensor1), p).sum(dim_2_sum), 1.0 / p)
        c = maxnorm / norm
        # only renorm when norm > maxnorm
        scalar = np.where(norm > maxnorm, c, 1)
        # broadcast along appropriate dim
        dim_array = np.ones((1, dims), int).ravel()
        dim_array[dim] = -1
        scalar_reshaped = scalar.reshape(dim_array)
        out = tensor1 * scalar_reshaped
    return TensorBase(out)

def sparse(tensor):
    """
    Converts dense matrix to sparse, returning a new matrix as a tensor

    Parameters
    ----------
    tensor1: TensorBase

    Returns
    -------
    TensorBase:
        Output Tensor
    """
    tensor = _ensure_tensorbase(tensor)
<<<<<<< HEAD
    if tensor.encrypted:
        return NotImplemented
    else:
        sparseTensor = sp.sparse.csr_matrix(tensor)
        sparseTensor = _ensure_tensorbase(sparseTensor)
        return sparseTensor
=======
    return NotImplemented
>>>>>>> a865f534
<|MERGE_RESOLUTION|>--- conflicted
+++ resolved
@@ -768,7 +768,10 @@
     int:
         total number of elements in the input Tensor
     """
-    return tensor.data.size
+    if tensor.encrypted:
+        return tensor.data.size
+    else:
+        return tensor.data.size
 
 
 def lerp(tensor1, tensor2, weight):
@@ -861,13 +864,9 @@
         Output Tensor
     """
     tensor = _ensure_tensorbase(tensor)
-<<<<<<< HEAD
     if tensor.encrypted:
         return NotImplemented
     else:
         sparseTensor = sp.sparse.csr_matrix(tensor)
         sparseTensor = _ensure_tensorbase(sparseTensor)
-        return sparseTensor
-=======
-    return NotImplemented
->>>>>>> a865f534
+        return sparseTensor