--- conflicted
+++ resolved
@@ -7,13 +7,10 @@
 All Syft message types extend the Message class.
 """
 
-<<<<<<< HEAD
+from abc import ABC
+from abc import abstractmethod
 from typing import Union
 from typing import List
-=======
-from abc import ABC
-from abc import abstractmethod
->>>>>>> 1295cd62
 
 import syft as sy
 from syft.workers.abstract import AbstractWorker
@@ -79,14 +76,7 @@
 
         """
 
-<<<<<<< HEAD
-        # call the parent constructor - setting the type integer correctly
-        super().__init__()
-
         self.action = action
-=======
-        self.action = ComputationAction(name, target, args_, kwargs_, return_ids)
->>>>>>> 1295cd62
 
     @property
     def name(self):
@@ -108,37 +98,26 @@
     def return_ids(self):
         return self.action.return_ids
 
-<<<<<<< HEAD
-    @property
-    def contents(self):
-        """Return a tuple with the contents of the action (backwards compatability)
-
-        Some of our codebase still assumes that all message types have a .contents attribute. However,
-        the contents attribute is very opaque in that it doesn't put any constraints on what the contents
-        might be. Don't use this in new code."""
-        return self.action.contents
+    def __str__(self):
+        """Return a human readable version of this message"""
+        return f"({type(self).__name__} {self.action})"
 
     @staticmethod
     def computation(name, target, args_, kwargs_, return_ids):
         """ Helper function to build a CommandMessage containing a ComputationAction
-        directly from the action arguments. 
+        directly from the action arguments.
         """
         action = ComputationAction(name, target, args_, kwargs_, return_ids)
         return CommandMessage(action)
-=======
-    def __str__(self):
-        """Return a human readable version of this message"""
-        return f"({type(self).__name__} {self.action})"
->>>>>>> 1295cd62
 
     @staticmethod
     def communication(obj_id, source, destinations, kwargs):
         """ Helper function to build a CommandMessage containing a CommunicationAction
-        directly from the action arguments. 
+        directly from the action arguments.
         """
         action = CommunicationAction(obj_id, source, destinations, kwargs)
         return CommandMessage(action)
-    
+
     @staticmethod
     def simplify(worker: AbstractWorker, ptr: "CommandMessage") -> tuple:
         """
