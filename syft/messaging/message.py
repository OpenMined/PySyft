"""
This file exists as the Python encoding of all Message types that Syft sends over the network. It is
an important bottleneck in the system, impacting both security, performance, and cross-platform
compatability. As such, message types should strive to not be framework specific (i.e., Torch,
Tensorflow, etc.).

All Syft message types extend the Message class.
"""

import syft as sy
from syft.workers.abstract import AbstractWorker


class Message:
    """All syft message types extend this class

    All messages in the pysyft protocol extend this class. This abstraction
    requires that every message has an integer type, which is important because
    this integer is what determines how the message is handled when a BaseWorker
    receives it.

    Additionally, this type supports a default simplifier and detailer, which are
    important parts of PySyft's serialization and deserialization functionality.
    You can read more abouty detailers and simplifiers in syft/serde/serde.py.
    """

    def __init__(self, contents=None):

        # saves us a write op but costs us a check op to only sometimes
        # set ._contents
        if contents is not None:
            self._contents = contents

    @property
    def contents(self):
        """Return a tuple with the contents of the message (backwards compatability)

        Some of our codebase still assumes that all message types have a .contents attribute. However,
        the contents attribute is very opaque in that it doesn't put any constraints on what the contents
        might be. Some message types can be more efficient by storing their contents more explicitly (see
        Operation). They can override this property to return a tuple view on their other properties.
        """
        if hasattr(self, "_contents"):
            return self._contents
        else:
            return None

    def _simplify(self):
        return (self.contents,)

    @staticmethod
    def simplify(worker: AbstractWorker, ptr: "Message") -> tuple:
        """
        This function takes the attributes of a Message and saves them in a tuple.
        The detail() method runs the inverse of this method.
        Args:
            worker (AbstractWorker): a reference to the worker doing the serialization
            ptr (Message): a Message
        Returns:
            tuple: a tuple holding the unique attributes of the message
        Examples:
            data = simplify(ptr)
        """

<<<<<<< HEAD
        return (sy.serde._simplify(ptr.contents),)
=======
        return (ptr.msg_type, sy.serde._simplify(worker, ptr.contents))
>>>>>>> 41686f81

    @staticmethod
    def detail(worker: AbstractWorker, msg_tuple: tuple) -> "Message":
        """
        This function takes the simplified tuple version of this message and converts
        it into a message. The simplify() method runs the inverse of this method.

        This method shouldn't get called very often. It exists as a backup but in theory
        every message type should have its own detailer.

        Args:
            worker (AbstractWorker): a reference to the worker necessary for detailing. Read
                syft/serde/serde.py for more information on why this is necessary.
            msg_tuple (Tuple): the raw information being detailed.
        Returns:
            ptr (Message): a Operation.
        Examples:
            message = detail(sy.local_worker, msg_tuple)
        """

        # TODO: attempt to use the msg_tuple[0] to return the correct type instead of Message
        # https://github.com/OpenMined/PySyft/issues/2514
        # TODO: as an alternative, this detailer could raise NotImplementedException
        # https://github.com/OpenMined/PySyft/issues/2514

        return Message(sy.serde._detail(worker, msg_tuple[0]))

    def __str__(self):
        """Return a human readable version of this message"""
        return f"({type(self).__name__} {self.contents})"

    def __repr__(self):
        """Return a human readable version of this message"""
        return self.__str__()


class Operation(Message):
    """All syft operations use this message type

    In Syft, an operation is when one worker wishes to tell another worker to do something with
    objects contained in the worker._objects registry (or whatever the official object store is
    backed with in the case that it's been overridden). Semantically, one could view all Messages
    as a kind of operation, but when we say operation this is what we mean. For example, telling a
    worker to take two tensors and add them together is an operation. However, sending an object
    from one worker to another is not an operation (and would instead use the ObjectMessage type)."""

    def __init__(self, message, return_ids):
        """Initialize an operation message

        Args:
            message (Tuple): this is typically the args and kwargs of a method call on the client, but it
                can be any information necessary to execute the operation properly.
            return_ids (Tuple): primarily for our async infrastructure (Plan, Protocol, etc.), the id of
                operation results are set by the client. This allows the client to be able to predict where
                the results will be ahead of time. Importantly, this allows the client to pre-initalize the
                pointers to the future data, regardless of whether the operation has yet executed. It also
                reduces the size of the response from the operation (which is very often empty).

        """

        # call the parent constructor - setting the type integer correctly
        super().__init__()

        self.message = message
        self.return_ids = return_ids

    @property
    def contents(self):
        """Return a tuple with the contents of the operation (backwards compatability)

        Some of our codebase still assumes that all message types have a .contents attribute. However,
        the contents attribute is very opaque in that it doesn't put any constraints on what the contents
        might be. Since we know this message is a operation, we instead choose to store contents in two pieces,
        self.message and self.return_ids, which allows for more efficient simplification (we don't have to
        simplify return_ids because they are always a list of integers, meaning they're already simplified)."""

        return (self.message, self.return_ids)

    @staticmethod
    def simplify(worker: AbstractWorker, ptr: "Operation") -> tuple:
        """
        This function takes the attributes of a Operation and saves them in a tuple
        Args:
            worker (AbstractWorker): a reference to the worker doing the serialization
            ptr (Operation): a Message
        Returns:
            tuple: a tuple holding the unique attributes of the message
        Examples:
            data = simplify(ptr)
        """
        # NOTE: we can skip calling _simplify on return_ids because they should already be
        # a list of simple types.
<<<<<<< HEAD
        return (sy.serde._simplify(ptr.message), ptr.return_ids)
=======
        return (ptr.msg_type, (sy.serde._simplify(worker, ptr.message), ptr.return_ids))
>>>>>>> 41686f81

    @staticmethod
    def detail(worker: AbstractWorker, msg_tuple: tuple) -> "Operation":
        """
        This function takes the simplified tuple version of this message and converts
        it into a Operation. The simplify() method runs the inverse of this method.

        Args:
            worker (AbstractWorker): a reference to the worker necessary for detailing. Read
                syft/serde/serde.py for more information on why this is necessary.
            msg_tuple (Tuple): the raw information being detailed.
        Returns:
            ptr (Operation): a Operation.
        Examples:
            message = detail(sy.local_worker, msg_tuple)
        """
        return Operation(sy.serde._detail(worker, msg_tuple[0]), msg_tuple[1])


class ObjectMessage(Message):
    """Send an object to another worker using this message type.

    When a worker has an object in its local object repository (such as a tensor) and it wants
    to send that object to another worker (and delete its local copy), it uses this message type
    to do so.
    """

    def __init__(self, contents):
        """Initialize the message using default Message constructor.

        See Message.__init__ for details."""
        super().__init__(contents)

    @staticmethod
    def detail(worker: AbstractWorker, msg_tuple: tuple) -> "ObjectMessage":
        """
        This function takes the simplified tuple version of this message and converts
        it into an ObjectMessage. The simplify() method runs the inverse of this method.

        Args:
            worker (AbstractWorker): a reference to the worker necessary for detailing. Read
                syft/serde/serde.py for more information on why this is necessary.
            msg_tuple (Tuple): the raw information being detailed.
        Returns:
            ptr (ObjectMessage): a ObjectMessage.
        Examples:
            message = detail(sy.local_worker, msg_tuple)
        """
        return ObjectMessage(sy.serde._detail(worker, msg_tuple[0]))


class ObjectRequestMessage(Message):
    """Request another worker to send one of its objects

    If ObjectMessage pushes an object to another worker, this Message type pulls an
    object from another worker. It also assumes that the other worker will delete it's
    local copy of the object after sending it to you."""

    # TODO: add more efficient detailer and simplifier custom for this type
    # https://github.com/OpenMined/PySyft/issues/2512

    def __init__(self, contents):
        """Initialize the message using default Message constructor.

        See Message.__init__ for details."""
        super().__init__(contents)

    @staticmethod
    def detail(worker: AbstractWorker, msg_tuple: tuple) -> "ObjectRequestMessage":
        """
        This function takes the simplified tuple version of this message and converts
        it into an ObjectRequestMessage. The simplify() method runs the inverse of this method.

        Args:
            worker (AbstractWorker): a reference to the worker necessary for detailing. Read
                syft/serde/serde.py for more information on why this is necessary.
            msg_tuple (Tuple): the raw information being detailed.
        Returns:
            ptr (ObjectRequestMessage): a ObjectRequestMessage.
        Examples:
            message = detail(sy.local_worker, msg_tuple)
        """
        return ObjectRequestMessage(sy.serde._detail(worker, msg_tuple[0]))


class IsNoneMessage(Message):
    """Check if a worker does not have an object with a specific id.

    Occasionally we need to verify whether or not a remote worker has a specific
    object. To do so, we send an IsNoneMessage, which returns True if the object
    (such as a tensor) does NOT exist."""

    # TODO: add more efficient detailer and simplifier custom for this type
    # https://github.com/OpenMined/PySyft/issues/2512

    def __init__(self, contents):
        """Initialize the message using default Message constructor.

        See Message.__init__ for details."""
        super().__init__(contents)

    @staticmethod
    def detail(worker: AbstractWorker, msg_tuple: tuple) -> "IsNoneMessage":
        """
        This function takes the simplified tuple version of this message and converts
        it into an IsNoneMessage. The simplify() method runs the inverse of this method.

        Args:
            worker (AbstractWorker): a reference to the worker necessary for detailing. Read
                syft/serde/serde.py for more information on why this is necessary.
            msg_tuple (Tuple): the raw information being detailed.
        Returns:
            ptr (IsNoneMessage): a IsNoneMessage.
        Examples:
            message = detail(sy.local_worker, msg_tuple)
        """
        return IsNoneMessage(sy.serde._detail(worker, msg_tuple[0]))


class GetShapeMessage(Message):
    """Get the shape property of a tensor in PyTorch

    We needed to have a special message type for this because .shape had some
    constraints in the older version of PyTorch."""

    # TODO: remove this message type and use ObjectRequestMessage instead.
    # note that the above to do is likely waiting for custom tensor type support in PyTorch
    # https://github.com/OpenMined/PySyft/issues/2513

    # TODO: add more efficient detailer and simplifier custom for this type
    # https://github.com/OpenMined/PySyft/issues/2512

    def __init__(self, contents):
        """Initialize the message using default Message constructor.

        See Message.__init__ for details."""
        super().__init__(contents)

    @staticmethod
    def detail(worker: AbstractWorker, msg_tuple: tuple) -> "GetShapeMessage":
        """
        This function takes the simplified tuple version of this message and converts
        it into an GetShapeMessage. The simplify() method runs the inverse of this method.

        Args:
            worker (AbstractWorker): a reference to the worker necessary for detailing. Read
                syft/serde/serde.py for more information on why this is necessary.
            msg_tuple (Tuple): the raw information being detailed.
        Returns:
            ptr (GetShapeMessage): a GetShapeMessage.
        Examples:
            message = detail(sy.local_worker, msg_tuple)
        """
        return GetShapeMessage(sy.serde._detail(worker, msg_tuple[0]))


class ForceObjectDeleteMessage(Message):
    """Garbage collect a remote object

    This is the dominant message for garbage collection of remote objects. When
    a pointer is deleted, this message is triggered by default to tell the object
    being pointed to to also delete itself.
    """

    # TODO: add more efficient detailer and simplifier custom for this type
    # https://github.com/OpenMined/PySyft/issues/2512

    def __init__(self, contents):
        """Initialize the message using default Message constructor.

        See Message.__init__ for details."""
        super().__init__(contents)

    @staticmethod
    def detail(worker: AbstractWorker, msg_tuple: tuple) -> "ForceObjectDeleteMessage":
        """
        This function takes the simplified tuple version of this message and converts
        it into an ForceObjectDeleteMessage. The simplify() method runs the inverse of this method.

        Args:
            worker (AbstractWorker): a reference to the worker necessary for detailing. Read
                syft/serde/serde.py for more information on why this is necessary.
            msg_tuple (Tuple): the raw information being detailed.
        Returns:
            ptr (ForceObjectDeleteMessage): a ForceObjectDeleteMessage.
        Examples:
            message = detail(sy.local_worker, msg_tuple)
        """
        return ForceObjectDeleteMessage(sy.serde._detail(worker, msg_tuple[0]))


class SearchMessage(Message):
    """A client queries for a subset of the tensors on a remote worker using this type

    For some workers like SocketWorker we split a worker into a client and a server. For
    this configuration, a client can request to search for a subset of tensors on the server
    using this message type (this could also be called a "QueryMessage").
    """

    # TODO: add more efficient detailer and simplifier custom for this type
    # https://github.com/OpenMined/PySyft/issues/2512

    def __init__(self, contents):
        """Initialize the message using default Message constructor.

        See Message.__init__ for details."""
        super().__init__(contents)

    @staticmethod
    def detail(worker: AbstractWorker, msg_tuple: tuple) -> "SearchMessage":
        """
        This function takes the simplified tuple version of this message and converts
        it into an SearchMessage. The simplify() method runs the inverse of this method.

        Args:
            worker (AbstractWorker): a reference to the worker necessary for detailing. Read
                syft/serde/serde.py for more information on why this is necessary.
            msg_tuple (Tuple): the raw information being detailed.
        Returns:
            ptr (SearchMessage): a SearchMessage.
        Examples:
            message = detail(sy.local_worker, msg_tuple)
        """
        return SearchMessage(sy.serde._detail(worker, msg_tuple[0]))


class PlanCommandMessage(Message):
    """Message used to execute a command related to plans."""

    # TODO: add more efficient detailer and simplifier custom for this type
    # https://github.com/OpenMined/PySyft/issues/2512

    def __init__(self, command_name: str, message: tuple):
        """Initialize a PlanCommandMessage.

        Args:
            command_name (str): name used to identify the command.
            message (Tuple): this is typically the args and kwargs of a method call on the client, but it
                can be any information necessary to execute the command properly.
        """

        # call the parent constructor - setting the type integer correctly
        super().__init__()

        self.command_name = command_name
        self.message = message

    @property
    def contents(self):
        """Returns a tuple with the contents of the operation (backwards compatability)."""
        return (self.command_name, self.message)

    @staticmethod
    def simplify(worker: AbstractWorker, ptr: "PlanCommandMessage") -> tuple:
        """
        This function takes the attributes of a PlanCommandMessage and saves them in a tuple

        Args:
            worker (AbstractWorker): a reference to the worker doing the serialization
            ptr (PlanCommandMessage): a Message

        Returns:
            tuple: a tuple holding the unique attributes of the message
        """
<<<<<<< HEAD
        return (sy.serde._simplify(ptr.command_name), sy.serde._simplify(ptr.message))
=======
        return (
            ptr.msg_type,
            (sy.serde._simplify(worker, ptr.command_name), sy.serde._simplify(worker, ptr.message)),
        )
>>>>>>> 41686f81

    @staticmethod
    def detail(worker: AbstractWorker, msg_tuple: tuple) -> "PlanCommandMessage":
        """
        This function takes the simplified tuple version of this message and converts
        it into a PlanCommandMessage. The simplify() method runs the inverse of this method.

        Args:
            worker (AbstractWorker): a reference to the worker necessary for detailing. Read
                syft/serde/serde.py for more information on why this is necessary.
            msg_tuple (Tuple): the raw information being detailed.
        Returns:
            ptr (PlanCommandMessage): a PlanCommandMessage.
        """
        command_name, message = msg_tuple
        return PlanCommandMessage(
            sy.serde._detail(worker, command_name), sy.serde._detail(worker, message)
        )<|MERGE_RESOLUTION|>--- conflicted
+++ resolved
@@ -62,11 +62,7 @@
             data = simplify(ptr)
         """
 
-<<<<<<< HEAD
-        return (sy.serde._simplify(ptr.contents),)
-=======
-        return (ptr.msg_type, sy.serde._simplify(worker, ptr.contents))
->>>>>>> 41686f81
+        return (sy.serde._simplify(worker, ptr.contents),)
 
     @staticmethod
     def detail(worker: AbstractWorker, msg_tuple: tuple) -> "Message":
@@ -159,11 +155,7 @@
         """
         # NOTE: we can skip calling _simplify on return_ids because they should already be
         # a list of simple types.
-<<<<<<< HEAD
-        return (sy.serde._simplify(ptr.message), ptr.return_ids)
-=======
-        return (ptr.msg_type, (sy.serde._simplify(worker, ptr.message), ptr.return_ids))
->>>>>>> 41686f81
+        return (sy.serde._simplify(worker, ptr.message), ptr.return_ids)
 
     @staticmethod
     def detail(worker: AbstractWorker, msg_tuple: tuple) -> "Operation":
@@ -428,14 +420,9 @@
         Returns:
             tuple: a tuple holding the unique attributes of the message
         """
-<<<<<<< HEAD
-        return (sy.serde._simplify(ptr.command_name), sy.serde._simplify(ptr.message))
-=======
         return (
-            ptr.msg_type,
-            (sy.serde._simplify(worker, ptr.command_name), sy.serde._simplify(worker, ptr.message)),
+          sy.serde._simplify(worker, ptr.command_name), sy.serde._simplify(worker, ptr.message)
         )
->>>>>>> 41686f81
 
     @staticmethod
     def detail(worker: AbstractWorker, msg_tuple: tuple) -> "PlanCommandMessage":
