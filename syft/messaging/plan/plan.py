from typing import List
from typing import Tuple
from typing import Union

import syft as sy
from syft.generic.frameworks.types import FrameworkTensor
from syft.generic.frameworks.types import FrameworkLayerModule
from syft.generic.object import AbstractObject
from syft.generic.object_storage import ObjectStorage
from syft.generic.pointers.pointer_plan import PointerPlan
from syft.messaging.message import Operation
from syft.messaging.plan.procedure import Procedure
from syft.messaging.plan.state import State
from syft.workers.abstract import AbstractWorker
from syft.frameworks.torch.tensors.interpreters.promise import PromiseTensor


class func2plan(object):
    """Converts a function to a plan.

    Converts a function containing sequential pytorch code into
    a plan object which can be sent to any arbitrary worker.

    This class should be used only as a decorator.
    """

    def __init__(self, args_shape=None, state=None):
        self.args_shape = args_shape
        self.state_tensors = state or tuple()
        # include_state is used to distinguish if the initial plan is a function or a class:
        # if it's a function, then the state should be provided in the args, so include_state
        # will be true. And to know if it was indeed a function, we just need to see if a
        # "manual" state was provided.
        self.include_state = state is not None

    def __call__(self, plan_blueprint):
        plan = Plan(
            owner=sy.local_worker,
            id=sy.ID_PROVIDER.pop(),
            name=plan_blueprint.__name__,
            blueprint=plan_blueprint,
            state_tensors=self.state_tensors,
            include_state=self.include_state,
        )
        # Build the plan automatically
        if self.args_shape:
            args = Plan._create_placeholders(self.args_shape)
            plan.build(*args)
        return plan


def method2plan(*args, **kwargs):
    raise SyntaxError(
        "method2plan is not supported anymore. Consider instead subclassing your object from sy.Plan."
    )


class Plan(AbstractObject, ObjectStorage):
    """
    A Plan stores a sequence of torch operations, just like a function.

    A Plan is intended to store a sequence of torch operations, just like a function,
    but it allows to send this sequence of operations to remote workers and to keep a
    reference to it. This way, to compute remotely this sequence of operations on some remote
    input referenced through pointers, instead of sending multiple messages you need now to send a
    single message with the references of the plan and the pointers.

    All arguments are optional.

    Args:
        name: the name of the name
        procedure: stores and manages the plan's commands
        state: store the plan tensors like model parameters
        include_state: if true, implies that the plan is a function, else a class. If true, the
            state is re-integrated in the args to be accessed within the function
        is_built: state if the plan has already been built.
        state_ids: ids of the state elements
        arg_ids: ids of the last argument ids (present in the procedure commands)
        result_ids: ids of the last result ids (present in the procedure commands)
        readable_plan: list of commands
        blueprint: the function to be transformed into a plan
        state_tensors: a tuple of state elements. It can be used to populate a state
        id: state id
        owner: state owner
        tags: state tags
        description: state decription
    """

    def __init__(
        self,
        name: str = None,
        procedure: Procedure = None,
        state: State = None,
        include_state: bool = False,
        is_built: bool = False,
        # Optional kwargs if commands or state are not provided
        state_ids: List[Union[str, int]] = None,
        arg_ids: List[Union[str, int]] = None,
        result_ids: List[Union[str, int]] = None,
        readable_plan: List = None,
        blueprint=None,
        state_tensors=None,
        # General kwargs
        id: Union[str, int] = None,
        owner: "sy.workers.BaseWorker" = None,
        tags: List[str] = None,
        description: str = None,
    ):
        owner = owner or sy.local_worker
        AbstractObject.__init__(self, id, owner, tags, description, child=None)
        ObjectStorage.__init__(self)

        # Plan instance info
        self.name = name or self.__class__.__name__
        self.owner = owner

        # Info about the plan stored via the state and the procedure
        self.procedure = procedure or Procedure(readable_plan, arg_ids, result_ids)
        self.state = state or State(owner=owner, plan=self, state_ids=state_ids)
        if state_tensors is not None:
            for tensor in state_tensors:
                self.state.state_ids.append(tensor.id)
                self.owner.register_obj(tensor)
        self.include_state = include_state
        self.is_built = is_built
        self.input_shapes = None
        self._output_shape = None

        # The plan has not been sent
        self.pointers = dict()

        if blueprint is not None:
            self.forward = blueprint
        elif self.is_built:
            self.forward = None

    @staticmethod
    def _create_placeholders(args_shape):
        # In order to support -1 value in shape to indicate any dimension
        # we map -1 to 1 for shape dimensions.
        # TODO: A more complex strategy could be used
        mapped_shapes = []
        for shape in args_shape:
            if list(filter(lambda x: x < -1, shape)):
                raise ValueError("Invalid shape {}".format(shape))
            mapped_shapes.append(tuple(map(lambda y: 1 if y == -1 else y, shape)))

        return [sy.framework.hook.create_zeros(shape) for shape in mapped_shapes]

    @property
    def _known_workers(self):
        return self.owner._known_workers

    @property
    def location(self):
        raise AttributeError("Plan has no attribute location")

    # For backward compatibility
    @property
    def readable_plan(self):
        return self.procedure.operations

    def parameters(self):
        """
        This is defined to match the torch api of nn.Module where .parameters() return the model tensors / parameters
        """
        return self.state.tensors()

    @property
    def output_shape(self):
        if self._output_shape is None:
            args = self._create_placeholders(self.input_shapes)
            # NOTE I currently need to regiser and then remove objects to use the method
            # but a better syntax is being worked on
            for arg in args:
                self.owner.register_obj(arg)
            output = self(*args)
            for arg in args:
                self.owner.rm_obj(arg)
            self._output_shape = output.shape
        return self._output_shape

    def send_msg(self, *args, **kwargs):
        return self.owner.send_msg(*args, **kwargs)

    def request_obj(self, *args, **kwargs):
        return self.owner.request_obj(*args, **kwargs)

    def respond_to_obj_req(self, obj_id: Union[str, int]):
        """Returns the deregistered object from registry.

        Args:
            obj_id: A string or integer id of an object to look up.
        """

        obj = self.get_obj(obj_id)
        self.de_register_obj(obj)
        return obj

    def _recv_msg(self, bin_message: bin):
        """Upon reception, a Plan stores all commands which can be executed lazily.
        Args:
            bin_message: the message of a command received.
        Returns:
            The None message serialized to specify the command was received.
        """
        msg = sy.serde.deserialize(bin_message)

        if isinstance(msg, Operation):
            # Re-deserialize without detailing
            (msg_type, contents) = sy.serde.deserialize(bin_message, details=False)

            self.procedure.operations.append((msg_type, contents))

        return sy.serde.serialize(None)

    def build(self, *args):
        """Builds the plan.

        The build operation is done "on" the plan (which can be seen like a
        worker), by running the forward function. The plan will therefore
        execute each command of the function, will cache it using _recv_msg
        and will use it to fill the plan.
        To do so, all the arguments provided and the state elements should be
        moved to the plan, using send().

        Args:
            args: Input data.
        """

        self.input_shapes = [x.shape for x in args]
        self._output_shape = None

        # Move the arguments of the first call to the plan
        build_args = [arg.send(self) for arg in args]

        # Same for the state element: we send to the plan and keep a clone
        cloned_state = self.state.clone_state_dict()
        self.state.send_for_build(location=self)

        # We usually have include_state==True for functions converted to plan
        # using @func2plan and we need therefore to add the state manually
        if self.include_state:
            res_ptr = self.forward(*build_args, self.state)
        else:
            res_ptr = self.forward(*build_args)

        # We put back the clone of the original state
        self.state.set_(cloned_state)

        # The plan is now built, we hide the fact that it was run on
        # the plan and not on the owner by replacing the workers ids
        self.procedure.update_worker_ids(from_worker_id=self.id, to_worker_id=self.owner.id)

        # Register the ids of the args used for building the plan: as they will be
        # included in the commands, it should be updated when the function is called
        # with new args, so that's why we keep the ref ids in self.procedure.arg_ids
        self.procedure.arg_ids = tuple(arg.id_at_location for arg in build_args)
        # Also register the id where the result should be stored
        self.procedure.result_ids = (res_ptr.id_at_location,)

        self.is_built = True

    def copy(self):
        """Creates a copy of a plan."""
        plan = Plan(
            name=self.name,
            procedure=self.procedure.copy(),
            state=self.state.copy(),
            include_state=self.include_state,
            is_built=self.is_built,
            # General kwargs
            id=sy.ID_PROVIDER.pop(),
            owner=self.owner,
            tags=self.tags,
            description=self.description,
        )

        plan.state.plan = plan

        plan.state.set_(self.state.clone_state_dict())

        # Replace occurences of the old id to the new plan id
        plan.procedure.update_worker_ids(self.id, plan.id)

        return plan

    def __setattr__(self, name, value):
        """Add new tensors or parameter attributes to the state and register them
        in the owner's registry
        """
        object.__setattr__(self, name, value)

        if isinstance(value, FrameworkTensor):
            self.state.state_ids.append(value.id)
            self.owner.register_obj(value)
        elif isinstance(value, FrameworkLayerModule):
            for tensor_name, tensor in value.named_tensors():
                self.__setattr__(f"{name}_{tensor_name}", tensor)

    def __call__(self, *args, **kwargs):
        """Calls a plan.

        Calls a plan execution with some arguments, and specify the ids where the result
        should be stored.

        Returns:
            The pointer to the result of the execution if the plan was already sent,
            else the None message serialized.
        """
        if len(kwargs):
            raise ValueError("Kwargs are not supported for plan.")

        result_ids = [sy.ID_PROVIDER.pop()]

        if self.forward is not None:
            if self.include_state:
                args = (*args, self.state)
            return self.forward(*args)
        else:
            return self.run(args, result_ids=result_ids)

    def execute_commands(self):
        for message in self.procedure.operations:
            bin_message = sy.serde.serialize(message, simplified=True)
            _ = self.owner.recv_msg(bin_message)

    def run(self, args: Tuple, result_ids: List[Union[str, int]]):
        """Controls local or remote plan execution.

        If the plan doesn't have the plan built, first build it using the blueprint.
        Then, update the plan with the result_ids and args ids given, run the plan
        commands, build pointer(s) to the response(s) and return.

        Args:
            args: Arguments used to run plan.
            result_ids: List of ids where the results will be stored.
        """
        # If promises are given to the plan, prepare it to receive values from these promises
        if self.has_promises_args(args):
            return self.setup_plan_with_promises(*args)

        # We build the plan only if needed
        if not self.is_built:
            self.build(args)

        self.procedure.update_args(args, result_ids)

        self.execute_commands()
        responses = [self.owner.get_obj(result_id) for result_id in result_ids]

        if len(responses) == 1:
            return responses[0]
        return responses

    def has_args_fulfilled(self):
        """ Check if all the arguments of the plan are ready or not.
        It might be the case that we still need to wait for some arguments in
        case some of them are Promises.
        """
        for arg_id in self.procedure.arg_ids:
            arg = self.owner.get_obj(arg_id)
            if hasattr(arg, "child") and isinstance(arg.child, PromiseTensor):
                if not arg.child.is_kept():
                    return False
        return True

    def has_promises_args(self, args):
        return any([hasattr(arg, "child") and isinstance(arg.child, PromiseTensor) for arg in args])

    def setup_plan_with_promises(self, *args):
        """ Slightly modifies a plan so that it can work with promises.
        The plan will also be sent to location with this method.
        """
        for arg in args:
            if hasattr(arg, "child") and isinstance(arg.child, PromiseTensor):
                arg.child.plans.add(self.id)
                prom_owner = arg.owner

        # TODO how to infer result type? torch.result_type() in torch 1.3?
        result_type = args[0].torch_type()  # NOTE torch specfific here

        res = PromiseTensor(
            owner=prom_owner,
            shape=self.output_shape,
            tensor_id=self.procedure.result_ids[0],
            tensor_type=result_type,
            plans=set(),
        )

        self.procedure.update_args(args, self.procedure.result_ids)
        self.procedure.promise_out_id = res.id

        return res.wrap()

    def send(self, *locations, force=False) -> PointerPlan:
        """Send plan to locations.

        If the plan was not built locally it will raise an exception.
        If `force` = true plan is going to be sent either way.

        Args:
            locations: List of workers.
            force: A boolean indicating if this operation should be forced.
        """
        if not self.is_built and not force:
            raise RuntimeError("A plan needs to be built before being sent to a worker.")

        if len(locations) == 1:
            location = locations[0]

            # Check if plan was already sent at the location
            if location in self.pointers:
                return self.pointers[location]

            self.procedure.update_worker_ids(self.owner.id, location.id)
            # Send the Plan
            pointer = self.owner.send(self, workers=location)
            # Revert ids
            self.procedure.update_worker_ids(location.id, self.owner.id)
            self.pointers[location] = pointer
        else:
            ids_at_location = []
            for location in locations:
                if location in self.pointers:
                    # Use the pointer that was already sent
                    pointer = self.pointers[location]
                else:
                    self.procedure.update_worker_ids(self.owner.id, location.id)
                    # Send the Plan
                    pointer = self.owner.send(self, workers=location)
                    # Revert ids
                    self.procedure.update_worker_ids(location.id, self.owner.id)
                    self.pointers[location] = pointer

                ids_at_location.append(pointer.id_at_location)

            pointer = sy.PointerPlan(location=locations, id_at_location=ids_at_location)

        return pointer

    def get_(self):
        self.state.get_()
        return self

    get = get_

    def get_pointers(self):
        return self.pointers

    def fix_precision_(self, *args, **kwargs):
        self.state.fix_precision_(*args, **kwargs)
        return self

    fix_precision = fix_prec_ = fix_prec = fix_precision_

    def float_precision_(self):
        self.state.float_precision_()
        return self

    float_precision = float_prec_ = float_prec = float_precision_

    def share_(self, *args, **kwargs):
        self.state.share_(*args, **kwargs)
        return self

    share = share_

    def create_pointer(
        self, owner, garbage_collect_data, location=None, id_at_location=None, **kwargs
    ):
        return PointerPlan(
            owner=owner,
            location=location or self.owner,
            id_at_location=id_at_location or self.id,
            garbage_collect_data=garbage_collect_data,
        )

    def __str__(self):
        """Returns the string representation of Plan."""
        out = "<"
        out += str(type(self)).split("'")[1].split(".")[-1]
        out += " " + str(self.name)
        out += " id:" + str(self.id)
        out += " owner:" + str(self.owner.id)

        if self.tags is not None and len(self.tags):
            out += " Tags:"
            for tag in self.tags:
                out += " " + str(tag)

        if self.is_built:
            out += " built"

        out += ">"

        return out

    def __repr__(self):
        return self.__str__()

    @staticmethod
    def simplify(worker: AbstractWorker, plan: "Plan") -> tuple:
        """
        This function takes the attributes of a Plan and saves them in a tuple
        Args:
            worker (AbstractWorker): the worker doing the serialization
            plan (Plan): a Plan object
        Returns:
            tuple: a tuple holding the unique attributes of the Plan object

        """
        return (
<<<<<<< HEAD
            sy.serde._simplify(plan.id),
            sy.serde._simplify(plan.procedure),
            sy.serde._simplify(plan.state),
            sy.serde._simplify(plan.include_state),
            sy.serde._simplify(plan.is_built),
            sy.serde._simplify(plan.input_shapes),
            sy.serde._simplify(plan._output_shape),
            sy.serde._simplify(plan.name),
            sy.serde._simplify(plan.tags),
            sy.serde._simplify(plan.description),
=======
            sy.serde._simplify(worker, plan.id),
            sy.serde._simplify(worker, plan.procedure),
            sy.serde._simplify(worker, plan.state),
            sy.serde._simplify(worker, plan.include_state),
            sy.serde._simplify(worker, plan.is_built),
            sy.serde._simplify(worker, plan.name),
            sy.serde._simplify(worker, plan.tags),
            sy.serde._simplify(worker, plan.description),
>>>>>>> 06b2e27f
        )

    @staticmethod
    def detail(worker: AbstractWorker, plan_tuple: tuple) -> "Plan":
        """This function reconstructs a Plan object given its attributes in the form of a tuple.
        Args:
            worker: the worker doing the deserialization
            plan_tuple: a tuple holding the attributes of the Plan
        Returns:
            plan: a Plan object
        """

        id, procedure, state, include_state, is_built, input_shapes, output_shape, name, tags, description = (
            plan_tuple
        )
        id = sy.serde._detail(worker, id)
        procedure = sy.serde._detail(worker, procedure)
        state = sy.serde._detail(worker, state)
        input_shapes = sy.serde._detail(worker, input_shapes)
        output_shape = sy.serde._detail(worker, output_shape)

        plan = sy.Plan(owner=worker, id=id, include_state=include_state, is_built=is_built)

        plan.procedure = procedure
        plan.state = state
        state.plan = plan
        plan.input_shapes = input_shapes
        plan._output_shape = output_shape

        plan.name = sy.serde._detail(worker, name)
        plan.tags = sy.serde._detail(worker, tags)
        plan.description = sy.serde._detail(worker, description)

        return plan<|MERGE_RESOLUTION|>--- conflicted
+++ resolved
@@ -511,27 +511,16 @@
 
         """
         return (
-<<<<<<< HEAD
-            sy.serde._simplify(plan.id),
-            sy.serde._simplify(plan.procedure),
-            sy.serde._simplify(plan.state),
-            sy.serde._simplify(plan.include_state),
-            sy.serde._simplify(plan.is_built),
-            sy.serde._simplify(plan.input_shapes),
-            sy.serde._simplify(plan._output_shape),
-            sy.serde._simplify(plan.name),
-            sy.serde._simplify(plan.tags),
-            sy.serde._simplify(plan.description),
-=======
             sy.serde._simplify(worker, plan.id),
             sy.serde._simplify(worker, plan.procedure),
             sy.serde._simplify(worker, plan.state),
             sy.serde._simplify(worker, plan.include_state),
             sy.serde._simplify(worker, plan.is_built),
+            sy.serde._simplify(worker, plan.input_shapes),
+            sy.serde._simplify(worker, plan._output_shape),
             sy.serde._simplify(worker, plan.name),
             sy.serde._simplify(worker, plan.tags),
             sy.serde._simplify(worker, plan.description),
->>>>>>> 06b2e27f
         )
 
     @staticmethod
