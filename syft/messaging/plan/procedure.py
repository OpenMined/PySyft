import copy
from typing import List
from typing import Tuple
from typing import Union

import syft as sy
from syft.generic.frameworks.types import FrameworkTensorType
from syft.generic.tensor import AbstractTensor
from syft.messaging.plan.state import State
from syft.workers.abstract import AbstractWorker


class Procedure(object):
    """
    A Procedure is a wrapper over a list of operations to execute.

    It provides tools to update the operations to un with new arguments
    on different workers.

    Args:
        operations: the list of (serialized) operations
        arg_ids: the argument ids present in the operations
        result_ids: the result ids present in the operations
    """

    def __init__(self, operations=None, arg_ids=None, result_ids=None):
        self.operations = operations or []
        self.arg_ids = arg_ids or []
        self.result_ids = result_ids or []
        # promise_out_id id used for plan augmented to be used with promises
        self.promise_out_id = None

    def __str__(self):
        return f"<Procedure #operations:{len(self.operations)}>"

    def __repr__(self):
        return self.__str__()

    def update_args(
        self,
        args: Tuple[Union[FrameworkTensorType, AbstractTensor]],
        result_ids: List[Union[str, int]],
    ):
        """Replace args and result_ids with the ones given.
        Updates the arguments ids and result ids used to execute
        the plan.
        Args:
            args: List of tensors.
            result_ids: Ids where the plan output will be stored.
        """

        arg_ids = tuple(arg.id for arg in args)
        self.update_ids(self.arg_ids, arg_ids)
        self.arg_ids = arg_ids

        self.update_ids(self.result_ids, result_ids)
        self.result_ids = result_ids

    def update_worker_ids(self, from_worker_id: Union[str, int], to_worker_id: Union[str, int]):
        return self.update_ids([], [], from_worker_id, to_worker_id)

    def update_ids(
        self,
        from_ids: Tuple[Union[str, int]] = [],
        to_ids: Tuple[Union[str, int]] = [],
        from_worker: Union[str, int] = None,
        to_worker: Union[str, int] = None,
    ):
        """Replace ids and worker ids in the list of operations stored

        Args:
            from_ids: Ids to change.
            to_ids: Ids to replace with.
            from_worker: The previous worker that built the plan.
            to_worker: The new worker that is running the plan.
        """
        for idx, operation in enumerate(self.operations):
            if from_worker and to_worker:
                from_workers, to_workers = [from_worker], [to_worker]
                if isinstance(from_worker, str):
                    from_workers.append(from_worker.encode("utf-8"))
                    to_workers.append(to_worker)
                operation = Procedure.replace_operation_ids(operation, from_workers, to_workers)

            if len(from_ids) and len(to_ids):
                operation = Procedure.replace_operation_ids(operation, from_ids, to_ids)

            self.operations[idx] = operation

        return self

    @staticmethod
    def replace_operation_ids(operation, from_ids, to_ids):
        """
        Replace ids in a single operation

        Args:
            operation: the operation to update
            from_ids: the ids to replace
            to_ids: the new ids to put inplace
        """

        assert isinstance(from_ids, (list, tuple))
        assert isinstance(to_ids, (list, tuple))

        type_obj = type(operation)
        operation = list(operation)
        for i, item in enumerate(operation):
            if isinstance(item, (int, str, bytes)) and item in from_ids:
                operation[i] = to_ids[from_ids.index(item)]
            elif isinstance(item, (list, tuple)):
                operation[i] = Procedure.replace_operation_ids(
                    operation=item, from_ids=from_ids, to_ids=to_ids
                )
        return type_obj(operation)

    def copy(self) -> "Procedure":
        procedure = Procedure(
            operations=copy.deepcopy(self.operations),
            arg_ids=self.arg_ids,
            result_ids=self.result_ids,
        )
        return procedure

    @staticmethod
    def simplify(worker: AbstractWorker, procedure: "Procedure") -> tuple:
        return (
            tuple(
                procedure.operations
            ),  # We're not simplifying because operations are already simplified
<<<<<<< HEAD
            sy.serde._simplify(procedure.arg_ids),
            sy.serde._simplify(procedure.result_ids),
            sy.serde._simplify(procedure.promise_out_id),
=======
            sy.serde._simplify(worker, procedure.arg_ids),
            sy.serde._simplify(worker, procedure.result_ids),
>>>>>>> 06b2e27f
        )

    @staticmethod
    def detail(worker: AbstractWorker, procedure_tuple: tuple) -> "State":
        operations, arg_ids, result_ids, promise_out_id = procedure_tuple
        operations = list(operations)
        arg_ids = sy.serde._detail(worker, arg_ids)
        result_ids = sy.serde._detail(worker, result_ids)

        procedure = Procedure(operations, arg_ids, result_ids)
        procedure.promise_out_id = promise_out_id
        return procedure<|MERGE_RESOLUTION|>--- conflicted
+++ resolved
@@ -128,14 +128,9 @@
             tuple(
                 procedure.operations
             ),  # We're not simplifying because operations are already simplified
-<<<<<<< HEAD
-            sy.serde._simplify(procedure.arg_ids),
-            sy.serde._simplify(procedure.result_ids),
-            sy.serde._simplify(procedure.promise_out_id),
-=======
             sy.serde._simplify(worker, procedure.arg_ids),
             sy.serde._simplify(worker, procedure.result_ids),
->>>>>>> 06b2e27f
+            sy.serde._simplify(worker, procedure.promise_out_id),
         )
 
     @staticmethod
