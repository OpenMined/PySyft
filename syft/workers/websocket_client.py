import binascii
from typing import Union
from typing import List

import torch
import websocket
import websockets
import logging
import ssl
import time

import syft as sy
from syft.messaging.message import FetchPlanMessage
from syft.messaging.message import ObjectRequestMessage
from syft.messaging.message import SearchMessage
from syft.generic.tensor import AbstractTensor
from syft.workers.base import BaseWorker

logger = logging.getLogger(__name__)

TIMEOUT_INTERVAL = 999_999


class WebsocketClientWorker(BaseWorker):
    def __init__(
        self,
        hook,
        host: str,
        port: int,
        secure: bool = False,
        id: Union[int, str] = 0,
        is_client_worker: bool = False,
        log_msgs: bool = False,
        verbose: bool = False,
        data: List[Union[torch.Tensor, AbstractTensor]] = None,
    ):
        """A client which will forward all messages to a remote worker running a
        WebsocketServerWorker and receive all responses back from the server.
        """

        self.port = port
        self.host = host

        super().__init__(hook, id, data, is_client_worker, log_msgs, verbose)

        # creates the connection with the server which gets held open until the
        # WebsocketClientWorker is garbage collected.
        # Secure flag adds a secure layer applying cryptography and authentication
        self.secure = secure
        self.ws = None
        self.connect()

    @property
    def url(self):
        return f"wss://{self.host}:{self.port}" if self.secure else f"ws://{self.host}:{self.port}"

    def connect(self):
        args = {"max_size": None, "timeout": TIMEOUT_INTERVAL, "url": self.url}

        if self.secure:
            args["sslopt"] = {"cert_reqs": ssl.CERT_NONE}

        self.ws = websocket.create_connection(**args)

    def close(self):
        self.ws.shutdown()

    def search(self, *query):
        # Prepare a message requesting the websocket server to search among its objects
        message = SearchMessage(query)
        serialized_message = sy.serde.serialize(message)
        # Send the message and return the deserialized response.
        response = self._recv_msg(serialized_message)
        return sy.serde.deserialize(response)

<<<<<<< HEAD
=======
    def fetch_plan(self, plan_id):
        # Prepare a message requesting the websocket server to search among its objects
        message = FetchPlanMessage(plan_id)
        serialized_message = sy.serde.serialize(message)
        # Send the message and return the deserialized response.
        response = self._recv_msg(serialized_message)
        return sy.serde.deserialize(response)

>>>>>>> 39394c00
    def _send_msg(self, message: bin, location) -> bin:
        raise RuntimeError(
            "_send_msg should never get called on a ",
            "WebsocketClientWorker. Did you accidentally "
            "make hook.local_worker a WebsocketClientWorker?",
        )

    def _forward_to_websocket_server_worker(self, message: bin) -> bin:
        self.ws.send(str(binascii.hexlify(message)))
        response = binascii.unhexlify(self.ws.recv()[2:-1])
        return response

    def _recv_msg(self, message: bin) -> bin:
        """Forwards a message to the WebsocketServerWorker"""

        response = self._forward_to_websocket_server_worker(message)
        if not self.ws.connected:
            logger.warning("Websocket connection closed (worker: %s)", self.id)
            self.ws.shutdown()
            time.sleep(0.1)
            # Avoid timing out on the server-side
            self.ws = websocket.create_connection(self.url, max_size=None, timeout=TIMEOUT_INTERVAL)
            logger.warning("Created new websocket connection")
            time.sleep(0.1)
            response = self._forward_to_websocket_server_worker(message)
            if not self.ws.connected:
                raise RuntimeError(
                    "Websocket connection closed and creation of new connection failed."
                )
        return response

    def _send_msg_and_deserialize(self, command_name: str, *args, **kwargs):
        message = self.create_message_execute_command(
            command_name=command_name, command_owner="self", *args, **kwargs
        )

        # Send the message and return the deserialized response.
        serialized_message = sy.serde.serialize(message)
        response = self._recv_msg(serialized_message)
        return sy.serde.deserialize(response)

    def list_objects_remote(self):
        return self._send_msg_and_deserialize("list_objects")

    def objects_count_remote(self):
        return self._send_msg_and_deserialize("objects_count")

    def clear_objects_remote(self):
        return self._send_msg_and_deserialize("clear_objects", return_self=False)

    async def async_fit(self, dataset_key: str, return_ids: List[int] = None):
        """Asynchronous call to fit function on the remote location.

        Args:
            dataset_key: Identifier of the dataset which shall be used for the training.
            return_ids: List of return ids.

        Returns:
            See return value of the FederatedClient.fit() method.
        """
        if return_ids is None:
            return_ids = [sy.ID_PROVIDER.pop()]

        # Close the existing websocket connection in order to open a asynchronous connection
        # This code is not tested with secure connections (wss protocol).
        self.close()
        async with websockets.connect(
            self.url, timeout=TIMEOUT_INTERVAL, max_size=None, ping_timeout=TIMEOUT_INTERVAL
        ) as websocket:
            message = self.create_message_execute_command(
                command_name="fit",
                command_owner="self",
                return_ids=return_ids,
                dataset_key=dataset_key,
            )

            # Send the message and return the deserialized response.
            serialized_message = sy.serde.serialize(message)
            await websocket.send(str(binascii.hexlify(serialized_message)))
            await websocket.recv()  # returned value will be None, so don't care

        # Reopen the standard connection
        self.connect()

        # Send an object request message to retrieve the result tensor of the fit() method
        msg = ObjectRequestMessage(return_ids[0])
        serialized_message = sy.serde.serialize(msg)
        response = self._recv_msg(serialized_message)

        # Return the deserialized response.
        return sy.serde.deserialize(response)

    def fit(self, dataset_key: str, **kwargs):
        """Call the fit() method on the remote worker (WebsocketServerWorker instance).

        Note: The argument return_ids is provided as kwargs as otherwise there is a miss-match
        with the signature in VirtualWorker.fit() method. This is important to be able to switch
        between virtual and websocket workers.

        Args:
            dataset_key: Identifier of the dataset which shall be used for the training.
            **kwargs:
                return_ids: List[str]
        """
        return_ids = kwargs["return_ids"] if "return_ids" in kwargs else [sy.ID_PROVIDER.pop()]

        self._send_msg_and_deserialize("fit", return_ids=return_ids, dataset_key=dataset_key)

        msg = ObjectRequestMessage(return_ids[0])
        # Send the message and return the deserialized response.
        serialized_message = sy.serde.serialize(msg)
        response = self._recv_msg(serialized_message)
        return sy.serde.deserialize(response)

    def evaluate(
        self,
        dataset_key: str,
        return_histograms: bool = False,
        nr_bins: int = -1,
        return_loss=True,
        return_raw_accuracy: bool = True,
    ):
        """Call the evaluate() method on the remote worker (WebsocketServerWorker instance).

        Args:
            dataset_key: Identifier of the local dataset that shall be used for training.
            return_histograms: If True, calculate the histograms of predicted classes.
            nr_bins: Used together with calculate_histograms. Provide the number of classes/bins.
            return_loss: If True, loss is calculated additionally.
            return_raw_accuracy: If True, return nr_correct_predictions and nr_predictions

        Returns:
            Dictionary containing depending on the provided flags:
                * loss: avg loss on data set, None if not calculated.
                * nr_correct_predictions: number of correct predictions.
                * nr_predictions: total number of predictions.
                * histogram_predictions: histogram of predictions.
                * histogram_target: histogram of target values in the dataset.
        """

        return self._send_msg_and_deserialize(
            "evaluate",
            dataset_key=dataset_key,
            return_histograms=return_histograms,
            nr_bins=nr_bins,
            return_loss=return_loss,
            return_raw_accuracy=return_raw_accuracy,
        )

    def __str__(self):
        """Returns the string representation of a Websocket worker.

        A to-string method for websocket workers that includes information from the websocket server

        Returns:
            The Type and ID of the worker

        """
        out = "<"
        out += str(type(self)).split("'")[1].split(".")[-1]
        out += " id:" + str(self.id)
        out += " #objects local:" + str(len(self._objects))
        out += " #objects remote: " + str(self.objects_count_remote())
        out += ">"
        return out<|MERGE_RESOLUTION|>--- conflicted
+++ resolved
@@ -10,7 +10,6 @@
 import time
 
 import syft as sy
-from syft.messaging.message import FetchPlanMessage
 from syft.messaging.message import ObjectRequestMessage
 from syft.messaging.message import SearchMessage
 from syft.generic.tensor import AbstractTensor
@@ -73,17 +72,6 @@
         response = self._recv_msg(serialized_message)
         return sy.serde.deserialize(response)
 
-<<<<<<< HEAD
-=======
-    def fetch_plan(self, plan_id):
-        # Prepare a message requesting the websocket server to search among its objects
-        message = FetchPlanMessage(plan_id)
-        serialized_message = sy.serde.serialize(message)
-        # Send the message and return the deserialized response.
-        response = self._recv_msg(serialized_message)
-        return sy.serde.deserialize(response)
-
->>>>>>> 39394c00
     def _send_msg(self, message: bin, location) -> bin:
         raise RuntimeError(
             "_send_msg should never get called on a ",
