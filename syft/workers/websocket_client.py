--- conflicted
+++ resolved
@@ -14,13 +14,7 @@
 from syft.workers import BaseWorker
 
 logger = logging.getLogger(__name__)
-<<<<<<< HEAD
-TIMEOUT_INTERVAL = 9999999
-=======
-
-
 TIMEOUT_INTERVAL = 9_999_999
->>>>>>> c1894a58
 
 
 class WebsocketClientWorker(BaseWorker):
