import binascii
from typing import Union
from typing import List

import torch
import websocket
import time
import logging

import syft as sy
from syft.codes import MSGTYPE
from syft.frameworks.torch.tensors.interpreters import AbstractTensor
from syft.workers import BaseWorker

logger = logging.getLogger(__name__)


class WebsocketClientWorker(BaseWorker):
    def __init__(
        self,
        hook,
        host: str,
        port: int,
        id: Union[int, str] = 0,
        is_client_worker: bool = False,
        log_msgs: bool = False,
        verbose: bool = False,
        data: List[Union[torch.Tensor, AbstractTensor]] = None,
    ):
        """A client which will forward all messages to a remote worker running a
        WebsocketServerWorker and receive all responses back from the server.
        """

        # TODO get angry when we have no connection params
        self.port = port
        self.host = host
        self.uri = f"ws://{self.host}:{self.port}"

        # creates the connection with the server which gets held open until the
        # WebsocketClientWorker is garbage collected.
        self.ws = websocket.create_connection(self.uri, max_size=None)

        super().__init__(hook, id, data, is_client_worker, log_msgs, verbose)

    def search(self, *query):
        # Prepare a message requesting the websocket server to search among its objects
        message = (MSGTYPE.SEARCH, query)
        serialized_message = sy.serde.serialize(message)
        # Send the message and return the deserialized response.
        response = self._recv_msg(serialized_message)
        return sy.serde.deserialize(response)

<<<<<<< HEAD
    def _send_msg(self, message: bin) -> bin:  # pragma: no cover
=======
    def _send_msg(self, message: bin, location) -> bin:
>>>>>>> 899489e0
        raise RuntimeError(
            "_send_msg should never get called on a ",
            "WebsocketClientWorker. Did you accidentally "
            "make hook.local_worker a WebsocketClientWorker?",
        )

    def _receive_action(self, message: bin) -> bin:
        self.ws.send(str(binascii.hexlify(message)))
        response = binascii.unhexlify(self.ws.recv()[2:-1])
        return response

    def _recv_msg(self, message: bin) -> bin:
        """Forwards a message to the WebsocketServerWorker"""

        response = self._receive_action(message)
        if not self.ws.connected:
            logger.warning("Websocket connection closed (worker: %s)", self.id)
            self.ws.shutdown()
            time.sleep(1)
            self.ws = websocket.create_connection(self.uri, max_size=None)
            logger.warning("Created new websocket connection")
            time.sleep(0.1)
            response = self._receive_action(message)
            if not self.ws.connected:
                raise RuntimeError(
                    "Websocket connection closed and creation of new connection failed."
                )
        return response<|MERGE_RESOLUTION|>--- conflicted
+++ resolved
@@ -50,11 +50,9 @@
         response = self._recv_msg(serialized_message)
         return sy.serde.deserialize(response)
 
-<<<<<<< HEAD
-    def _send_msg(self, message: bin) -> bin:  # pragma: no cover
-=======
-    def _send_msg(self, message: bin, location) -> bin:
->>>>>>> 899489e0
+
+
+    def _send_msg(self, message: bin, location) -> bin: # pragma: no cover
         raise RuntimeError(
             "_send_msg should never get called on a ",
             "WebsocketClientWorker. Did you accidentally "
