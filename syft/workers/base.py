<<<<<<< HEAD
import logging
from abc import abstractmethod
=======
>>>>>>> 1b414694
from contextlib import contextmanager
from pprint import pformat
from typing import List
from typing import TYPE_CHECKING
from typing import Union

import torch

import syft as sy
from syft import codes
from syft.exceptions import GetNotPermittedError
from syft.exceptions import ObjectNotFoundError
from syft.exceptions import PlanCommandUnknownError
from syft.exceptions import ResponseSignatureError
from syft.exceptions import WorkerNotFoundException
from syft.execution.communication import CommunicationAction
from syft.execution.computation import ComputationAction
from syft.execution.plan import Plan
from syft.frameworks.torch.mpc.primitives import PrimitiveStorage
from syft.generic.frameworks.hook import hook_args
from syft.generic.frameworks.remote import Remote
from syft.generic.frameworks.types import FrameworkShape
<<<<<<< HEAD
from syft.generic.frameworks.types import FrameworkTensor
from syft.generic.frameworks.types import FrameworkTensorType
from syft.generic.object_storage import ObjectStorage
=======
from syft.generic.object_storage import ObjectStore
from syft.generic.object import AbstractObject
>>>>>>> 1b414694
from syft.generic.pointers.object_pointer import ObjectPointer
from syft.generic.pointers.pointer_tensor import PointerTensor
from syft.generic.tensor import AbstractTensor
from syft.messaging.message import ForceObjectDeleteMessage
from syft.messaging.message import GetShapeMessage
from syft.messaging.message import IsNoneMessage
from syft.messaging.message import Message
from syft.messaging.message import ObjectMessage
from syft.messaging.message import ObjectRequestMessage
from syft.messaging.message import PlanCommandMessage
from syft.messaging.message import SearchMessage
from syft.messaging.message import TensorCommandMessage
from syft.messaging.message import WorkerCommandMessage
from syft.workers.abstract import AbstractWorker

# this if statement avoids circular imports between base.py and pointer.py
if TYPE_CHECKING:
    from syft.generic.frameworks.hook.hook import FrameworkHook

logger = logging.getLogger(__name__)


class BaseWorker(AbstractWorker):
    """Contains functionality to all workers.

    Other workers will extend this class to inherit all functionality necessary
    for PySyft's protocol. Extensions of this class overrides two key methods
    _send_msg() and _recv_msg() which are responsible for defining the
    procedure for sending a binary message to another worker.

    At it's core, BaseWorker (and all workers) is a collection of objects owned
    by a certain machine. Each worker defines how it interacts with objects on
    other workers as well as how other workers interact with objects owned by
    itself. Objects are either tensors or of any type supported by the PySyft
    protocol.

    Args:
        hook: A reference to the TorchHook object which is used
            to modify PyTorch with PySyft's functionality.
        id: An optional string or integer unique id of the worker.
        known_workers: An optional dictionary of all known workers on a
            network which this worker may need to communicate with in the
            future. The key of each should be each worker's unique ID and
            the value should be a worker class which extends BaseWorker.
            Extensions of BaseWorker will include advanced functionality
            for adding to this dictionary(node discovery). In some cases,
            one can initialize this with known workers to help bootstrap
            the network.
        data: Initialize workers with data on creating worker object
        is_client_worker: An optional boolean parameter to indicate
            whether this worker is associated with an end user client. If
            so, it assumes that the client will maintain control over when
            variables are instantiated or deleted as opposed to handling
            tensor/variable/model lifecycle internally. Set to True if this
            object is not where the objects will be stored, but is instead
            a pointer to a worker that exists elsewhere.
        log_msgs: An optional boolean parameter to indicate whether all
            messages should be saved into a log for later review. This is
            primarily a development/testing feature.
        auto_add: Determines whether to automatically add this worker to the
            list of known workers.
        message_pending_time (optional): A number of seconds to delay the messages to be sent.
            The argument may be a floating point number for subsecond
            precision.
    """

    def __init__(
        self,
        hook: "FrameworkHook",
        id: Union[int, str] = 0,
        data: Union[List, tuple] = None,
        is_client_worker: bool = False,
        log_msgs: bool = False,
        verbose: bool = False,
        auto_add: bool = True,
        message_pending_time: Union[int, float] = 0,
    ):
        """Initializes a BaseWorker."""
        super().__init__()
        self.hook = hook

        self.object_store = ObjectStore(owner=self)

        self.id = id
        self.is_client_worker = is_client_worker
        self.log_msgs = log_msgs
        self.verbose = verbose
        self.auto_add = auto_add
        self._message_pending_time = message_pending_time
        self.msg_history = list()

        # For performance, we cache all possible message types
        self._message_router = {
            TensorCommandMessage: self.execute_tensor_command,
            PlanCommandMessage: self.execute_plan_command,
            WorkerCommandMessage: self.execute_worker_command,
            ObjectMessage: self.handle_object_msg,
            ObjectRequestMessage: self.respond_to_obj_req,
            ForceObjectDeleteMessage: self.handle_delete_object_msg,  # FIXME: there is no ObjectDeleteMessage
            ForceObjectDeleteMessage: self.handle_force_delete_object_msg,
            IsNoneMessage: self.is_object_none,
            GetShapeMessage: self.handle_get_shape_message,
            SearchMessage: self.respond_to_search,
        }

        self._plan_command_router = {
            codes.PLAN_CMDS.FETCH_PLAN: self._fetch_plan_remote,
            codes.PLAN_CMDS.FETCH_PROTOCOL: self._fetch_protocol_remote,
        }

        self.load_data(data)

        # Declare workers as appropriate
        self._known_workers = {}
        if auto_add:
            if hook is not None and hook.local_worker is not None:
                known_workers = self.hook.local_worker._known_workers
                if self.id in known_workers:
                    if isinstance(known_workers[self.id], type(self)):
                        # If a worker with this id already exists and it has the
                        # same type as the one being created, we copy all the attributes
                        # of the existing worker to this one.
                        self.__dict__.update(known_workers[self.id].__dict__)
                    else:
                        raise RuntimeError(
                            "Worker initialized with the same id and different types."
                        )
                else:
                    hook.local_worker.add_worker(self)
                    for worker_id, worker in hook.local_worker._known_workers.items():
                        if worker_id not in self._known_workers:
                            self.add_worker(worker)
                        if self.id not in worker._known_workers:
                            worker.add_worker(self)
            else:
                # Make the local worker aware of itself
                # self is the to-be-created local worker
                self.add_worker(self)

        if hook is None:
            self.framework = None
        else:
            # TODO[jvmancuso]: avoid branching here if possible, maybe by changing code in
            #     execute_tensor_command or command_guard to not expect an attribute named "torch"
            #     (#2530)
            self.framework = hook.framework
            if hasattr(hook, "torch"):
                self.torch = self.framework
                self.remote = Remote(self, "torch")
            elif hasattr(hook, "tensorflow"):
                self.tensorflow = self.framework
                self.remote = Remote(self, "tensorflow")

        # storage object for crypto primitives
        self.crypto_store = PrimitiveStorage(owner=self)
        # declare the plans used for crypto computations
        sy.frameworks.torch.mpc.fss.initialize_crypto_plans(self)

    def register_obj(self, obj):
        self.object_store.register_obj(self, obj)

    def clear_objects(self, return_self: bool = True):
        """Removes all objects from the object storage.

        Note: the "return self" statement is kept for backward compatibility
        with the Udacity Secure and Private ML course.

        Args:
            return_self: flag, whether to return self as return value

        Returns:
            self, if return_self if True, else None

        """
        self.object_store.clear_objects()

        # return based on `return_self` flag is required by Udacity course
        return self if return_self else None

    @contextmanager
    def registration_enabled(self):
        self.is_client_worker = False
        try:
            yield self
        finally:
            self.is_client_worker = True

    def remove_worker_from_registry(self, worker_id):
        """Removes a worker from the dictionary of known workers.
        Args:
            worker_id: id to be removed
        """
        del self._known_workers[worker_id]

    def remove_worker_from_local_worker_registry(self):
        """Removes itself from the registry of hook.local_worker.
        """
        self.hook.local_worker.remove_worker_from_registry(worker_id=self.id)

    def load_data(self, data: List[Union[FrameworkTensorType, AbstractTensor]]) -> None:
        """Allows workers to be initialized with data when created

           The method registers the tensor individual tensor objects.

        Args:

            data: A list of tensors
        """

        if data:
            for tensor in data:
                self.register_obj(tensor)
                tensor.owner = self

    def send_msg(self, message: Message, location: "BaseWorker") -> object:
        """Implements the logic to send messages.

        The message is serialized and sent to the specified location. The
        response from the location (remote worker) is deserialized and
        returned back.

        Every message uses this method.

        Args:
            msg_type: A integer representing the message type.
            message: A Message object
            location: A BaseWorker instance that lets you provide the
                destination to send the message.

        Returns:
            The deserialized form of message from the worker at specified
            location.
        """
        if self.verbose:
            print(f"worker {self} sending {message} to {location}")

        # Step 1: serialize the message to a binary
        bin_message = sy.serde.serialize(message, worker=self)

        # Step 2: send the message and wait for a response
        bin_response = self._send_msg(bin_message, location)

        # Step 3: deserialize the response
        response = sy.serde.deserialize(bin_response, worker=self)

        return response

    def recv_msg(self, bin_message: bin) -> bin:
        """Implements the logic to receive messages.

        The binary message is deserialized and routed to the appropriate
        function. And, the response serialized the returned back.

        Every message uses this method.

        Args:
            bin_message: A binary serialized message.

        Returns:
            A binary message response.
        """
        # Step 0: deserialize message
        msg = sy.serde.deserialize(bin_message, worker=self)

        # Step 1: save message and/or log it out
        if self.log_msgs:
            self.msg_history.append(msg)

        if self.verbose:
            print(
                f"worker {self} received {type(msg).__name__} {msg.contents}"
                if hasattr(msg, "contents")
                else f"worker {self} received {type(msg).__name__}"
            )

        # Step 2: route message to appropriate function
        response = self._message_router[type(msg)](msg)

        # Step 3: Serialize the message to simple python objects
        bin_response = sy.serde.serialize(response, worker=self)

        return bin_response

        # SECTION:recv_msg() uses self._message_router to route to these methods

    def send(
        self,
        obj: Union[FrameworkTensorType, AbstractTensor],
        workers: "BaseWorker",
        ptr_id: Union[str, int] = None,
        garbage_collect_data=None,
        requires_grad=False,
        create_pointer=True,
        **kwargs,
    ) -> ObjectPointer:
        """Sends tensor to the worker(s).

        Send a syft or torch tensor/object and its child, sub-child, etc (all the
        syft chain of children) to a worker, or a list of workers, with a given
        remote storage address.

        Args:
            obj: A syft/framework tensor/object to send.
            workers: A BaseWorker object representing the worker(s) that will
                receive the object.
            ptr_id: An optional string or integer indicating the remote id of
                the object on the remote worker(s).
            garbage_collect_data: argument passed down to create_pointer()
            requires_grad: Default to False. If true, whenever the remote value of this tensor
                will have its gradient updated (for example when calling .backward()), a call
                will be made to set back the local gradient value.
            create_pointer: if set to False, no pointer to the remote value will be built.

        Example:
            >>> import torch
            >>> import syft as sy
            >>> hook = sy.TorchHook(torch)
            >>> bob = sy.VirtualWorker(hook)
            >>> x = torch.Tensor([1, 2, 3, 4])
            >>> x.send(bob, 1000)
            Will result in bob having the tensor x with id 1000

        Returns:
            A PointerTensor object representing the pointer to the remote worker(s).
        """

        if not isinstance(workers, (list, tuple)):
            workers = [workers]

        assert len(workers) > 0, "Please provide workers to receive the data"

        if len(workers) == 1:
            worker = workers[0]
        else:
            # If multiple workers are provided , you want to send the same tensor
            # to all the workers. You'll get multiple pointers, or a pointer
            # with different locations
            raise NotImplementedError(
                "Sending to multiple workers is not \
                                        supported at the moment"
            )

        worker = self.get_worker(worker)

        if requires_grad:
            obj.origin = self.id
            obj.id_at_origin = obj.id

        # Send the object
        self.send_obj(obj, worker)

        if requires_grad:
            obj.origin = None
            obj.id_at_origin = None

        # If we don't need to create the pointer
        if not create_pointer:
            return None

        # Create the pointer if needed
        if hasattr(obj, "create_pointer") and not isinstance(
            obj, sy.Protocol
        ):  # TODO: this seems like hack to check a type
            if ptr_id is None:  # Define a remote id if not specified
                ptr_id = sy.ID_PROVIDER.pop()

            pointer = type(obj).create_pointer(
                obj,
                owner=self,
                location=worker,
                id_at_location=obj.id,
                register=True,
                ptr_id=ptr_id,
                garbage_collect_data=garbage_collect_data,
                **kwargs,
            )
        else:
            pointer = obj

        return pointer

    def handle_object_msg(self, obj_msg: ObjectMessage):
        # This should be a good seam for separating Workers from ObjectStore (someday),
        # so that Workers have ObjectStores instead of being ObjectStores. That would open
        # up the possibility of having a separate ObjectStore for each user, or for each
        # Plan/Protocol, etc. As Syft moves toward multi-tenancy with Grid and so forth,
        # that will probably be useful for providing security and permissioning. In that
        # future, this might look like `self.object_store.set_obj(obj_msg.object)`

        """Receive an object from a another worker

        Args:
            obj: a Framework Tensor or a subclass of an AbstractTensor with an id
        """
        obj = obj_msg.object

        self.set_obj(obj)

        if isinstance(obj, FrameworkTensor):
            tensor = obj
            if (
                tensor.requires_grad
                and tensor.origin is not None
                and tensor.id_at_origin is not None
            ):
                tensor.register_hook(
                    tensor.trigger_origin_backward_hook(tensor.origin, tensor.id_at_origin)
                )

    def handle_delete_object_msg(self, msg: ForceObjectDeleteMessage):
        # NOTE cannot currently be used because there is no ObjectDeleteMessage
        self.object_store.rm_obj(msg.object_id)

    def handle_force_delete_object_msg(self, msg: ForceObjectDeleteMessage):
        self.object_store.force_rm_obj(msg.object_id)

    def execute_tensor_command(self, cmd: TensorCommandMessage) -> PointerTensor:
        if isinstance(cmd.action, ComputationAction):
            return self.execute_computation_action(cmd.action)
        else:
            return self.execute_communication_action(cmd.action)

    def execute_computation_action(self, action: ComputationAction) -> PointerTensor:
        """
        Executes commands received from other workers.
        Args:
            message: A tuple specifying the command and the args.
        Returns:
            The result or None if return_value is False.
        """

        op_name = action.name
        _self = action.target
        args_ = action.args
        kwargs_ = action.kwargs
        return_ids = action.return_ids
        return_value = action.return_value

        # Handle methods
        if _self is not None:
            if type(_self) == int:
                _self = BaseWorker.get_obj(self, _self)
                if _self is None:
                    return
            elif isinstance(_self, str):
                if _self == "self":
                    _self = self
                else:
                    res: list = self.search(_self)
                    assert (
                        len(res) == 1
                    ), f"Searching for {_self} on {self.id}. /!\\ {len(res)} found"
                    _self = res[0]
            if sy.framework.is_inplace_method(op_name):
                # TODO[jvmancuso]: figure out a good way to generalize the
                # above check (#2530)
                getattr(_self, op_name)(*args_, **kwargs_)
                return
            else:
                try:
                    response = getattr(_self, op_name)(*args_, **kwargs_)
                except TypeError:
                    # TODO Andrew thinks this is gross, please fix. Instead need to properly deserialize strings
                    new_args = [
                        arg.decode("utf-8") if isinstance(arg, bytes) else arg for arg in args_
                    ]
                    response = getattr(_self, op_name)(*new_args, **kwargs_)
        # Handle functions
        else:
            # At this point, the command is ALWAYS a path to a
            # function (i.e., torch.nn.functional.relu). Thus,
            # we need to fetch this function and run it.

            sy.framework.command_guard(op_name)

            paths = op_name.split(".")
            command = self
            for path in paths:
                command = getattr(command, path)

            response = command(*args_, **kwargs_)

        # some functions don't return anything (such as .backward())
        # so we need to check for that here.
        if response is not None:
            # Register response and create pointers for tensor elements
            try:
                is_identity_operation = torch.equal(_self, response)
            except (RuntimeError, TypeError, sy.exceptions.PureFrameworkTensorFoundError):
                is_identity_operation = False

            try:
                response = hook_args.register_response(
                    op_name,
                    response,
                    list(return_ids),
                    self,
                    is_identity_operation=is_identity_operation,
                )
                # TODO: Does this mean I can set return_value to False and still get a response? That seems surprising.
                if return_value or isinstance(response, (int, float, bool, str)):
                    return response
                else:
                    return None
            except ResponseSignatureError:
                return_id_provider = sy.ID_PROVIDER
                return_id_provider.set_next_ids(return_ids, check_ids=False)
                return_id_provider.start_recording_ids()

                response = hook_args.register_response(
                    op_name,
                    response,
                    return_id_provider,
                    self,
                    is_identity_operation=is_identity_operation,
                )
                new_ids = return_id_provider.get_recorded_ids()
                raise ResponseSignatureError(new_ids)

    def execute_communication_action(self, action: CommunicationAction) -> PointerTensor:
        owner = action.target.owner
        destinations = [self.get_worker(id_) for id_ in action.args]
        kwargs_ = action.kwargs

        if owner != self:
            return None
        else:
            obj = self.get_obj(action.target.id)
            response = owner.send(obj, *destinations, **kwargs_)
            response.garbage_collect_data = False
            if kwargs_.get("requires_grad", False):
                response = hook_args.register_response(
                    "send", response, [sy.ID_PROVIDER.pop()], self
                )
            else:
                self.object_store.rm_obj(action.target.id)
            return response

    def execute_worker_command(self, message: tuple):
        """Executes commands received from other workers.

        Args:
            message: A tuple specifying the command and the args.

        Returns:
            A pointer to the result.
        """
        command_name = message.command_name
        args_, kwargs_, return_ids = message.message

        response = getattr(self, command_name)(*args_, **kwargs_)
        #  TODO [midokura-silvia]: send the tensor directly
        #  TODO this code is currently necessary for the async_fit method in websocket_client.py
        if isinstance(response, FrameworkTensor):
            self.register_obj(obj=response, obj_id=return_ids[0])
            return None
        return response

    def execute_plan_command(self, msg: PlanCommandMessage):
        """Executes commands related to plans.

        This method is intended to execute all commands related to plans and
        avoiding having several new message types specific to plans.

        Args:
            msg: A PlanCommandMessage specifying the command and args.
        """
        command_name = msg.command_name
        args_ = msg.args

        try:
            command = self._plan_command_router[command_name]
        except KeyError:
            raise PlanCommandUnknownError(command_name)

        return command(*args_)

    def send_command(
        self,
        recipient: "BaseWorker",
        cmd_name: str,
        target: PointerTensor = None,
        args_: tuple = (),
        kwargs_: dict = {},
        return_ids: str = None,
        return_value: bool = False,
    ) -> Union[List[PointerTensor], PointerTensor]:
        """
        Sends a command through a message to a recipient worker.

        Args:
            recipient: A recipient worker.
            cmd_name: Command number.
            target: Target pointer Tensor.
            args_: additional args for command execution.
            kwargs_: additional kwargs for command execution.
            return_ids: A list of strings indicating the ids of the
                tensors that should be returned as response to the command execution.

        Returns:
            A list of PointerTensors or a single PointerTensor if just one response is expected.
        """
        if return_ids is None:
            return_ids = tuple([sy.ID_PROVIDER.pop()])

        try:
            message = TensorCommandMessage.computation(
                cmd_name, target, args_, kwargs_, return_ids, return_value
            )
            ret_val = self.send_msg(message, location=recipient)
        except ResponseSignatureError as e:
            ret_val = None
            return_ids = e.ids_generated

        if ret_val is None or type(ret_val) == bytes:
            responses = []
            for return_id in return_ids:
                response = PointerTensor(
                    location=recipient,
                    id_at_location=return_id,
                    owner=self,
                    id=sy.ID_PROVIDER.pop(),
                )
                responses.append(response)

            if len(return_ids) == 1:
                responses = responses[0]
        else:
            responses = ret_val
        return responses

    def get_obj(self, obj_id: Union[str, int]) -> object:
        """Returns the object from registry.

        Look up an object from the registry using its ID.

        Args:
            obj_id: A string or integer id of an object to look up.
        """
        obj = self.object_store.get_obj(obj_id)

        # An object called with get_obj will be "with high probability" serialized
        # and sent back, so it will be GCed but remote data is any shouldn't be
        # deleted
        if hasattr(obj, "child") and hasattr(obj.child, "set_garbage_collect_data"):
            obj.child.set_garbage_collect_data(value=False)

        if hasattr(obj, "private") and obj.private:
            return None

        return obj

    def respond_to_obj_req(self, msg: ObjectRequestMessage):
        """Returns the deregistered object from registry.

        Args:
            request_msg (tuple): Tuple containing object id, user credentials and reason.
        """
        obj_id = msg.object_id
        user = msg.user
        reason = msg.reason

        obj = self.get_obj(obj_id)
        if hasattr(obj, "allow") and not obj.allow(user):
            raise GetNotPermittedError()
        else:
            self.de_register_obj(obj)
            return obj

    def register_obj(self, obj: object, obj_id: Union[str, int] = None):
        """Registers the specified object with the current worker node.

        Selects an id for the object, assigns a list of owners, and establishes
        whether it's a pointer or not. This method is generally not used by the
        client and is instead used by internal processes (hooks and workers).

        Args:
            obj: A torch Tensor or Variable object to be registered.
            obj_id (int or string): random integer between 0 and 1e10 or
                string uniquely identifying the object.
        """
        if not self.is_client_worker:
            self.object_store.register_obj(obj, obj_id=obj_id)

    def de_register_obj(self, obj: object, _recurse_torch_objs: bool = True):
        """
        De-registers the specified object with the current worker node.

        Args:
            obj: the object to deregister
            _recurse_torch_objs: A boolean indicating whether the object is
                more complex and needs to be explored.
        """
        if not self.is_client_worker:
            self.object_store.de_register_obj(obj, _recurse_torch_objs)

    # SECTION: convenience methods for constructing frequently used messages

    def send_obj(self, obj: object, location: "BaseWorker"):
        """Send a torch object to a worker.

        Args:
            obj: A torch Tensor or Variable object to be sent.
            location: A BaseWorker instance indicating the worker which should
                receive the object.
        """
        return self.send_msg(ObjectMessage(obj), location)

    def request_obj(
        self, obj_id: Union[str, int], location: "BaseWorker", user=None, reason: str = ""
    ) -> object:
        """Returns the requested object from specified location.

        Args:
            obj_id (int or string):  A string or integer id of an object to look up.
            location (BaseWorker): A BaseWorker instance that lets you provide the lookup
                location.
            user (object, optional): user credentials to perform user authentication.
            reason (string, optional): a description of why the data scientist wants to see it.
        Returns:
            A torch Tensor or Variable object.
        """
        obj = self.send_msg(ObjectRequestMessage(obj_id, user, reason), location)
        return obj

    # SECTION: Manage the workers network

    def get_worker(
        self, id_or_worker: Union[str, int, "BaseWorker"], fail_hard: bool = False
    ) -> Union[str, int, AbstractWorker]:
        """Returns the worker id or instance.

        Allows for resolution of worker ids to workers to happen automatically
        while also making the current worker aware of new ones when discovered
        through other processes.

        If you pass in an ID, it will try to find the worker object reference
        within self._known_workers. If you instead pass in a reference, it will
        save that as a known_worker if it does not exist as one.

        This method is useful because often tensors have to store only the ID
        to a foreign worker which may or may not be known by the worker that is
        de-serializing it at the time of deserialization.

        Args:
            id_or_worker: A string or integer id of the object to be returned
                or the BaseWorker object itself.
            fail_hard (bool): A boolean parameter indicating whether we want to
                throw an exception when a worker is not registered at this
                worker or we just want to log it.

        Returns:
            A string or integer id of the worker or the BaseWorker instance
            representing the worker.

        Example:
            >>> import syft as sy
            >>> hook = sy.TorchHook(verbose=False)
            >>> me = hook.local_worker
            >>> bob = sy.VirtualWorker(id="bob",hook=hook, is_client_worker=False)
            >>> me.add_worker([bob])
            >>> bob
            <syft.core.workers.virtual.VirtualWorker id:bob>
            >>> # we can get the worker using it's id (1)
            >>> me.get_worker('bob')
            <syft.core.workers.virtual.VirtualWorker id:bob>
            >>> # or we can get the worker by passing in the worker
            >>> me.get_worker(bob)
            <syft.core.workers.virtual.VirtualWorker id:bob>
        """
        if isinstance(id_or_worker, bytes):
            id_or_worker = str(id_or_worker, "utf-8")

        if isinstance(id_or_worker, str) or isinstance(id_or_worker, int):
            return self._get_worker_based_on_id(id_or_worker, fail_hard=fail_hard)
        else:
            return self._get_worker(id_or_worker)

    def _get_worker(self, worker: AbstractWorker):
        if worker.id not in self._known_workers:
            self.add_worker(worker)
        return worker

    def _get_worker_based_on_id(self, worker_id: Union[str, int], fail_hard: bool = False):
        # A worker should always know itself
        if worker_id == self.id:
            return self

        worker = self._known_workers.get(worker_id, worker_id)

        if worker == worker_id:
            if fail_hard:
                raise WorkerNotFoundException
            logger.warning("Worker %s couldn't recognize worker %s", self.id, worker_id)
        return worker

    def add_worker(self, worker: "BaseWorker"):
        """Adds a single worker.

        Adds a worker to the list of _known_workers internal to the BaseWorker.
        Endows this class with the ability to communicate with the remote
        worker  being added, such as sending and receiving objects, commands,
        or  information about the network.

        Args:
            worker (:class:`BaseWorker`): A BaseWorker object representing the
                pointer to a remote worker, which must have a unique id.

        Example:
            >>> import torch
            >>> import syft as sy
            >>> hook = sy.TorchHook(verbose=False)
            >>> me = hook.local_worker
            >>> bob = sy.VirtualWorker(id="bob",hook=hook, is_client_worker=False)
            >>> me.add_worker([bob])
            >>> x = torch.Tensor([1,2,3,4,5])
            >>> x
            1
            2
            3
            4
            5
            [syft.core.frameworks.torch.tensor.FloatTensor of size 5]
            >>> x.send(bob)
            FloatTensor[_PointerTensor - id:9121428371 owner:0 loc:bob
                        id@loc:47416674672]
            >>> x.get()
            1
            2
            3
            4
            5
            [syft.core.frameworks.torch.tensor.FloatTensor of size 5]
        """
        if worker.id in self._known_workers:
            logger.warning(
                "Worker "
                + str(worker.id)
                + " already exists. Replacing old worker which could cause \
                    unexpected behavior"
            )
        self._known_workers[worker.id] = worker

        return self

    def add_workers(self, workers: List["BaseWorker"]):
        """Adds several workers in a single call.

        Args:
            workers: A list of BaseWorker representing the workers to add.
        """
        for worker in workers:
            self.add_worker(worker)

        return self

    def __str__(self):
        """Returns the string representation of BaseWorker.

        A to-string method for all classes that extend BaseWorker.

        Returns:
            The Type and ID of the worker

        Example:
            A VirtualWorker instance with id 'bob' would return a string value of.
            >>> import syft as sy
            >>> bob = sy.VirtualWorker(id="bob")
            >>> bob
            <syft.workers.virtual.VirtualWorker id:bob>

        Note:
            __repr__ calls this method by default.
        """

        out = "<"
        out += str(type(self)).split("'")[1].split(".")[-1]
        out += " id:" + str(self.id)
        out += " #objects:" + str(len(self.object_store._objects))
        out += ">"
        return out

    def __repr__(self):
        """Returns the official string representation of BaseWorker."""
        return self.__str__()

    def __getitem__(self, idx):
        return self.object_store.get_obj(idx, None)

    def is_object_none(self, msg):
        obj_id = msg.object_id
        if obj_id not in self.object_store._objects:
            # If the object is not present on the worker, raise an error
            raise ObjectNotFoundError(obj_id, self)
        obj = self.get_obj(msg.object_id)
        return obj is None

    def request_is_remote_tensor_none(self, pointer: PointerTensor):
        """
        Sends a request to the remote worker that holds the target a pointer if
        the value of the remote tensor is None or not.
        Note that the pointer must be valid: if there is no target (which is
        different from having a target equal to None), it will return an error.

        Args:
            pointer: The pointer on which we can to get information.

        Returns:
            A boolean stating if the remote value is None.
        """
        return self.send_msg(IsNoneMessage(pointer.id_at_location), location=pointer.location)

    def handle_get_shape_message(self, msg: GetShapeMessage) -> List:
        """
        Returns the shape of a tensor casted into a list, to bypass the serialization of
        a torch.Size object.

        Args:
            tensor: A torch.Tensor.

        Returns:
            A list containing the tensor shape.
        """
        tensor = self.get_obj(msg.tensor_id)
        return list(tensor.shape)

    def request_remote_tensor_shape(self, pointer: PointerTensor) -> FrameworkShape:
        """
        Sends a request to the remote worker that holds the target a pointer to
        have its shape.

        Args:
            pointer: A pointer on which we want to get the shape.

        Returns:
            A torch.Size object for the shape.
        """
        shape = self.send_msg(GetShapeMessage(pointer.id_at_location), location=pointer.location)
        return sy.hook.create_shape(shape)

    def fetch_plan(
        self, plan_id: Union[str, int], location: "BaseWorker", copy: bool = False
    ) -> "Plan":  # noqa: F821
        """Fetchs a copy of a the plan with the given `plan_id` from the worker registry.

        This method is executed for local execution.

        Args:
            plan_id: A string indicating the plan id.

        Returns:
            A plan if a plan with the given `plan_id` exists. Returns None otherwise.
        """
        message = PlanCommandMessage("fetch_plan", (plan_id, copy))
        plan = self.send_msg(message, location=location)

        return plan

    def _fetch_plan_remote(self, plan_id: Union[str, int], copy: bool) -> "Plan":  # noqa: F821
        """Fetches a copy of a the plan with the given `plan_id` from the worker registry.

        This method is executed for remote execution.

        Args:
            plan_id: A string indicating the plan id.

        Returns:
            A plan if a plan with the given `plan_id` exists. Returns None otherwise.
        """
        if plan_id in self.object_store._objects:
            candidate = self.object_store.get_obj(plan_id)
            if isinstance(candidate, sy.Plan):
                if copy:
                    return candidate.copy()
                else:
                    return candidate

        return None

    def fetch_protocol(
        self, protocol_id: Union[str, int], location: "BaseWorker", copy: bool = False
    ) -> "Plan":  # noqa: F821
        """Fetch a copy of a the protocol with the given `protocol_id` from the worker registry.

        This method is executed for local execution.

        Args:
            protocol_id: A string indicating the protocol id.

        Returns:
            A protocol if a protocol with the given `protocol_id` exists. Returns None otherwise.
        """
        message = PlanCommandMessage("fetch_protocol", (protocol_id, copy))
        protocol = self.send_msg(message, location=location)

        return protocol

    def _fetch_protocol_remote(
        self, protocol_id: Union[str, int], copy: bool
    ) -> "Protocol":  # noqa: F821
        """
        Target function of fetch_protocol, find and return a protocol
        """
        if protocol_id in self.object_store._objects:

            candidate = self.object_store.get_obj(protocol_id)
            if isinstance(candidate, sy.Protocol):
                return candidate

        return None

    def search(self, query: Union[List[Union[str, int]], str, int]) -> List:
        """Search for a match between the query terms and a tensor's Id, Tag, or Description.

        Note that the query is an AND query meaning that every item in the list of strings (query*)
        must be found somewhere on the tensor in order for it to be included in the results.

        Args:
            query: A list of strings to match against.

        Returns:
            A list of valid results found.

        TODO Search on description is not supported for the moment
        """
        if isinstance(query, (str, int)):
            query = [query]
        # Empty query returns all the tagged and registered values
        elif len(query) == 0:
            result_ids = set()
            for tag, object_ids in self.object_store._tag_to_object_ids.items():
                result_ids = result_ids.union(object_ids)
            return [self.get_obj(result_id) for result_id in result_ids]

        results = None
        for query_item in query:
            # Search by id is supported but it's not the preferred option
            # It will return a single element and discard tags if the query
            # Mixed an id with tags
            result_by_id = self.object_store.find_by_id(query_item)
            if result_by_id:
                results = {result_by_id}
                break

            # results_by_tag can be the empty list
            results_by_tag = set(self.object_store.find_by_tag(query_item))

            if results:
                results = results.intersection(results_by_tag)
            else:
                results = results_by_tag

        if results is not None:
            return list(results)
        else:
            return list()

    def respond_to_search(self, msg: SearchMessage) -> List[PointerTensor]:
        """
        When remote worker calling search on this worker, forwarding the call and
        replace found elements by pointers
        """
        query = msg.query
        objects = self.search(query)
        results = []
        for obj in objects:
            # set garbage_collect_data to False because if we're searching
            # for a tensor we don't own, then it's probably someone else's
            # decision to decide when to delete the tensor.
            ptr = obj.create_pointer(
                garbage_collect_data=False, owner=sy.local_worker, tags=obj.tags
            ).wrap()
            results.append(ptr)

        return results

    def request_search(self, query: List[str], location: "BaseWorker") -> List:
        """
        Add a remote worker to perform a search
        Args:
            query: the tags or id used in the search
            location: the remote worker identity

        Returns:
            A list of pointers to the results
        """
        results = self.send_msg(SearchMessage(query), location=location)
        for result in results:
            self.register_obj(result)
        return results

    def find_or_request(self, tag, location):
        """
        Allow efficient retrieval: if the tag is know locally, return the local
        element. Else, perform a search on location
        """
        results = self.object_store.find_by_tag(tag)
        if results:
            assert all(result.location.id == location.id for result in results)
            return results
        else:
            return self.request_search(tag, location=location)

    def _get_msg(self, index):
        """Returns a decrypted message from msg_history. Mostly useful for testing.

        Args:
            index: the index of the message you'd like to receive.

        Returns:
            A decrypted messaging.Message object.

        """

        return self.msg_history[index]

    @property
    def message_pending_time(self):
        """
        Returns:
            The pending time in seconds for messaging between virtual workers.
        """
        return self._message_pending_time

    @message_pending_time.setter
    def message_pending_time(self, seconds: Union[int, float]) -> None:
        """Sets the pending time to send messaging between workers.

        Args:
            seconds: A number of seconds to delay the messages to be sent.
            The argument may be a floating point number for subsecond
            precision.

        """
        if self.verbose:
            print(f"Set message pending time to {seconds} seconds.")

        self._message_pending_time = seconds

    @staticmethod
    def create_worker_command_message(command_name: str, return_ids=None, *args, **kwargs):
        """helper function creating a worker command message

        Args:
            command_name: name of the command that shall be called
            return_ids: optionally set the ids of the return values (for remote objects)
            *args:  will be passed to the call of command_name
            **kwargs:  will be passed to the call of command_name

        Returns:
            cmd_msg: a WorkerCommandMessage

        """
        if return_ids is None:
            return_ids = []
        return WorkerCommandMessage(command_name, (args, kwargs, return_ids))

    def feed_crypto_primitive_store(self, types_primitives: dict):
        self.crypto_store.add_primitives(types_primitives)

    def list_tensors(self):
<<<<<<< HEAD
        return f"\n{pformat(self._tensors)}"
=======
        return str(self.object_store._tensors)
>>>>>>> 1b414694

    def tensors_count(self):
        return len(self.object_store._tensors)

    def list_objects(self):
<<<<<<< HEAD
        return f"\n{pformat(self._objects)}"
=======
        return str(self.object_store._objects)
>>>>>>> 1b414694

    def objects_count(self):
        return len(self.object_store._objects)

    @property
    def serializer(self, workers=None) -> codes.TENSOR_SERIALIZATION:
        """
        Define the serialization strategy to adopt depending on the workers it's connected to.
        This is relevant in particular for Tensors which can be serialized in an efficient way
        between workers which share the same Deep Learning framework, but must be converted to
        lists or json-like objects in other cases.

        Args:
            workers: (Optional) the list of workers involved in the serialization. If not
                provided, self._known_workers is used.

        Returns:
            A str code:
                'all': serialization must be compatible with all kinds of workers
                'torch': serialization will only work between workers that support PyTorch
                (more to come: 'tensorflow', 'numpy', etc)
        """
        if workers is None:
            workers = [w for w in self._known_workers.values() if isinstance(w, AbstractWorker)]

        if not isinstance(workers, list):
            workers = [workers]

        workers.append(self)

        frameworks = set()
        for worker in workers:
            if worker.framework is not None:
                framework = worker.framework.__name__
            else:
                framework = "None"

            frameworks.add(framework)

        if len(frameworks) == 1 and frameworks == {"torch"}:
            return codes.TENSOR_SERIALIZATION.TORCH
        else:
            return codes.TENSOR_SERIALIZATION.ALL

    @staticmethod
    def simplify(_worker: AbstractWorker, worker: AbstractWorker) -> tuple:
        return (sy.serde.msgpack.serde._simplify(_worker, worker.id),)

    @staticmethod
    def detail(worker: AbstractWorker, worker_tuple: tuple) -> Union[AbstractWorker, int, str]:
        """
        This function reconstructs a PlanPointer given it's attributes in form of a tuple.

        Args:
            worker: the worker doing the deserialization
            plan_pointer_tuple: a tuple holding the attributes of the PlanPointer
        Returns:
            A worker id or worker instance.
        """
        worker_id = sy.serde.msgpack.serde._detail(worker, worker_tuple[0])

        referenced_worker = worker.get_worker(worker_id)

        return referenced_worker

    @staticmethod
    def force_simplify(_worker: AbstractWorker, worker: AbstractWorker) -> tuple:
        return (
            sy.serde.msgpack.serde._simplify(_worker, worker.id),
            sy.serde.msgpack.serde._simplify(_worker, worker.object_store._objects),
            worker.auto_add,
        )

    @staticmethod
    def force_detail(worker: AbstractWorker, worker_tuple: tuple) -> tuple:
        worker_id, _objects, auto_add = worker_tuple
        worker_id = sy.serde.msgpack.serde._detail(worker, worker_id)

        result = sy.VirtualWorker(sy.hook, worker_id, auto_add=auto_add)
        _objects = sy.serde.msgpack.serde._detail(worker, _objects)
        result.object_store._objects = _objects

        # make sure they weren't accidentally double registered
        for _, obj in _objects.items():
            if obj.id in worker.object_store._objects:
                worker.object_store.rm_obj(obj.id)

        return result<|MERGE_RESOLUTION|>--- conflicted
+++ resolved
@@ -1,8 +1,4 @@
-<<<<<<< HEAD
 import logging
-from abc import abstractmethod
-=======
->>>>>>> 1b414694
 from contextlib import contextmanager
 from pprint import pformat
 from typing import List
@@ -25,14 +21,9 @@
 from syft.generic.frameworks.hook import hook_args
 from syft.generic.frameworks.remote import Remote
 from syft.generic.frameworks.types import FrameworkShape
-<<<<<<< HEAD
 from syft.generic.frameworks.types import FrameworkTensor
 from syft.generic.frameworks.types import FrameworkTensorType
-from syft.generic.object_storage import ObjectStorage
-=======
 from syft.generic.object_storage import ObjectStore
-from syft.generic.object import AbstractObject
->>>>>>> 1b414694
 from syft.generic.pointers.object_pointer import ObjectPointer
 from syft.generic.pointers.pointer_tensor import PointerTensor
 from syft.generic.tensor import AbstractTensor
@@ -1194,21 +1185,13 @@
         self.crypto_store.add_primitives(types_primitives)
 
     def list_tensors(self):
-<<<<<<< HEAD
         return f"\n{pformat(self._tensors)}"
-=======
-        return str(self.object_store._tensors)
->>>>>>> 1b414694
 
     def tensors_count(self):
         return len(self.object_store._tensors)
 
     def list_objects(self):
-<<<<<<< HEAD
         return f"\n{pformat(self._objects)}"
-=======
-        return str(self.object_store._objects)
->>>>>>> 1b414694
 
     def objects_count(self):
         return len(self.object_store._objects)
