import logging
import random

from abc import abstractmethod
from syft.util import WorkerNotFoundException
from syft import serde
from syft.workers import AbstractWorker

MSGTYPE_CMD = 1
MSGTYPE_OBJ = 2
MSGTYPE_OBJ_REQ = 3
MSGTYPE_EXCEPTION = 4


class BaseWorker(AbstractWorker):
    """Contains functionality to all workers.
<<<<<<< HEAD
    
=======

>>>>>>> 4f657f61
    Other workers will extend this class to inherit all functionality necessary 
    for PySyft's protocol. Extensions of this class overrides two key methods 
    _send_msg() and _recv_msg() which are responsible for defining the 
    procedure for sending a binary message to another worker.

<<<<<<< HEAD
    At it's core, you can think of BaseWorker (and thus all workers) as simply a collection of
    objects owned by a certain machine. Each worker defines how it interacts with objects on other
    workers as well as how other workers interact with objects owned by itself. Objects are most
    frequently tensors but they can be of any type supported by the PySyft protocol.
=======
    At it's core, BaseWorker (and all workers) is a collection of objects owned 
    by a certain machine. Each worker defines how it interacts with objects on 
    other workers as well as how other workers interact with objects owned by 
    itself. Objects are either tensors or of any type supported by the PySyft 
    protocol.

>>>>>>> 4f657f61
    """

    def __init__(self, hook=None, id=0, known_workers={}, is_client_worker=False):
        """Constructor of generic worker class
        
        Extensions of BaseWorker will include advanced functionality for adding to known_workers dictionary (node discovery)

        Args:
            hook (TorchHook, optional): An instance of :class:`TorchHook` class. A reference to the hook object which
                was used to modify PyTorch with PySyft's functionality. It overload the underlying deep learning framework
            id ((int or str), optional): the unique id of the worker (node).
            known_workers (dict, optional): This dictionary includes all known workers on a network. 
                The key of each element should be each worker's unique ID and the value should be a worker class which extends BaseWorker (this class).
                It can be initialized with known workers to help bootstrap the network.
            is_client_worker (bool, optional): If true, this object is not actually
                where the objects will be stored, but it is instead a pointer to a worker that exists
                elsewhere. This client mantains control over variables created by itself.
        """

        # if hook is None and hasattr(syft, "local_worker"):
        #    hook = syft.local_worker.hook

<<<<<<< HEAD
=======
        Args:
            hook (.hook.TorchHook, optional): A reference to the hook object
                which is used to modify PyTorch with PySyft's functionality.

            id (str or int, optional): Unique id of the worker

            known_workers (dict, optional): A dictionary of all known workers on 
                a network which this worker may need to communicate with in the
                future. The key of each should be each worker's unique ID and 
                the value should be a worker class which extends BaseWorker.
                Extensions of BaseWorker will include advanced functionality
                for adding to this dictionary(node discovery). In some cases, 
                one can initialize this with known workers to help bootstrap the
                network.


            is_client_worker (bool, optional): True or False based on whether 
                this worker is associated with an end user client. If so, it 
                assumes that the client will maintain control over when 
                variables are instantiated or deleted as opposed to handling 
                tensor/variable/model lifecycle internally. Set to True if this 
                object is not where the objects will be stored, but is instead 
                a pointer to a worker that eists elsewhere. 
        """
>>>>>>> 4f657f61
        self.hook = hook
        self.id = id
        self.is_client_worker = is_client_worker
        # A core object in every BaseWorker instantiation. A Collection of
        # objects where all objects are stored using their IDs as keys.
        self._objects = {}
        # This dictionary includes all known workers on a network.
        self._known_workers = {}
        for k, v in known_workers.items():
            self._known_workers[k] = v
        self.add_worker(self)
        # For performance, we cache each
        self._message_router = {MSGTYPE_OBJ: self.set_obj, MSGTYPE_OBJ_REQ: self.respond_to_obj_req}

    # SECTION: Methods which MUST be overridden by subclasses
    @abstractmethod
    def _send_msg(self, message, location):
<<<<<<< HEAD
        """Abstract method to send message.

        It specifies the exact way in which two workers communicate with each
        other. The easiest example to study is probably VirtualWorker.

        Args:
            message (str): the message being sent from one worker to another.
            location (BaseWorker): An instance of :class:`.workers.BaseWorker` class. It is the destination to send the
                message.
        Raises:
            NotImplementedError: An error occurred when instantiating a child of BaseWorker without specify _send_msg method.
        """

=======
        """As BaseWorker implies, you should never instantiate this class by 
        itself. Instead, you should extend BaseWorker in a new class which 
        instantiates _send_msg and _recv_msg, each of which should specify the 
        exact way in which two workers communicate with each other. The easiest 
        example to study is VirtualWorker.

        Args:
            message (str): the message being sent from one worker to another.

            location (:class:`.workers.BaseWorker`) the destination to send the
                message.

        Raises:
            NotImplementedError: 

        """
>>>>>>> 4f657f61

        raise NotImplementedError  # pragma: no cover

    @abstractmethod
    def _recv_msg(self, message):
<<<<<<< HEAD
        """Abstract method to receive message.

        It specifies the exact way in which two workers communicate with each
        other. The easiest example to study is probably VirtualWorker.

        Args:
            message (str): the message being received.
        Raises:
            NotImplementedError: An error occurred when instantiating a child of BaseWorker without specify _recv_msg method.
        """

        raise NotImplementedError  # pragma: no cover

    def send_msg(self, msg_type, message, location):
        """Method called to send the message.

        Args:
            msg_type (str): The type of message
            message (Tensor): the syft or torch tensor to send
            location (BaseWorker): An instance of :class:`.workers.BaseWorker` class. It is the destination to send the message.
        Returns:
            The response deserialized
=======
        """As BaseWorker implies, you should never instantiate this class by 
        itself. Instead, you should extend BaseWorker in a new class which 
        instantiates _send_msg and _recv_msg, each of which should specify the 
        exact way in which two workers communicate with each other. The easiest 
        example to study is VirtualWorker.

        Args:
            message (str): the message being received.

        Raises:
            NotImplementedError:

        """
        raise NotImplementedError  # pragma: no cover

    def send_msg(self, msg_type, message, location):
        """Message Sending Logic. Every message uses this method.

        Returns:
            response:
>>>>>>> 4f657f61
        """

        # Step 0: combine type and message
        message = (msg_type, message)

        # Step 1: serialize the message to simple python objects
        bin_message = serde.serialize(message)

        # Step 2: send the message and wait for a response
        bin_response = self._send_msg(bin_message, location)

        # Step 3: deserialize the response
        response = serde.deserialize(bin_response)

        return response

    def recv_msg(self, bin_message):
<<<<<<< HEAD
        """Method called to receive the message.

        Args:
            bin_message (bin): The object received in binary
        Returns:
            A simpley python object 
        """

=======
        """Message receiving Logic. Every message uses this method.

        Returns:
            bin_response:
        """
>>>>>>> 4f657f61
        # Step 0: deserialize message
        (msg_type, contents) = serde.deserialize(bin_message)

        # Step 1: route message to appropriate function
        response = self._message_router[msg_type](contents)

        # Step 2: If response in none, set default
        if response is None:
            response = 0

        # Step 3: Serialize the message to simple python objects
        bin_response = serde.serialize(response)

        return bin_response

        # SECTION:recv_msg() uses self._message_router to route to these methods
        # Each method corresponds to a MsgType enum.

    def send(self, tensor, workers, ptr_id=None):
<<<<<<< HEAD
        """Send a syft or torch tensor and his child, sub-child, etc (ie all the
        syft chain of children) to a worker, or a list of workers, with a given
        remote storage address.

        Example:
            >>> x.send(bob, 1000)
            >>> #will result in bob having the tensor x with id 1000

        Args:
            tensor (Tensor): the syft or torch tensor to send
            workers (BaseWorker): Instances of :class:`workers.BaseWorker` class. The worker or list of Workers
                which will receive the object
            ptr_id ((str or int), optional): The remote id of the object on the remote worker(s).
        Returns:
            The pointer object that points to the tensor sent
        """

=======
        """Send a syft or torch tensor and his child, sub-child, etc (all the
        syft chain of children) to a worker, or a list of workers, with a given
        remote storage address.

        Args:
            tensor (torch.Tensor): the syft or torch tensor to send

            workers (:class:`....workers.BaseWorker`): the workers which will 
            receive the object

            ptr_id ((str or int), optional): the remote id of the object on the
            remote worker(s).

        Example:
            >>> import torch
            >>> import syft as sy
            >>> hook = sy.TorchHook(torch)
            >>> bob = sy.VirtualWorker(hook)
            >>> x = torch.Tensor([1, 2, 3, 4])
            >>> x.send(bob, 1000)
            Will result in bob having the tensor x with id 1000
        """
>>>>>>> 4f657f61
        if not isinstance(workers, list):
            workers = [workers]

        assert len(workers) > 0, "Please provide workers to receive the data"

        if len(workers) == 1:
            worker = workers[0]
        else:
            # If multiple workers are provided , you want to send the same tensor
            # to all the workers. You'll get multiple pointers, or a pointer
            # with different locations
            raise NotImplementedError(
                "Sending to multiple workers is not \
                                        supported at the moment"
            )

        worker = self.get_worker(worker)

        if ptr_id is None:  # Define a remote id if not specified
            ptr_id = int(10e10 * random.random())

        # Send the object
        self.send_obj(tensor, worker)

        pointer = tensor.create_pointer(
            owner=self, location=worker, id_at_location=tensor.id, register=True, ptr_id=ptr_id
        )

        return pointer

    def set_obj(self, obj):
        """This adds an object to the registry of objects.

        Args:
<<<<<<< HEAD
            obj (tuple(object, object)): an id, object tuple.
=======
            obj (torch or syft tensor): a torch or syft tensor with an id

>>>>>>> 4f657f61
        """

        self._objects[obj.id] = obj

    def get_obj(self, obj_id):
        """Look up an object from the registry using its ID.

        Args:
            obj_id (str or int): the id of an object to look up
<<<<<<< HEAD
        Returns:
            The object that match with the obj_id        
        """

=======

        Return:
            The object being returned

        """
>>>>>>> 4f657f61

        obj = self._objects[obj_id]

        return obj

    def respond_to_obj_req(self, obj_id):
        obj = self.get_obj(obj_id)
        self.de_register_obj(obj)
        return obj

    def register_obj(self, obj, obj_id=None):
<<<<<<< HEAD
        """Registers an object with the current worker node. 
        
        This method is used by internal processes (hooks and workers). 
        It selects an id for the object, assigns a list of owners, and establishes whether it's a
        pointer or not.

        Args:
            obj (Tensor or Variable): a Torch instance, e.g. Tensor or Variable to be registered
            obj_id ((str or int),optional): The id associated to the object to be registered
        """

=======
        """Registers an object with the current worker node. Selects an id for
        the object, assigns a list of owners, and establishes whether it's a
        pointer or not. This method is generally not used by the client and is
        instead used by internal processes (hooks and workers).

        Args:
            obj (a torch.Tensor or torch.autograd.Variable): A Torch instance, 
            e.g. Tensor or Variable to be registered

            obj_id (int or string): random integer between 0 and 1e10 or
            string uniquely identifying the object.

        Obsolete args:
            force_attach_to_worker (bool): if set to True, it will force the 
            object to be stored in the worker's permanent registry

            temporary (bool): If set to True, it will store the object in the 
            worker's temporary registry.

            owners (list of :class:`BaseWorker` objects ** or ids): owner(s)
            of the object

            is_pointer (bool, optional): Whether or not the tensor being
            registered contains the data locally or is instead a pointer to 
            a tensor that lives on a different worker.
        """
>>>>>>> 4f657f61
        if not self.is_client_worker:
            obj.id = obj_id
            self.set_obj(obj)

    def de_register_obj(self, obj, _recurse_torch_objs=True):
        """Unregister an object and removes attributes which are indicative of
<<<<<<< HEAD
		    registration.

        TODO: _recurse_torch_objs is not implemented
  
        Args:
          obj (a torch.Tensor or torch.autograd.Variable): A Torch instance, 
          e.g. Tensor or Variable to be de-registered
		    """
=======
        registration.

        Args:
            obj (a torch.Tensor or torch.autograd.Variable): A Torch instance, 
            e.g. Tensor or Variable to be de-registered

            _recurse_torch_objs (bool): is used if the object is more complex
            and needs to be explored. Is not supported at the moment

        """
>>>>>>> 4f657f61

        if hasattr(obj, "id"):
            print("removing object")
            self.rm_obj(obj.id)
        if hasattr(obj, "owner"):
            del obj.owner

    def rm_obj(self, remote_key):
<<<<<<< HEAD
        """This method removes an object from the permanent object registry if
        it exists.
        
        Args:
            remote_key(int or string): the id of the object to be removed
=======
        """Removes an object from the permanent object registry if it exists.

        Args:
            remote_key(int or string): id of the object to be removed

>>>>>>> 4f657f61
        """
        if remote_key in self._objects:
            del self._objects[remote_key]

    # SECTION: convenience methods for constructing frequently used messages

    def send_obj(self, obj, location):
        """Send a torch object to a worker

        Args:
            obj (a torch.Tensor or torch.autograd.Variable): A Torch instance, 
            e.g. Tensor or Variable to be sent
            location (worker): a worker which should receive the object
        """
        return self.send_msg(MSGTYPE_OBJ, obj, location)

    def request_obj(self, obj_id, location):
        """
        Returns:
            obj (a torch.Tensor or torch.autograd.Variable): A Torch instance, 
            e.g. Tensor or Variable requested
        """
        obj = self.send_msg(MSGTYPE_OBJ_REQ, obj_id, location)
        return obj

    # SECTION: Manage the workers network

    def get_worker(self, id_or_worker, fail_hard=False):
<<<<<<< HEAD
        """Allows for resolution of worker ids to workers to happen
        automatically while also making the current worker aware of new ones
        when discovered through other processes.
        
=======
        """ Allows for resolution of worker ids to workers to happen
        automatically while also making the current worker aware of new ones
        when discovered through other processes.

>>>>>>> 4f657f61
        If you pass in an ID, it will try to find the worker object reference
        within self._known_workers. 

        If you instead pass in a reference, it will save that as a known_worker 
        if it does not exist as one. 

        This method is useful because often tensors have to store only the ID to
        a foreign worker which may or may not be known by the worker that is 
<<<<<<< HEAD
        deserializing it at the time of deserialization.

        Example:
            >>> import syft as sy
            >>> hook = sy.TorchHook(verbose=False)
            >>> me = hook.local_worker
            >>> bob = sy.VirtualWorker(id="bob",hook=hook, is_client_worker=False)
            >>> me.add_workers([bob])
            >>> bob
            <syft.core.workers.virtual.VirtualWorker id:bob>
            >>> # we can get the worker using it's id (1)
            >>> me.get_worker('bob')
            <syft.core.workers.virtual.VirtualWorker id:bob>
            >>> # or we can get the worker by passing in the worker
            >>> me.get_worker(bob)
            <syft.core.workers.virtual.VirtualWorker id:bob>

        Args:
            id_or_worker (string or int or BaseWorker): This is either the id of the object to be returned or an instance of :class:`BaseWorker` class.
            fail_hard (bool): Wether we want to throw an exception when a worker is not registered at this worker or
                we just want to log it
        Returns:
            The type and ID of the worker (string or int or :class:'BaseWorker')
=======
        de-serializing it at the time of deserialization.

        Args:
            id_or_worker (string or int or :class:`BaseWorker`): id of the 
            object to be returned or the object itself.

            fail_hard (bool): Whether we want to throw an exception when a
            worker is not registered at this worker or we just want to log it.

        Returns:
            id_or_worker (string or int or :class:'BaseWorker')

        Example:

        >>> import syft as sy
        >>> hook = sy.TorchHook(verbose=False)
        >>> me = hook.local_worker
        >>> bob = sy.VirtualWorker(id="bob",hook=hook, is_client_worker=False)
        >>> me.add_worker([bob])
        >>> bob
        <syft.core.workers.virtual.VirtualWorker id:bob>
        >>> # we can get the worker using it's id (1)
        >>> me.get_worker('bob')
        <syft.core.workers.virtual.VirtualWorker id:bob>
        >>> # or we can get the worker by passing in the worker
        >>> me.get_worker(bob)
        <syft.core.workers.virtual.VirtualWorker id:bob>

>>>>>>> 4f657f61
        """

        if isinstance(id_or_worker, bytes):
            id_or_worker = str(id_or_worker, "utf-8")

        if isinstance(id_or_worker, (str, int)):
            if id_or_worker in self._known_workers:
                return self._known_workers[id_or_worker]
            else:
                if fail_hard:
                    raise WorkerNotFoundException
                logging.warning("Worker", self.id, "couldn't recognize worker", id_or_worker)
                return id_or_worker
        else:
            if id_or_worker.id not in self._known_workers:
                self.add_worker(id_or_worker)

        return id_or_worker

    def add_worker(self, worker):
<<<<<<< HEAD
        """Adds a worker to the list of _known_workers internal to the BaseWorker. 
    
=======
        """Adds a worker to the list of _known_workers internal to the 
        BaseWorker. 

>>>>>>> 4f657f61
        Endows this class with the ability to communicate with the remote worker 
        being added, such as sending and receiving objects, commands, or 
        information about the network.

<<<<<<< HEAD
        Example:
            >>> import syft as sy
            >>> hook = sy.TorchHook(verbose=False)
            >>> me = hook.local_worker
            >>> bob = sy.VirtualWorker(id="bob",hook=hook, is_client_worker=False)
            >>> me.add_workers([bob])
            >>> x = sy.Tensor([1,2,3,4,5])
            >>> x
            1
            2
            3
            4
            5
            [syft.core.frameworks.torch.tensor.FloatTensor of size 5]
            >>> x.send(bob)
            FloatTensor[_PointerTensor - id:9121428371 owner:0 loc:bob id@loc:47416674672]
            >>> x.get()
            1
            2
            3
            4
            5
            [syft.core.frameworks.torch.tensor.FloatTensor of size 5]

        Args:
            worker (BaseWorker): An instance of :class:`BaseWorker` class. This is an object
                pointer to a remote worker, which must have a unique id.
        """

=======
        Args:
            worker (:class:`BaseWorker`): An object pointer to a remote worker, 
            which must have a unique id.

        Example:

        >>> import torch
        >>> import syft as sy
        >>> hook = sy.TorchHook(verbose=False)
        >>> me = hook.local_worker
        >>> bob = sy.VirtualWorker(id="bob",hook=hook, is_client_worker=False)
        >>> me.add_worker([bob])
        >>> x = torch.Tensor([1,2,3,4,5])
        >>> x
         1
         2
         3
         4
         5
        [syft.core.frameworks.torch.tensor.FloatTensor of size 5]
        >>> x.send(bob)
        FloatTensor[_PointerTensor - id:9121428371 owner:0 loc:bob 
                    id@loc:47416674672]
        >>> x.get()
         1
         2
         3
         4
         5
        [syft.core.frameworks.torch.tensor.FloatTensor of size 5]
        """
>>>>>>> 4f657f61
        if worker.id in self._known_workers:
            logging.warning(
                "Worker "
                + str(worker.id)
                + " already exists. Replacing old worker which could cause \
                    unexpected behavior"
            )
        self._known_workers[worker.id] = worker

    def add_workers(self, workers):
        """Add workers.
        
        Convenient function to add several workers in a single call

        Args:
<<<<<<< HEAD
            workers (list): the workers to add.
        """
        
=======
            workers (list): Workers to add.
        """
>>>>>>> 4f657f61
        for worker in workers:
            self.add_worker(worker)

    def __str__(self):
        """to-string method for all classes that extend BaseWorker. 

        Returns:
            Type and ID of the worker

        Example: 
            A VirtualWorker instance with id 'bob' would return a string value of.
            >>> import syft
            >>> bob = syft.VirtualWorker(id="bob")
            >>> bob
            <syft.workers.virtual.VirtualWorker id:bob>

        Note:
            __repr__ calls this method by default.
        """

        out = "<"
        out += str(type(self)).split("'")[1]
        out += " id:" + str(self.id)
        out += ">"
        return out

    def __repr__(self):
        return self.__str__()<|MERGE_RESOLUTION|>--- conflicted
+++ resolved
@@ -14,29 +14,17 @@
 
 class BaseWorker(AbstractWorker):
     """Contains functionality to all workers.
-<<<<<<< HEAD
-    
-=======
-
->>>>>>> 4f657f61
+
     Other workers will extend this class to inherit all functionality necessary 
     for PySyft's protocol. Extensions of this class overrides two key methods 
     _send_msg() and _recv_msg() which are responsible for defining the 
     procedure for sending a binary message to another worker.
 
-<<<<<<< HEAD
-    At it's core, you can think of BaseWorker (and thus all workers) as simply a collection of
-    objects owned by a certain machine. Each worker defines how it interacts with objects on other
-    workers as well as how other workers interact with objects owned by itself. Objects are most
-    frequently tensors but they can be of any type supported by the PySyft protocol.
-=======
     At it's core, BaseWorker (and all workers) is a collection of objects owned 
     by a certain machine. Each worker defines how it interacts with objects on 
     other workers as well as how other workers interact with objects owned by 
     itself. Objects are either tensors or of any type supported by the PySyft 
     protocol.
-
->>>>>>> 4f657f61
     """
 
     def __init__(self, hook=None, id=0, known_workers={}, is_client_worker=False):
@@ -59,33 +47,6 @@
         # if hook is None and hasattr(syft, "local_worker"):
         #    hook = syft.local_worker.hook
 
-<<<<<<< HEAD
-=======
-        Args:
-            hook (.hook.TorchHook, optional): A reference to the hook object
-                which is used to modify PyTorch with PySyft's functionality.
-
-            id (str or int, optional): Unique id of the worker
-
-            known_workers (dict, optional): A dictionary of all known workers on 
-                a network which this worker may need to communicate with in the
-                future. The key of each should be each worker's unique ID and 
-                the value should be a worker class which extends BaseWorker.
-                Extensions of BaseWorker will include advanced functionality
-                for adding to this dictionary(node discovery). In some cases, 
-                one can initialize this with known workers to help bootstrap the
-                network.
-
-
-            is_client_worker (bool, optional): True or False based on whether 
-                this worker is associated with an end user client. If so, it 
-                assumes that the client will maintain control over when 
-                variables are instantiated or deleted as opposed to handling 
-                tensor/variable/model lifecycle internally. Set to True if this 
-                object is not where the objects will be stored, but is instead 
-                a pointer to a worker that eists elsewhere. 
-        """
->>>>>>> 4f657f61
         self.hook = hook
         self.id = id
         self.is_client_worker = is_client_worker
@@ -103,7 +64,6 @@
     # SECTION: Methods which MUST be overridden by subclasses
     @abstractmethod
     def _send_msg(self, message, location):
-<<<<<<< HEAD
         """Abstract method to send message.
 
         It specifies the exact way in which two workers communicate with each
@@ -117,30 +77,10 @@
             NotImplementedError: An error occurred when instantiating a child of BaseWorker without specify _send_msg method.
         """
 
-=======
-        """As BaseWorker implies, you should never instantiate this class by 
-        itself. Instead, you should extend BaseWorker in a new class which 
-        instantiates _send_msg and _recv_msg, each of which should specify the 
-        exact way in which two workers communicate with each other. The easiest 
-        example to study is VirtualWorker.
-
-        Args:
-            message (str): the message being sent from one worker to another.
-
-            location (:class:`.workers.BaseWorker`) the destination to send the
-                message.
-
-        Raises:
-            NotImplementedError: 
-
-        """
->>>>>>> 4f657f61
-
         raise NotImplementedError  # pragma: no cover
 
     @abstractmethod
     def _recv_msg(self, message):
-<<<<<<< HEAD
         """Abstract method to receive message.
 
         It specifies the exact way in which two workers communicate with each
@@ -163,28 +103,6 @@
             location (BaseWorker): An instance of :class:`.workers.BaseWorker` class. It is the destination to send the message.
         Returns:
             The response deserialized
-=======
-        """As BaseWorker implies, you should never instantiate this class by 
-        itself. Instead, you should extend BaseWorker in a new class which 
-        instantiates _send_msg and _recv_msg, each of which should specify the 
-        exact way in which two workers communicate with each other. The easiest 
-        example to study is VirtualWorker.
-
-        Args:
-            message (str): the message being received.
-
-        Raises:
-            NotImplementedError:
-
-        """
-        raise NotImplementedError  # pragma: no cover
-
-    def send_msg(self, msg_type, message, location):
-        """Message Sending Logic. Every message uses this method.
-
-        Returns:
-            response:
->>>>>>> 4f657f61
         """
 
         # Step 0: combine type and message
@@ -202,7 +120,6 @@
         return response
 
     def recv_msg(self, bin_message):
-<<<<<<< HEAD
         """Method called to receive the message.
 
         Args:
@@ -211,13 +128,6 @@
             A simpley python object 
         """
 
-=======
-        """Message receiving Logic. Every message uses this method.
-
-        Returns:
-            bin_response:
-        """
->>>>>>> 4f657f61
         # Step 0: deserialize message
         (msg_type, contents) = serde.deserialize(bin_message)
 
@@ -237,7 +147,6 @@
         # Each method corresponds to a MsgType enum.
 
     def send(self, tensor, workers, ptr_id=None):
-<<<<<<< HEAD
         """Send a syft or torch tensor and his child, sub-child, etc (ie all the
         syft chain of children) to a worker, or a list of workers, with a given
         remote storage address.
@@ -254,31 +163,6 @@
         Returns:
             The pointer object that points to the tensor sent
         """
-
-=======
-        """Send a syft or torch tensor and his child, sub-child, etc (all the
-        syft chain of children) to a worker, or a list of workers, with a given
-        remote storage address.
-
-        Args:
-            tensor (torch.Tensor): the syft or torch tensor to send
-
-            workers (:class:`....workers.BaseWorker`): the workers which will 
-            receive the object
-
-            ptr_id ((str or int), optional): the remote id of the object on the
-            remote worker(s).
-
-        Example:
-            >>> import torch
-            >>> import syft as sy
-            >>> hook = sy.TorchHook(torch)
-            >>> bob = sy.VirtualWorker(hook)
-            >>> x = torch.Tensor([1, 2, 3, 4])
-            >>> x.send(bob, 1000)
-            Will result in bob having the tensor x with id 1000
-        """
->>>>>>> 4f657f61
         if not isinstance(workers, list):
             workers = [workers]
 
@@ -313,12 +197,7 @@
         """This adds an object to the registry of objects.
 
         Args:
-<<<<<<< HEAD
-            obj (tuple(object, object)): an id, object tuple.
-=======
             obj (torch or syft tensor): a torch or syft tensor with an id
-
->>>>>>> 4f657f61
         """
 
         self._objects[obj.id] = obj
@@ -328,18 +207,10 @@
 
         Args:
             obj_id (str or int): the id of an object to look up
-<<<<<<< HEAD
         Returns:
             The object that match with the obj_id        
         """
 
-=======
-
-        Return:
-            The object being returned
-
-        """
->>>>>>> 4f657f61
 
         obj = self._objects[obj_id]
 
@@ -351,7 +222,6 @@
         return obj
 
     def register_obj(self, obj, obj_id=None):
-<<<<<<< HEAD
         """Registers an object with the current worker node. 
         
         This method is used by internal processes (hooks and workers). 
@@ -363,50 +233,12 @@
             obj_id ((str or int),optional): The id associated to the object to be registered
         """
 
-=======
-        """Registers an object with the current worker node. Selects an id for
-        the object, assigns a list of owners, and establishes whether it's a
-        pointer or not. This method is generally not used by the client and is
-        instead used by internal processes (hooks and workers).
-
-        Args:
-            obj (a torch.Tensor or torch.autograd.Variable): A Torch instance, 
-            e.g. Tensor or Variable to be registered
-
-            obj_id (int or string): random integer between 0 and 1e10 or
-            string uniquely identifying the object.
-
-        Obsolete args:
-            force_attach_to_worker (bool): if set to True, it will force the 
-            object to be stored in the worker's permanent registry
-
-            temporary (bool): If set to True, it will store the object in the 
-            worker's temporary registry.
-
-            owners (list of :class:`BaseWorker` objects ** or ids): owner(s)
-            of the object
-
-            is_pointer (bool, optional): Whether or not the tensor being
-            registered contains the data locally or is instead a pointer to 
-            a tensor that lives on a different worker.
-        """
->>>>>>> 4f657f61
         if not self.is_client_worker:
             obj.id = obj_id
             self.set_obj(obj)
 
     def de_register_obj(self, obj, _recurse_torch_objs=True):
         """Unregister an object and removes attributes which are indicative of
-<<<<<<< HEAD
-		    registration.
-
-        TODO: _recurse_torch_objs is not implemented
-  
-        Args:
-          obj (a torch.Tensor or torch.autograd.Variable): A Torch instance, 
-          e.g. Tensor or Variable to be de-registered
-		    """
-=======
         registration.
 
         Args:
@@ -417,7 +249,6 @@
             and needs to be explored. Is not supported at the moment
 
         """
->>>>>>> 4f657f61
 
         if hasattr(obj, "id"):
             print("removing object")
@@ -426,19 +257,11 @@
             del obj.owner
 
     def rm_obj(self, remote_key):
-<<<<<<< HEAD
         """This method removes an object from the permanent object registry if
         it exists.
         
         Args:
             remote_key(int or string): the id of the object to be removed
-=======
-        """Removes an object from the permanent object registry if it exists.
-
-        Args:
-            remote_key(int or string): id of the object to be removed
-
->>>>>>> 4f657f61
         """
         if remote_key in self._objects:
             del self._objects[remote_key]
@@ -467,17 +290,10 @@
     # SECTION: Manage the workers network
 
     def get_worker(self, id_or_worker, fail_hard=False):
-<<<<<<< HEAD
         """Allows for resolution of worker ids to workers to happen
         automatically while also making the current worker aware of new ones
         when discovered through other processes.
         
-=======
-        """ Allows for resolution of worker ids to workers to happen
-        automatically while also making the current worker aware of new ones
-        when discovered through other processes.
-
->>>>>>> 4f657f61
         If you pass in an ID, it will try to find the worker object reference
         within self._known_workers. 
 
@@ -486,7 +302,6 @@
 
         This method is useful because often tensors have to store only the ID to
         a foreign worker which may or may not be known by the worker that is 
-<<<<<<< HEAD
         deserializing it at the time of deserialization.
 
         Example:
@@ -510,36 +325,6 @@
                 we just want to log it
         Returns:
             The type and ID of the worker (string or int or :class:'BaseWorker')
-=======
-        de-serializing it at the time of deserialization.
-
-        Args:
-            id_or_worker (string or int or :class:`BaseWorker`): id of the 
-            object to be returned or the object itself.
-
-            fail_hard (bool): Whether we want to throw an exception when a
-            worker is not registered at this worker or we just want to log it.
-
-        Returns:
-            id_or_worker (string or int or :class:'BaseWorker')
-
-        Example:
-
-        >>> import syft as sy
-        >>> hook = sy.TorchHook(verbose=False)
-        >>> me = hook.local_worker
-        >>> bob = sy.VirtualWorker(id="bob",hook=hook, is_client_worker=False)
-        >>> me.add_worker([bob])
-        >>> bob
-        <syft.core.workers.virtual.VirtualWorker id:bob>
-        >>> # we can get the worker using it's id (1)
-        >>> me.get_worker('bob')
-        <syft.core.workers.virtual.VirtualWorker id:bob>
-        >>> # or we can get the worker by passing in the worker
-        >>> me.get_worker(bob)
-        <syft.core.workers.virtual.VirtualWorker id:bob>
-
->>>>>>> 4f657f61
         """
 
         if isinstance(id_or_worker, bytes):
@@ -560,19 +345,12 @@
         return id_or_worker
 
     def add_worker(self, worker):
-<<<<<<< HEAD
         """Adds a worker to the list of _known_workers internal to the BaseWorker. 
     
-=======
-        """Adds a worker to the list of _known_workers internal to the 
-        BaseWorker. 
-
->>>>>>> 4f657f61
         Endows this class with the ability to communicate with the remote worker 
         being added, such as sending and receiving objects, commands, or 
         information about the network.
 
-<<<<<<< HEAD
         Example:
             >>> import syft as sy
             >>> hook = sy.TorchHook(verbose=False)
@@ -602,39 +380,6 @@
                 pointer to a remote worker, which must have a unique id.
         """
 
-=======
-        Args:
-            worker (:class:`BaseWorker`): An object pointer to a remote worker, 
-            which must have a unique id.
-
-        Example:
-
-        >>> import torch
-        >>> import syft as sy
-        >>> hook = sy.TorchHook(verbose=False)
-        >>> me = hook.local_worker
-        >>> bob = sy.VirtualWorker(id="bob",hook=hook, is_client_worker=False)
-        >>> me.add_worker([bob])
-        >>> x = torch.Tensor([1,2,3,4,5])
-        >>> x
-         1
-         2
-         3
-         4
-         5
-        [syft.core.frameworks.torch.tensor.FloatTensor of size 5]
-        >>> x.send(bob)
-        FloatTensor[_PointerTensor - id:9121428371 owner:0 loc:bob 
-                    id@loc:47416674672]
-        >>> x.get()
-         1
-         2
-         3
-         4
-         5
-        [syft.core.frameworks.torch.tensor.FloatTensor of size 5]
-        """
->>>>>>> 4f657f61
         if worker.id in self._known_workers:
             logging.warning(
                 "Worker "
@@ -650,14 +395,9 @@
         Convenient function to add several workers in a single call
 
         Args:
-<<<<<<< HEAD
             workers (list): the workers to add.
         """
-        
-=======
-            workers (list): Workers to add.
-        """
->>>>>>> 4f657f61
+
         for worker in workers:
             self.add_worker(worker)
 
