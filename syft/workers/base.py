--- conflicted
+++ resolved
@@ -87,16 +87,6 @@
 
         # For performance, we cache each
         self._message_router = {
-<<<<<<< HEAD
-            MSGTYPE.FIT: self.fit,
-            MSGTYPE.CMD: self.execute_command,
-            MSGTYPE.OBJ: self.set_obj,
-            MSGTYPE.OBJ_REQ: self.respond_to_obj_req,
-            MSGTYPE.OBJ_DEL: self.rm_obj,
-            MSGTYPE.IS_NONE: self.is_tensor_none,
-            MSGTYPE.GET_SHAPE: self.get_tensor_shape,
-            MSGTYPE.SEARCH: self.deserialized_search,
-=======
             codes.MSGTYPE.CMD: self.execute_command,
             codes.MSGTYPE.OBJ: self.set_obj,
             codes.MSGTYPE.OBJ_REQ: self.respond_to_obj_req,
@@ -104,7 +94,7 @@
             codes.MSGTYPE.IS_NONE: self.is_tensor_none,
             codes.MSGTYPE.GET_SHAPE: self.get_tensor_shape,
             codes.MSGTYPE.SEARCH: self.deserialized_search,
->>>>>>> fa389d8c
+            codes.MSGTYPE.FIT: self.fit,
         }
 
         self.load_data(data)
@@ -815,11 +805,6 @@
         c_shared = c.share(*locations, field=field, crypto_provider=self).child
         return a_shared, b_shared, c_shared
 
-<<<<<<< HEAD
-    # SECTION: convenience methods for federated learning
-    def run_training(self, location: "BaseWorker"):
-        self.send_msg(MSGTYPE.FIT, "", location=location)
-=======
     @staticmethod
     def create_message_execute_command(
         command_name: codes.MSGTYPE, command_owner=None, return_ids=None, *args, **kwargs
@@ -841,4 +826,7 @@
         if return_ids is None:
             return_ids = []
         return tuple([codes.MSGTYPE.CMD, [[command_name, command_owner, args, kwargs], return_ids]])
->>>>>>> fa389d8c
+
+    # SECTION: convenience methods for federated learning
+    def run_training(self, location: "BaseWorker"):
+        self.send_msg(codes.MSGTYPE.FIT, "", location=location)