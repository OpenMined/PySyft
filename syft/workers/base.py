--- conflicted
+++ resolved
@@ -187,14 +187,12 @@
                 self.tensorflow = self.framework
                 self.remote = Remote(self, "tensorflow")
 
-<<<<<<< HEAD
         self.rank_to_worker_id = None
-=======
+
         # storage object for crypto primitives
         self.crypto_store = PrimitiveStorage(owner=self)
         # declare the plans used for crypto computations
         sy.frameworks.torch.mpc.fss.initialize_crypto_plans(self)
->>>>>>> 817e9d7e
 
     # SECTION: Methods which MUST be overridden by subclasses
     @abstractmethod
