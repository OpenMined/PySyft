"""
This file exists to provide one common place for all serialization to occur
regardless of framework. As msgpack only supports basic types and binary formats
every type must be first be converted to one of these types. Thus, we've split our
functionality into three steps. When converting from a PySyft object (or collection
of objects) to an object to be sent over the wire (a message), those three steps
are (in order):

1. Simplify - converts PyTorch objects to simple Python objects (using pickle)
2. Serialize - converts Python objects to binary
3. Compress - compresses the binary (Now we're ready send!)

Inversely, when converting from a message sent over the wire back to a PySyft
object, the three steps are (in order):

1. Decompress - converts compressed binary back to decompressed binary
2. Deserialize - converts from binary to basic python objects
3. Detail - converts some basic python objects back to PyTorch objects (Tensors)

Furthermore, note that there is different simplification/serialization logic
for objects of different types. Thus, instead of using if/else logic, we have
global dictionaries which contain functions and Python types as keys. For
simplification logic, this dictionary is called "simplifiers". The keys
are the types and values are the simplification logic. For example,
simplifiers[tuple] will return the function which knows how to simplify the
tuple type. The same is true for all other simplifier/detailer functions.

By default, the simplification/detail operations expect Torch tensors. If the setup requires other
serialization process, it can override the functions _serialize_tensor and _deserialize_tensor

By default, we serialize using msgpack and compress using lz4.
If different compressions are required, the worker can override the function _apply_compress_scheme
"""
from tempfile import TemporaryFile
from typing import Collection
from typing import Dict
from typing import Tuple
import torch
import msgpack
import lz4
from lz4 import (  # noqa: F401
    frame,
)  # needed as otherwise we will get: module 'lz4' has no attribute 'frame'
import io
import numpy
import warnings
import zstd

import syft
import syft as sy

from syft.federated import TrainConfig

from syft.workers import AbstractWorker
from syft.workers import VirtualWorker

from syft.federated import Plan

from syft.exceptions import CompressionNotFoundException
from syft.exceptions import GetNotPermittedError

from syft.frameworks.torch.tensors.decorators import LoggingTensor
from syft.frameworks.torch.tensors.interpreters import AdditiveSharingTensor
from syft.frameworks.torch.tensors.interpreters import MultiPointerTensor
from syft.frameworks.torch.tensors.interpreters import PointerTensor
from syft.frameworks.torch.tensors.interpreters.abstract import initialize_tensor


# COMPRESSION SCHEME INT CODES
NO_COMPRESSION = 40
LZ4 = 41
ZSTD = 42


# High Level Public Functions (these are the ones you use)
def serialize(
    obj: object,
    simplified: bool = False,
    force_no_compression: bool = False,
    force_no_serialization: bool = False,
    force_full_simplification: bool = False,
) -> bin:
    """This method can serialize any object PySyft needs to send or store.

    This is the high level function for serializing any object or collection
    of objects which PySyft needs to send over the wire. It includes three
    steps, Simplify, Serialize, and Compress as described inline below.

    Args:
        obj (object): the object to be serialized
        simplified (bool): in some cases we want to pass in data which has
            already been simplified - in which case we must skip double
            simplification - which would be bad.... so bad... so... so bad
        force_no_compression (bool): If true, this will override ANY module
            settings and not compress the objects being serialized. The primary
            expected use of this functionality is testing and/or experimentation.
        force_no_serialization (bool): Primarily a testing tool, this will force
            this method to return human-readable Python objects which is very useful
            for testing and debugging (forceably overrides module compression,
            serialization, and the 'force_no_compression' override)). In other words,
            only simplification operations are performed.
        force_full_simplification (bool): Some objects are only partially serialized
            by default. For objects where this is the case, setting this flag to True
            will force the entire object to be serialized. For example, setting this
            flag to True will cause a VirtualWorker to be serialized WITH all of its
            tensors while by default VirtualWorker objects only serialize a small
            amount of metadata.

    Returns:
        binary: the serialized form of the object.

    """
    # 1) Simplify
    # simplify difficult-to-serialize objects. See the _simpliy method
    # for details on how this works. The general purpose is to handle types
    # which the fast serializer cannot handle
    if not simplified:
        if force_full_simplification:
            simple_objects = _force_full_simplify(obj)
        else:
            simple_objects = _simplify(obj)
    else:
        simple_objects = obj

    # 2) Serialize
    # serialize into a binary
    if force_no_serialization:
        return simple_objects
    else:
        binary = msgpack.dumps(simple_objects)

    # 3) Compress
    # optionally compress the binary and return the result
    # prepend a 1-byte header '0' or '1' to the output stream
    # to denote whether output stream is compressed or not
    # if compressed stream length is greater than input stream
    # we output the input stream as it is with header set to '0'
    # otherwise we output the compressed stream with header set to '1'
    # even if compressed flag is set to false by the caller we
    # output the input stream as it is with header set to '0'
    if force_no_compression:
        return binary
    else:
        return _compress(binary)


def deserialize(binary: bin, worker: AbstractWorker = None, detail=True) -> object:
    """ This method can deserialize any object PySyft needs to send or store.

    This is the high level function for deserializing any object or collection
    of objects which PySyft has sent over the wire or stored. It includes three
    steps, Decompress, Deserialize, and Detail as described inline below.

    Args:
        binary (bin): the serialized object to be deserialized.
        worker (AbstractWorker): the worker which is acquiring the message content,
            for example used to specify the owner of a tensor received(not obvious
            for virtual workers)
        detail (bool): there are some cases where we need to perform the decompression
            and deserialization part, but we don't need to detail all the message.
            This is the case for Plan workers for instance

    Returns:
        object: the deserialized form of the binary input.
    """
    if worker is None:
        worker = syft.torch.hook.local_worker

    # 1) Decompress the binary if needed
    binary = _decompress(binary)

    # 2) Deserialize
    # This function converts the binary into the appropriate python
    # object (or nested dict/collection of python objects)
    simple_objects = msgpack.loads(binary)

    if detail:
        # 3) Detail
        # This function converts typed, simple objects into their more
        # complex (and difficult to serialize) counterparts which the
        # serialization library wasn't natively able to serialize (such
        # as msgpack's inability to serialize torch tensors or ... or
        # python slice objects
        return _detail(worker, simple_objects)

    else:
        # sometimes we want to skip detailing (such as in Plan)
        return simple_objects


def _serialize_tensor(tensor) -> bin:
    """Serialize the tensor using as default Torch serialization strategy
    This function can be overridden to provide different tensor serialization strategies

    Args
        (torch.Tensor): an input tensor to be serialized

    Returns
        A serialized version of the input tensor

    """
    return torch_tensor_serializer(tensor)


def _deserialize_tensor(tensor_bin) -> torch.Tensor:
    """Deserialize the input tensor passed as parameter into a Torch tensor.
    This function can be overridden to provide different deserialization strategies

    Args
        tensor_bin: A binary representation of a tensor

    Returns
        a Torch tensor
    """
    return torch_tensor_deserializer(tensor_bin)


def numpy_tensor_serializer(tensor: torch.Tensor) -> bin:
    """Strategy to serialize a tensor using numpy npy format.
    If tensor requires to calculate gradients, it will detached.
    """
    if tensor.requires_grad:
        warnings.warn(
            "Torch to Numpy serializer can only be used with tensors that do not require grad. "
            "Detaching tensor to continue"
        )
        tensor = tensor.detach()

    np_tensor = tensor.numpy()
    outfile = TemporaryFile()
    numpy.save(outfile, np_tensor)
    # Simulate close and open by calling seek
    outfile.seek(0)
    return outfile.read()


def numpy_tensor_deserializer(tensor_bin) -> torch.Tensor:
    """"Strategy to deserialize a binary input in npy format into a Torch tensor"""
    input_file = TemporaryFile()
    input_file.write(tensor_bin)
    # read data from file
    input_file.seek(0)
    return torch.from_numpy(numpy.load(input_file))


def torch_tensor_serializer(tensor) -> bin:
    """Strategy to serialize a tensor using Torch saver"""
    binary_stream = io.BytesIO()
    torch.save(tensor, binary_stream)
    return binary_stream.getvalue()


def torch_tensor_deserializer(tensor_bin) -> torch.Tensor:
    """"Strategy to deserialize a binary input using Torch load"""
    bin_tensor_stream = io.BytesIO(tensor_bin)
    return torch.load(bin_tensor_stream)


# Chosen Compression Algorithm


def _apply_compress_scheme(decompressed_input_bin) -> tuple:
    """
    Apply the selected compression scheme.
    By default is used LZ4

    Args:
        decompressed_input_bin: the binary to be compressed
    """
    return apply_lz4_compression(decompressed_input_bin)


def apply_lz4_compression(decompressed_input_bin) -> tuple:
    """
    Apply LZ4 compression to the input

    Args:
        :param decompressed_input_bin: the binary to be compressed
        :return: a tuple (compressed_result, LZ4)
    """
    return lz4.frame.compress(decompressed_input_bin), LZ4


def apply_zstd_compression(decompressed_input_bin) -> tuple:
    """
    Apply ZSTD compression to the input

    Args:
        :param decompressed_input_bin: the binary to be compressed
        :return: a tuple (compressed_result, ZSTD)
    """

    return zstd.compress(decompressed_input_bin), ZSTD


def apply_no_compression(decompressed_input_bin) -> tuple:
    """
    No compression is applied to the input

    Args:
        :param decompressed_input_bin: the binary
        :return: a tuple (the binary, LZ4)
    """

    return decompressed_input_bin, NO_COMPRESSION


def _compress(decompressed_input_bin: bin) -> bin:
    """
    This function compresses a binary using the function _apply_compress_scheme
    if the input has been already compressed in some step, it will return it as it is

    Args:
        decompressed_input_bin (bin): binary to be compressed

    Returns:
        bin: a compressed binary

    """

    compress_stream, compress_scheme = _apply_compress_scheme(decompressed_input_bin)

    if len(compress_stream) < len(decompressed_input_bin):
        return compress_scheme.to_bytes(1, byteorder="big") + compress_stream
    else:
        return NO_COMPRESSION.to_bytes(1, byteorder="big") + decompressed_input_bin


def _decompress(binary: bin) -> bin:
    """
    This function decompresses a binary using the scheme defined in the first byte of the input

    Args:
        binary (bin): a compressed binary

    Returns:
        bin: decompressed binary

    """

    # check the 1-byte header to check the compression scheme used
    compress_scheme = binary[0]

    # remove the 1-byte header from the input stream
    binary = binary[1:]
    # 1)  Decompress or return the original stream
    if compress_scheme == LZ4:
        return lz4.frame.decompress(binary)
    elif compress_scheme == ZSTD:
        return zstd.decompress(binary)
    elif compress_scheme == NO_COMPRESSION:
        return binary
    else:
        raise CompressionNotFoundException(
            "compression scheme not found for" " compression code:" + str(compress_scheme)
        )


# Simplify/Detail Torch Tensors


def _simplify_torch_tensor(tensor: torch.Tensor) -> bin:
    """
    This function converts a torch tensor into a serliaized torch tensor
    using pickle. We choose to use this because PyTorch has a custom and
    very fast PyTorch pickler.

    Args:
        tensor (torch.Tensor): an input tensor to be serialized

    Returns:
        tuple: serialized tuple of torch tensor. The first value is the
        id of the tensor and the second is the binary for the PyTorch
        object. The third is the chain of abstractions, and the fourth
        (optinally) is the chain of graident tensors (nested tuple)
    """

    tensor_bin = _serialize_tensor(tensor)

    # note we need to do this expicitly because torch.save does not
    # seem to be including .grad by default

    if tensor.grad is not None:
        if hasattr(tensor, "child"):
            if isinstance(tensor.child, PointerTensor):
                grad_chain = None
            else:
                grad_chain = _simplify_torch_tensor(tensor.grad)
        else:
            grad_chain = _simplify_torch_tensor(tensor.grad)

    else:
        grad_chain = None

    chain = None

    # I think the pointer bug is is between here

    if hasattr(tensor, "child"):
        chain = _simplify(tensor.child)

    # and here... leaving a reerence here so i can find it later
    # TODO fix pointer bug

    tags = tensor.tags
    if tags is not None:
        tags = list(tags)
    return (tensor.id, tensor_bin, chain, grad_chain, tags, tensor.description)


def _detail_torch_tensor(worker: AbstractWorker, tensor_tuple: tuple) -> torch.Tensor:
    """
    This function converts a serialized torch tensor into a torch tensor
    using pickle.

    Args:
        tensor_tuple (bin): serialized obj of torch tensor. It's a tuple where
            the first value is the ID, the second vlaue is the binary for the
            PyTorch object, the third value is the chain of tensor abstractions,
            and the fourth object is the chain of gradients (.grad.grad, etc.)

    Returns:
        torch.Tensor: a torch tensor that was serialized
    """

    tensor_id, tensor_bin, chain, grad_chain, tags, description = tensor_tuple

    tensor = _deserialize_tensor(tensor_bin)

    # note we need to do this explicitly because torch.load does not
    # include .grad informatino
    if grad_chain is not None:
        tensor.grad = _detail_torch_tensor(worker, grad_chain)

    initialize_tensor(
        hook_self=syft.torch.hook,
        cls=tensor,
        torch_tensor=True,
        owner=worker,
        id=tensor_id,
        init_args=[],
        kwargs={},
    )

    if tags is not None:
        for i in range(len(tags)):
            tag = tags[i]
            if isinstance(tag, bytes):
                tag = tag.decode("utf-8")
            tags[i] = tag
        tensor.tags = tags

    if description is not None:
        if isinstance(description, bytes):
            description = description.decode("utf-8")
        tensor.description = description

    if chain is not None:
        chain = _detail(worker, chain)
        tensor.child = chain
        tensor.is_wrapper = True

    return tensor


# Simplify/Detail Parameters


def _simplify_torch_parameter(param: torch.nn.Parameter) -> bin:
    """
    This function converts a torch Parameter into a serialized torch Parameter

    Args:
        param (torch.nn.Parameter): an input Parameter to be serialized

    Returns:
        tuple: serialized tuple of torch Parameter. The first value is the
        id of the Parameter and the second is the binary for the PyTorch
        tensor data attribute and last is the requires_grad attr.
    """

    tensor = param.data

    tensor_ser = _simplify_torch_tensor(tensor)

    grad = param.grad

    if grad is not None and not (
        hasattr(grad, "child") and isinstance(grad.child, sy.PointerTensor)
    ):
        grad_ser = _simplify_torch_tensor(grad)
    else:
        grad_ser = None

    return (param.id, tensor_ser, param.requires_grad, grad_ser)


def _detail_torch_parameter(worker: AbstractWorker, param_tuple: tuple) -> torch.nn.Parameter:
    """
    This function converts a serialized torch Parameter into a torch Parameter.

    Args:
        param_tuple (tuple): serialized obj of torch tensor. It's a tuple where
            the first value is the ID and the second value is the binary for the
            PyTorch data attribute et and third value is the requires_grad attr.

    Returns:
        torch.Parameter: a torch Parameter that was serialized
    """
    param_id, tensor_ser, requires_grad, grad_ser = param_tuple

    tensor = _detail_torch_tensor(worker, tensor_ser)

    if grad_ser is not None:
        grad = _detail_torch_tensor(worker, grad_ser)
        grad.garbage_collect_data = False
    elif hasattr(tensor, "child") and isinstance(tensor.child, sy.PointerTensor):
        grad = tensor.attr("grad")
    else:
        grad = None

    param = torch.nn.Parameter(tensor, requires_grad)
    param.id = param_id
    param.grad = grad

    return param


# Simplify/Detail Collections (list, set, tuple, etc.)


def _simplify_collection(my_collection: Collection) -> Collection:
    """
    This function is designed to search a collection for any objects
    which may need to be simplified (i.e., torch tensors). It iterates
    through each object in the collection and calls _simplify on it. Finally,
    it returns the output collection as the same type as the input collection
    so that the consuming serialization step knows the correct type info. The
    reverse function to this function is _detail_collection, which undoes
    the functionality of this function.

    Args:
        my_collection (Collection): a collection of python objects

    Returns:
        Collection: a collection of the same type as the input of simplified
            objects.

    """

    # Step 0: get collection type for later use and itialize empty list
    my_type = type(my_collection)
    pieces = list()

    # Step 1: serialize each part of the collection
    for part in my_collection:
        pieces.append(_simplify(part))

    # Step 2: convert back to original type and return serialization
    if my_type == set:
        return pieces
    return my_type(pieces)


def _detail_collection_list(worker: AbstractWorker, my_collection: Collection) -> Collection:
    """
    This function is designed to operate in the opposite direction of
    _simplify_collection. It takes a collection of simple python objects
    and iterates through it to determine whether objects in the collection
    need to be converted into more advanced types. In particular, it
    converts binary objects into torch Tensors where appropriate.

    Args:
        worker: the worker doing the deserialization
        my_collection (Collection): a collection of simple python objects (including binary).

    Returns:
        Collection: a collection of the same type as the input where the objects
            in the collection have been detailed.
    """

    pieces = list()

    # Step 1: deserialize each part of the collection
    for part in my_collection:
        try:
            pieces.append(_detail(worker, part).decode("utf-8"))  # transform bytes back to string
        except AttributeError:
            pieces.append(_detail(worker, part))

    return pieces


def _detail_collection_set(worker: AbstractWorker, my_collection: Collection) -> Collection:
    """
    This function is designed to operate in the opposite direction of
    _simplify_collection. It takes a collection of simple python objects
    and iterates through it to determine whether objects in the collection
    need to be converted into more advanced types. In particular, it
    converts binary objects into torch Tensors where appropriate.

    Args:
        worker: the worker doing the deserialization
        my_collection (Collection): a collection of simple python objects (including binary).

    Returns:
        Collection: a collection of the same type as the input where the objects
            in the collection have been detailed.
    """

    pieces = list()

    # Step 1: deserialize each part of the collection
    for part in my_collection:
        try:
            pieces.append(_detail(worker, part).decode("utf-8"))  # transform bytes back to string
        except AttributeError:
            pieces.append(_detail(worker, part))
    return set(pieces)


def _detail_collection_tuple(worker: AbstractWorker, my_tuple: Tuple) -> Tuple:
    """
    This function is designed to operate in the opposite direction of
    _simplify_collection. It takes a tuple of simple python objects
    and iterates through it to determine whether objects in the collection
    need to be converted into more advanced types. In particular, it
    converts binary objects into torch Tensors where appropriate.
    This is only applicable to tuples. They need special handling because
    `msgpack` is encoding a tuple as a list.

    Args:
        worker: the worker doing the deserialization
        my_tuple (Tuple): a collection of simple python objects (including binary).

    Returns:
        tuple: a collection of the same type as the input where the objects
            in the collection have been detailed.
    """

    pieces = list()

    # Step 1: deserialize each part of the collection
    for part in my_tuple:
        pieces.append(_detail(worker, part))

    return tuple(pieces)


# Dictionaries


def _simplify_dictionary(my_dict: Dict) -> Dict:
    """
    This function is designed to search a dict for any objects
    which may need to be simplified (i.e., torch tensors). It iterates
    through each key, value in the dict and calls _simplify on it. Finally,
    it returns the output dict as the same type as the input dict
    so that the consuming serialization step knows the correct type info. The
    reverse function to this function is _detail_dictionary, which undoes
    the functionality of this function.

    Args:
        my_dict (Dict): a dictionary of python objects

    Returns:
        Dict: a dictionary of the same type as the input of simplified
            objects.

    """
    pieces = list()
    # for dictionaries we want to simplify both the key and the value
    for key, value in my_dict.items():
        pieces.append((_simplify(key), _simplify(value)))

    return pieces


def _detail_dictionary(worker: AbstractWorker, my_dict: Dict) -> Dict:
    """
    This function is designed to operate in the opposite direction of
    _simplify_dictionary. It takes a dictionary of simple python objects
    and iterates through it to determine whether objects in the collection
    need to be converted into more advanced types. In particular, it
    converts binary objects into torch Tensors where appropriate.

    Args:
        worker: the worker doing the deserialization
        my_dict (Dict): a dictionary of simple python objects (including binary).

    Returns:
        tuple: a collection of the same type as the input where the objects
            in the collection have been detailed.
    """
    pieces = {}
    # for dictionaries we want to detail both the key and the value
    for key, value in my_dict:
        detailed_key = _detail(worker, key)
        try:
            detailed_key = detailed_key.decode("utf-8")
        except AttributeError:
            pass

        detailed_value = _detail(worker, value)
        try:
            detailed_value = detailed_value.decode("utf-8")
        except AttributeError:
            pass

        pieces[detailed_key] = detailed_value

    return pieces


# Range


def _simplify_range(my_range: range) -> Tuple[int, int, int]:
    """
    This function extracts the start, stop and step from the range.

    Args:
        my_range (range): a range object

    Returns:
        list: a list defining the range parameters [start, stop, step]

    Examples:

        range_parameters = _simplify_range(range(1, 3, 4))

        assert range_parameters == [1, 3, 4]

    """

    return (my_range.start, my_range.stop, my_range.step)


def _detail_range(worker: AbstractWorker, my_range_params: Tuple[int, int, int]) -> range:
    """
    This function extracts the start, stop and step from a tuple.

    Args:
        worker: the worker doing the deserialization (only here to standardise signature
            with other _detail functions)
        my_range_params (tuple): a tuple defining the range parameters [start, stop, step]

    Returns:
        range: a range object

    Examples:
        new_range = _detail_range([1, 3, 4])

        assert new_range == range(1, 3, 4)

    """

    return range(my_range_params[0], my_range_params[1], my_range_params[2])


#   numpy array


def _simplify_ndarray(my_array: numpy.ndarray) -> Tuple[bin, Tuple, str]:
    """
    This function gets the byte representation of the array
        and stores the dtype and shape for reconstruction

    Args:
        my_array (numpy.ndarray): a numpy array

    Returns:
        list: a list holding the byte representation, shape and dtype of the array

    Examples:

        arr_representation = _simplify_ndarray(numpy.random.random([1000, 1000])))

    """
    arr_bytes = my_array.tobytes()
    arr_shape = my_array.shape
    arr_dtype = my_array.dtype.name

    return (arr_bytes, arr_shape, arr_dtype)


def _detail_ndarray(
    worker: AbstractWorker, arr_representation: Tuple[bin, Tuple, str]
) -> numpy.ndarray:
    """
    This function reconstruct a numpy array from it's byte data, the shape and the dtype
        by first loading the byte data with the appropiate dtype and then reshaping it into the
        original shape

    Args:
        worker: the worker doing the deserialization
        arr_representation (tuple): a tuple holding the byte representation, shape
        and dtype of the array

    Returns:
        numpy.ndarray: a numpy array

    Examples:
        arr = _detail_ndarray(arr_representation)

    """
    res = numpy.frombuffer(arr_representation[0], dtype=arr_representation[2]).reshape(
        arr_representation[1]
    )

    assert type(res) == numpy.ndarray

    return res


#   slice


def _simplify_slice(my_slice: slice) -> Tuple[int, int, int]:
    """
    This function creates a list that represents a slice.

    Args:
        my_slice (slice): a python slice

    Returns:
        tuple : a list holding the start, stop and step values

    Examples:

        slice_representation = _simplify_slice(slice(1,2,3))

    """
    return (my_slice.start, my_slice.stop, my_slice.step)


def _detail_slice(worker: AbstractWorker, my_slice: Tuple[int, int, int]) -> slice:
    """
    This function extracts the start, stop and step from a list.

    Args:
        my_slice (tuple): a list defining the slice parameters [start, stop, step]

    Returns:
        range: a range object

    Examples:
        new_range = _detail_range([1, 3, 4])

        assert new_range == range(1, 3, 4)

    """

    return slice(my_slice[0], my_slice[1], my_slice[2])


def _simplify_ellipsis(e: Ellipsis) -> bytes:
    return b""


def _simplify_torch_device(device: torch.device) -> Tuple[str]:
    return device.type


def _detail_ellipsis(worker: AbstractWorker, ellipsis: bytes) -> Ellipsis:
    return ...


def _detail_torch_device(worker: AbstractWorker, device_type: str) -> torch.device:
    return torch.device(type=device_type)


def _simplify_pointer_tensor(ptr: PointerTensor) -> tuple:
    """
    This function takes the attributes of a PointerTensor and saves them in a dictionary
    Args:
        ptr (PointerTensor): a PointerTensor
    Returns:
        tuple: a tuple holding the unique attributes of the pointer
    Examples:
        data = _simplify_pointer_tensor(ptr)
    """

    return (ptr.id, ptr.id_at_location, ptr.location.id, ptr.point_to_attr, ptr._shape)

    # a more general but slower/more verbose option

    # data = vars(ptr).copy()
    # for k, v in data.items():
    #     if isinstance(v, AbstractWorker):
    #         data[k] = v.id
    # return _simplify_dictionary(data)


def _detail_pointer_tensor(worker: AbstractWorker, tensor_tuple: tuple) -> PointerTensor:
    """
    This function reconstructs a PointerTensor given it's attributes in form of a dictionary.
    We use the spread operator to pass the dict data as arguments
    to the init method of PointerTensor
    Args:
        worker: the worker doing the deserialization
        tensor_tuple: a tuple holding the attributes of the PointerTensor
    Returns:
        PointerTensor: a PointerTensor
    Examples:
        ptr = _detail_pointer_tensor(data)
    """
    # TODO: fix comment for this and simplifier
    obj_id = tensor_tuple[0]
    id_at_location = tensor_tuple[1]
    worker_id = tensor_tuple[2]
    if isinstance(worker_id, bytes):
        worker_id = worker_id.decode()
    point_to_attr = tensor_tuple[3]
    shape = tensor_tuple[4]

    if shape is not None:
        shape = torch.Size(shape)

    # If the pointer received is pointing at the current worker, we load the tensor instead
    if worker_id == worker.id:

        tensor = worker.get_obj(id_at_location)

        if point_to_attr is not None and tensor is not None:

            point_to_attrs = point_to_attr.decode("utf-8").split(".")
            for attr in point_to_attrs:
                if len(attr) > 0:
                    tensor = getattr(tensor, attr)

            if tensor is not None:

                if not tensor.is_wrapper and not isinstance(tensor, torch.Tensor):
                    # if the tensor is a wrapper then it doesn't need to be wrapped
                    # i the tensor isn't a wrapper, BUT it's just a plain torch tensor,
                    # then it doesn't need to be wrapped.
                    # if the tensor is not a wrapper BUT it's also not a torch tensor,
                    # then it needs to be wrapped or else it won't be able to be used
                    # by other interfaces
                    tensor = tensor.wrap()

        return tensor
    # Else we keep the same Pointer
    else:

        location = syft.torch.hook.local_worker.get_worker(worker_id)

        ptr = PointerTensor(
            location=location,
            id_at_location=id_at_location,
            owner=worker,
            id=obj_id,
            shape=shape,
            garbage_collect_data=True,
        )

        return ptr

    # a more general but slower/more verbose option

    # new_data = {}
    # for k, v in data.items():
    #     key = k.decode()
    #     if type(v) is bytes:
    #         val_str = v.decode()
    #         val = syft.local_worker.get_worker(val_str)
    #     else:
    #         val = v
    #     new_data[key] = val
    # return PointerTensor(**new_data)


def _simplify_log_tensor(tensor: LoggingTensor) -> tuple:
    """
    This function takes the attributes of a LogTensor and saves them in a tuple
    Args:
        tensor (LoggingTensor): a LogTensor
    Returns:
        tuple: a tuple holding the unique attributes of the log tensor
    Examples:
        data = _simplify_log_tensor(tensor)
    """

    chain = None
    if hasattr(tensor, "child"):
        chain = _simplify(tensor.child)
    return (tensor.id, chain)


def _detail_log_tensor(worker: AbstractWorker, tensor_tuple: tuple) -> LoggingTensor:
    """
    This function reconstructs a LogTensor given it's attributes in form of a tuple.
    Args:
        worker: the worker doing the deserialization
        tensor_tuple: a tuple holding the attributes of the LogTensor
    Returns:
        LoggingTensor: a LogTensor
    Examples:
        logtensor = _detail_log_tensor(data)
    """
    obj_id, chain = tensor_tuple

    tensor = LoggingTensor(owner=worker, id=obj_id)

    if chain is not None:
        chain = _detail(worker, chain)
        tensor.child = chain

    return tensor


def _simplify_additive_shared_tensor(tensor: AdditiveSharingTensor) -> tuple:
    """
    This function takes the attributes of a AdditiveSharingTensor and saves them in a tuple
    Args:
        tensor (AdditiveSharingTensor): a AdditiveSharingTensor
    Returns:
        tuple: a tuple holding the unique attributes of the additive shared tensor
    Examples:
        data = _simplify_additive_shared_tensor(tensor)
    """

    chain = None
    if hasattr(tensor, "child"):
        chain = _simplify(tensor.child)
    return (tensor.id, tensor.field, tensor.crypto_provider.id, chain)


def _detail_additive_shared_tensor(
    worker: AbstractWorker, tensor_tuple: tuple
) -> AdditiveSharingTensor:
    """
        This function reconstructs a AdditiveSharingTensor given it's attributes in form of a tuple.
        Args:
            worker: the worker doing the deserialization
            tensor_tuple: a tuple holding the attributes of the AdditiveSharingTensor
        Returns:
            AdditiveSharingTensor: a AdditiveSharingTensor
        Examples:
            shared_tensor = _detail_additive_shared_tensor(data)
        """

    tensor_id, field, crypto_provider, chain = tensor_tuple

    tensor = AdditiveSharingTensor(
        owner=worker, id=tensor_id, field=field, crypto_provider=worker.get_worker(crypto_provider)
    )

    if chain is not None:
        chain = _detail(worker, chain)
        tensor.child = chain

    return tensor


def _simplify_multi_pointer_tensor(tensor: MultiPointerTensor) -> tuple:
    """
    This function takes the attributes of a MultiPointerTensor and saves them in a tuple
    Args:
        tensor (MultiPointerTensor): a MultiPointerTensor
    Returns:
        tuple: a tuple holding the unique attributes of the additive shared tensor
    Examples:
        data = _simplify_additive_shared_tensor(tensor)
    """

    chain = None
    if hasattr(tensor, "child"):
        chain = _simplify(tensor.child)
    return (tensor.id, chain)


def _detail_multi_pointer_tensor(worker: AbstractWorker, tensor_tuple: tuple) -> MultiPointerTensor:
    """
        This function reconstructs a MultiPointerTensor given it's attributes in form of a tuple.
        Args:
            worker: the worker doing the deserialization
            tensor_tuple: a tuple holding the attributes of the MultiPointerTensor
        Returns:
            MultiPointerTensor: a MultiPointerTensor
        Examples:
            multi_pointer_tensor = _detail_multi_pointer_tensor(data)
        """

    tensor_id, chain = tensor_tuple

    tensor = MultiPointerTensor(owner=worker, id=tensor_id)

    if chain is not None:
        chain = _detail(worker, chain)
        tensor.child = chain

    return tensor


def _simplify_train_config(train_config: TrainConfig) -> tuple:
    """
    This function takes the attributes of a TrainConfig and saves them in a tuple
    Args:
        train_config: a TrainConfig object
    Returns:
        tuple: a tuple holding the unique attributes of the TrainConfig object
    """
    return (
        _simplify(train_config.loss_plan),
        _simplify(train_config.forward_plan),
        train_config.batch_size,
        train_config.epochs,
        _simplify(train_config.optimizer),
        train_config.lr,
        _simplify(train_config.id),
    )


def _detail_train_config(worker: AbstractWorker, train_config_tuple: tuple) -> tuple:
    """This function reconstructs a TrainConfig object given it's attributes in the form of a tuple.
    Args:
        worker: the worker doing the deserialization
        train_config_tuple: a tuple holding the attributes of the TrainConfig
    Returns:
        Plan: a Plan object
    """

    loss_plan, forward_plan, batch_size, epochs, optimizer, lr, id = train_config_tuple
    id = id
    if isinstance(id, bytes):
        id = id.decode("utf-8")

    detailed_loss_plan = _detail(worker, loss_plan)
    detailed_forward_plan = _detail(worker, forward_plan)
    if isinstance(optimizer, bytes):
        optimizer = optimizer.decode("utf-8")

    train_config = syft.TrainConfig(
        owner=worker,
        id=id,
        forward_plan=detailed_forward_plan,
        loss_plan=detailed_loss_plan,
        batch_size=batch_size,
        epochs=epochs,
        optimizer=optimizer,
        lr=lr,
    )

    return train_config


def _simplify_plan(plan: Plan) -> tuple:
    """
    This function takes the attributes of a Plan and saves them in a tuple
    Args:
        plan (Plan): a Plan object
    Returns:
        tuple: a tuple holding the unique attributes of the Plan object

    """
    readable_plan = _simplify(plan.readable_plan)
    return (
        readable_plan,
        _simplify(plan.id),
        _simplify(plan.arg_ids),
        _simplify(plan.result_ids),
        plan.name,
        _simplify(plan.tags),
        _simplify(plan.description),
    )


def _detail_plan(worker: AbstractWorker, plan_tuple: tuple) -> Plan:
    """This function reconstructs a Plan object given it's attributes in the form of a tuple.
    Args:
        worker: the worker doing the deserialization
        plan_tuple: a tuple holding the attributes of the Plan
    Returns:
        Plan: a Plan object
    """

    readable_plan, id, arg_ids, result_ids, name, tags, description = plan_tuple
    id = id
    if isinstance(id, bytes):
        id = id.decode("utf-8")
    arg_ids = _detail(worker, arg_ids)
    result_ids = _detail(worker, result_ids)

    plan = syft.Plan(
        owner=worker,
        id=id,
        arg_ids=arg_ids,
        result_ids=result_ids,
        readable_plan=_detail(worker, readable_plan),
    )
    if isinstance(name, bytes):
        plan.name = name.decode("utf-8")
    plan.tags = _detail(worker, tags)
    plan.description = _detail(worker, description)

    return plan


def _simplify_worker(worker: AbstractWorker) -> tuple:
    """

    """

    return (_simplify(worker.id),)


def _detail_worker(worker: AbstractWorker, worker_tuple: tuple) -> PointerTensor:
    """
    This function reconstructs a PlanPointer given it's attributes in form of a tuple.

    Args:
        worker: the worker doing the deserialization
        plan_pointer_tuple: a tuple holding the attributes of the PlanPointer
    Returns:
        PointerTensor: a PointerTensor
    Examples:
        ptr = _detail_pointer_tensor(data)
    """
    worker_id = _detail(worker, worker_tuple[0])

    referenced_worker = worker.get_worker(worker_id)

    return referenced_worker


def _simplify_GetNotPermittedError(error: GetNotPermittedError) -> tuple:
    """Simplifies a GetNotPermittedError into its message"""
    return (getattr(error, "message", str(error)),)


def _detail_GetNotPermittedError(
    worker: AbstractWorker, error_tuple: tuple
) -> GetNotPermittedError:
    """Details and raises a GetNotPermittedError

    Args:
        worker: the worker doing the deserialization
        error_tuple: a tuple holding the message of the GetNotPermittedError
    Raises:
        GetNotPermittedError: the error thrown when get is not permitted
    """

    raise GetNotPermittedError(error_tuple[0])


def _force_full_simplify_worker(worker: AbstractWorker) -> tuple:
    """

    """

    return (_simplify(worker.id), _simplify(worker._objects), worker.auto_add)


def _force_full_detail_worker(worker: AbstractWorker, worker_tuple: tuple) -> tuple:
    worker_id, _objects, auto_add = worker_tuple
    worker_id = _detail(worker, worker_id)

    result = sy.VirtualWorker(sy.hook, worker_id, auto_add=auto_add)
    _objects = _detail(worker, _objects)
    result._objects = _objects

    # make sure they weren't accidentally double registered
    for _, obj in _objects.items():
        if obj.id in worker._objects:
            del worker._objects[obj.id]

    return result


def _simplify_str(obj: str) -> tuple:
    return (obj.encode("utf-8"),)


def _detail_str(worker: AbstractWorker, str_tuple: tuple) -> str:
    return str_tuple[0].decode("utf-8")


# High Level Simplification Router


def _simplify(obj: object) -> object:
    """
    This function takes an object as input and returns a simple
    Python object which is supported by the chosen serialization
    method (such as JSON or msgpack). The reason we have this function
    is that some objects are either NOT supported by high level (fast)
    serializers OR the high level serializers don't support the fastest
    form of serialization. For example, PyTorch tensors have custom pickle
    functionality thus its better to pre-serialize PyTorch tensors using
    pickle and then serialize the binary in with the rest of the message
    being sent.

    Args:
        obj: an object which may need to be simplified

    Returns:
        obj: an simple Python object which msgpack can serialize

    Raises:
        ValueError: if `move_this` or `in_front_of_that` are not both single ASCII
        characters.

    """

    try:
        # check to see if there is a simplifier
        # for this type. If there is, run return
        # the simplified object
        current_type = type(obj)

        result = (simplifiers[current_type][0], simplifiers[current_type][1](obj))

        return result

    except KeyError:

        # if there is not a simplifier for this
        # object, then the object is already a
        # simple python object and we can just
        # return it
        return obj


def _force_full_simplify(obj: object) -> object:
    current_type = type(obj)

    if current_type in forced_full_simplifiers:

        left = forced_full_simplifiers[current_type][0]

        right = forced_full_simplifiers[current_type][1]

        right = right(obj)

        result = (left, right)
    else:
        result = _simplify(obj)

    return result


simplifiers = {
    torch.Tensor: [0, _simplify_torch_tensor],
    torch.nn.Parameter: [1, _simplify_torch_parameter],
    tuple: [2, _simplify_collection],
    list: [3, _simplify_collection],
    set: [4, _simplify_collection],
    dict: [5, _simplify_dictionary],
    range: [6, _simplify_range],
    numpy.ndarray: [7, _simplify_ndarray],
    slice: [8, _simplify_slice],
    type(Ellipsis): [9, _simplify_ellipsis],
    torch.device: [10, _simplify_torch_device],
    PointerTensor: [11, _simplify_pointer_tensor],
    LoggingTensor: [12, _simplify_log_tensor],
    AdditiveSharingTensor: [13, _simplify_additive_shared_tensor],
    MultiPointerTensor: [14, _simplify_multi_pointer_tensor],
    Plan: [15, _simplify_plan],
    VirtualWorker: [16, _simplify_worker],
<<<<<<< HEAD
    GetNotPermittedError: [17, _simplify_GetNotPermittedError],
    str: [18, _simplify_str],
=======
    TrainConfig: [17, _simplify_train_config],
>>>>>>> 74cb34f0
}

forced_full_simplifiers = {VirtualWorker: [19, _force_full_simplify_worker]}


def _detail(worker: AbstractWorker, obj: object) -> object:
    """
    This function reverses the functionality of _simplify. Where applicable,
    it converts simple objects into more complex objects such as converting
    binary objects into torch tensors. Read _simplify for more information on
    why _simplify and _detail are needed.

    Args:
        worker: the worker which is acquiring the message content, for example
        used to specify the owner of a tensor received(not obvious for
        virtual workers)
        obj: a simple Python object which msgpack deserialized

    Returns:
        obj: a more complex Python object which msgpack would have had trouble
            deserializing directly.

    """

    if type(obj) in (list, tuple):
        return detailers[obj[0]](worker, obj[1])
    else:
        return obj


detailers = [
    _detail_torch_tensor,
    _detail_torch_parameter,
    _detail_collection_tuple,
    _detail_collection_list,
    _detail_collection_set,
    _detail_dictionary,
    _detail_range,
    _detail_ndarray,
    _detail_slice,
    _detail_ellipsis,
    _detail_torch_device,
    _detail_pointer_tensor,
    _detail_log_tensor,
    _detail_additive_shared_tensor,
    _detail_multi_pointer_tensor,
    _detail_plan,
    _detail_worker,
<<<<<<< HEAD
    _detail_GetNotPermittedError,
    _detail_str,
    _force_full_detail_worker,
=======
    _detail_train_config,
>>>>>>> 74cb34f0
]<|MERGE_RESOLUTION|>--- conflicted
+++ resolved
@@ -1359,15 +1359,12 @@
     MultiPointerTensor: [14, _simplify_multi_pointer_tensor],
     Plan: [15, _simplify_plan],
     VirtualWorker: [16, _simplify_worker],
-<<<<<<< HEAD
     GetNotPermittedError: [17, _simplify_GetNotPermittedError],
     str: [18, _simplify_str],
-=======
-    TrainConfig: [17, _simplify_train_config],
->>>>>>> 74cb34f0
+    TrainConfig: [19, _simplify_train_config],
 }
 
-forced_full_simplifiers = {VirtualWorker: [19, _force_full_simplify_worker]}
+forced_full_simplifiers = {VirtualWorker: [20, _force_full_simplify_worker]}
 
 
 def _detail(worker: AbstractWorker, obj: object) -> object:
@@ -1413,11 +1410,8 @@
     _detail_multi_pointer_tensor,
     _detail_plan,
     _detail_worker,
-<<<<<<< HEAD
     _detail_GetNotPermittedError,
     _detail_str,
+    _detail_train_config,
     _force_full_detail_worker,
-=======
-    _detail_train_config,
->>>>>>> 74cb34f0
 ]