"""
This file exists to provide one common place for all serialization to occur
regardless of framework. As msgpack only supports basic types and binary formats
every type must be first be converted to one of these types. Thus, we've split our
functionality into three steps. When converting from a PySyft object (or collection
of objects) to an object to be sent over the wire (a message), those three steps
are (in order):

1. Simplify - converts PyTorch objects to simple Python objects (using pickle)
2. Serialize - converts Python objects to binary
3. Compress - compresses the binary (Now we're ready send!)

Inversely, when converting from a message sent over the wire back to a PySyft
object, the three steps are (in order):

1. Decompress - converts compressed binary back to decompressed binary
2. Deserialize - converts from binary to basic python objects
3. Detail - converts some basic python objects back to PyTorch objects (Tensors)

Furthermore, note that there is different simplification/serialization logic
for objects of different types. Thus, instead of using if/else logic, we have
global dictionaries which contain functions and Python types as keys. For
simplification logic, this dictionary is called "simplifiers". The keys
are the types and values are the simplification logic. For example,
simplifiers[tuple] will return the function which knows how to simplify the
tuple type. The same is true for all other simplifier/detailer functions.

By default, we serialize using msgpack and compress using lz4.
"""

from typing import Collection
from typing import Dict
from typing import Tuple
import torch
import msgpack
import lz4
from lz4 import (  # noqa: F401
    frame,
)  # needed as otherwise we will get: module 'lz4' has no attribute 'frame'
import io
import numpy
import zstd
import syft

from syft.frameworks.torch.tensors import PointerTensor

from syft.frameworks.torch.tensors.abstract import initialize_tensor
from syft.util import CompressionNotFoundException

# COMPRESSION SCHEME INT CODES
LZ4 = 0
ZSTD = 1


# High Level Public Functions (these are the ones you use)


<<<<<<< HEAD
<<<<<<< HEAD
def serialize(obj: object, compress=True, compressScheme="lz4") -> bin:
    """This is the high level function for serializing any object or
    dictionary/collection of objects.
    
    Args:
        obj (object): The object to be serialized

        compress (bool, optional): If true the input is compressed

        compressScheme (str, optional): the compress scheme used  
    Returns:
        The binary format (compressed or not) of the object passed as input
=======
def serialize(obj: object, compress=True, compress_scheme=LZ4) -> bin:
=======
def serialize(obj: object, compress=True, compressScheme="lz4") -> bin:
>>>>>>> 9d617052
    """This method can serialize any object PySyft needs to send or store.
    
    This is the high level function for serializing any object or collection
    of objects which PySyft needs to send over the wire. It includes three
    steps, Simplify, Serialize, and Compress as described inline below.
    
    Args:
        obj (object): The object to be serialized
        compress (bool, optional): If true the input is compressed
        compressScheme (int, optional): the integer code specifying which compression
            scheme to use (see above this method for scheme codes) if
            compress == True. 
    Returns:
<<<<<<< HEAD
        binary: the serialized form of the object.

>>>>>>> 4f657f613c4e8908d0f65ac1e08dc3c1c209289f
=======
        The binary format (compressed or not) of the object passed as input
>>>>>>> 9d617052
    """

    # 1) Simplify
    # simplify difficult-to-serialize objects. See the _simpliy method
    # for details on how this works. The general purpose is to handle
    # types which the fast serializer (msgpack) cannot handle
    simple_objects = _simplify(obj)

    # 2) Serialize
    # serialize into a binary
    binary = msgpack.dumps(simple_objects)

    # 3) Compress
    # optionally compress the binary and return the result
    # prepend a 1-byte header '0' or '1' to the output stream
    # to denote whether output stream is compressed or not
    # if compressed stream length is greater than input stream
    # we output the input stream as it is with header set to '0'
    # otherwise we output the compressed stream with header set to '1'
    # even if compressed flag is set to false by the caller we
    # output the input stream as it is with header set to '0'
    if compress:
        compress_stream = _compress(binary, compressScheme)
        if len(compress_stream) < len(binary):
            return b"\x31" + compress_stream

    return b"\x30" + binary


<<<<<<< HEAD
<<<<<<< HEAD
def deserialize(binary: bin, compressed=True, compressScheme="lz4") -> object:
    """
    This is the high level function for deserializing any object
    or dictionary/collection of objects.

    Args:
        binary (bin): The object in binary form to be deserialized

        compressed (bool, optional): If true the input is first decompressed

        compressScheme (str, optional): the compress scheme used    
    Returns:
        A more complex object which msgpack would have had trouble
                    deserializing directly.

=======
=======

>>>>>>> 9d617052
def deserialize(binary: bin, compressed=True, compress_scheme=LZ4) -> object:
    """ This method can deserialize any object PySyft needs to send or store.

    This is the high level function for deserializing any object or collection
    of objects which PySyft has sent over the wire or stored. It includes three
    steps, Decompress, Deserialize, and Detail as described inline below.

    Args:
        bin (binary): the serialized object to be deserialized.
        compressed (bool): whether or not the serialized object is compressed
            (and thus whether or not it needs to be decompressed).
        compress_scheme (int): the integer code specifying which compression
            scheme was used if decompression is needed (see above this method
            for scheme codes).

    Returns:
<<<<<<< HEAD
        binary: the serialized form of the object.
>>>>>>> 4f657f613c4e8908d0f65ac1e08dc3c1c209289f
=======
        A more complex object which msgpack would have had trouble deserializing directly.
>>>>>>> 9d617052
    """

    # check the 1-byte header to see if input stream was compressed or not
    if binary[0] == 48:
        compressed = False

    # remove the 1-byte header from the input stream
    binary = binary[1:]
    # 1)  Decompress
    # If enabled, this functionality decompresses the binary
    if compressed:
        binary = _decompress(binary, compress_scheme)

    # 2) Deserialize
    # This function converts the binary into the appropriate python
    # object (or nested dict/collection of python objects)
    simple_objects = msgpack.loads(binary)

    # 3) Detail
    # This function converts typed, simple objects into their more
    # complex (and difficult to serialize) counterparts which the
    # serialization library wasn't natively able to serialize (such
    # as msgpack's inability to serialize torch tensors or ... or
    # python slice objects
    return _detail(simple_objects)


# Chosen Compression Algorithm


def _compress(decompressed_input_bin: bin, compress_scheme=LZ4) -> bin:
    """
    This function compresses a binary using LZ4

    Args:
        decompressed_input_bin (bin): binary to be compressed
    Returns:
        A compressed binary
    """
    if compress_scheme == LZ4:
        return lz4.frame.compress(decompressed_input_bin)
    elif compress_scheme == ZSTD:
        return zstd.compress(decompressed_input_bin)
    else:
        CompressionNotFoundException(
            "compression scheme note found for" " compression code:" + str(compress_scheme)
        )


def _decompress(compressed_input_bin: bin, compress_scheme=LZ4) -> bin:
    """
    This function decompresses a binary using LZ4

    Args:
        compressed_input_bin (bin): a compressed binary
    Returns:
        A decompressed binary
    """
    if compress_scheme == LZ4:
        return lz4.frame.decompress(compressed_input_bin)
    elif compress_scheme == ZSTD:
        return zstd.decompress(compressed_input_bin)
    else:
        CompressionNotFoundException(
            "compression scheme note found for" " compression code:" + str(compress_scheme)
        )


# Simplify/Detail Torch Tensors


def _simplify_torch_tensor(tensor: torch.Tensor) -> bin:
    """
    This function converts a torch tensor into a serliaized torch tensor
    using pickle. We choose to use this because PyTorch has a custom and
    very fast PyTorch pickler.

    Args:
        tensor (Tensor): an input tensor to be serialized
    Returns:
        A serialized tuple of torch tensor. The first value is the
        id of the tensor and the second is the binary for the PyTorch
        object.
    """

    binary_stream = io.BytesIO()
    torch.save(tensor, binary_stream)
    tensor_bin = binary_stream.getvalue()
    return (tensor.id, tensor_bin)


def _detail_torch_tensor(tensor_tuple: tuple) -> torch.Tensor:
    """
    This function converts a serialized torch tensor into a torch tensor
    using pickle.

    Args:
        tensor_tuple (bin): serialized obj of torch tensor. It's a tuple where
            the first value is the ID and the second vlaue is the binary for the
            PyTorch object.
    Returns:
        A torch tensor that was serialized
    """

    id, tensor = tensor_tuple

    bin_tensor_stream = io.BytesIO(tensor)
    tensor = torch.load(bin_tensor_stream)

    initialize_tensor(
        hook_self=syft.torch.hook,
        cls=tensor,
        torch_tensor=True,
        owner=None,
        id=id,
        init_args=[],
        kwargs={},
    )

    return tensor


# Simplify/Detail Collections (list, set, tuple, etc.)


def _simplify_collection(my_collection: Collection) -> Collection:
    """
    This function is designed to search a collection for any objects
    which may need to be simplified (i.e., torch tensors). It iterates
    through each object in the collection and calls _simplify on it. Finally,
    it returns the output collection as the same type as the input collection
    so that the consuming serialization step knows the correct type info. The
    reverse function to this function is _detail_collection, which undoes
    the functionality of this function.

    Args:
        my_collection (Collection): a collection of python objects
    Returns:
        A collection of the same type as the input of simplified objects.
    """

    # Step 0: get collection type for later use and itialize empty list
    my_type = type(my_collection)
    pieces = list()

    # Step 1: serialize each part of the collection
    for part in my_collection:
        pieces.append(_simplify(part))

    # Step 2: convert back to original type and return serialization
    if my_type == set:
        return pieces
    return my_type(pieces)


def _detail_collection_list(my_collection: Collection) -> Collection:
    """
    This function is designed to operate in the opposite direction of
    _simplify_collection. It takes a collection of simple python objects
    and iterates through it to determine whether objects in the collection
    need to be converted into more advanced types. In particular, it
    converts binary objects into torch Tensors where appropriate.

    Args:
        my_collection (Collection): a collection of simple python objects (including binary).
    Returns:
        A collection of the same type as the input where the objects in the collection have been detailed.
    """

    pieces = list()

    # Step 1: deserialize each part of the collection
    for part in my_collection:
        try:
            pieces.append(_detail(part).decode("utf-8"))  # transform bytes back to string
        except AttributeError:
            pieces.append(_detail(part))

    return pieces


def _detail_collection_set(my_collection: Collection) -> Collection:
    """
    This function is designed to operate in the opposite direction of
    _simplify_collection. It takes a collection of simple python objects
    and iterates through it to determine whether objects in the collection
    need to be converted into more advanced types. In particular, it
    converts binary objects into torch Tensors where appropriate.

    Args:
        my_collection (Collection): a collection of simple python objects (including binary).
    Returns:
        A collection of the same type as the input where the objects in the collection have been detailed.
    """

    pieces = list()

    # Step 1: deserialize each part of the collection
    for part in my_collection:
        try:
            pieces.append(_detail(part).decode("utf-8"))  # transform bytes back to string
        except AttributeError:
            pieces.append(_detail(part))
    return set(pieces)


def _detail_collection_tuple(my_tuple: Tuple) -> Tuple:
    """
    This function is designed to operate in the opposite direction of
    _simplify_collection. It takes a tuple of simple python objects
    and iterates through it to determine whether objects in the collection
    need to be converted into more advanced types. In particular, it
    converts binary objects into torch Tensors where appropriate.
    This is only applicable to tuples. They need special handling because
    `msgpack` is encoding a tuple as a list.

    Args:
        my_tuple (tuple): a collection of simple python objects (including binary).
    Returns:
        A collection of the same type as the input where the objects in the collection have been detailed.
    """

    pieces = list()

    # Step 1: deserialize each part of the collection
    for part in my_tuple:
        pieces.append(_detail(part))

    return tuple(pieces)


# Dictionaries


def _simplify_dictionary(my_dict: Dict) -> Dict:
    """This function deconstruct the dictionary.

    Args:
        my_dict (dict): The dictonary that is going to be deconstruct
    Returns:
        A simplified dictionary
    """
    pieces = {}
    # for dictionaries we want to simplify both the key and the value
    for key, value in my_dict.items():
        pieces[_simplify(key)] = _simplify(value)

    return pieces


def _detail_dictionary(my_dict: Dict) -> Dict:
    """This function construct the dictionary.

    Args:
        my_dict (dict): The dictonary that is going to be reconstruct
    Returns:
        A dictionary
    """
    pieces = {}
    # for dictionaries we want to detail both the key and the value
    for key, value in my_dict.items():

        try:
            detailed_key = _detail(key).decode("utf-8")
        except AttributeError:
            detailed_key = _detail(key)

        try:
            detailed_value = _detail(value).decode("utf-8")
        except AttributeError:
            detailed_value = _detail(value)

        pieces[detailed_key] = detailed_value

    return pieces


# Range


def _simplify_range(my_range: range) -> Tuple[int, int, int]:
    """
    This function extracts the start, stop and step from the range.

    Examples:
        range_parameters = _simplify_range(range(1, 3, 4))

        assert range_parameters == [1, 3, 4]

    Args:
        my_range (range): a range object
    Returns:
        A list defining the range parameters [start, stop, step]
    """

    return (my_range.start, my_range.stop, my_range.step)


def _detail_range(my_range_params: Tuple[int, int, int]) -> range:
    """
    This function extracts the start, stop and step from a tuple.

    Examples:
        new_range = _detail_range([1, 3, 4])

        assert new_range == range(1, 3, 4)

    Args:
        my_range_params (Tuple): a tuple defining the range parameters [start, stop, step]
    Returns:
        A range object
    """

    return range(my_range_params[0], my_range_params[1], my_range_params[2])


#   numpy array


def _simplify_ndarray(my_array: numpy.ndarray) -> Tuple[bin, Tuple, str]:
    """
    This function gets the byte representation of the array
        and stores the dtype and shape for reconstruction

    Examples:
        arr_representation = _simplify_ndarray(numpy.random.random([1000, 1000])))

    Args:
        my_array (numpy.ndarray): a numpy array
    Returns:
        A list holding the byte representation, shape and dtype of the array
    """

    arr_bytes = my_array.tobytes()
    arr_shape = my_array.shape
    arr_dtype = my_array.dtype.name

    return (arr_bytes, arr_shape, arr_dtype)


def _detail_ndarray(arr_representation: Tuple[bin, Tuple, str]) -> numpy.ndarray:
    """
    This function reconstruct a numpy array from it's byte data, the shape and the dtype
        by first loading the byte data with the appropiate dtype and then reshaping it into the
        original shape

    Examples:
        arr = _detail_ndarray(arr_representation)

    Args:
        arr_representation (Tuple): a list holding the byte representation, shape and dtype of the array
    Returns:
        A numpy array
    """
    res = numpy.frombuffer(arr_representation[0], dtype=arr_representation[2]).reshape(
        arr_representation[1]
    )

    assert type(res) == numpy.ndarray

    return res


#   slice


def _simplify_slice(my_slice: slice) -> Tuple[int, int, int]:
    """
    This function creates a list that represents a slice.

    Examples:
        slice_representation = _simplify_slice(slice(1,2,3))

    Args:
        my_slice (slice): a python slice
    Returns:
        A list holding the start, stop and step values
    """
    return (my_slice.start, my_slice.stop, my_slice.step)


def _detail_slice(my_slice: Tuple[int, int, int]) -> slice:
    """
    This function extracts the start, stop and step from a list.

    Examples:
        new_range = _detail_range([1, 3, 4])

        assert new_range == range(1, 3, 4)

    Args:
        my_slice (tuple): a list defining the slice parameters [start, stop, step]
    Returns:
        A range object
    """

    return slice(my_slice[0], my_slice[1], my_slice[2])


def _simplify_ellipsis(e: Ellipsis) -> bytes:
    return b""


def _detail_ellipsis(ellipsis: bytes) -> Ellipsis:
    return ...


def _simplify_pointer_tensor(ptr: PointerTensor) -> tuple:
    """
    This function takes the attributes of a PointerTensor and saves them in a dictionary

    Examples:
        data = _simplify_pointer_tensor(ptr)

    Args:
        ptr (PointerTensor): An instance of :class:`PointerTensor` class.
    Returns:
        A tuple holding the unique attributes of the pointer
    """

    return (ptr.id, ptr.id_at_location, ptr.location.id)

    # a more general but slower/more verbose option

    # data = vars(ptr).copy()
    # for k, v in data.items():
    #     if isinstance(v, AbstractWorker):
    #         data[k] = v.id
    # return _simplify_dictionary(data)


def _detail_pointer_tensor(tensor_tuple: tuple) -> PointerTensor:
    """
    This function reconstructs a PointerTensor given it's attributes in form of a dictionary.
    We use the spread operator to pass the dict data as arguments
    to the init method of PointerTensor

    TODO: fix comment for this and simplifier

    Examples:
        ptr = _detail_pointer_tensor(data)

    Args:
        tensor_tuple (tuple): a tuple holding the attributes of the PointerTensor
    Returns:
        A PointerTensor
    """

    return PointerTensor(
        id=tensor_tuple[0],
        id_at_location=tensor_tuple[1],
        location=syft.torch.hook.local_worker.get_worker(tensor_tuple[2]),
    )

    # a more general but slower/more verbose option

    # new_data = {}
    # for k, v in data.items():
    #     key = k.decode()
    #     if type(v) is bytes:
    #         val_str = v.decode()
    #         val = syft.local_worker.get_worker(val_str)
    #     else:
    #         val = v
    #     new_data[key] = val
    # return PointerTensor(**new_data)


# High Level Simplification Router


def _simplify(obj: object) -> object:
    """
    This function takes an object as input and returns a simple
    Python object which is supported by the chosen serialization
    method (such as JSON or msgpack). The reason we have this function
    is that some objects are either NOT supported by high level (fast)
    serializers OR the high level serializers don't support the fastest
    form of serialization. For example, PyTorch tensors have custom pickle
    functionality thus its better to pre-serialize PyTorch tensors using
    pickle and then serialize the binary in with the rest of the message
    being sent.

    Args:
        obj (Tensor or Variable): an object which may need to be simplified
    Returns:
        A simple Python object which msgpack can serialize
    Raises:
        ValueError: if `move_this` or `in_front_of_that` are not both single ASCII
        characters.
    """

    try:
        # check to see if there is a simplifier
        # for this type. If there is, run return
        # the simplified object
        current_type = type(obj)
        return (simplifiers[current_type][0], simplifiers[current_type][1](obj))

    except KeyError:

        # if there is not a simplifier for this
        # object, then the object is already a
        # simple python object and we can just
        # return it
        return obj


simplifiers = {
    torch.Tensor: [0, _simplify_torch_tensor],
    tuple: [1, _simplify_collection],
    list: [2, _simplify_collection],
    set: [3, _simplify_collection],
    dict: [4, _simplify_dictionary],
    range: [5, _simplify_range],
    numpy.ndarray: [6, _simplify_ndarray],
    slice: [7, _simplify_slice],
    type(Ellipsis): [8, _simplify_ellipsis],
    PointerTensor: [9, _simplify_pointer_tensor],
}


def _detail(obj: object) -> object:
    """
    This function reverses the functionality of _simplify. Where applicable,
    it converts simple objects into more complex objects such as converting
    binary objects into torch tensors. Read _simplify for more information on
    why _simplify and _detail are needed.

    Args:
        obj (object): A simple Python object which msgpack deserialized
    Returns:
        A more complex Python object which msgpack would have had trouble
            deserializing directly.
    """
    if type(obj) == list:
        return detailers[obj[0]](obj[1])
    else:
        return obj


detailers = [
    _detail_torch_tensor,
    _detail_collection_tuple,
    _detail_collection_list,
    _detail_collection_set,
    _detail_dictionary,
    _detail_range,
    _detail_ndarray,
    _detail_slice,
    _detail_ellipsis,
    _detail_pointer_tensor,
]<|MERGE_RESOLUTION|>--- conflicted
+++ resolved
@@ -55,25 +55,7 @@
 # High Level Public Functions (these are the ones you use)
 
 
-<<<<<<< HEAD
-<<<<<<< HEAD
 def serialize(obj: object, compress=True, compressScheme="lz4") -> bin:
-    """This is the high level function for serializing any object or
-    dictionary/collection of objects.
-    
-    Args:
-        obj (object): The object to be serialized
-
-        compress (bool, optional): If true the input is compressed
-
-        compressScheme (str, optional): the compress scheme used  
-    Returns:
-        The binary format (compressed or not) of the object passed as input
-=======
-def serialize(obj: object, compress=True, compress_scheme=LZ4) -> bin:
-=======
-def serialize(obj: object, compress=True, compressScheme="lz4") -> bin:
->>>>>>> 9d617052
     """This method can serialize any object PySyft needs to send or store.
     
     This is the high level function for serializing any object or collection
@@ -87,13 +69,7 @@
             scheme to use (see above this method for scheme codes) if
             compress == True. 
     Returns:
-<<<<<<< HEAD
-        binary: the serialized form of the object.
-
->>>>>>> 4f657f613c4e8908d0f65ac1e08dc3c1c209289f
-=======
         The binary format (compressed or not) of the object passed as input
->>>>>>> 9d617052
     """
 
     # 1) Simplify
@@ -123,28 +99,7 @@
     return b"\x30" + binary
 
 
-<<<<<<< HEAD
-<<<<<<< HEAD
 def deserialize(binary: bin, compressed=True, compressScheme="lz4") -> object:
-    """
-    This is the high level function for deserializing any object
-    or dictionary/collection of objects.
-
-    Args:
-        binary (bin): The object in binary form to be deserialized
-
-        compressed (bool, optional): If true the input is first decompressed
-
-        compressScheme (str, optional): the compress scheme used    
-    Returns:
-        A more complex object which msgpack would have had trouble
-                    deserializing directly.
-
-=======
-=======
-
->>>>>>> 9d617052
-def deserialize(binary: bin, compressed=True, compress_scheme=LZ4) -> object:
     """ This method can deserialize any object PySyft needs to send or store.
 
     This is the high level function for deserializing any object or collection
@@ -155,17 +110,12 @@
         bin (binary): the serialized object to be deserialized.
         compressed (bool): whether or not the serialized object is compressed
             (and thus whether or not it needs to be decompressed).
-        compress_scheme (int): the integer code specifying which compression
+        compressScheme (int): the integer code specifying which compression
             scheme was used if decompression is needed (see above this method
             for scheme codes).
 
     Returns:
-<<<<<<< HEAD
-        binary: the serialized form of the object.
->>>>>>> 4f657f613c4e8908d0f65ac1e08dc3c1c209289f
-=======
         A more complex object which msgpack would have had trouble deserializing directly.
->>>>>>> 9d617052
     """
 
     # check the 1-byte header to see if input stream was compressed or not
@@ -177,7 +127,7 @@
     # 1)  Decompress
     # If enabled, this functionality decompresses the binary
     if compressed:
-        binary = _decompress(binary, compress_scheme)
+        binary = _decompress(binary, compressScheme)
 
     # 2) Deserialize
     # This function converts the binary into the appropriate python
