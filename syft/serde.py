"""
This file exists to provide one common place for all serialization to occur
regardless of framework. As msgpack only supports basic types and binary formats
every type must be first be converted to one of these types. Thus, we've split our
functionality into three steps. When converting from a PySyft object (or collection
of objects) to an object to be sent over the wire (a message), those three steps
are (in order):

1. Simplify - converts PyTorch objects to simple Python objects (using pickle)
2. Serialize - converts Python objects to binary
3. Compress - compresses the binary (Now we're ready send!)

Inversely, when converting from a message sent over the wire back to a PySyft
object, the three steps are (in order):

1. Decompress - converts compressed binary back to decompressed binary
2. Deserialize - converts from binary to basic python objects
3. Detail - converts some basic python objects back to PyTorch objects (Tensors)

Furthermore, note that there is different simplification/serialization logic
for objects of different types. Thus, instead of using if/else logic, we have
global dictionaries which contain functions and Python types as keys. For
simplification logic, this dictionary is called "simplifiers". The keys
are the types and values are the simplification logic. For example,
simplifiers[tuple] will return the function which knows how to simplify the
tuple type. The same is true for all other simplifier/detailer functions.

By default, the simplification/detail operations expect Torch tensors. If the setup requires other
serialization process, it can override the functions _serialize_tensor and _deserialize_tensor

By default, we serialize using msgpack and compress using lz4.
If different compressions are required, the worker can override the function _apply_compress_scheme
"""
from tempfile import TemporaryFile
from typing import Collection
from typing import Dict
from typing import Tuple
import torch
import msgpack
import lz4
from lz4 import (  # noqa: F401
    frame,
)  # needed as otherwise we will get: module 'lz4' has no attribute 'frame'
import io
import numpy
import warnings
import zstd

import syft
import syft as sy

from syft.federated import TrainConfig

from syft.workers import AbstractWorker
from syft.workers import VirtualWorker

from syft.federated import Plan

from syft.exceptions import CompressionNotFoundException
from syft.exceptions import GetNotPermittedError

from syft.frameworks.torch.tensors.decorators import LoggingTensor
from syft.frameworks.torch.tensors.interpreters import AdditiveSharingTensor
from syft.frameworks.torch.tensors.interpreters import MultiPointerTensor
from syft.frameworks.torch.tensors.interpreters import PointerTensor
from syft.frameworks.torch.tensors.interpreters.abstract import initialize_tensor


# COMPRESSION SCHEME INT CODES
NO_COMPRESSION = 40
LZ4 = 41
ZSTD = 42


# High Level Public Functions (these are the ones you use)
def serialize(
    obj: object,
    simplified: bool = False,
    force_no_compression: bool = False,
    force_no_serialization: bool = False,
    force_full_simplification: bool = False,
) -> bin:
    """This method can serialize any object PySyft needs to send or store.

    This is the high level function for serializing any object or collection
    of objects which PySyft needs to send over the wire. It includes three
    steps, Simplify, Serialize, and Compress as described inline below.

    Args:
        obj (object): the object to be serialized
        simplified (bool): in some cases we want to pass in data which has
            already been simplified - in which case we must skip double
            simplification - which would be bad.... so bad... so... so bad
        force_no_compression (bool): If true, this will override ANY module
            settings and not compress the objects being serialized. The primary
            expected use of this functionality is testing and/or experimentation.
        force_no_serialization (bool): Primarily a testing tool, this will force
            this method to return human-readable Python objects which is very useful
            for testing and debugging (forceably overrides module compression,
            serialization, and the 'force_no_compression' override)). In other words,
            only simplification operations are performed.
        force_full_simplification (bool): Some objects are only partially serialized
            by default. For objects where this is the case, setting this flag to True
            will force the entire object to be serialized. For example, setting this
            flag to True will cause a VirtualWorker to be serialized WITH all of its
            tensors while by default VirtualWorker objects only serialize a small
            amount of metadata.

    Returns:
        binary: the serialized form of the object.

    """
    # 1) Simplify
    # simplify difficult-to-serialize objects. See the _simpliy method
    # for details on how this works. The general purpose is to handle types
    # which the fast serializer cannot handle
    if not simplified:
        if force_full_simplification:
            simple_objects = _force_full_simplify(obj)
        else:
            simple_objects = _simplify(obj)
    else:
        simple_objects = obj

    # 2) Serialize
    # serialize into a binary
    if force_no_serialization:
        return simple_objects
    else:
        binary = msgpack.dumps(simple_objects)

    # 3) Compress
    # optionally compress the binary and return the result
    # prepend a 1-byte header '0' or '1' to the output stream
    # to denote whether output stream is compressed or not
    # if compressed stream length is greater than input stream
    # we output the input stream as it is with header set to '0'
    # otherwise we output the compressed stream with header set to '1'
    # even if compressed flag is set to false by the caller we
    # output the input stream as it is with header set to '0'
    if force_no_compression:
        return binary
    else:
        return _compress(binary)


def deserialize(binary: bin, worker: AbstractWorker = None, detail=True) -> object:
    """ This method can deserialize any object PySyft needs to send or store.

    This is the high level function for deserializing any object or collection
    of objects which PySyft has sent over the wire or stored. It includes three
    steps, Decompress, Deserialize, and Detail as described inline below.

    Args:
        binary (bin): the serialized object to be deserialized.
        worker (AbstractWorker): the worker which is acquiring the message content,
            for example used to specify the owner of a tensor received(not obvious
            for virtual workers)
        detail (bool): there are some cases where we need to perform the decompression
            and deserialization part, but we don't need to detail all the message.
            This is the case for Plan workers for instance

    Returns:
        object: the deserialized form of the binary input.
    """
    if worker is None:
        worker = syft.torch.hook.local_worker

    # 1) Decompress the binary if needed
    binary = _decompress(binary)

    # 2) Deserialize
    # This function converts the binary into the appropriate python
    # object (or nested dict/collection of python objects)
    simple_objects = msgpack.loads(binary)

    if detail:
        # 3) Detail
        # This function converts typed, simple objects into their more
        # complex (and difficult to serialize) counterparts which the
        # serialization library wasn't natively able to serialize (such
        # as msgpack's inability to serialize torch tensors or ... or
        # python slice objects
        return _detail(worker, simple_objects)

    else:
        # sometimes we want to skip detailing (such as in Plan)
        return simple_objects


def _serialize_tensor(tensor) -> bin:
    """Serialize the tensor using as default Torch serialization strategy
    This function can be overridden to provide different tensor serialization strategies

    Args
        (torch.Tensor): an input tensor to be serialized

    Returns
        A serialized version of the input tensor

    """
    return torch_tensor_serializer(tensor)


def _deserialize_tensor(tensor_bin) -> torch.Tensor:
    """Deserialize the input tensor passed as parameter into a Torch tensor.
    This function can be overridden to provide different deserialization strategies

    Args
        tensor_bin: A binary representation of a tensor

    Returns
        a Torch tensor
    """
    return torch_tensor_deserializer(tensor_bin)


def numpy_tensor_serializer(tensor: torch.Tensor) -> bin:
    """Strategy to serialize a tensor using numpy npy format.
    If tensor requires to calculate gradients, it will detached.
    """
    if tensor.requires_grad:
        warnings.warn(
            "Torch to Numpy serializer can only be used with tensors that do not require grad. "
            "Detaching tensor to continue"
        )
        tensor = tensor.detach()

    np_tensor = tensor.numpy()
    outfile = TemporaryFile()
    numpy.save(outfile, np_tensor)
    # Simulate close and open by calling seek
    outfile.seek(0)
    return outfile.read()


def numpy_tensor_deserializer(tensor_bin) -> torch.Tensor:
    """"Strategy to deserialize a binary input in npy format into a Torch tensor"""
    input_file = TemporaryFile()
    input_file.write(tensor_bin)
    # read data from file
    input_file.seek(0)
    return torch.from_numpy(numpy.load(input_file))


def torch_tensor_serializer(tensor) -> bin:
    """Strategy to serialize a tensor using Torch saver"""
    binary_stream = io.BytesIO()
    torch.save(tensor, binary_stream)
    return binary_stream.getvalue()


def torch_tensor_deserializer(tensor_bin) -> torch.Tensor:
    """"Strategy to deserialize a binary input using Torch load"""
    bin_tensor_stream = io.BytesIO(tensor_bin)
    return torch.load(bin_tensor_stream)


# Chosen Compression Algorithm


def _apply_compress_scheme(decompressed_input_bin) -> tuple:
    """
    Apply the selected compression scheme.
    By default is used LZ4

    Args:
        decompressed_input_bin: the binary to be compressed
    """
    return apply_lz4_compression(decompressed_input_bin)


def apply_lz4_compression(decompressed_input_bin) -> tuple:
    """
    Apply LZ4 compression to the input

    Args:
        :param decompressed_input_bin: the binary to be compressed
        :return: a tuple (compressed_result, LZ4)
    """
    return lz4.frame.compress(decompressed_input_bin), LZ4


def apply_zstd_compression(decompressed_input_bin) -> tuple:
    """
    Apply ZSTD compression to the input

    Args:
        :param decompressed_input_bin: the binary to be compressed
        :return: a tuple (compressed_result, ZSTD)
    """

    return zstd.compress(decompressed_input_bin), ZSTD


def apply_no_compression(decompressed_input_bin) -> tuple:
    """
    No compression is applied to the input

    Args:
        :param decompressed_input_bin: the binary
        :return: a tuple (the binary, LZ4)
    """

    return decompressed_input_bin, NO_COMPRESSION


def _compress(decompressed_input_bin: bin) -> bin:
    """
    This function compresses a binary using the function _apply_compress_scheme
    if the input has been already compressed in some step, it will return it as it is

    Args:
        decompressed_input_bin (bin): binary to be compressed

    Returns:
        bin: a compressed binary

    """

    compress_stream, compress_scheme = _apply_compress_scheme(decompressed_input_bin)

    if len(compress_stream) < len(decompressed_input_bin):
        return compress_scheme.to_bytes(1, byteorder="big") + compress_stream
    else:
        return NO_COMPRESSION.to_bytes(1, byteorder="big") + decompressed_input_bin


def _decompress(binary: bin) -> bin:
    """
    This function decompresses a binary using the scheme defined in the first byte of the input

    Args:
        binary (bin): a compressed binary

    Returns:
        bin: decompressed binary

    """

    # check the 1-byte header to check the compression scheme used
    compress_scheme = binary[0]

    # remove the 1-byte header from the input stream
    binary = binary[1:]
    # 1)  Decompress or return the original stream
    if compress_scheme == LZ4:
        return lz4.frame.decompress(binary)
    elif compress_scheme == ZSTD:
        return zstd.decompress(binary)
    elif compress_scheme == NO_COMPRESSION:
        return binary
    else:
        raise CompressionNotFoundException(
            "compression scheme not found for" " compression code:" + str(compress_scheme)
        )


# Simplify/Detail Torch Tensors


def _simplify_torch_tensor(tensor: torch.Tensor) -> bin:
    """
    This function converts a torch tensor into a serliaized torch tensor
    using pickle. We choose to use this because PyTorch has a custom and
    very fast PyTorch pickler.

    Args:
        tensor (torch.Tensor): an input tensor to be serialized

    Returns:
        tuple: serialized tuple of torch tensor. The first value is the
        id of the tensor and the second is the binary for the PyTorch
        object. The third is the chain of abstractions, and the fourth
        (optinally) is the chain of graident tensors (nested tuple)
    """

    tensor_bin = _serialize_tensor(tensor)

    # note we need to do this expicitly because torch.save does not
    # seem to be including .grad by default

    if tensor.grad is not None:
        if hasattr(tensor, "child"):
            if isinstance(tensor.child, PointerTensor):
                grad_chain = None
            else:
                grad_chain = _simplify_torch_tensor(tensor.grad)
        else:
            grad_chain = _simplify_torch_tensor(tensor.grad)

    else:
        grad_chain = None

    chain = None

    # I think the pointer bug is is between here

    if hasattr(tensor, "child"):
        chain = _simplify(tensor.child)

    # and here... leaving a reerence here so i can find it later
    # TODO fix pointer bug

    tags = tensor.tags
    if tags is not None:
        tags = list(tags)
    return (tensor.id, tensor_bin, chain, grad_chain, tags, tensor.description)


def _detail_torch_tensor(worker: AbstractWorker, tensor_tuple: tuple) -> torch.Tensor:
    """
    This function converts a serialized torch tensor into a torch tensor
    using pickle.

    Args:
        tensor_tuple (bin): serialized obj of torch tensor. It's a tuple where
            the first value is the ID, the second vlaue is the binary for the
            PyTorch object, the third value is the chain of tensor abstractions,
            and the fourth object is the chain of gradients (.grad.grad, etc.)

    Returns:
        torch.Tensor: a torch tensor that was serialized
    """

    tensor_id, tensor_bin, chain, grad_chain, tags, description = tensor_tuple

    tensor = _deserialize_tensor(tensor_bin)

    # note we need to do this explicitly because torch.load does not
    # include .grad informatino
    if grad_chain is not None:
        tensor.grad = _detail_torch_tensor(worker, grad_chain)

    initialize_tensor(
        hook_self=syft.torch.hook,
        cls=tensor,
        torch_tensor=True,
        owner=worker,
        id=tensor_id,
        init_args=[],
        kwargs={},
    )

    if tags is not None:
        for i in range(len(tags)):
            tag = tags[i]
            if isinstance(tag, bytes):
                tag = tag.decode("utf-8")
            tags[i] = tag
        tensor.tags = tags

    if description is not None:
        if isinstance(description, bytes):
            description = description.decode("utf-8")
        tensor.description = description

    if chain is not None:
        chain = _detail(worker, chain)
        tensor.child = chain
        tensor.is_wrapper = True

    return tensor


# Simplify/Detail Parameters


def _simplify_torch_parameter(param: torch.nn.Parameter) -> bin:
    """
    This function converts a torch Parameter into a serialized torch Parameter

    Args:
        param (torch.nn.Parameter): an input Parameter to be serialized

    Returns:
        tuple: serialized tuple of torch Parameter. The first value is the
        id of the Parameter and the second is the binary for the PyTorch
        tensor data attribute and last is the requires_grad attr.
    """

    tensor = param.data

    tensor_ser = _simplify_torch_tensor(tensor)

    grad = param.grad

    if grad is not None and not (
        hasattr(grad, "child") and isinstance(grad.child, sy.PointerTensor)
    ):
        grad_ser = _simplify_torch_tensor(grad)
    else:
        grad_ser = None

    return (param.id, tensor_ser, param.requires_grad, grad_ser)


def _detail_torch_parameter(worker: AbstractWorker, param_tuple: tuple) -> torch.nn.Parameter:
    """
    This function converts a serialized torch Parameter into a torch Parameter.

    Args:
        param_tuple (tuple): serialized obj of torch tensor. It's a tuple where
            the first value is the ID and the second value is the binary for the
            PyTorch data attribute et and third value is the requires_grad attr.

    Returns:
        torch.Parameter: a torch Parameter that was serialized
    """
    param_id, tensor_ser, requires_grad, grad_ser = param_tuple

    tensor = _detail_torch_tensor(worker, tensor_ser)

    if grad_ser is not None:
        grad = _detail_torch_tensor(worker, grad_ser)
        grad.garbage_collect_data = False
    elif hasattr(tensor, "child") and isinstance(tensor.child, sy.PointerTensor):
        grad = tensor.attr("grad")
    else:
        grad = None

    param = torch.nn.Parameter(tensor, requires_grad)
    param.id = param_id
    param.grad = grad

    return param


# Simplify/Detail Collections (list, set, tuple, etc.)


def _simplify_collection(my_collection: Collection) -> Collection:
    """
    This function is designed to search a collection for any objects
    which may need to be simplified (i.e., torch tensors). It iterates
    through each object in the collection and calls _simplify on it. Finally,
    it returns the output collection as the same type as the input collection
    so that the consuming serialization step knows the correct type info. The
    reverse function to this function is _detail_collection, which undoes
    the functionality of this function.

    Args:
        my_collection (Collection): a collection of python objects

    Returns:
        Collection: a collection of the same type as the input of simplified
            objects.

    """

    # Step 0: get collection type for later use and itialize empty list
    my_type = type(my_collection)
    pieces = list()

    # Step 1: serialize each part of the collection
    for part in my_collection:
        pieces.append(_simplify(part))

    # Step 2: convert back to original type and return serialization
    if my_type == set:
        return pieces
    return my_type(pieces)


def _detail_collection_list(worker: AbstractWorker, my_collection: Collection) -> Collection:
    """
    This function is designed to operate in the opposite direction of
    _simplify_collection. It takes a collection of simple python objects
    and iterates through it to determine whether objects in the collection
    need to be converted into more advanced types. In particular, it
    converts binary objects into torch Tensors where appropriate.

    Args:
        worker: the worker doing the deserialization
        my_collection (Collection): a collection of simple python objects (including binary).

    Returns:
        Collection: a collection of the same type as the input where the objects
            in the collection have been detailed.
    """

    pieces = list()

    # Step 1: deserialize each part of the collection
    for part in my_collection:
        try:
            pieces.append(_detail(worker, part).decode("utf-8"))  # transform bytes back to string
        except AttributeError:
            pieces.append(_detail(worker, part))

    return pieces


def _detail_collection_set(worker: AbstractWorker, my_collection: Collection) -> Collection:
    """
    This function is designed to operate in the opposite direction of
    _simplify_collection. It takes a collection of simple python objects
    and iterates through it to determine whether objects in the collection
    need to be converted into more advanced types. In particular, it
    converts binary objects into torch Tensors where appropriate.

    Args:
        worker: the worker doing the deserialization
        my_collection (Collection): a collection of simple python objects (including binary).

    Returns:
        Collection: a collection of the same type as the input where the objects
            in the collection have been detailed.
    """

    pieces = list()

    # Step 1: deserialize each part of the collection
    for part in my_collection:
        try:
            pieces.append(_detail(worker, part).decode("utf-8"))  # transform bytes back to string
        except AttributeError:
            pieces.append(_detail(worker, part))
    return set(pieces)


def _detail_collection_tuple(worker: AbstractWorker, my_tuple: Tuple) -> Tuple:
    """
    This function is designed to operate in the opposite direction of
    _simplify_collection. It takes a tuple of simple python objects
    and iterates through it to determine whether objects in the collection
    need to be converted into more advanced types. In particular, it
    converts binary objects into torch Tensors where appropriate.
    This is only applicable to tuples. They need special handling because
    `msgpack` is encoding a tuple as a list.

    Args:
        worker: the worker doing the deserialization
        my_tuple (Tuple): a collection of simple python objects (including binary).

    Returns:
        tuple: a collection of the same type as the input where the objects
            in the collection have been detailed.
    """

    pieces = list()

    # Step 1: deserialize each part of the collection
    for part in my_tuple:
        pieces.append(_detail(worker, part))

    return tuple(pieces)


# Dictionaries


def _simplify_dictionary(my_dict: Dict) -> Dict:
    """
    This function is designed to search a dict for any objects
    which may need to be simplified (i.e., torch tensors). It iterates
    through each key, value in the dict and calls _simplify on it. Finally,
    it returns the output dict as the same type as the input dict
    so that the consuming serialization step knows the correct type info. The
    reverse function to this function is _detail_dictionary, which undoes
    the functionality of this function.

    Args:
        my_dict (Dict): a dictionary of python objects

    Returns:
        Dict: a dictionary of the same type as the input of simplified
            objects.

    """
    pieces = list()
    # for dictionaries we want to simplify both the key and the value
    for key, value in my_dict.items():
        pieces.append((_simplify(key), _simplify(value)))

    return pieces


def _detail_dictionary(worker: AbstractWorker, my_dict: Dict) -> Dict:
    """
    This function is designed to operate in the opposite direction of
    _simplify_dictionary. It takes a dictionary of simple python objects
    and iterates through it to determine whether objects in the collection
    need to be converted into more advanced types. In particular, it
    converts binary objects into torch Tensors where appropriate.

    Args:
        worker: the worker doing the deserialization
        my_dict (Dict): a dictionary of simple python objects (including binary).

    Returns:
        tuple: a collection of the same type as the input where the objects
            in the collection have been detailed.
    """
    pieces = {}
    # for dictionaries we want to detail both the key and the value
    for key, value in my_dict:
        detailed_key = _detail(worker, key)
        try:
            detailed_key = detailed_key.decode("utf-8")
        except AttributeError:
            pass

        detailed_value = _detail(worker, value)
        try:
            detailed_value = detailed_value.decode("utf-8")
        except AttributeError:
            pass

        pieces[detailed_key] = detailed_value

    return pieces


# Range


def _simplify_range(my_range: range) -> Tuple[int, int, int]:
    """
    This function extracts the start, stop and step from the range.

    Args:
        my_range (range): a range object

    Returns:
        list: a list defining the range parameters [start, stop, step]

    Examples:

        range_parameters = _simplify_range(range(1, 3, 4))

        assert range_parameters == [1, 3, 4]

    """

    return (my_range.start, my_range.stop, my_range.step)


def _detail_range(worker: AbstractWorker, my_range_params: Tuple[int, int, int]) -> range:
    """
    This function extracts the start, stop and step from a tuple.

    Args:
        worker: the worker doing the deserialization (only here to standardise signature
            with other _detail functions)
        my_range_params (tuple): a tuple defining the range parameters [start, stop, step]

    Returns:
        range: a range object

    Examples:
        new_range = _detail_range([1, 3, 4])

        assert new_range == range(1, 3, 4)

    """

    return range(my_range_params[0], my_range_params[1], my_range_params[2])


#   numpy array


def _simplify_ndarray(my_array: numpy.ndarray) -> Tuple[bin, Tuple, str]:
    """
    This function gets the byte representation of the array
        and stores the dtype and shape for reconstruction

    Args:
        my_array (numpy.ndarray): a numpy array

    Returns:
        list: a list holding the byte representation, shape and dtype of the array

    Examples:

        arr_representation = _simplify_ndarray(numpy.random.random([1000, 1000])))

    """
    arr_bytes = my_array.tobytes()
    arr_shape = my_array.shape
    arr_dtype = my_array.dtype.name

    return (arr_bytes, arr_shape, arr_dtype)


def _detail_ndarray(
    worker: AbstractWorker, arr_representation: Tuple[bin, Tuple, str]
) -> numpy.ndarray:
    """
    This function reconstruct a numpy array from it's byte data, the shape and the dtype
        by first loading the byte data with the appropiate dtype and then reshaping it into the
        original shape

    Args:
        worker: the worker doing the deserialization
        arr_representation (tuple): a tuple holding the byte representation, shape
        and dtype of the array

    Returns:
        numpy.ndarray: a numpy array

    Examples:
        arr = _detail_ndarray(arr_representation)

    """
    res = numpy.frombuffer(arr_representation[0], dtype=arr_representation[2]).reshape(
        arr_representation[1]
    )

    assert type(res) == numpy.ndarray

    return res


#   slice


def _simplify_slice(my_slice: slice) -> Tuple[int, int, int]:
    """
    This function creates a list that represents a slice.

    Args:
        my_slice (slice): a python slice

    Returns:
        tuple : a list holding the start, stop and step values

    Examples:

        slice_representation = _simplify_slice(slice(1,2,3))

    """
    return (my_slice.start, my_slice.stop, my_slice.step)


def _detail_slice(worker: AbstractWorker, my_slice: Tuple[int, int, int]) -> slice:
    """
    This function extracts the start, stop and step from a list.

    Args:
        my_slice (tuple): a list defining the slice parameters [start, stop, step]

    Returns:
        range: a range object

    Examples:
        new_range = _detail_range([1, 3, 4])

        assert new_range == range(1, 3, 4)

    """

    return slice(my_slice[0], my_slice[1], my_slice[2])


def _simplify_ellipsis(e: Ellipsis) -> bytes:
    return b""


def _simplify_torch_device(device: torch.device) -> Tuple[str]:
    return device.type


def _detail_ellipsis(worker: AbstractWorker, ellipsis: bytes) -> Ellipsis:
    return ...


def _detail_torch_device(worker: AbstractWorker, device_type: str) -> torch.device:
    return torch.device(type=device_type)


def _simplify_pointer_tensor(ptr: PointerTensor) -> tuple:
    """
    This function takes the attributes of a PointerTensor and saves them in a dictionary
    Args:
        ptr (PointerTensor): a PointerTensor
    Returns:
        tuple: a tuple holding the unique attributes of the pointer
    Examples:
        data = _simplify_pointer_tensor(ptr)
    """
<<<<<<< HEAD
    return (ptr.id, ptr.id_at_location, ptr.location.id, ptr.point_to_attr, ptr._shape)
=======

    return (
        ptr.id,
        ptr.id_at_location,
        ptr.location.id,
        ptr.point_to_attr,
        ptr._shape,
        ptr.garbage_collect_data,
    )
>>>>>>> ddea5682

    # a more general but slower/more verbose option

    # data = vars(ptr).copy()
    # for k, v in data.items():
    #     if isinstance(v, AbstractWorker):
    #         data[k] = v.id
    # return _simplify_dictionary(data)


def _detail_pointer_tensor(worker: AbstractWorker, tensor_tuple: tuple) -> PointerTensor:
    """
    This function reconstructs a PointerTensor given it's attributes in form of a dictionary.
    We use the spread operator to pass the dict data as arguments
    to the init method of PointerTensor
    Args:
        worker: the worker doing the deserialization
        tensor_tuple: a tuple holding the attributes of the PointerTensor
    Returns:
        PointerTensor: a PointerTensor
    Examples:
        ptr = _detail_pointer_tensor(data)
    """
    # TODO: fix comment for this and simplifier
    obj_id, id_at_location, worker_id, point_to_attr, shape, garbage_collect_data = tensor_tuple

    if isinstance(worker_id, bytes):
        worker_id = worker_id.decode()

    if shape is not None:
        shape = torch.Size(shape)

    # If the pointer received is pointing at the current worker, we load the tensor instead
    if worker_id == worker.id:
        tensor = worker.get_obj(id_at_location)

        if point_to_attr is not None and tensor is not None:

            point_to_attrs = point_to_attr.decode("utf-8").split(".")
            for attr in point_to_attrs:
                if len(attr) > 0:
                    tensor = getattr(tensor, attr)

            if tensor is not None:

                if not tensor.is_wrapper and not isinstance(tensor, torch.Tensor):
                    # if the tensor is a wrapper then it doesn't need to be wrapped
                    # i the tensor isn't a wrapper, BUT it's just a plain torch tensor,
                    # then it doesn't need to be wrapped.
                    # if the tensor is not a wrapper BUT it's also not a torch tensor,
                    # then it needs to be wrapped or else it won't be able to be used
                    # by other interfaces
                    tensor = tensor.wrap()

        return tensor
    # Else we keep the same Pointer
    else:

        location = syft.torch.hook.local_worker.get_worker(worker_id)

        ptr = PointerTensor(
            location=location,
            id_at_location=id_at_location,
            owner=worker,
            id=obj_id,
            shape=shape,
            garbage_collect_data=garbage_collect_data,
        )

        return ptr

    # a more general but slower/more verbose option

    # new_data = {}
    # for k, v in data.items():
    #     key = k.decode()
    #     if type(v) is bytes:
    #         val_str = v.decode()
    #         val = syft.local_worker.get_worker(val_str)
    #     else:
    #         val = v
    #     new_data[key] = val
    # return PointerTensor(**new_data)


def _simplify_log_tensor(tensor: LoggingTensor) -> tuple:
    """
    This function takes the attributes of a LogTensor and saves them in a tuple
    Args:
        tensor (LoggingTensor): a LogTensor
    Returns:
        tuple: a tuple holding the unique attributes of the log tensor
    Examples:
        data = _simplify_log_tensor(tensor)
    """

    chain = None
    if hasattr(tensor, "child"):
        chain = _simplify(tensor.child)
    return (tensor.id, chain)


def _detail_log_tensor(worker: AbstractWorker, tensor_tuple: tuple) -> LoggingTensor:
    """
    This function reconstructs a LogTensor given it's attributes in form of a tuple.
    Args:
        worker: the worker doing the deserialization
        tensor_tuple: a tuple holding the attributes of the LogTensor
    Returns:
        LoggingTensor: a LogTensor
    Examples:
        logtensor = _detail_log_tensor(data)
    """
    obj_id, chain = tensor_tuple

    tensor = LoggingTensor(owner=worker, id=obj_id)

    if chain is not None:
        chain = _detail(worker, chain)
        tensor.child = chain

    return tensor


def _simplify_additive_shared_tensor(tensor: AdditiveSharingTensor) -> tuple:
    """
    This function takes the attributes of a AdditiveSharingTensor and saves them in a tuple
    Args:
        tensor (AdditiveSharingTensor): a AdditiveSharingTensor
    Returns:
        tuple: a tuple holding the unique attributes of the additive shared tensor
    Examples:
        data = _simplify_additive_shared_tensor(tensor)
    """

    chain = None
    if hasattr(tensor, "child"):
        chain = _simplify(tensor.child)
    return (tensor.id, tensor.field, tensor.crypto_provider.id, chain)


def _detail_additive_shared_tensor(
    worker: AbstractWorker, tensor_tuple: tuple
) -> AdditiveSharingTensor:
    """
        This function reconstructs a AdditiveSharingTensor given it's attributes in form of a tuple.
        Args:
            worker: the worker doing the deserialization
            tensor_tuple: a tuple holding the attributes of the AdditiveSharingTensor
        Returns:
            AdditiveSharingTensor: a AdditiveSharingTensor
        Examples:
            shared_tensor = _detail_additive_shared_tensor(data)
        """

    tensor_id, field, crypto_provider, chain = tensor_tuple

    tensor = AdditiveSharingTensor(
        owner=worker, id=tensor_id, field=field, crypto_provider=worker.get_worker(crypto_provider)
    )

    if chain is not None:
        chain = _detail(worker, chain)
        tensor.child = chain

    return tensor


def _simplify_multi_pointer_tensor(tensor: MultiPointerTensor) -> tuple:
    """
    This function takes the attributes of a MultiPointerTensor and saves them in a tuple
    Args:
        tensor (MultiPointerTensor): a MultiPointerTensor
    Returns:
        tuple: a tuple holding the unique attributes of the additive shared tensor
    Examples:
        data = _simplify_additive_shared_tensor(tensor)
    """

    chain = None
    if hasattr(tensor, "child"):
        chain = _simplify(tensor.child)
    return (tensor.id, chain)


def _detail_multi_pointer_tensor(worker: AbstractWorker, tensor_tuple: tuple) -> MultiPointerTensor:
    """
        This function reconstructs a MultiPointerTensor given it's attributes in form of a tuple.
        Args:
            worker: the worker doing the deserialization
            tensor_tuple: a tuple holding the attributes of the MultiPointerTensor
        Returns:
            MultiPointerTensor: a MultiPointerTensor
        Examples:
            multi_pointer_tensor = _detail_multi_pointer_tensor(data)
        """

    tensor_id, chain = tensor_tuple

    tensor = MultiPointerTensor(owner=worker, id=tensor_id)

    if chain is not None:
        chain = _detail(worker, chain)
        tensor.child = chain

    return tensor


def _simplify_train_config(train_config: TrainConfig) -> tuple:
    """
    This function takes the attributes of a TrainConfig and saves them in a tuple
    Args:
        train_config: a TrainConfig object
    Returns:
        tuple: a tuple holding the unique attributes of the TrainConfig object
    """
    return (
        _simplify(train_config.loss_plan),
        _simplify(train_config.forward_plan),
        train_config.batch_size,
        train_config.epochs,
        _simplify(train_config.optimizer),
        train_config.lr,
        _simplify(train_config.id),
    )


def _detail_train_config(worker: AbstractWorker, train_config_tuple: tuple) -> tuple:
    """This function reconstructs a TrainConfig object given it's attributes in the form of a tuple.
    Args:
        worker: the worker doing the deserialization
        train_config_tuple: a tuple holding the attributes of the TrainConfig
    Returns:
        Plan: a Plan object
    """

    loss_plan, forward_plan, batch_size, epochs, optimizer, lr, id = train_config_tuple

    id = _detail(worker, id)
    detailed_loss_plan = _detail(worker, loss_plan)
    detailed_forward_plan = _detail(worker, forward_plan)
    detailed_optimizer = _detail(worker, optimizer)

    train_config = syft.TrainConfig(
        owner=worker,
        id=id,
        forward_plan=detailed_forward_plan,
        loss_plan=detailed_loss_plan,
        batch_size=batch_size,
        epochs=epochs,
        optimizer=detailed_optimizer,
        lr=lr,
    )

    return train_config


def _simplify_plan(plan: Plan) -> tuple:
    """
    This function takes the attributes of a Plan and saves them in a tuple
    Args:
        plan (Plan): a Plan object
    Returns:
        tuple: a tuple holding the unique attributes of the Plan object

    """
    readable_plan = _simplify(plan.readable_plan)
    return (
        readable_plan,
        _simplify(plan.id),
        _simplify(plan.arg_ids),
        _simplify(plan.result_ids),
        _simplify(plan.name),
        _simplify(plan.tags),
        _simplify(plan.description),
    )


def _detail_plan(worker: AbstractWorker, plan_tuple: tuple) -> Plan:
    """This function reconstructs a Plan object given it's attributes in the form of a tuple.
    Args:
        worker: the worker doing the deserialization
        plan_tuple: a tuple holding the attributes of the Plan
    Returns:
        Plan: a Plan object
    """

    readable_plan, id, arg_ids, result_ids, name, tags, description = plan_tuple
    id = _detail(worker, id)
    arg_ids = _detail(worker, arg_ids)
    result_ids = _detail(worker, result_ids)

    plan = syft.Plan(
        owner=worker,
        id=id,
        arg_ids=arg_ids,
        result_ids=result_ids,
        readable_plan=_detail(worker, readable_plan),
    )

    plan.name = _detail(worker, name)
    plan.tags = _detail(worker, tags)
    plan.description = _detail(worker, description)

    return plan


def _simplify_worker(worker: AbstractWorker) -> tuple:
    """

    """

    return (_simplify(worker.id),)


def _detail_worker(worker: AbstractWorker, worker_tuple: tuple) -> PointerTensor:
    """
    This function reconstructs a PlanPointer given it's attributes in form of a tuple.

    Args:
        worker: the worker doing the deserialization
        plan_pointer_tuple: a tuple holding the attributes of the PlanPointer
    Returns:
        PointerTensor: a PointerTensor
    Examples:
        ptr = _detail_pointer_tensor(data)
    """
    worker_id = _detail(worker, worker_tuple[0])

    referenced_worker = worker.get_worker(worker_id)

    return referenced_worker


def _simplify_GetNotPermittedError(error: GetNotPermittedError) -> tuple:
    """Simplifies a GetNotPermittedError into its message"""
    return (getattr(error, "message", str(error)),)


def _detail_GetNotPermittedError(
    worker: AbstractWorker, error_tuple: tuple
) -> GetNotPermittedError:
    """Details and raises a GetNotPermittedError

    Args:
        worker: the worker doing the deserialization
        error_tuple: a tuple holding the message of the GetNotPermittedError
    Raises:
        GetNotPermittedError: the error thrown when get is not permitted
    """

    raise GetNotPermittedError(error_tuple[0])


def _force_full_simplify_worker(worker: AbstractWorker) -> tuple:
    """

    """

    return (_simplify(worker.id), _simplify(worker._objects), worker.auto_add)


def _force_full_detail_worker(worker: AbstractWorker, worker_tuple: tuple) -> tuple:
    worker_id, _objects, auto_add = worker_tuple
    worker_id = _detail(worker, worker_id)

    result = sy.VirtualWorker(sy.hook, worker_id, auto_add=auto_add)
    _objects = _detail(worker, _objects)
    result._objects = _objects

    # make sure they weren't accidentally double registered
    for _, obj in _objects.items():
        if obj.id in worker._objects:
            del worker._objects[obj.id]

    return result


def _simplify_str(obj: str) -> tuple:
    return (obj.encode("utf-8"),)


def _detail_str(worker: AbstractWorker, str_tuple: tuple) -> str:
    return str_tuple[0].decode("utf-8")


# High Level Simplification Router


def _simplify(obj: object) -> object:
    """
    This function takes an object as input and returns a simple
    Python object which is supported by the chosen serialization
    method (such as JSON or msgpack). The reason we have this function
    is that some objects are either NOT supported by high level (fast)
    serializers OR the high level serializers don't support the fastest
    form of serialization. For example, PyTorch tensors have custom pickle
    functionality thus its better to pre-serialize PyTorch tensors using
    pickle and then serialize the binary in with the rest of the message
    being sent.

    Args:
        obj: an object which may need to be simplified

    Returns:
        obj: an simple Python object which msgpack can serialize

    Raises:
        ValueError: if `move_this` or `in_front_of_that` are not both single ASCII
        characters.

    """

    try:
        # check to see if there is a simplifier
        # for this type. If there is, run return
        # the simplified object
        current_type = type(obj)

        result = (simplifiers[current_type][0], simplifiers[current_type][1](obj))

        return result

    except KeyError:

        # if there is not a simplifier for this
        # object, then the object is already a
        # simple python object and we can just
        # return it
        return obj


def _force_full_simplify(obj: object) -> object:
    current_type = type(obj)

    if current_type in forced_full_simplifiers:

        left = forced_full_simplifiers[current_type][0]

        right = forced_full_simplifiers[current_type][1]

        right = right(obj)

        result = (left, right)
    else:
        result = _simplify(obj)

    return result


simplifiers = {
    torch.Tensor: [0, _simplify_torch_tensor],
    torch.nn.Parameter: [1, _simplify_torch_parameter],
    tuple: [2, _simplify_collection],
    list: [3, _simplify_collection],
    set: [4, _simplify_collection],
    dict: [5, _simplify_dictionary],
    range: [6, _simplify_range],
    numpy.ndarray: [7, _simplify_ndarray],
    slice: [8, _simplify_slice],
    type(Ellipsis): [9, _simplify_ellipsis],
    torch.device: [10, _simplify_torch_device],
    PointerTensor: [11, _simplify_pointer_tensor],
    LoggingTensor: [12, _simplify_log_tensor],
    AdditiveSharingTensor: [13, _simplify_additive_shared_tensor],
    MultiPointerTensor: [14, _simplify_multi_pointer_tensor],
    Plan: [15, _simplify_plan],
    VirtualWorker: [16, _simplify_worker],
    GetNotPermittedError: [17, _simplify_GetNotPermittedError],
    str: [18, _simplify_str],
    TrainConfig: [19, _simplify_train_config],
}

forced_full_simplifiers = {VirtualWorker: [20, _force_full_simplify_worker]}


def _detail(worker: AbstractWorker, obj: object) -> object:
    """
    This function reverses the functionality of _simplify. Where applicable,
    it converts simple objects into more complex objects such as converting
    binary objects into torch tensors. Read _simplify for more information on
    why _simplify and _detail are needed.

    Args:
        worker: the worker which is acquiring the message content, for example
        used to specify the owner of a tensor received(not obvious for
        virtual workers)
        obj: a simple Python object which msgpack deserialized

    Returns:
        obj: a more complex Python object which msgpack would have had trouble
            deserializing directly.

    """

    if type(obj) in (list, tuple):
        return detailers[obj[0]](worker, obj[1])
    else:
        return obj


detailers = [
    _detail_torch_tensor,
    _detail_torch_parameter,
    _detail_collection_tuple,
    _detail_collection_list,
    _detail_collection_set,
    _detail_dictionary,
    _detail_range,
    _detail_ndarray,
    _detail_slice,
    _detail_ellipsis,
    _detail_torch_device,
    _detail_pointer_tensor,
    _detail_log_tensor,
    _detail_additive_shared_tensor,
    _detail_multi_pointer_tensor,
    _detail_plan,
    _detail_worker,
    _detail_GetNotPermittedError,
    _detail_str,
    _detail_train_config,
    _force_full_detail_worker,
]<|MERGE_RESOLUTION|>--- conflicted
+++ resolved
@@ -880,9 +880,6 @@
     Examples:
         data = _simplify_pointer_tensor(ptr)
     """
-<<<<<<< HEAD
-    return (ptr.id, ptr.id_at_location, ptr.location.id, ptr.point_to_attr, ptr._shape)
-=======
 
     return (
         ptr.id,
@@ -892,7 +889,6 @@
         ptr._shape,
         ptr.garbage_collect_data,
     )
->>>>>>> ddea5682
 
     # a more general but slower/more verbose option
 
