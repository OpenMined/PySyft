"""
This file exists to provide one common place for all serialization to occur
regardless of framework. As msgpack only supports basic types and binary formats
every type must be first be converted to one of these types. Thus, we've split our
functionality into three steps. When converting from a PySyft object (or collection
of objects) to an object to be sent over the wire (a message), those three steps
are (in order):

1. Simplify - converts PyTorch objects to simple Python objects (using pickle)
2. Serialize - converts Python objects to binary
3. Compress - compresses the binary (Now we're ready send!)

Inversely, when converting from a message sent over the wire back to a PySyft
object, the three steps are (in order):

1. Decompress - converts compressed binary back to decompressed binary
2. Deserialize - converts from binary to basic python objects
3. Detail - converts some basic python objects back to PyTorch objects (Tensors)

Furthermore, note that there is different simplification/serialization logic
for objects of different types. Thus, instead of using if/else logic, we have
global dictionaries which contain functions and Python types as keys. For
simplification logic, this dictionary is called "simplifiers". The keys
are the types and values are the simplification logic. For example,
simplifiers[tuple] will return the function which knows how to simplify the
tuple type. The same is true for all other simplifier/detailer functions.

By default, the simplification/detail operations expect Torch tensors. If the setup requires other
serialization process, it can override the functions _serialize_tensor and _deserialize_tensor

By default, we serialize using msgpack and compress using lz4.
If different compressions are required, the worker can override the function _apply_compress_scheme
"""
from tempfile import TemporaryFile
from typing import Collection
from typing import Dict
from typing import Tuple
import torch
import msgpack
import lz4
from lz4 import (  # noqa: F401
    frame,
)  # needed as otherwise we will get: module 'lz4' has no attribute 'frame'
import io
import numpy
import warnings
import zstd

import syft
import syft as sy

from syft.workers import AbstractWorker
from syft.workers import VirtualWorker
from syft.workers import Plan

from syft.exceptions import CompressionNotFoundException

from syft.frameworks.torch.tensors.decorators import LoggingTensor
from syft.frameworks.torch.tensors.interpreters import AdditiveSharingTensor
from syft.frameworks.torch.tensors.interpreters import MultiPointerTensor
from syft.frameworks.torch.tensors.interpreters import PointerTensor
from syft.frameworks.torch.tensors.interpreters.abstract import initialize_tensor


# COMPRESSION SCHEME INT CODES
NO_COMPRESSION = 40
LZ4 = 41
ZSTD = 42


# High Level Public Functions (these are the ones you use)
def serialize(obj: object, simplified=False) -> bin:
    """This method can serialize any object PySyft needs to send or store.

    This is the high level function for serializing any object or collection
    of objects which PySyft needs to send over the wire. It includes three
    steps, Simplify, Serialize, and Compress as described inline below.

    Args:
        obj (object): the object to be serialized
        simplified (bool): in some cases we want to pass in data which has
            already been simplified - in which case we must skip double
            simplification - which would be bad.... so bad... so... so bad

    Returns:
        binary: the serialized form of the object.

    """
    # 1) Simplify
    # simplify difficult-to-serialize objects. See the _simpliy method
    # for details on how this works. The general purpose is to handle types
    # which the fast serializer cannot handle
    if not simplified:
        simple_objects = _simplify(obj)
    else:
        simple_objects = obj

    # 2) Serialize
    # serialize into a binary
    binary = msgpack.dumps(simple_objects)

    # 3) Compress
    # optionally compress the binary and return the result
    # prepend a 1-byte header '0' or '1' to the output stream
    # to denote whether output stream is compressed or not
    # if compressed stream length is greater than input stream
    # we output the input stream as it is with header set to '0'
    # otherwise we output the compressed stream with header set to '1'
    # even if compressed flag is set to false by the caller we
    # output the input stream as it is with header set to '0'
    return _compress(binary)


def deserialize(binary: bin, worker: AbstractWorker = None, detail=True) -> object:
    """ This method can deserialize any object PySyft needs to send or store.

    This is the high level function for deserializing any object or collection
    of objects which PySyft has sent over the wire or stored. It includes three
    steps, Decompress, Deserialize, and Detail as described inline below.

    Args:
        binary (bin): the serialized object to be deserialized.
        worker (AbstractWorker): the worker which is acquiring the message content,
            for example used to specify the owner of a tensor received(not obvious
            for virtual workers)
        detail (bool): there are some cases where we need to perform the decompression
            and deserialization part, but we don't need to detail all the message.
            This is the case for Plan workers for instance

    Returns:
        object: the deserialized form of the binary input.
    """
    if worker is None:
        worker = syft.torch.hook.local_worker

    # 1) Decompress the binary if needed
    binary = _decompress(binary)

    # 2) Deserialize
    # This function converts the binary into the appropriate python
    # object (or nested dict/collection of python objects)
    simple_objects = msgpack.loads(binary)

    if detail:
        # 3) Detail
        # This function converts typed, simple objects into their more
        # complex (and difficult to serialize) counterparts which the
        # serialization library wasn't natively able to serialize (such
        # as msgpack's inability to serialize torch tensors or ... or
        # python slice objects
        return _detail(worker, simple_objects)

    else:
        # sometimes we want to skip detailing (such as in Plan)
        return simple_objects


def _serialize_tensor(tensor) -> bin:
    """Serialize the tensor using as default Torch serialization strategy
    This function can be overridden to provide different tensor serialization strategies

    Args
        (torch.Tensor): an input tensor to be serialized

    Returns
        A serialized version of the input tensor

    """
    return torch_tensor_serializer(tensor)


def _deserialize_tensor(tensor_bin) -> torch.Tensor:
    """Deserialize the input tensor passed as parameter into a Torch tensor.
    This function can be overridden to provide different deserialization strategies

    Args
        tensor_bin: A binary representation of a tensor

    Returns
        a Torch tensor
    """
    return torch_tensor_deserializer(tensor_bin)


def numpy_tensor_serializer(tensor: torch.Tensor) -> bin:
    """Strategy to serialize a tensor using numpy npy format.
    If tensor requires to calculate gradients, it will detached.
    """
    if tensor.requires_grad:
        warnings.warn(
            "Torch to Numpy serializer can only be used with tensors that do not require grad. "
            "Detaching tensor to continue"
        )
        tensor = tensor.detach()

    np_tensor = tensor.numpy()
    outfile = TemporaryFile()
    numpy.save(outfile, np_tensor)
    # Simulate close and open by calling seek
    outfile.seek(0)
    return outfile.read()


def numpy_tensor_deserializer(tensor_bin) -> torch.Tensor:
    """"Strategy to deserialize a binary input in npy format into a Torch tensor"""
    input_file = TemporaryFile()
    input_file.write(tensor_bin)
    # read data from file
    input_file.seek(0)
    return torch.from_numpy(numpy.load(input_file))


def torch_tensor_serializer(tensor) -> bin:
    """Strategy to serialize a tensor using Torch saver"""
    binary_stream = io.BytesIO()
    torch.save(tensor, binary_stream)
    return binary_stream.getvalue()


def torch_tensor_deserializer(tensor_bin) -> torch.Tensor:
    """"Strategy to deserialize a binary input using Torch load"""
    bin_tensor_stream = io.BytesIO(tensor_bin)
    return torch.load(bin_tensor_stream)


# Chosen Compression Algorithm


def _apply_compress_scheme(decompressed_input_bin) -> tuple:
    """
    Apply the selected compression scheme.
    By default is used LZ4

    Args:
        decompressed_input_bin: the binary to be compressed
    """
    return apply_lz4_compression(decompressed_input_bin)


def apply_lz4_compression(decompressed_input_bin) -> tuple:
    """
    Apply LZ4 compression to the input

    Args:
        :param decompressed_input_bin: the binary to be compressed
        :return: a tuple (compressed_result, LZ4)
    """
    return lz4.frame.compress(decompressed_input_bin), LZ4


def apply_zstd_compression(decompressed_input_bin) -> tuple:
    """
    Apply ZSTD compression to the input

    Args:
        :param decompressed_input_bin: the binary to be compressed
        :return: a tuple (compressed_result, ZSTD)
    """

    return zstd.compress(decompressed_input_bin), ZSTD


def apply_no_compression(decompressed_input_bin) -> tuple:
    """
    No compression is applied to the input

    Args:
        :param decompressed_input_bin: the binary
        :return: a tuple (the binary, LZ4)
    """

    return decompressed_input_bin, NO_COMPRESSION


def _compress(decompressed_input_bin: bin) -> bin:
    """
    This function compresses a binary using the function _apply_compress_scheme
    if the input has been already compressed in some step, it will return it as it is

    Args:
        decompressed_input_bin (bin): binary to be compressed

    Returns:
        bin: a compressed binary

    """

    compress_stream, compress_scheme = _apply_compress_scheme(decompressed_input_bin)

    if len(compress_stream) < len(decompressed_input_bin):
        return compress_scheme.to_bytes(1, byteorder="big") + compress_stream
    else:
        return NO_COMPRESSION.to_bytes(1, byteorder="big") + decompressed_input_bin


def _decompress(binary: bin) -> bin:
    """
    This function decompresses a binary using the scheme defined in the first byte of the input

    Args:
        binary (bin): a compressed binary

    Returns:
        bin: decompressed binary

    """

    # check the 1-byte header to check the compression scheme used
    compress_scheme = binary[0]

    # remove the 1-byte header from the input stream
    binary = binary[1:]
    # 1)  Decompress or return the original stream
    if compress_scheme == LZ4:
        return lz4.frame.decompress(binary)
    elif compress_scheme == ZSTD:
        return zstd.decompress(binary)
    elif compress_scheme == NO_COMPRESSION:
        return binary
    else:
        raise CompressionNotFoundException(
            "compression scheme not found for" " compression code:" + str(compress_scheme)
        )


# Simplify/Detail Torch Tensors


def _simplify_torch_tensor(tensor: torch.Tensor) -> bin:
    """
    This function converts a torch tensor into a serliaized torch tensor
    using pickle. We choose to use this because PyTorch has a custom and
    very fast PyTorch pickler.

    Args:
        tensor (torch.Tensor): an input tensor to be serialized

    Returns:
        tuple: serialized tuple of torch tensor. The first value is the
        id of the tensor and the second is the binary for the PyTorch
        object. The third is the chain of abstractions, and the fourth
        (optinally) is the chain of graident tensors (nested tuple)
    """

    tensor_bin = _serialize_tensor(tensor)

    # note we need to do this expicitly because torch.save does not
    # seem to be including .grad by default

    if tensor.grad is not None:
        if hasattr(tensor, "child"):
            if isinstance(tensor.child, PointerTensor):
                grad_chain = None
            else:
                grad_chain = _simplify_torch_tensor(tensor.grad)
        else:
            grad_chain = _simplify_torch_tensor(tensor.grad)

    else:
        grad_chain = None

    chain = None

    # I think the pointer bug is is between here

    if hasattr(tensor, "child"):
        chain = _simplify(tensor.child)

    # and here... leaving a reerence here so i can find it later
    # TODO fix pointer bug

    tags = tensor.tags
    if tags is not None:
        tags = list(tags)
    return (tensor.id, tensor_bin, chain, grad_chain, tags, tensor.description)


def _detail_torch_tensor(worker: AbstractWorker, tensor_tuple: tuple) -> torch.Tensor:
    """
    This function converts a serialized torch tensor into a torch tensor
    using pickle.

    Args:
        tensor_tuple (bin): serialized obj of torch tensor. It's a tuple where
            the first value is the ID, the second vlaue is the binary for the
            PyTorch object, the third value is the chain of tensor abstractions,
            and the fourth object is the chain of gradients (.grad.grad, etc.)

    Returns:
        torch.Tensor: a torch tensor that was serialized
    """

    tensor_id, tensor_bin, chain, grad_chain, tags, description = tensor_tuple

    tensor = _deserialize_tensor(tensor_bin)

    # note we need to do this explicitly because torch.load does not
    # include .grad informatino
    if grad_chain is not None:
        tensor.grad = _detail_torch_tensor(worker, grad_chain)

    initialize_tensor(
        hook_self=syft.torch.hook,
        cls=tensor,
        torch_tensor=True,
        owner=worker,
        id=tensor_id,
        init_args=[],
        kwargs={},
    )

    if tags is not None:
        for i in range(len(tags)):
            tag = tags[i]
            if isinstance(tag, bytes):
                tag = tag.decode("utf-8")
            tags[i] = tag
        tensor.tags = tags

    if description is not None:
        if isinstance(description, bytes):
            description = description.decode("utf-8")
        tensor.description = description

    if chain is not None:
        chain = _detail(worker, chain)
        tensor.child = chain
        tensor.is_wrapper = True

    return tensor


# Simplify/Detail Parameters


def _simplify_torch_parameter(param: torch.nn.Parameter) -> bin:
    """
    This function converts a torch Parameter into a serialized torch Parameter

    Args:
        param (torch.nn.Parameter): an input Parameter to be serialized

    Returns:
        tuple: serialized tuple of torch Parameter. The first value is the
        id of the Parameter and the second is the binary for the PyTorch
        tensor data attribute and last is the requires_grad attr.
    """

    tensor = param.data

    tensor_ser = _simplify_torch_tensor(tensor)

    grad = param.grad

    if grad is not None and not (
        hasattr(grad, "child") and isinstance(grad.child, sy.PointerTensor)
    ):
        grad_ser = _simplify_torch_tensor(grad)
    else:
        grad_ser = None

    return (param.id, tensor_ser, param.requires_grad, grad_ser)


def _detail_torch_parameter(worker: AbstractWorker, param_tuple: tuple) -> torch.nn.Parameter:
    """
    This function converts a serialized torch Parameter into a torch Parameter.

    Args:
        param_tuple (tuple): serialized obj of torch tensor. It's a tuple where
            the first value is the ID and the second value is the binary for the
            PyTorch data attribute et and third value is the requires_grad attr.

    Returns:
        torch.Parameter: a torch Parameter that was serialized
    """
    param_id, tensor_ser, requires_grad, grad_ser = param_tuple

    tensor = _detail_torch_tensor(worker, tensor_ser)

    if grad_ser is not None:
        grad = _detail_torch_tensor(worker, grad_ser)
        grad.garbage_collect_data = False
    elif hasattr(tensor, "child") and isinstance(tensor.child, sy.PointerTensor):
        grad = tensor.attr("grad")
    else:
        grad = None

    param = torch.nn.Parameter(tensor, requires_grad)
    param.id = param_id
    param.grad = grad

    return param


# Simplify/Detail Collections (list, set, tuple, etc.)


def _simplify_collection(my_collection: Collection) -> Collection:
    """
    This function is designed to search a collection for any objects
    which may need to be simplified (i.e., torch tensors). It iterates
    through each object in the collection and calls _simplify on it. Finally,
    it returns the output collection as the same type as the input collection
    so that the consuming serialization step knows the correct type info. The
    reverse function to this function is _detail_collection, which undoes
    the functionality of this function.

    Args:
        my_collection (Collection): a collection of python objects

    Returns:
        Collection: a collection of the same type as the input of simplified
            objects.

    """

    # Step 0: get collection type for later use and itialize empty list
    my_type = type(my_collection)
    pieces = list()

    # Step 1: serialize each part of the collection
    for part in my_collection:
        pieces.append(_simplify(part))

    # Step 2: convert back to original type and return serialization
    if my_type == set:
        return pieces
    return my_type(pieces)


def _detail_collection_list(worker: AbstractWorker, my_collection: Collection) -> Collection:
    """
    This function is designed to operate in the opposite direction of
    _simplify_collection. It takes a collection of simple python objects
    and iterates through it to determine whether objects in the collection
    need to be converted into more advanced types. In particular, it
    converts binary objects into torch Tensors where appropriate.

    Args:
        worker: the worker doing the deserialization
        my_collection (Collection): a collection of simple python objects (including binary).

    Returns:
        Collection: a collection of the same type as the input where the objects
            in the collection have been detailed.
    """

    pieces = list()

    # Step 1: deserialize each part of the collection
    for part in my_collection:
        try:
            pieces.append(_detail(worker, part).decode("utf-8"))  # transform bytes back to string
        except AttributeError:
            pieces.append(_detail(worker, part))

    return pieces


def _detail_collection_set(worker: AbstractWorker, my_collection: Collection) -> Collection:
    """
    This function is designed to operate in the opposite direction of
    _simplify_collection. It takes a collection of simple python objects
    and iterates through it to determine whether objects in the collection
    need to be converted into more advanced types. In particular, it
    converts binary objects into torch Tensors where appropriate.

    Args:
        worker: the worker doing the deserialization
        my_collection (Collection): a collection of simple python objects (including binary).

    Returns:
        Collection: a collection of the same type as the input where the objects
            in the collection have been detailed.
    """

    pieces = list()

    # Step 1: deserialize each part of the collection
    for part in my_collection:
        try:
            pieces.append(_detail(worker, part).decode("utf-8"))  # transform bytes back to string
        except AttributeError:
            pieces.append(_detail(worker, part))
    return set(pieces)


def _detail_collection_tuple(worker: AbstractWorker, my_tuple: Tuple) -> Tuple:
    """
    This function is designed to operate in the opposite direction of
    _simplify_collection. It takes a tuple of simple python objects
    and iterates through it to determine whether objects in the collection
    need to be converted into more advanced types. In particular, it
    converts binary objects into torch Tensors where appropriate.
    This is only applicable to tuples. They need special handling because
    `msgpack` is encoding a tuple as a list.

    Args:
        worker: the worker doing the deserialization
        my_tuple (Tuple): a collection of simple python objects (including binary).

    Returns:
        tuple: a collection of the same type as the input where the objects
            in the collection have been detailed.
    """

    pieces = list()

    # Step 1: deserialize each part of the collection
    for part in my_tuple:
        pieces.append(_detail(worker, part))

    return tuple(pieces)


# Dictionaries


def _simplify_dictionary(my_dict: Dict) -> Dict:
    """
    This function is designed to search a dict for any objects
    which may need to be simplified (i.e., torch tensors). It iterates
    through each key, value in the dict and calls _simplify on it. Finally,
    it returns the output dict as the same type as the input dict
    so that the consuming serialization step knows the correct type info. The
    reverse function to this function is _detail_dictionary, which undoes
    the functionality of this function.

    Args:
        my_dict (Dict): a dictionary of python objects

    Returns:
        Dict: a dictionary of the same type as the input of simplified
            objects.

    """
    pieces = {}
    # for dictionaries we want to simplify both the key and the value
    for key, value in my_dict.items():
        pieces[_simplify(key)] = _simplify(value)

    return pieces


def _detail_dictionary(worker: AbstractWorker, my_dict: Dict) -> Dict:
    """
    This function is designed to operate in the opposite direction of
    _simplify_dictionary. It takes a dictionary of simple python objects
    and iterates through it to determine whether objects in the collection
    need to be converted into more advanced types. In particular, it
    converts binary objects into torch Tensors where appropriate.

    Args:
        worker: the worker doing the deserialization
        my_dict (Dict): a dictionary of simple python objects (including binary).

    Returns:
        tuple: a collection of the same type as the input where the objects
            in the collection have been detailed.
    """
    pieces = {}
    # for dictionaries we want to detail both the key and the value
    for key, value in my_dict.items():
        detailed_key = _detail(worker, key)
        try:
            detailed_key = detailed_key.decode("utf-8")
        except AttributeError:
            pass

        detailed_value = _detail(worker, value)
        try:
            detailed_value = detailed_value.decode("utf-8")
        except AttributeError:
            pass

        pieces[detailed_key] = detailed_value

    return pieces


# Range


def _simplify_range(my_range: range) -> Tuple[int, int, int]:
    """
    This function extracts the start, stop and step from the range.

    Args:
        my_range (range): a range object

    Returns:
        list: a list defining the range parameters [start, stop, step]

    Examples:

        range_parameters = _simplify_range(range(1, 3, 4))

        assert range_parameters == [1, 3, 4]

    """

    return (my_range.start, my_range.stop, my_range.step)


def _detail_range(worker: AbstractWorker, my_range_params: Tuple[int, int, int]) -> range:
    """
    This function extracts the start, stop and step from a tuple.

    Args:
        worker: the worker doing the deserialization (only here to standardise signature
            with other _detail functions)
        my_range_params (tuple): a tuple defining the range parameters [start, stop, step]

    Returns:
        range: a range object

    Examples:
        new_range = _detail_range([1, 3, 4])

        assert new_range == range(1, 3, 4)

    """

    return range(my_range_params[0], my_range_params[1], my_range_params[2])


#   numpy array


def _simplify_ndarray(my_array: numpy.ndarray) -> Tuple[bin, Tuple, str]:
    """
    This function gets the byte representation of the array
        and stores the dtype and shape for reconstruction

    Args:
        my_array (numpy.ndarray): a numpy array

    Returns:
        list: a list holding the byte representation, shape and dtype of the array

    Examples:

        arr_representation = _simplify_ndarray(numpy.random.random([1000, 1000])))

    """
    arr_bytes = my_array.tobytes()
    arr_shape = my_array.shape
    arr_dtype = my_array.dtype.name

    return (arr_bytes, arr_shape, arr_dtype)


def _detail_ndarray(
    worker: AbstractWorker, arr_representation: Tuple[bin, Tuple, str]
) -> numpy.ndarray:
    """
    This function reconstruct a numpy array from it's byte data, the shape and the dtype
        by first loading the byte data with the appropiate dtype and then reshaping it into the
        original shape

    Args:
        worker: the worker doing the deserialization
        arr_representation (tuple): a tuple holding the byte representation, shape
        and dtype of the array

    Returns:
        numpy.ndarray: a numpy array

    Examples:
        arr = _detail_ndarray(arr_representation)

    """
    res = numpy.frombuffer(arr_representation[0], dtype=arr_representation[2]).reshape(
        arr_representation[1]
    )

    assert type(res) == numpy.ndarray

    return res


#   slice


def _simplify_slice(my_slice: slice) -> Tuple[int, int, int]:
    """
    This function creates a list that represents a slice.

    Args:
        my_slice (slice): a python slice

    Returns:
        tuple : a list holding the start, stop and step values

    Examples:

        slice_representation = _simplify_slice(slice(1,2,3))

    """
    return (my_slice.start, my_slice.stop, my_slice.step)


def _detail_slice(worker: AbstractWorker, my_slice: Tuple[int, int, int]) -> slice:
    """
    This function extracts the start, stop and step from a list.

    Args:
        my_slice (tuple): a list defining the slice parameters [start, stop, step]

    Returns:
        range: a range object

    Examples:
        new_range = _detail_range([1, 3, 4])

        assert new_range == range(1, 3, 4)

    """

    return slice(my_slice[0], my_slice[1], my_slice[2])


def _simplify_ellipsis(e: Ellipsis) -> bytes:
    return b""


def _simplify_torch_device(device: torch.device) -> Tuple[str]:
    return device.type


def _detail_ellipsis(worker: AbstractWorker, ellipsis: bytes) -> Ellipsis:
    return ...


def _detail_torch_device(worker: AbstractWorker, device_type: str) -> torch.device:
    return torch.device(type=device_type)


def _simplify_pointer_tensor(ptr: PointerTensor) -> tuple:
    """
    This function takes the attributes of a PointerTensor and saves them in a dictionary
    Args:
        ptr (PointerTensor): a PointerTensor
    Returns:
        tuple: a tuple holding the unique attributes of the pointer
    Examples:
        data = _simplify_pointer_tensor(ptr)
    """

    return (ptr.id, ptr.id_at_location, ptr.location.id, ptr.point_to_attr, ptr._shape)

    # a more general but slower/more verbose option

    # data = vars(ptr).copy()
    # for k, v in data.items():
    #     if isinstance(v, AbstractWorker):
    #         data[k] = v.id
    # return _simplify_dictionary(data)


def _detail_pointer_tensor(worker: AbstractWorker, tensor_tuple: tuple) -> PointerTensor:
    """
    This function reconstructs a PointerTensor given it's attributes in form of a dictionary.
    We use the spread operator to pass the dict data as arguments
    to the init method of PointerTensor
    Args:
        worker: the worker doing the deserialization
        tensor_tuple: a tuple holding the attributes of the PointerTensor
    Returns:
        PointerTensor: a PointerTensor
    Examples:
        ptr = _detail_pointer_tensor(data)
    """
    # TODO: fix comment for this and simplifier
    obj_id = tensor_tuple[0]
    id_at_location = tensor_tuple[1]
    worker_id = tensor_tuple[2]
    if isinstance(worker_id, bytes):
        worker_id = worker_id.decode()
    point_to_attr = tensor_tuple[3]
    shape = tensor_tuple[4]

    if shape is not None:
        shape = torch.Size(shape)

    # If the pointer received is pointing at the current worker, we load the tensor instead
    if worker_id == worker.id:

        tensor = worker.get_obj(id_at_location)

        if point_to_attr is not None and tensor is not None:

            point_to_attrs = point_to_attr.decode("utf-8").split(".")
            for attr in point_to_attrs:
                if len(attr) > 0:
                    tensor = getattr(tensor, attr)

            if tensor is not None:

                if not tensor.is_wrapper and not isinstance(tensor, torch.Tensor):
                    # if the tensor is a wrapper then it doesn't need to be wrapped
                    # i the tensor isn't a wrapper, BUT it's just a plain torch tensor,
                    # then it doesn't need to be wrapped.
                    # if the tensor is not a wrapper BUT it's also not a torch tensor,
                    # then it needs to be wrapped or else it won't be able to be used
                    # by other interfaces
                    tensor = tensor.wrap()

        return tensor
    # Else we keep the same Pointer
    else:

        location = syft.torch.hook.local_worker.get_worker(worker_id)

        ptr = PointerTensor(
            location=location,
            id_at_location=id_at_location,
            owner=worker,
            id=obj_id,
            shape=shape,
            garbage_collect_data=True,
        )

        return ptr

    # a more general but slower/more verbose option

    # new_data = {}
    # for k, v in data.items():
    #     key = k.decode()
    #     if type(v) is bytes:
    #         val_str = v.decode()
    #         val = syft.local_worker.get_worker(val_str)
    #     else:
    #         val = v
    #     new_data[key] = val
    # return PointerTensor(**new_data)


def _simplify_log_tensor(tensor: LoggingTensor) -> tuple:
    """
    This function takes the attributes of a LogTensor and saves them in a tuple
    Args:
        tensor (LoggingTensor): a LogTensor
    Returns:
        tuple: a tuple holding the unique attributes of the log tensor
    Examples:
        data = _simplify_log_tensor(tensor)
    """

    chain = None
    if hasattr(tensor, "child"):
        chain = _simplify(tensor.child)
    return (tensor.id, chain)


def _detail_log_tensor(worker: AbstractWorker, tensor_tuple: tuple) -> LoggingTensor:
    """
    This function reconstructs a LogTensor given it's attributes in form of a tuple.
    Args:
        worker: the worker doing the deserialization
        tensor_tuple: a tuple holding the attributes of the LogTensor
    Returns:
        LoggingTensor: a LogTensor
    Examples:
        logtensor = _detail_log_tensor(data)
    """
    obj_id, chain = tensor_tuple

    tensor = LoggingTensor(owner=worker, id=obj_id)

    if chain is not None:
        chain = _detail(worker, chain)
        tensor.child = chain

    return tensor


def _simplify_additive_shared_tensor(tensor: AdditiveSharingTensor) -> tuple:
    """
    This function takes the attributes of a AdditiveSharingTensor and saves them in a tuple
    Args:
        tensor (AdditiveSharingTensor): a AdditiveSharingTensor
    Returns:
        tuple: a tuple holding the unique attributes of the additive shared tensor
    Examples:
        data = _simplify_additive_shared_tensor(tensor)
    """

    chain = None
    if hasattr(tensor, "child"):
        chain = _simplify(tensor.child)
    return (tensor.id, tensor.field, tensor.crypto_provider.id, chain)


def _detail_additive_shared_tensor(
    worker: AbstractWorker, tensor_tuple: tuple
) -> AdditiveSharingTensor:
    """
        This function reconstructs a AdditiveSharingTensor given it's attributes in form of a tuple.
        Args:
            worker: the worker doing the deserialization
            tensor_tuple: a tuple holding the attributes of the AdditiveSharingTensor
        Returns:
            AdditiveSharingTensor: a AdditiveSharingTensor
        Examples:
            shared_tensor = _detail_additive_shared_tensor(data)
        """

    tensor_id, field, crypto_provider, chain = tensor_tuple

    tensor = AdditiveSharingTensor(
        owner=worker, id=tensor_id, field=field, crypto_provider=worker.get_worker(crypto_provider)
    )

    if chain is not None:
        chain = _detail(worker, chain)
        tensor.child = chain

    return tensor


def _simplify_multi_pointer_tensor(tensor: MultiPointerTensor) -> tuple:
    """
    This function takes the attributes of a MultiPointerTensor and saves them in a tuple
    Args:
        tensor (MultiPointerTensor): a MultiPointerTensor
    Returns:
        tuple: a tuple holding the unique attributes of the additive shared tensor
    Examples:
        data = _simplify_additive_shared_tensor(tensor)
    """

    chain = None
    if hasattr(tensor, "child"):
        chain = _simplify(tensor.child)
    return (tensor.id, chain)


def _detail_multi_pointer_tensor(worker: AbstractWorker, tensor_tuple: tuple) -> MultiPointerTensor:
    """
        This function reconstructs a MultiPointerTensor given it's attributes in form of a tuple.
        Args:
            worker: the worker doing the deserialization
            tensor_tuple: a tuple holding the attributes of the MultiPointerTensor
        Returns:
            MultiPointerTensor: a MultiPointerTensor
        Examples:
            multi_pointer_tensor = _detail_multi_pointer_tensor(data)
        """

    tensor_id, chain = tensor_tuple

    tensor = MultiPointerTensor(owner=worker, id=tensor_id)

    if chain is not None:
        chain = _detail(worker, chain)
        tensor.child = chain

    return tensor


def _simplify_plan(plan: Plan) -> tuple:
    """
    This function takes the attributes of a Plan and saves them in a tuple
    Args:
        plan (Plan): a Plan object
    Returns:
        tuple: a tuple holding the unique attributes of the Plan object

    """
    readable_plan = _simplify(plan.readable_plan)
    return (
        readable_plan,
        _simplify(plan.id),
        _simplify(plan.arg_ids),
        _simplify(plan.result_ids),
        plan.name,
        _simplify(plan.tags),
        _simplify(plan.description),
    )


def _detail_plan(worker: AbstractWorker, plan_tuple: tuple) -> Plan:
    """This function reconstructs a Plan object given it's attributes in the form of a tuple.
    Args:
        worker: the worker doing the deserialization
        plan_tuple: a tuple holding the attributes of the Plan
    Returns:
        Plan: a Plan object
    """

    readable_plan, id, arg_ids, result_ids, name, tags, description = plan_tuple
    id = id
    if isinstance(id, bytes):
        id = id.decode("utf-8")
    arg_ids = _detail(worker, arg_ids)
    result_ids = _detail(worker, result_ids)

    plan = syft.Plan(hook=sy.hook, owner=worker, id=id)
    plan.arg_ids = arg_ids
    plan.result_ids = result_ids
    if isinstance(name, bytes):
        plan.name = name.decode("utf-8")
    plan.tags = _detail(worker, tags)
    plan.description = _detail(worker, description)
    plan.readable_plan = _detail(worker, readable_plan)

    return plan


<<<<<<< HEAD
def _simplify_plan_pointer(ptr: PlanPointer) -> tuple:
    """
    This function takes the attributes of a PointerTensor and saves them in a dictionary
    Args:
        ptr (PointerTensor): a PointerTensor
    Returns:
        tuple: a tuple holding the unique attributes of the pointer
    Examples:
        data = _simplify_pointer_tensor(ptr)
    """

    return (ptr.id, ptr.id_at_location, ptr.location.id)


def _detail_plan_pointer(worker: AbstractWorker, plan_pointer_tuple: tuple) -> PointerTensor:
    """
    This function reconstructs a PlanPointer given it's attributes in form of a tuple.

    Args:
        worker: the worker doing the deserialization
        plan_pointer_tuple: a tuple holding the attributes of the PlanPointer
    Returns:
        PointerTensor: a PointerTensor
    Examples:
        ptr = _detail_pointer_tensor(data)
    """
    # TODO: fix comment for this and simplifier
    obj_id = plan_pointer_tuple[0]
    id_at_location = plan_pointer_tuple[1]
    if isinstance(id_at_location, bytes):
        id_at_location = id_at_location.decode("utf-8")
    worker_id = plan_pointer_tuple[2].decode("utf-8")

    # If the pointer received is pointing at the current worker, we load the tensor instead
    if worker_id == worker.id:

        tensor = worker.get_obj(id_at_location)

        return tensor
    # Else we keep the same Pointer
    else:
        location = syft.torch.hook.local_worker.get_worker(worker_id)
        ptr = PlanPointer(
            location=location, id_at_location=id_at_location, owner=worker, id=obj_id, register=True
        )
        return ptr


def _simplify_worker(worker: AbstractWorker) -> tuple:
    """

    """

    return (worker.id,)


def _detail_worker(worker: AbstractWorker, worker_tuple: tuple) -> PointerTensor:
    """
    This function reconstructs a PlanPointer given it's attributes in form of a tuple.

    Args:
        worker: the worker doing the deserialization
        plan_pointer_tuple: a tuple holding the attributes of the PlanPointer
    Returns:
        PointerTensor: a PointerTensor
    Examples:
        ptr = _detail_pointer_tensor(data)
    """
    worker_id = worker_tuple[0]

    referenced_worker = worker.get_worker(worker_id)

    return referenced_worker


=======
>>>>>>> 86d7296b
# High Level Simplification Router


def _simplify(obj: object) -> object:
    """
    This function takes an object as input and returns a simple
    Python object which is supported by the chosen serialization
    method (such as JSON or msgpack). The reason we have this function
    is that some objects are either NOT supported by high level (fast)
    serializers OR the high level serializers don't support the fastest
    form of serialization. For example, PyTorch tensors have custom pickle
    functionality thus its better to pre-serialize PyTorch tensors using
    pickle and then serialize the binary in with the rest of the message
    being sent.

    Args:
        obj: an object which may need to be simplified

    Returns:
        obj: an simple Python object which msgpack can serialize

    Raises:
        ValueError: if `move_this` or `in_front_of_that` are not both single ASCII
        characters.

    """

    try:
        # check to see if there is a simplifier
        # for this type. If there is, run return
        # the simplified object
        current_type = type(obj)

        result = (simplifiers[current_type][0], simplifiers[current_type][1](obj))

        return result

    except KeyError:

        # if there is not a simplifier for this
        # object, then the object is already a
        # simple python object and we can just
        # return it
        return obj


simplifiers = {
    torch.Tensor: [0, _simplify_torch_tensor],
    torch.nn.Parameter: [1, _simplify_torch_parameter],
    tuple: [2, _simplify_collection],
    list: [3, _simplify_collection],
    set: [4, _simplify_collection],
    dict: [5, _simplify_dictionary],
    range: [6, _simplify_range],
    numpy.ndarray: [7, _simplify_ndarray],
    slice: [8, _simplify_slice],
    type(Ellipsis): [9, _simplify_ellipsis],
    torch.device: [10, _simplify_torch_device],
    PointerTensor: [11, _simplify_pointer_tensor],
    LoggingTensor: [12, _simplify_log_tensor],
    AdditiveSharingTensor: [13, _simplify_additive_shared_tensor],
<<<<<<< HEAD
    MultiPointerTensor: [14, _simplify_multi_pointer_tensor],
    Plan: [15, _simplify_plan],
    PlanPointer: [16, _simplify_plan_pointer],
    VirtualWorker: [17, _simplify_worker],
=======
    Plan: [14, _simplify_plan],
>>>>>>> 86d7296b
}


def _detail(worker: AbstractWorker, obj: object) -> object:
    """
    This function reverses the functionality of _simplify. Where applicable,
    it converts simple objects into more complex objects such as converting
    binary objects into torch tensors. Read _simplify for more information on
    why _simplify and _detail are needed.

    Args:
        worker: the worker which is acquiring the message content, for example
        used to specify the owner of a tensor received(not obvious for
        virtual workers)
        obj: a simple Python object which msgpack deserialized

    Returns:
        obj: a more complex Python object which msgpack would have had trouble
            deserializing directly.

    """

    if type(obj) in (list, tuple):
        return detailers[obj[0]](worker, obj[1])
    else:
        return obj


detailers = [
    _detail_torch_tensor,
    _detail_torch_parameter,
    _detail_collection_tuple,
    _detail_collection_list,
    _detail_collection_set,
    _detail_dictionary,
    _detail_range,
    _detail_ndarray,
    _detail_slice,
    _detail_ellipsis,
    _detail_torch_device,
    _detail_pointer_tensor,
    _detail_log_tensor,
    _detail_additive_shared_tensor,
    _detail_multi_pointer_tensor,
    _detail_plan,
<<<<<<< HEAD
    _detail_plan_pointer,
    _detail_worker,
=======
>>>>>>> 86d7296b
]<|MERGE_RESOLUTION|>--- conflicted
+++ resolved
@@ -1110,7 +1110,6 @@
     return plan
 
 
-<<<<<<< HEAD
 def _simplify_plan_pointer(ptr: PlanPointer) -> tuple:
     """
     This function takes the attributes of a PointerTensor and saves them in a dictionary
@@ -1186,8 +1185,6 @@
     return referenced_worker
 
 
-=======
->>>>>>> 86d7296b
 # High Level Simplification Router
 
 
@@ -1249,14 +1246,9 @@
     PointerTensor: [11, _simplify_pointer_tensor],
     LoggingTensor: [12, _simplify_log_tensor],
     AdditiveSharingTensor: [13, _simplify_additive_shared_tensor],
-<<<<<<< HEAD
     MultiPointerTensor: [14, _simplify_multi_pointer_tensor],
     Plan: [15, _simplify_plan],
-    PlanPointer: [16, _simplify_plan_pointer],
     VirtualWorker: [17, _simplify_worker],
-=======
-    Plan: [14, _simplify_plan],
->>>>>>> 86d7296b
 }
 
 
@@ -1302,9 +1294,5 @@
     _detail_additive_shared_tensor,
     _detail_multi_pointer_tensor,
     _detail_plan,
-<<<<<<< HEAD
-    _detail_plan_pointer,
     _detail_worker,
-=======
->>>>>>> 86d7296b
 ]