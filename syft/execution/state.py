from typing import List

import torch

import syft as sy
from syft.execution.placeholder_id import PlaceholderId
from syft.workers.abstract import AbstractWorker
from syft_proto.execution.v1.state_pb2 import State as StatePB
from syft_proto.execution.v1.state_tensor_pb2 import StateTensor as StateTensorPB
from syft_proto.types.torch.v1.parameter_pb2 import Parameter as ParameterPB
from serde.syft_serializable import SyftSerializable


<<<<<<< HEAD
class State(SyftSerializable):
=======
class State:
>>>>>>> 63af4f2a
    """The State is a Plan attribute and is used to send tensors along functions.

    It references Plan tensor or parameters attributes using their name, and make
    sure they are provided to remote workers who are sent the Plan.
    """

    def __init__(self, state_placeholders=None):
        self.state_placeholders = state_placeholders or []
        self.tracing = False

    def __str__(self):
        """Returns the string representation of the State."""
        out = "<"
        out += "State:"
        for state_placeholder in self.state_placeholders:
            out += f" {state_placeholder}"
        out += ">"
        return out

    def __repr__(self):
        return self.__str__()

    def tensors(self) -> List:
        """
        Fetch and return all the state elements.
        """
        return [placeholder.child for placeholder in self.state_placeholders]

    def copy(self) -> "State":
        return State(self.state_placeholders.copy())

    def read(self):
        """
        Return state tensors that are from this plan specifically, but not those
        of plans including in this plan.
        If run while a plan is building, declare all the state tensors to the plan
        currently building.
        """
        if self.tracing:
            return [ph for ph in self.state_placeholders]
        else:
            return [ph.child for ph in self.state_placeholders]

    @staticmethod
    def create_grad_if_missing(tensor):
        if isinstance(tensor, torch.nn.Parameter) and tensor.grad is None:
            o = tensor.sum()
            o.backward()
            if tensor.grad is not None:
                tensor.grad -= tensor.grad

    def fix_precision_(self, *args, **kwargs):
        for tensor in self.tensors():
            self.create_grad_if_missing(tensor)
            tensor.fix_precision_(*args, **kwargs)

    def float_precision_(self):
        for tensor in self.tensors():
            tensor.float_precision_()

    def share_(self, *args, **kwargs):
        for tensor in self.tensors():
            self.create_grad_if_missing(tensor)
            tensor.share_(*args, **kwargs)

    def get_(self):
        """
        Get functionality that can only be used when getting back state
        elements converted to additive shared tensors. Other than this,
        you shouldn't need to the get the state separately.
        """
        # TODO Make it only valid for AST
        for tensor in self.tensors():
            tensor.get_()

    @staticmethod
    def simplify(worker: AbstractWorker, state: "State") -> tuple:
        """
        Simplify the plan's state when sending a plan
        """
        return (
            sy.serde.msgpack.serde._simplify(worker, state.state_placeholders),
            sy.serde.msgpack.serde._simplify(worker, state.tensors()),
        )

    @staticmethod
    def detail(worker: AbstractWorker, state_tuple: tuple) -> "State":
        """
        Reconstruct the plan's state from the state elements and supposed
        ids.
        """
        state_placeholders, state_elements = state_tuple

        state_placeholders = sy.serde.msgpack.serde._detail(worker, state_placeholders)
        state_elements = sy.serde.msgpack.serde._detail(worker, state_elements)

        for state_element in state_elements:
            worker.register_obj(state_element, obj_id=state_element.id)

        for state_placeholder, state_element in zip(state_placeholders, state_elements):
            state_placeholder.instantiate(state_element)

        state = State(state_placeholders)
        return state

    @staticmethod
    def bufferize(worker: AbstractWorker, state: "State") -> StatePB:
        """
        Serialize the State to Protobuf message
        """
        protobuf_state = StatePB()

        protobuf_placeholders = [
            sy.serde.protobuf.serde._bufferize(worker, placeholder)
            for placeholder in state.state_placeholders
        ]
        protobuf_state.placeholders.extend(protobuf_placeholders)

        state_tensors = []
        for tensor in state.tensors():
            protobuf_tensor = sy.serde.protobuf.serde._bufferize(worker, tensor)
            state_tensor = StateTensorPB()
            if type(protobuf_tensor) == ParameterPB:
                state_tensor.torch_param.CopyFrom(
                    sy.serde.protobuf.serde._bufferize(worker, tensor)
                )
            else:
                state_tensor.torch_tensor.CopyFrom(
                    sy.serde.protobuf.serde._bufferize(worker, tensor)
                )
            state_tensors.append(state_tensor)

        protobuf_state.tensors.extend(state_tensors)

        return protobuf_state

    @staticmethod
    def unbufferize(worker: AbstractWorker, protobuf_state: StatePB) -> "State":
        """
        Reconstruct the plan's state from the state elements and supposed
        ids.
        """
        state_placeholders = protobuf_state.placeholders
        state_elements = protobuf_state.tensors

        state_placeholders = [
            sy.serde.protobuf.serde._unbufferize(worker, placeholder)
            for placeholder in protobuf_state.placeholders
        ]

        state_elements = []
        for protobuf_tensor in protobuf_state.tensors:
            tensor = getattr(protobuf_tensor, protobuf_tensor.WhichOneof("tensor"))
            state_elements.append(sy.serde.protobuf.serde._unbufferize(worker, tensor))

        for state_element in state_elements:
            worker.register_obj(state_element, obj_id=state_element.id)

        for state_placeholder, state_element in zip(state_placeholders, state_elements):
            state_placeholder.instantiate(state_element)

<<<<<<< HEAD
        state = State(owner=worker, state_placeholders=state_placeholders)
        return state

    @staticmethod
    def get_protobuf_schema() -> StatePB:
        return StatePB
=======
        state = State(state_placeholders)
        return state
>>>>>>> 63af4f2a
<|MERGE_RESOLUTION|>--- conflicted
+++ resolved
@@ -11,11 +11,7 @@
 from serde.syft_serializable import SyftSerializable
 
 
-<<<<<<< HEAD
 class State(SyftSerializable):
-=======
-class State:
->>>>>>> 63af4f2a
     """The State is a Plan attribute and is used to send tensors along functions.
 
     It references Plan tensor or parameters attributes using their name, and make
@@ -177,14 +173,9 @@
         for state_placeholder, state_element in zip(state_placeholders, state_elements):
             state_placeholder.instantiate(state_element)
 
-<<<<<<< HEAD
-        state = State(owner=worker, state_placeholders=state_placeholders)
+        state = State(state_placeholders)
         return state
 
     @staticmethod
     def get_protobuf_schema() -> StatePB:
-        return StatePB
-=======
-        state = State(state_placeholders)
-        return state
->>>>>>> 63af4f2a
+        return StatePB