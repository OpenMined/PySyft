--- conflicted
+++ resolved
@@ -38,11 +38,8 @@
         self.args = args_
         self.kwargs = kwargs_
         self.return_ids = return_ids
-<<<<<<< HEAD
+        self.return_value = return_value
         self.__repr__ = self.__str__
-=======
-        self.return_value = return_value
->>>>>>> 63af4f2a
 
     @property
     def contents(self):
