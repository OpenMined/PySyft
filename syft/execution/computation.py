import syft as sy
from syft.workers.abstract import AbstractWorker

from syft.execution.action import Action
from syft.execution.placeholder import PlaceHolder
from syft.execution.placeholder_id import PlaceholderId

from syft_proto.execution.v1.computation_action_pb2 import ComputationAction as ComputationActionPB


class ComputationAction(Action):
    """Describes mathematical operations performed on tensors"""

    def __init__(self, name, target, args_, kwargs_, return_ids, return_value=False):
        """Initialize an action

        Args:
            name (String): The name of the method to be invoked (e.g. "__add__")
            target (Tensor): The object to invoke the method on
            args_ (Tuple): The arguments to the method call
            kwargs_ (Dictionary): The keyword arguments to the method call
            return_ids (Tuple): primarily for our async infrastructure (Plan, Protocol, etc.), the id of
                action results are set by the client. This allows the client to be able to predict where
                the results will be ahead of time. Importantly, this allows the client to pre-initalize the
                pointers to the future data, regardless of whether the action has yet executed. It also
                reduces the size of the response from the action (which is very often empty).
            return_value (boolean): return the result or not. If true, the result is directly returned,
                if not, the command sender will create a pointer to the remote result using the return_ids
                and will need to do .get() later to get the result.

        """

        # call the parent constructor - setting the type integer correctly
        super().__init__()

        self.name = name
        self.target = target
        self.args = args_
        self.kwargs = kwargs_
        self.return_ids = return_ids
        self.return_value = return_value

    @staticmethod
    def simplify(worker: AbstractWorker, action: "ComputationAction") -> tuple:
        """
        This function takes the attributes of a Action and saves them in a tuple
        Args:
            worker (AbstractWorker): a reference to the worker doing the serialization
            action (ComputationAction): the ComputationAction object to simplify
        Returns:
            tuple: a tuple holding the unique attributes of the message
        Examples:
            data = simplify(sy.local_worker, action)
        """
        # NOTE: we can skip calling _simplify on return_ids because they should already be
        # a list of simple types.
        message = (action.name, action.target, action.args, action.kwargs)

        return (
            sy.serde.msgpack.serde._simplify(worker, message),
            sy.serde.msgpack.serde._simplify(worker, action.return_ids),
            sy.serde.msgpack.serde._simplify(worker, action.return_value),
        )

    @staticmethod
    def detail(worker: AbstractWorker, msg_tuple: tuple) -> "ComputationAction":
        """
        This function takes the simplified tuple version of this message and converts
        it into a Action. The simplify() method runs the inverse of this method.

        Args:
            worker (AbstractWorker): a reference to the worker necessary for detailing. Read
                syft/serde/serde.py for more information on why this is necessary.
            msg_tuple (Tuple): the raw information being detailed.
        Returns:
            action (ComputationAction): a ComputationAction.
        Examples:
            action = detail(sy.local_worker, msg_tuple)
        """
        message = msg_tuple[0]
        return_ids = msg_tuple[1]
        return_value = msg_tuple[2]

        detailed_msg = sy.serde.msgpack.serde._detail(worker, message)
        detailed_ids = sy.serde.msgpack.serde._detail(worker, return_ids)
        detailed_return_value = sy.serde.msgpack.serde._detail(worker, return_value)

        name, target, args_, kwargs_ = detailed_msg

        return ComputationAction(name, target, args_, kwargs_, detailed_ids, detailed_return_value)

    @staticmethod
    def bufferize(worker: AbstractWorker, action: "ComputationAction") -> "ComputationActionPB":
        """
        This function takes the attributes of a Action and saves them in Protobuf
        Args:
            worker (AbstractWorker): a reference to the worker doing the serialization
            action (Action): an Action
        Returns:
            protobuf_obj: a Protobuf message holding the unique attributes of the message
        Examples:
            data = bufferize(message)
        """
        protobuf_op = ComputationActionPB()
        protobuf_op.command = action.name

        protobuf_target = None
        if isinstance(action.target, sy.generic.pointers.pointer_tensor.PointerTensor):
            protobuf_target = protobuf_op.target_pointer
        elif isinstance(action.target, sy.execution.placeholder_id.PlaceholderId):
            protobuf_target = protobuf_op.target_placeholder_id
        elif isinstance(action.target, (int, str)):
            sy.serde.protobuf.proto.set_protobuf_id(protobuf_op.target_id, action.target)
        elif action.target is not None:
            protobuf_target = protobuf_op.target_tensor

        if protobuf_target is not None:
            protobuf_target.CopyFrom(sy.serde.protobuf.serde._bufferize(worker, action.target))

        if action.args:
            protobuf_op.args.extend(sy.serde.protobuf.serde.bufferize_args(worker, action.args))

        if action.kwargs:
            for key, value in action.kwargs.items():
                protobuf_op.kwargs.get_or_create(key).CopyFrom(
                    sy.serde.protobuf.serde.bufferize_arg(worker, value)
                )

        if action.return_ids is not None:
            if not isinstance(action.return_ids, (list, tuple)):
                return_ids = (action.return_ids,)
            else:
                return_ids = action.return_ids

            for return_id in return_ids:
                if isinstance(return_id, PlaceholderId):
                    # NOTE to know when we have a PlaceholderId, we store it
                    # in return_placeholder_ids and not in return_ids
                    protobuf_op.return_placeholder_ids.append(
                        sy.serde.protobuf.serde._bufferize(worker, return_id)
                    )
                else:
                    sy.serde.protobuf.proto.set_protobuf_id(protobuf_op.return_ids.add(), return_id)

        return protobuf_op

    @staticmethod
    def unbufferize(
        worker: AbstractWorker, protobuf_obj: "ComputationActionPB"
    ) -> "ComputationAction":
        """
        This function takes the Protobuf version of this message and converts
        it into an Action. The bufferize() method runs the inverse of this method.

        Args:
            worker (AbstractWorker): a reference to the worker necessary for detailing. Read
                syft/serde/serde.py for more information on why this is necessary.
            protobuf_obj (ComputationActionPB): the Protobuf message

        Returns:
            obj (ComputationAction): a ComputationAction

        Examples:
            message = unbufferize(sy.local_worker, protobuf_msg)
        """
        command = protobuf_obj.command
        protobuf_target = protobuf_obj.WhichOneof("target")
        if protobuf_target:
            target = sy.serde.protobuf.serde._unbufferize(
                worker, getattr(protobuf_obj, protobuf_obj.WhichOneof("target"))
            )
        else:
            target = None
        args_ = sy.serde.protobuf.serde.unbufferize_args(worker, protobuf_obj.args)

        kwargs_ = {}
        for key in protobuf_obj.kwargs:
            kwargs_[key] = sy.serde.protobuf.serde.unbufferize_arg(worker, protobuf_obj.kwargs[key])

        return_ids = [
            sy.serde.protobuf.proto.get_protobuf_id(pb_id) for pb_id in protobuf_obj.return_ids
        ]

        return_placeholder_ids = [
            sy.serde.protobuf.serde._unbufferize(worker, placeholder)
            for placeholder in protobuf_obj.return_placeholder_ids
        ]

        if return_placeholder_ids:
            action = ComputationAction(
                command, target, tuple(args_), kwargs_, return_placeholder_ids
            )
        else:
            action = ComputationAction(command, target, tuple(args_), kwargs_, tuple(return_ids))

        return action

<<<<<<< HEAD
    @staticmethod
    def get_protobuf_schema() -> ComputationActionPB:
        return ComputationActionPB
=======
    def code(self, var_names=None) -> str:
        """Returns pseudo-code representation of computation action"""

        def stringify(obj):
            if isinstance(obj, PlaceholderId):
                id = obj.value
                if var_names is None:
                    ret = f"var_{id}"
                else:
                    if id in var_names:
                        ret = var_names[id]
                    else:
                        idx = sum("var_" in k for k in var_names.values())
                        name = f"var_{idx}"
                        var_names[id] = name
                        ret = name
            elif isinstance(obj, PlaceHolder):
                ret = stringify(obj.id)
            elif isinstance(obj, (tuple, list)):
                ret = ", ".join(stringify(o) for o in obj)
            else:
                ret = str(obj)

            return ret

        out = ""
        if self.return_ids is not None:
            out += stringify(self.return_ids) + " = "
        if self.target is not None:
            out += stringify(self.target) + "."
        out += self.name + "("
        out += stringify(self.args)
        if self.kwargs:
            if len(self.args) > 0:
                out += ", "
            out += ", ".join(f"{k}={w}" for k, w in self.kwargs.items())
        out += ")"

        return out

    def __str__(self) -> str:
        """Returns string representation of computation action"""
        return f"{type(self).__name__}[{self.code()}]"
>>>>>>> 11dc345f
<|MERGE_RESOLUTION|>--- conflicted
+++ resolved
@@ -195,11 +195,6 @@
 
         return action
 
-<<<<<<< HEAD
-    @staticmethod
-    def get_protobuf_schema() -> ComputationActionPB:
-        return ComputationActionPB
-=======
     def code(self, var_names=None) -> str:
         """Returns pseudo-code representation of computation action"""
 
@@ -243,4 +238,7 @@
     def __str__(self) -> str:
         """Returns string representation of computation action"""
         return f"{type(self).__name__}[{self.code()}]"
->>>>>>> 11dc345f
+      
+    @staticmethod
+    def get_protobuf_schema() -> ComputationActionPB:
+        return ComputationActionPB