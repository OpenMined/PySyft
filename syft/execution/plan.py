--- conflicted
+++ resolved
@@ -636,7 +636,6 @@
 
         return plan
 
-<<<<<<< HEAD
     @property
     def code(self):
         """Returns string representation of Plan actions"""
@@ -695,8 +694,7 @@
         out += stringify(outputs)
 
         return out
-=======
+
 
 # Auto-register Plan build-time translations
-Plan.register_build_translator(PlanTranslatorTorchscript)
->>>>>>> bc2acbd6
+Plan.register_build_translator(PlanTranslatorTorchscript)