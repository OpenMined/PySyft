from typing import List
from typing import Tuple
from typing import Union

import copy
import inspect
import io
import torch
import warnings

import syft as sy
from syft.execution.placeholder import PlaceHolder
from syft.execution.placeholder_id import PlaceholderId
from syft.execution.role import Role
from syft.execution.state import State
from syft.execution.tracing import FrameworkWrapper
from syft.execution.translation.abstract import AbstractPlanTranslator
from syft.execution.translation.default import PlanTranslatorDefault
from syft.execution.translation.torchscript import PlanTranslatorTorchscript
from syft.generic.frameworks import framework_packages
from syft.generic.frameworks.types import FrameworkTensor
from syft.generic.frameworks.types import FrameworkLayerModule
from syft.generic.object import AbstractObject
from syft.generic.pointers.pointer_plan import PointerPlan
from syft.workers.abstract import AbstractWorker
from syft.frameworks.torch.tensors.interpreters.autograd import AutogradTensor

from syft_proto.execution.v1.plan_pb2 import Plan as PlanPB


class func2plan(object):
    """Decorator which converts a function to a plan.

    Converts a function containing sequential pytorch code into
    a plan object which can be sent to any arbitrary worker.

    This class should be used only as a decorator.
    """

    def __init__(self, args_shape=None, state=None, trace_autograd=False):
        self.args_shape = args_shape
        self.state_tensors = state or tuple()
        # include_state is used to distinguish if the initial plan is a function or a class:
        # if it's a function, then the state should be provided in the args, so include_state
        # will be true. And to know if it was indeed a function, we just need to see if a
        # "manual" state was provided.
        self.include_state = state is not None
        self.trace_autograd = trace_autograd

    def __call__(self, plan_function):
        plan = Plan(
            name=plan_function.__name__,
            include_state=self.include_state,
            forward_func=plan_function,
            state_tensors=self.state_tensors,
            id=sy.ID_PROVIDER.pop(),
            owner=sy.local_worker,
        )

        # Build the plan automatically
        if self.args_shape:
            args_ = PlaceHolder.create_placeholders(self.args_shape)
            try:
                plan.build(*args_, trace_autograd=self.trace_autograd)
            except TypeError as e:
                raise ValueError(
                    "Automatic build using @func2plan failed!\nCheck that:\n"
                    " - you have provided the correct number of shapes in args_shape\n"
                    " - you have no simple numbers like int or float as args. If you do "
                    "so, please consider using a tensor instead."
                )
        return plan


class Plan(AbstractObject):
    """
    A Plan stores a sequence of actions, just like a function.

    A Plan is intended to store a sequence of actions, just like a function,
    but it allows to send this sequence of actions to remote workers and to keep a
    reference to it. This way, to compute remotely this sequence of actions on some remote
    input referenced through pointers, instead of sending multiple messages you need now to send a
    single message with the references of the plan and the pointers.

    All arguments are optional.

    Args:
        name: the name of the name
        state: store the plan tensors like model parameters
        include_state: if true, implies that the plan is a function, else a class. If true, the
            state is re-integrated in the args to be accessed within the function
        is_built: state if the plan has already been built.
        placeholders: dict of placeholders used in the plan
        actions: list of commands (called actions)
        forward_func: the function to be transformed into a plan
        state_tensors: a tuple of state elements. It can be used to populate a state
        id: plan id
        owner: plan owner
        tags: plan tags
        description: plan description
    """

    _build_translators = []

    def __init__(
        self,
        name: str = None,
        include_state: bool = False,
        is_built: bool = False,
        forward_func=None,
        state_tensors=[],
        role: Role = None,
        # General kwargs
        id: Union[str, int] = None,
        owner: "sy.workers.BaseWorker" = None,
        tags: List[str] = None,
        description: str = None,
    ):
        AbstractObject.__init__(self, id, owner, tags, description, child=None)

        # Plan instance info
        self.name = name or self.__class__.__name__

        self.role = role or Role()

        if role is None:
            for st in state_tensors:
                self.role.register_state_tensor(st, owner)

        self.include_state = include_state
        self.is_building = False
        self.state_attributes = {}
        self.is_built = is_built
        self.torchscript = None
        self.tracing = False

        # The plan has not been sent so it has no reference to remote locations
        self.pointers = dict()

        if not hasattr(self, "forward"):
            self.forward = forward_func or None

        """
        When we use methods defined in a framework (like: torch.randn) we have a framework
        wrapper that helps as register and keep track of what methods are called
        With the below lines, we "register" what frameworks we have support to handle
        """
        self.wrapped_framework = {}
        for f_name, f_packages in framework_packages.items():
            self.wrapped_framework[f_name] = FrameworkWrapper(f_packages, self.role, self.owner)

        self.__name__ = self.__repr__()  # For PyTorch jit tracing compatibility

        # List of available translations
        self.translations = []

    @property
    def state(self):
        return self.role.state

    @property
    def actions(self):
        return self.role.actions

    def parameters(self):
        """
        This is defined to match the torch api of nn.Module where .parameters() return the model tensors / parameters
        """
        if self.state is not None:
            return self.state.tensors()
        else:
            return []

    def build(self, *args, trace_autograd=False):
        """Builds the plan.

        First, run the function to be converted in a plan in a context which
        activates the tracing and record the actions in trace.logs

        Second, store the result ids temporarily to helper ordering the output
        placeholders at return time

        Third, loop through the trace logs and replace the tensors found in the
        actions logged by PlaceHolders. Record those actions in
        plan.actions

        Args:
            args: Input arguments to run the plan
        """

        # Enable tracing
        self.toggle_tracing(True)
        self.is_building = True

        if trace_autograd:
            # Wrap arguments that require gradients with AutogradTensor,
            # to be able to trace autograd operations
            args = tuple(
                AutogradTensor().on(arg, wrap=False)
                if isinstance(arg, FrameworkTensor) and arg.requires_grad
                else arg
                for arg in args
            )
            # Add Placeholder after AutogradTensor in the chain
            # so that all operations that happen inside AutogradTensor are recorded by Placeholder
            args_placeholders = tuple(
                PlaceHolder.insert(
                    arg, AutogradTensor, owner=sy.local_worker, role=self.role, tracing=True
                )
                for arg in args
            )
        else:
            # Add Placeholder on top of each arg
            args = args_placeholders = tuple(
                PlaceHolder.create_from(arg, owner=sy.local_worker, role=self.role, tracing=True)
                for arg in args
            )

        # Add state to args if needed
        if self.include_state:
            args += (self.state,)

<<<<<<< HEAD
        # Check the plan arguments to see what framework wrappers we might need to send to the plan
        framework_kwargs = {}
        forward_args = inspect.getargspec(self.forward).args

        for f_name, wrapped_framework in self.wrapped_framework.items():
            if f_name in forward_args:
                framework_kwargs[f_name] = self.wrapped_framework[f_name]
=======
        with trace(framework_packages["torch"], self.role, self.owner) as wrapped_torch:
            # Look for framework kwargs
            framework_kwargs = {}
            forward_args = inspect.getfullargspec(self.forward).args
            if "torch" in forward_args:
                framework_kwargs["torch"] = wrapped_torch
>>>>>>> 828a36f1

        results = self.forward(*args, **framework_kwargs)

        # Disable tracing
        self.toggle_tracing(False)
        self.is_building = False

        # Register inputs in role
        self.role.register_inputs(args_placeholders)

        # Register outputs in role
        if isinstance(results, (tuple, list)):
            results_placeholders = tuple(PlaceHolder.extract(result) for result in results)
        else:
            results_placeholders = PlaceHolder.extract(results)
        self.role.register_outputs(results_placeholders)

        self.is_built = True

        # Build registered translations
        for translator in Plan._build_translators:
            try:
                self.add_translation(translator)
                self.translations.append(translator)
            except:
                warnings.warn(f"Failed to translate Plan with {translator.__name__}")

        return results

    def toggle_tracing(self, value=None):
        self.tracing = value if value is not None else not self.tracing
        self.state.tracing = self.tracing
        for ph in self.role.placeholders.values():
            ph.tracing = self.tracing

    def copy(self):
        """Creates a copy of a plan."""
        plan_copy = Plan(
            name=self.name,
            role=self.role.copy(),
            include_state=self.include_state,
            is_built=self.is_built,
            id=sy.ID_PROVIDER.pop(),
            owner=self.owner,
            tags=self.tags,
            description=self.description,
        )

        plan_copy.torchscript = self.torchscript

        return plan_copy

    def __setattr__(self, name, value):
        """Add new tensors or parameter attributes to the state and register them
        in the owner's registry
        """
        if isinstance(value, torch.jit.ScriptModule):
            object.__setattr__(self, name, value)
        elif isinstance(value, FrameworkTensor):
            self.role.register_state_tensor(value, self.owner)
            self.state_attributes[name] = value
        elif isinstance(value, FrameworkLayerModule):
            for param in value.parameters():
                self.role.register_state_tensor(param, self.owner)
            self.state_attributes[name] = value
        else:
            object.__setattr__(self, name, value)

    def __getattr__(self, name):
        if name not in self.state_attributes:
            raise AttributeError("State attribute not found.")

        value = self.state_attributes[name]
        if not self.is_building:
            return value

        if isinstance(value, FrameworkTensor):
            return self.role.placeholders[value.id]
        elif isinstance(value, FrameworkLayerModule):
            # We need to deepcopy here otherwise the real layer is modified when the Plan is being built
            copied_layer = copy.deepcopy(value)
            for copied_param, param in zip(copied_layer.named_parameters(), value.parameters()):
                (copied_name, _) = copied_param
                copied_layer._parameters[copied_name] = self.role.placeholders[param.id]

            return copied_layer

    def __call__(self, *args):
        """
        Calls a plan execution with some arguments.

        When possible, run the original function to improve efficiency. When
        it's not, for example if you fetched the plan from a remote worker,
        then run it from the tape of actions:
        - Instantiate input placeholders
        - for each recorded action, run the action on the placeholders
          and use the result(s) to instantiate to appropriate placeholder.
        - Return the instantiation of all the output placeholders.
        """
        if self.forward is not None:
            if self.include_state:
                args = (*args, self.state)
            return self.forward(*args)
        else:
            result = self.role.execute(args)
            if len(result) == 1:
                return result[0]
            return result

    def run(self, args_: Tuple, result_ids: List[Union[str, int]]):
        """Controls local or remote plan execution.
        If the plan doesn't have the plan built, first build it using the original function.

        Args:
            args_: Arguments used to run plan.
            result_ids: List of ids where the results will be stored.
        """
        # TODO: can we reuse result_ids?
        return self.__call__(*args_)

    def send(self, *locations: AbstractWorker) -> PointerPlan:
        """Send plan to locations.

        If the plan was not built locally it will raise an exception.
        If `force` = true plan is going to be sent either way.

        Args:
            locations: List of workers.
            force: A boolean indicating if this action should be forced.
        """
        if not self.is_built:
            raise RuntimeError("A plan needs to be built before being sent to a worker.")

        if len(locations) == 1:
            location = locations[0]

            # Check if plan was already sent at the location
            if location in self.pointers:
                return self.pointers[location]

            # Send the Plan
            pointer = self.owner.send(self, workers=location)

            self.pointers[location] = pointer
        else:
            ids_at_location = []
            for location in locations:
                if location in self.pointers:
                    # Use the pointer that was already sent
                    pointer = self.pointers[location]
                else:
                    # Send the Plan
                    pointer = self.owner.send(self, workers=location)

                    self.pointers[location] = pointer

                ids_at_location.append(pointer.id_at_location)

            pointer = sy.PointerPlan(location=locations, id_at_location=ids_at_location)

        return pointer

    def get_args_shape(self):
        """Returns input tensors shapes"""
        if not self.is_built:
            raise RuntimeError("A plan needs to be built before input shapes can be known.")

        return [ph.expected_shape for ph in self.role.input_placeholders()]

    @staticmethod
    def register_build_translator(translator: "AbstractPlanTranslator"):
        Plan._build_translators.append(translator)

    def add_translation(self, plan_translator: "AbstractPlanTranslator"):
        return plan_translator(self).translate()

    def remove_translation(self, plan_translator: "AbstractPlanTranslator" = PlanTranslatorDefault):
        plan_translator(self).remove()
        return self

    def get_(self):
        self.state.get_()
        return self

    get = get_

    def get_pointers(self):
        return self.pointers

    def fix_precision_(self, *args, **kwargs):
        self.state.fix_precision_(*args, **kwargs)
        return self

    fix_precision = fix_prec_ = fix_prec = fix_precision_

    def float_precision_(self):
        self.state.float_precision_()
        return self

    float_precision = float_prec_ = float_prec = float_precision_

    def share_(self, *args, **kwargs):
        self.state.share_(*args, **kwargs)
        return self

    share = share_

    def create_pointer(
        self, owner, garbage_collect_data, location=None, id_at_location=None, tags=None, **kwargs
    ):
        """
        Create a pointer to the plan

        Args:
            owner: the owner of the pointer
            garbage_collect_data: if true, when the pointer is deleted, the remote target is garbaged collected
            location: the location of the pointer
            id_at_location: the remote id at location
            tags: the tags inherited from the Plan

        Returns:
            PointerPlan: pointer to the plan
        """
        return PointerPlan(
            owner=owner,
            location=location or self.owner,
            id_at_location=id_at_location or self.id,
            garbage_collect_data=garbage_collect_data,
            tags=tags,
        )

    def __str__(self):
        """Returns the string representation of Plan."""
        out = "<"
        out += str(type(self)).split("'")[1].split(".")[-1]
        out += " " + str(self.name)
        out += " id:" + str(self.id)
        out += " owner:" + str(self.owner.id)

        if self.tags is not None and len(self.tags):
            out += " Tags:"
            for tag in self.tags:
                out += " " + str(tag)

        if self.is_built:
            out += " built"

        out += ">"
        out += "\n"
        _self = self

        # out += f"def {self.name}("
        # out += ", ".join(f"arg_{extract_tag(p)}" for p in self.find_placeholders("input"))
        # out += "):\n"
        # for action in self.actions:
        #     line = "    "
        #     if action.return_ids is not None:
        #         if isinstance(action.return_ids, PlaceHolder):
        #             tag = extract_tag(action.return_ids)
        #             line += f"_{tag} = "
        #         elif isinstance(action.return_ids, tuple):
        #             line += (
        #                 ", ".join(
        #                     f"_{extract_tag(o)}" if isinstance(o, PlaceHolder) else str(o)
        #                     for o in action.return_ids
        #                 )
        #                 + " = "
        #             )
        #         else:
        #             line += str(action.return_ids) + " = "
        #     if action.target is not None:
        #         line += f"_{extract_tag(self.placeholders[action.target.value])}."
        #     line += action.name + "("
        #     line += ", ".join(
        #         f"_{extract_tag(arg)}" if isinstance(arg, PlaceHolder) else str(arg)
        #         for arg in action.args
        #     )
        #     if action.kwargs:
        #         line += ", " + ", ".join(f"{k}={w}" for k, w in action.kwargs.items())
        #     line += ")\n"
        #     out += line

        # out += "    return "
        # out += ", ".join(f"_{extract_tag(p)}" for p in self.find_placeholders("output"))

        return out

    def __repr__(self):
        return self.__str__()

    @staticmethod
    def replace_non_instanciated_placeholders(plan: "Plan") -> "Plan":
        # Replace non-instanciated placeholders from plan.placeholders by instanciated placeholders
        # from state.state_placeholders
        # NOTE Maybe state shouldn't contain instanciated placeholders but values directly?
        state_placeholders = {ph.id.value: ph for ph in plan.state.state_placeholders}
        plan.placeholders = {**plan.placeholders, **state_placeholders}

        return plan

    @staticmethod
    def simplify(worker: AbstractWorker, plan: "Plan") -> tuple:
        """
        This function takes the attributes of a Plan and saves them in a tuple
        Args:
            worker (AbstractWorker): the worker doing the serialization
            plan (Plan): a Plan object
        Returns:
            tuple: a tuple holding the unique attributes of the Plan object

        """
        if not plan.is_built:
            raise RuntimeError("A Plan needs to be built before being serialized.")

        return (
            sy.serde.msgpack.serde._simplify(worker, plan.id),
            sy.serde.msgpack.serde._simplify(worker, plan.role),
            sy.serde.msgpack.serde._simplify(worker, plan.include_state),
            sy.serde.msgpack.serde._simplify(worker, plan.name),
            sy.serde.msgpack.serde._simplify(worker, plan.tags),
            sy.serde.msgpack.serde._simplify(worker, plan.description),
            sy.serde.msgpack.serde._simplify(worker, plan.torchscript),
        )

    @staticmethod
    def detail(worker: AbstractWorker, plan_tuple: tuple) -> "Plan":
        """This function reconstructs a Plan object given its attributes in the form of a tuple.
        Args:
            worker: the worker doing the deserialization
            plan_tuple: a tuple holding the attributes of the Plan
        Returns:
            plan: a Plan object
        """
        (id_, role, include_state, name, tags, description, torchscript) = plan_tuple

        id_ = sy.serde.msgpack.serde._detail(worker, id_)
        role = sy.serde.msgpack.serde._detail(worker, role)
        name = sy.serde.msgpack.serde._detail(worker, name)
        tags = sy.serde.msgpack.serde._detail(worker, tags)
        description = sy.serde.msgpack.serde._detail(worker, description)
        torchscript = sy.serde.msgpack.serde._detail(worker, torchscript)

        plan = sy.Plan(
            role=role,
            include_state=include_state,
            is_built=True,
            id=id_,
            owner=worker,
            name=name,
            tags=tags,
            description=description,
        )

        plan.torchscript = torchscript

        return plan

    @staticmethod
    def bufferize(worker: AbstractWorker, plan: "Plan") -> PlanPB:
        """
        This function takes the attributes of a Plan and saves them in a Protobuf message
        Args:
            worker (AbstractWorker): the worker doing the serialization
            plan (Plan): a Plan object
        Returns:
            PlanPB: a Protobuf message holding the unique attributes of the Plan object
        """
        if not plan.is_built:
            raise RuntimeError("A Plan needs to be built before being serialized.")

        protobuf_plan = PlanPB()

        sy.serde.protobuf.proto.set_protobuf_id(protobuf_plan.id, plan.id)

        protobuf_plan.role.CopyFrom(sy.serde.protobuf.serde._bufferize(worker, plan.role))

        protobuf_plan.include_state = plan.include_state
        protobuf_plan.name = plan.name
        protobuf_plan.tags.extend(plan.tags)

        if protobuf_plan.description:
            protobuf_plan.description = plan.description

        if plan.torchscript:
            protobuf_plan.torchscript = plan.torchscript.save_to_buffer()

        return protobuf_plan

    @staticmethod
    def unbufferize(worker: AbstractWorker, protobuf_plan: PlanPB) -> "Plan":
        """This function reconstructs a Plan object given its attributes in the form of a Protobuf message
        Args:
            worker: the worker doing the deserialization
            protobuf_plan: a Protobuf message holding the attributes of the Plan
        Returns:
            plan: a Plan object
        """
        id_ = sy.serde.protobuf.proto.get_protobuf_id(protobuf_plan.id)

        role = sy.serde.protobuf.serde._unbufferize(worker, protobuf_plan.role)

        name = protobuf_plan.name
        tags = set(protobuf_plan.tags) if protobuf_plan.tags else None
        description = protobuf_plan.description if protobuf_plan.description else None

        plan = Plan(
            role=role,
            include_state=protobuf_plan.include_state,
            is_built=True,
            id=id_,
            owner=worker,
            name=name,
            tags=tags,
            description=description,
        )

        if protobuf_plan.torchscript:
            torchscript = io.BytesIO(protobuf_plan.torchscript)
            plan.torchscript = torch.jit.load(torchscript)

        return plan

    @property
    def code(self) -> str:
        """Returns string representation of Plan actions"""
        input_names = {id: f"arg_{i + 1}" for i, id in enumerate(self.role.input_placeholder_ids)}
        output_names = {id: f"out_{i + 1}" for i, id in enumerate(self.role.output_placeholder_ids)}
        state_names = {
            id: f"state_{i + 1}" for i, id in enumerate(self.role.state.state_placeholders)
        }
        var_names = {**input_names, **output_names, **state_names}

        out = f"def {self.name}("
        out += ", ".join([var_names[id] for id in self.role.input_placeholder_ids])
        out += "):\n"
        for action in self.role.actions:
            out += f"    {action.code(var_names)}\n"

        out += "    return "
        out += ", ".join([var_names[id] for id in self.role.output_placeholder_ids])

        return out


# Auto-register Plan build-time translations
Plan.register_build_translator(PlanTranslatorTorchscript)<|MERGE_RESOLUTION|>--- conflicted
+++ resolved
@@ -220,7 +220,6 @@
         if self.include_state:
             args += (self.state,)
 
-<<<<<<< HEAD
         # Check the plan arguments to see what framework wrappers we might need to send to the plan
         framework_kwargs = {}
         forward_args = inspect.getargspec(self.forward).args
@@ -228,14 +227,6 @@
         for f_name, wrapped_framework in self.wrapped_framework.items():
             if f_name in forward_args:
                 framework_kwargs[f_name] = self.wrapped_framework[f_name]
-=======
-        with trace(framework_packages["torch"], self.role, self.owner) as wrapped_torch:
-            # Look for framework kwargs
-            framework_kwargs = {}
-            forward_args = inspect.getfullargspec(self.forward).args
-            if "torch" in forward_args:
-                framework_kwargs["torch"] = wrapped_torch
->>>>>>> 828a36f1
 
         results = self.forward(*args, **framework_kwargs)
 
