import syft
from syft.generic.frameworks.hook import hook_args
from syft.generic.tensor import AbstractTensor
from syft.workers.abstract import AbstractWorker
from syft_proto.execution.v1.placeholder_pb2 import Placeholder as PlaceholderPB


class PlaceHolder(AbstractTensor):
    def __init__(
        self,
        role=None,
        tracing=False,
        owner=None,
        id=None,
        tags: set = None,
        description: str = None,
        shape=None,
    ):
        """A PlaceHolder acts as a tensor but does nothing special. It can get
        "instantiated" when a real tensor is appended as a child attribute. It
        will send forward all the commands it receives to its child tensor.

        When you send a PlaceHolder, you don't sent the instantiated tensors.

        Args:
            owner: An optional BaseWorker object to specify the worker on which
                the tensor is located.
            id: An optional string or integer id of the PlaceHolder.
        """
        super().__init__(id=id, owner=owner, tags=tags, description=description)

        if not isinstance(self.id, syft.execution.placeholder_id.PlaceholderId):
            self.id = syft.execution.placeholder_id.PlaceholderId(self.id)

        self.expected_shape = tuple(shape) if shape is not None else None
        self.child = None
        self.role = role
        self.tracing = tracing

    def get_class_attributes(self):
        """
        Specify all the attributes need to build a wrapper correctly when returning a response.
        """
        return {"role": self.role, "tracing": self.tracing, "owner": self.owner}

    @classmethod
    def handle_func_command(cls, command):
        """ Receive an instruction for a function to be applied on a Placeholder,
        Replace in the args with their child attribute, forward the command
        instruction to the handle_function_command of the type of the child attributes,
        get the response and wrap it in a Placeholder.
        We use this method to perform the tracing.

        Args:
            command: instruction of a function command: (command name,
                <no self>, arguments[, kwargs])

        Returns:
            the response of the function command
        """
        cmd, _, args, kwargs = command

        # Replace all PlaceHolders with their child attribute
        new_args, new_kwargs, new_type = hook_args.unwrap_args_from_function(cmd, args, kwargs)

        # build the new command
        new_command = (cmd, None, new_args, new_kwargs)

        # Send it to the appropriate class and get the response
        response = new_type.handle_func_command(new_command)

        # Find first placeholder in args
        ph_arg = None
        for arg in args:
            if isinstance(arg, PlaceHolder):
                ph_arg = arg

        if isinstance(response, (tuple, list)):
            # Turn back response to PlaceHolders
            response = tuple(
                PlaceHolder.create_from(
                    r, owner=ph_arg.owner, role=ph_arg.role, tracing=ph_arg.tracing
                )
                for r in response
            )
        else:
            response = PlaceHolder.create_from(
                response, owner=ph_arg.owner, role=ph_arg.role, tracing=ph_arg.tracing
            )

        if ph_arg.tracing:
            ph_arg.role.register_action(
                (command, response), syft.execution.computation.ComputationAction
            )

        return response

<<<<<<< HEAD
    def __getattribute__(self, name):
        """Try to find the attribute in the current object
        and in case we can not then we forward it to the child

        """
        try:
            response = object.__getattribute__(self, name)
        except AttributeError:
            child = object.__getattribute__(self, "child")
            response = getattr(child, name)

        return response

    def __getattribute__(self, name):
        try:
            # Try to find the attribute in the current object
            # we need some attributes like: instantiate, id, tags
            response = object.__getattribute__(self, name)
        except AttributeError:
            child = object.__getattribute__(self, "child")
            response = getattr(child, name)

        return response

=======
>>>>>>> 52226d1e
    def instantiate(self, tensor):
        """
        Add a tensor as a child attribute. All operations on the placeholder will be also
        executed on this child tensor.

        We remove Placeholders if is there are any.
        """
        if isinstance(tensor, PlaceHolder):
            self.child = tensor.child
        else:
            self.child = tensor

        if hasattr(self.child, "shape"):
            self.expected_shape = tuple(self.child.shape)

        return self

    def __str__(self) -> str:
        """
        Compact representation of a Placeholder, including tags and optional child
        """
        tags = " ".join(list(self.tags or []))

        out = f"{type(self).__name__ }[Tags:{tags}]"

        if hasattr(self, "child") and self.child is not None:
            out += f">{self.child}"

        return out

    __repr__ = __str__

    def copy(self):
        """
        Copying a placeholder doesn't duplicate the child attribute, because all
        copy operations happen locally where we want to keep reference to the same
        instantiated object. As the child doesn't get sent, this is not an issue.
        """
        placeholder = PlaceHolder(tags=self.tags, owner=self.owner, shape=self.expected_shape)
        placeholder.child = self.child
        return placeholder

    @staticmethod
    def create_from(tensor, owner, role=None, tracing=False):
        """ Helper method to create a placeholder already
        instantiated with tensor.
        """
        return PlaceHolder(owner=owner, role=role, tracing=tracing).instantiate(tensor)

    @staticmethod
    def create_placeholders(args_shape):
        """ Helper method to create a list of placeholders with shapes
        in args_shape.
        """
        # In order to support -1 value in shape to indicate any dimension
        # we map -1 to 1 for shape dimensions.
        # TODO: A more complex strategy could be used
        mapped_shapes = []
        for shape in args_shape:
            if list(filter(lambda x: x < -1, shape)):
                raise ValueError(f"Invalid shape {shape}")
            mapped_shapes.append(tuple(map(lambda y: 1 if y == -1 else y, shape)))

        return [syft.framework.hook.create_zeros(shape) for shape in mapped_shapes]

    @staticmethod
    def instantiate_placeholders(obj, response):
        """
        Utility function to instantiate recursively an object containing placeholders with a similar object but containing tensors
        """
        if obj is not None:
            if isinstance(obj, PlaceHolder):
                obj.instantiate(response)
            elif isinstance(obj, (list, tuple)):
                for ph, rep in zip(obj, response):
                    PlaceHolder.instantiate_placeholders(ph, rep)
            else:
                raise ValueError(
                    f"Response of type {type(response)} is not supported in Placeholder.instantiate."
                )

    @staticmethod
    def simplify(worker: AbstractWorker, placeholder: "PlaceHolder") -> tuple:
        """Takes the attributes of a PlaceHolder and saves them in a tuple.

        Args:
            worker: the worker doing the serialization
            placeholder: a PlaceHolder.

        Returns:
            tuple: a tuple holding the unique attributes of the PlaceHolder.
        """

        return (
            syft.serde.msgpack.serde._simplify(worker, placeholder.id),
            syft.serde.msgpack.serde._simplify(worker, placeholder.tags),
            syft.serde.msgpack.serde._simplify(worker, placeholder.description),
            syft.serde.msgpack.serde._simplify(worker, placeholder.expected_shape),
        )

    @staticmethod
    def detail(worker: AbstractWorker, tensor_tuple: tuple) -> "PlaceHolder":
        """
            This function reconstructs a PlaceHolder given it's attributes in form of a tuple.
            Args:
                worker: the worker doing the deserialization
                tensor_tuple: a tuple holding the attributes of the PlaceHolder
            Returns:
                PlaceHolder: a PlaceHolder
            """

        tensor_id, tags, description, shape = tensor_tuple

        tensor_id = syft.serde.msgpack.serde._detail(worker, tensor_id)
        tags = syft.serde.msgpack.serde._detail(worker, tags)
        description = syft.serde.msgpack.serde._detail(worker, description)
        shape = syft.serde.msgpack.serde._detail(worker, shape)

        return PlaceHolder(
            owner=worker, id=tensor_id, tags=tags, description=description, shape=shape
        )

    @staticmethod
    def bufferize(worker: AbstractWorker, placeholder: "PlaceHolder") -> PlaceholderPB:
        """Takes the attributes of a PlaceHolder and saves them in a Protobuf message.

        Args:
            worker: the worker doing the serialization
            placeholder: a PlaceHolder.

        Returns:
            PlaceholderPB: a Protobuf message holding the unique attributes of the PlaceHolder.
        """

        protobuf_placeholder = PlaceholderPB()
        syft.serde.protobuf.proto.set_protobuf_id(protobuf_placeholder.id, placeholder.id.value)
        protobuf_placeholder.tags.extend(placeholder.tags)

        if placeholder.description:
            protobuf_placeholder.description = placeholder.description

        if placeholder.expected_shape:
            protobuf_placeholder.expected_shape.dims.extend(placeholder.expected_shape)

        return protobuf_placeholder

    @staticmethod
    def unbufferize(worker: AbstractWorker, protobuf_placeholder: PlaceholderPB) -> "PlaceHolder":
        """
            This function reconstructs a PlaceHolder given it's attributes in form of a Protobuf message.
            Args:
                worker: the worker doing the deserialization
                protobuf_placeholder: a Protobuf message holding the attributes of the PlaceHolder
            Returns:
                PlaceHolder: a PlaceHolder
            """

        tensor_id = syft.serde.protobuf.proto.get_protobuf_id(protobuf_placeholder.id)
        tags = set(protobuf_placeholder.tags)

        description = None
        if bool(protobuf_placeholder.description):
            description = protobuf_placeholder.description

        expected_shape = tuple(protobuf_placeholder.expected_shape.dims) or None

        return PlaceHolder(
            owner=worker, id=tensor_id, tags=tags, description=description, shape=expected_shape
        )


### Register the tensor with hook_args.py ###
hook_args.default_register_tensor(PlaceHolder)<|MERGE_RESOLUTION|>--- conflicted
+++ resolved
@@ -95,33 +95,6 @@
 
         return response
 
-<<<<<<< HEAD
-    def __getattribute__(self, name):
-        """Try to find the attribute in the current object
-        and in case we can not then we forward it to the child
-
-        """
-        try:
-            response = object.__getattribute__(self, name)
-        except AttributeError:
-            child = object.__getattribute__(self, "child")
-            response = getattr(child, name)
-
-        return response
-
-    def __getattribute__(self, name):
-        try:
-            # Try to find the attribute in the current object
-            # we need some attributes like: instantiate, id, tags
-            response = object.__getattribute__(self, name)
-        except AttributeError:
-            child = object.__getattribute__(self, "child")
-            response = getattr(child, name)
-
-        return response
-
-=======
->>>>>>> 52226d1e
     def instantiate(self, tensor):
         """
         Add a tensor as a child attribute. All operations on the placeholder will be also
