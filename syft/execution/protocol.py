--- conflicted
+++ resolved
@@ -329,87 +329,9 @@
             is_built=True,
             owner=worker,
             tags=tags,
-<<<<<<< HEAD
-        )
-
-    def __repr__(self):
-        repr = f"<Protocol id:{self.id} owner:{self.owner.id}{' resolved' if self.workers_resolved else ''}>"
-        for worker, plan in self.plans:
-            repr += "\n - "
-            if isinstance(worker, str):
-                repr += worker
-            else:
-                repr += str(worker.id)
-            repr += ": "
-            repr += plan.__repr__()
-        return repr
-
-    def __str__(self) -> str:
-        return self.__repr__()
-
-    def _assert_is_resolved(self) -> None:
-        """
-        Check if protocol has already been resolved
-
-        Raises:
-            RuntimeError: If protocol has already been resolved
-        """
-        if not self.workers_resolved:
-            raise RuntimeError(
-                "Plans have not been allocated to existing workers. Call deploy(*workers) to do so."
-            )
-
-    def _resolve_workers(self, workers: Tuple[BaseWorker, ...]) -> None:
-        """
-        Map the abstract workers (named by strings) to the provided workers and
-        update the plans accordingly
-
-        Args:
-            workers: Iterable of workers. The workers to map to workers
-                in the protocol
-        """
-        dict_workers = {w.id: w for w in workers}
-        set_fake_ids = set(worker for worker, _ in self.plans)
-        set_real_ids = set(dict_workers.keys())
-
-        if 0 < len(set_fake_ids.intersection(set_real_ids)) < len(set_real_ids):
-            # The user chose fake ids that correspond to real ids but not all of them match.
-            # Maybe it's a mistake so we warn the user.
-            warnings.warn(
-                "You are deploying a protocol with workers for which only a subpart"
-                "have ids that match an id chosen for the protocol."
-            )
-
-        # If the "fake" ids manually set by the user when writing the protocol exactly match the ids
-        # of the workers, these fake ids in self.plans are replaced with the real workers.
-        if set_fake_ids == set_real_ids:
-            self.plans = [(dict_workers[w], p) for w, p in self.plans]
-
-        # If there is an exact one-to-one mapping, just iterate and keep the order
-        # provided when assigning the workers
-        elif len(workers) == len(self.plans):
-            self.plans = [(worker, plan) for (_, plan), worker in zip(self.plans, workers)]
-
-        # Else, there are duplicates in the self.plans keys and we need to build
-        # a small map
-        # Example:
-        #   protocol.plans == [("w1", plan1), ("w2", plan2), ("w1", plan3)
-        #   protocol.deploy(alice, bob)
-        else:
-            worker_map = {
-                abstract_worker_name: worker
-                for worker, abstract_worker_name in zip(
-                    workers, set(name for name, plan in self.plans)
-                )
-            }
-            self.plans = [(worker_map[name], plan) for name, plan in self.plans]
-
-        self.workers_resolved = True
+            description=description,
+        )
 
     @staticmethod
     def get_protobuf_schema() -> ProtocolPB:
         return ProtocolPB
-=======
-            description=description,
-        )
->>>>>>> 11dc345f
