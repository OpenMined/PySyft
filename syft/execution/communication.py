from typing import List, Union, Tuple

import syft as sy
from syft.execution.action import Action
from syft.workers.abstract import AbstractWorker

from syft_proto.execution.v1.communication_action_pb2 import (
    CommunicationAction as CommunicationActionPB,
)


class CommunicationAction(Action):
    """Describes communication actions performed on tensors"""

    def __init__(
        self,
        obj_id: Union[str, int],  # id of target object (almost always) pointer_tensor
        name: str,  # the pointer_tensor method # @TODO: reactor to enum
        source: Union[str, int],  # id of the sender (worker)
        destinations: List[Union[str, int]],  # id of the receiver(s) (worker(s))
        kwargs_: dict,  # key word args needed for the pointer tensor method == self.name
    ):
        """Initialize an communication action

        Args:
        """
        super().__init__()

        self.obj_id = obj_id
        if name in ["move", "remote_send", "mid_get", "remote_get", "get", "share", "share_"]:
            #  float_prec, fix_prec => should be computation actions (they modify tensors)?
            self.name = name
        else:
            raise ValueError(
                f"name `{name}` for CommunicationAction is not in the list of supported actions"
            )
        self.source = source
        self.destinations = destinations
        self.kwargs = kwargs_

    @property
    def contents(self):
        """Return a tuple with the contents of the operation (backwards compatability)."""

        return (self.obj_id, self.name, self.source, self.destinations, self.kwargs)

    def __eq__(self, other):
        return (
            self.obj_id == other.obj_id
            and self.name == other.name
            and self.source == other.source
            and self.destinations == other.destinations
            and self.kwargs == other.kwargs
        )

    @staticmethod
    def simplify(worker: AbstractWorker, communication: "CommunicationAction") -> tuple:
        """
        This function takes the attributes of a CommunicationAction and saves them in a tuple
        Args:
            worker (AbstractWorker): a reference to the worker doing the serialization
            communication (CommunicationAction): a CommunicationAction
        Returns:
            tuple: a tuple holding the unique attributes of the CommunicationAction
        Examples:
            data = simplify(worker, communication)
        """
        return (
            sy.serde.msgpack.serde._simplify(worker, communication.obj_id),
            sy.serde.msgpack.serde._simplify(worker, communication.name),
            sy.serde.msgpack.serde._simplify(worker, communication.source),
            sy.serde.msgpack.serde._simplify(worker, communication.destinations),
            sy.serde.msgpack.serde._simplify(worker, communication.kwargs),
        )

    @staticmethod
    def detail(worker: AbstractWorker, communication_tuple: tuple) -> "CommunicationAction":
        """
        This function takes the simplified tuple version of this message and converts
        it into a CommunicationAction. The simplify() method runs the inverse of this method.

        Args:
            worker (AbstractWorker): a reference to the worker necessary for detailing. Read
                syft/serde/serde.py for more information on why this is necessary.
            communication_tuple (Tuple): the raw information being detailed.
        Returns:
            communication (CommunicationAction): a CommunicationAction.
        Examples:
            communication = detail(sy.local_worker, communication_tuple)
        """

        (obj_id, name, source, destinations, kwargs_) = communication_tuple

        detailed_obj = sy.serde.msgpack.serde._detail(worker, obj_id)
        detailed_name = sy.serde.msgpack.serde._detail(worker, name)
        detailed_source = sy.serde.msgpack.serde._detail(worker, source)
        detailed_destinations = sy.serde.msgpack.serde._detail(worker, destinations)
        detailed_kwargs = sy.serde.msgpack.serde._detail(worker, kwargs_)

        return CommunicationAction(
            detailed_obj, detailed_name, detailed_source, detailed_destinations, detailed_kwargs
        )

    @staticmethod
    def bufferize(
        worker: AbstractWorker, communication: "CommunicationAction"
    ) -> "CommunicationActionPB":
        """
        This function takes the attributes of a CommunicationAction and saves them in Protobuf
        Args:
            worker (AbstractWorker): a reference to the worker doing the serialization
            communication (CommunicationAction): a CommunicationAction
        Returns:
            protobuf_obj: a Protobuf message holding the unique attributes of the communication
        Examples:
            data = bufferize(sy.local_worker, communication)
        """
        protobuf_obj = CommunicationActionPB()
        protobuf_obj.name = communication.name

        sy.serde.protobuf.proto.set_protobuf_id(protobuf_obj.obj_id, communication.obj_id)
        sy.serde.protobuf.proto.set_protobuf_id(protobuf_obj.source, communication.source)

        for destination in communication.destinations:
            sy.serde.protobuf.proto.set_protobuf_id(protobuf_obj.destinations.add(), destination)

        if communication.kwargs:
            for key, value in communication.kwargs.items():
                protobuf_obj.kwargs.get_or_create(key).CopyFrom(
                    sy.serde.protobuf.serde.bufferize_arg(worker, value)
                )

        return protobuf_obj

    @staticmethod
    def unbufferize(
        worker: AbstractWorker, protobuf_obj: "CommunicationActionPB"
    ) -> "CommunicationAction":
        """
        This function takes the Protobuf version of this message and converts
        it into a CommunicationAction. The bufferize() method runs the inverse of this method.

        Args:
            worker (AbstractWorker): a reference to the worker necessary for detailing. Read
                syft/serde/serde.py for more information on why this is necessary.
            protobuf_obj (CommunicationActionPB): the Protobuf message

        Returns:
            obj_id (CommunicationAction): a CommunicationAction

        Examples:
            message = unbufferize(sy.local_worker, protobuf_msg)
        """
        name = protobuf_obj.name

        obj_id = sy.serde.protobuf.proto.get_protobuf_id(protobuf_obj.obj_id)
        source = sy.serde.protobuf.proto.get_protobuf_id(protobuf_obj.source)
        destinations = [
            sy.serde.protobuf.proto.get_protobuf_id(pb_id) for pb_id in protobuf_obj.destinations
        ]

        kwargs_ = {
            key: sy.serde.protobuf.serde.unbufferize_arg(worker, kwarg)
            for key, kwarg in protobuf_obj.kwargs.items()
        }

<<<<<<< HEAD
        return CommunicationAction(obj_id, source, destinations, kwargs_)

    @staticmethod
    def get_protobuf_schema() -> CommunicationActionPB:
        return CommunicationActionPB
=======
        return CommunicationAction(obj_id, name, source, destinations, kwargs_)
>>>>>>> 63af4f2a
<|MERGE_RESOLUTION|>--- conflicted
+++ resolved
@@ -164,12 +164,8 @@
             for key, kwarg in protobuf_obj.kwargs.items()
         }
 
-<<<<<<< HEAD
         return CommunicationAction(obj_id, source, destinations, kwargs_)
 
     @staticmethod
     def get_protobuf_schema() -> CommunicationActionPB:
-        return CommunicationActionPB
-=======
-        return CommunicationAction(obj_id, name, source, destinations, kwargs_)
->>>>>>> 63af4f2a
+        return CommunicationActionPB