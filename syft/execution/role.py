from typing import Dict
from typing import List
from typing import Tuple
from typing import Union
from typing import Callable

from syft.generic.frameworks import framework_packages

import syft as sy
from syft.execution.action import Action
from syft.execution.placeholder import PlaceHolder
from syft.execution.placeholder_id import PlaceholderId
from syft.execution.state import State
from syft.execution.tracing import FrameworkWrapper
from syft.generic.frameworks.types import FrameworkTensor
from syft.serde.syft_serializable import SyftSerializable
from syft.workers.abstract import AbstractWorker

from syft_proto.execution.v1.role_pb2 import Role as RolePB


class Role(SyftSerializable):
    """
    Roles will mainly be used to build protocols but are still a work in progress.
    """

    def __init__(
        self,
        id: Union[str, int] = None,
        worker: AbstractWorker = None,
        state: State = None,
        actions: List[Action] = None,
        placeholders: Dict[Union[str, int], PlaceHolder] = None,
        input_placeholder_ids: Tuple[int, str] = None,
        output_placeholder_ids: Tuple[int, str] = None,
    ):
        self.id = id or sy.ID_PROVIDER.pop()
<<<<<<< HEAD
        self.worker = worker or sy.local_worker
=======
        self.worker = worker
>>>>>>> 7d4f6239
        self.actions = actions or []

        # All placeholders
        self.placeholders = placeholders or {}
        # Input placeholders, stored by id
        self.input_placeholder_ids = input_placeholder_ids or ()
        # Output placeholders
        self.output_placeholder_ids = output_placeholder_ids or ()

        self.state = state or State()
        self.tracing = False

        self.torch = FrameworkWrapper(package=self.worker.torch, role=self, owner=self.worker)

    def input_placeholders(self):
        return [self.placeholders[id_] for id_ in self.input_placeholder_ids]

    def output_placeholders(self):
        return [self.placeholders[id_] for id_ in self.output_placeholder_ids]

    @staticmethod
    def nested_object_traversal(obj: any, leaf_function: Callable, leaf_type: type):
        """
        Class method to iterate through a tree-like structure, where the branching is determined by the elements of list,
        tuples and dicts, returning the same tree-like structure with a function applied to its leafs.

        Args:
            obj: The tree-like structure, can be only the root as well.
            leaf_function: The function to be applied on the leaf nodes of the tree-like structure.
            leaf_type: On what type on function to apply the function, if the types won't match, the leaf is returned,
            to apply on all leafs pass any.

        Returns:
            Same structure as the obj argument, but with the function applied to the leaf elements.
        """
        if isinstance(obj, (list, tuple)):
            result = [Role.nested_object_traversal(elem, leaf_function, leaf_type) for elem in obj]
            return type(obj)(result)
        elif isinstance(obj, dict):
            return {
                k: Role.nested_object_traversal(v, leaf_function, leaf_type)
                for k, v in sorted(obj.items())
            }
        elif isinstance(obj, leaf_type):
            return leaf_function(obj)
        else:
            return obj

    def register_input(self, arg_):
        """ Takes input argument for this role and generate placeholder.
        """
        self.input_placeholder_ids += (self._store_placeholders(arg_).value,)

    def register_inputs(self, args_):
        """ Takes input arguments for this role and generate placeholders.
        """
        # TODO Should we be able to rebuild?
        def traversal_function(obj):
            if obj.id.value not in self.placeholders:
                self.placeholders[obj.id.value] = obj
            self.input_placeholder_ids.append(obj.id.value)

        self.input_placeholder_ids = []
        Role.nested_object_traversal(args_, traversal_function, PlaceHolder)
        self.input_placeholder_ids = tuple(self.input_placeholder_ids)

    def register_output(self, result):
        """ Takes output tensor for this role and generate placeholder.
        """
        self.output_placeholder_ids += (self._store_placeholders(result).value,)

    def register_outputs(self, results):
        """ Takes output tensors for this role and generate placeholders.
        """

        def traversal_function(obj):
            if obj.id.value not in self.placeholders:
                self.placeholders[obj.id.value] = obj
            self.output_placeholder_ids.append(obj.id.value)

        results = (results,) if not isinstance(results, tuple) else results
        self.output_placeholder_ids = []
        Role.nested_object_traversal(results, traversal_function, PlaceHolder)
        self.output_placeholder_ids = tuple(self.output_placeholder_ids)

    def register_action(self, traced_action, action_type):
        """ Build placeholders and store action.
        """
        command, response = traced_action
        command_placeholder_ids = self._store_placeholders(command)
        return_placeholder_ids = None

        if response is not None:
            return_placeholder_ids = self._store_placeholders(response)
            if not isinstance(return_placeholder_ids, (list, tuple)):
                return_placeholder_ids = (return_placeholder_ids,)

        action = action_type(*command_placeholder_ids, return_ids=return_placeholder_ids)
        self.actions.append(action)

    def register_state_tensor(self, tensor):
        placeholder = sy.PlaceHolder(id=tensor.id, role=self)
        placeholder.instantiate(tensor)
        self.state.state_placeholders.append(placeholder)
        # TODO isn't it weird that state placeholders are both in state and plan?
        self.placeholders[tensor.id] = placeholder

    def reset(self):
        """ Remove the trace actions on this Role to make it possible to build
        a Plan or a Protocol several times.
        """
        self.actions = []
        self.input_placeholder_ids = ()
        self.output_placeholder_ids = ()
        # We don't want to remove placeholders coming from the state
        state_ph_ids = [ph.id.value for ph in self.state.state_placeholders]
        self.placeholders = {
            ph_id: ph for ph_id, ph in self.placeholders.items() if ph_id in state_ph_ids
        }

    def execute(self):
        """ Make the role execute all its actions.
        """
        for action in self.actions:
            self._execute_action(action)

        output_placeholders = tuple(
            self.placeholders[output_id] for output_id in self.output_placeholder_ids
        )

        return tuple(p.child for p in output_placeholders)

    def fetch(self, tensor):
        """ Fetch tensors used in a protocol from worker's local store
        """
        # TODO mock for now, fetch will use worker's store in a future work
        if self.tracing:
            return PlaceHolder.create_from(tensor, role=self, tracing=True)
        else:
            return tensor

    def instantiate_inputs(self, args_):
        """ Takes input arguments for this role and generate placeholders.
        """

        def traversal_function(obj):
            placeholder = input_placeholders.pop(0)
            placeholder.instantiate(obj)

        input_placeholders = [
            self.placeholders[input_id] for input_id in self.input_placeholder_ids
        ]

        Role.nested_object_traversal(args_, traversal_function, FrameworkTensor)

    def _execute_action(self, action):
        """ Build placeholders and store action.
        """
        cmd, _self, args_, kwargs_, return_placeholder = (
            action.name,
            action.target,  # target is equivalent to the "self" in a method
            action.args,
            action.kwargs,
            action.return_ids,
        )
        _self = self._fetch_placeholders_from_ids(_self)
        args_ = self._fetch_placeholders_from_ids(args_)
        kwargs_ = self._fetch_placeholders_from_ids(kwargs_)
        return_placeholder = self._fetch_placeholders_from_ids(return_placeholder)

        if _self is None:
            method = self._fetch_package_method(cmd)
            response = method(*args_, **kwargs_)
        else:
            response = getattr(_self, cmd)(*args_, **kwargs_)

        if not isinstance(response, (tuple, list)):
            response = (response,)

        PlaceHolder.instantiate_placeholders(return_placeholder, response)

    def _fetch_package_method(self, cmd):
        cmd_path = cmd.split(".")

        package_name = cmd_path[0]
        subpackage_names = cmd_path[1:-1]
        method_name = cmd_path[-1]

        package = framework_packages[package_name]
        for subpackage_name in subpackage_names:
            package = getattr(package, subpackage_name)
        method = getattr(package, method_name)
        return method

    def _store_placeholders(self, obj):
        """
        Replace in an object all FrameworkTensors with Placeholder ids
        """

        def traversal_function(obj):
            if obj.id.value not in self.placeholders:
                self.placeholders[obj.id.value] = obj
            return obj.id

        return Role.nested_object_traversal(obj, traversal_function, PlaceHolder)

    def _fetch_placeholders_from_ids(self, obj):
        """
        Replace in an object all ids with Placeholders
        """
        return Role.nested_object_traversal(
            obj, lambda x: self.placeholders[x.value], PlaceholderId
        )

    def copy(self):
        # TODO not the cleanest method ever
        placeholders = {}
        old_ids_2_new_ids = {}
        for ph in self.placeholders.values():
            copy = ph.copy()
            old_ids_2_new_ids[ph.id.value] = copy.id.value
            placeholders[copy.id.value] = copy

        new_input_placeholder_ids = tuple(
            old_ids_2_new_ids[self.placeholders[input_id].id.value]
            for input_id in self.input_placeholder_ids
        )
        new_output_placeholder_ids = tuple(
            old_ids_2_new_ids[self.placeholders[output_id].id.value]
            for output_id in self.output_placeholder_ids
        )

        state_placeholders = []
        for ph in self.state.state_placeholders:
            new_ph = PlaceHolder(id=old_ids_2_new_ids[ph.id.value]).instantiate(ph.child)
            state_placeholders.append(new_ph)

        state = State(state_placeholders)

        _replace_placeholder_ids = lambda obj: Role.nested_object_traversal(
            obj, lambda x: PlaceholderId(old_ids_2_new_ids[x.value]), PlaceholderId
        )

        new_actions = []
        for action in self.actions:
            action_type = type(action)
            target = _replace_placeholder_ids(action.target)
            args_ = _replace_placeholder_ids(action.args)
            kwargs_ = _replace_placeholder_ids(action.kwargs)
            return_ids = _replace_placeholder_ids(action.return_ids)
            new_actions.append(action_type(action.name, target, args_, kwargs_, return_ids))

        return Role(
            state=state,
            actions=new_actions,
            placeholders=placeholders,
            input_placeholder_ids=new_input_placeholder_ids,
            output_placeholder_ids=new_output_placeholder_ids,
            id=sy.ID_PROVIDER.pop(),
        )

    @staticmethod
    def simplify(worker: AbstractWorker, role: "Role") -> tuple:
        """
        This function takes the attributes of a Role and saves them in a tuple
        Args:
            worker (AbstractWorker): the worker doing the serialization
            role (Role): a Role object
        Returns:
            tuple: a tuple holding the attributes of the Role object
        """
        return (
            sy.serde.msgpack.serde._simplify(worker, role.id),
            sy.serde.msgpack.serde._simplify(worker, role.actions),
            sy.serde.msgpack.serde._simplify(worker, role.state),
            sy.serde.msgpack.serde._simplify(worker, role.placeholders),
            role.input_placeholder_ids,
            role.output_placeholder_ids,
        )

    @staticmethod
    def detail(worker: AbstractWorker, role_tuple: "Role") -> tuple:
        """
        This function reconstructs a Role object given its attributes in the form of a tuple.
        Args:
            worker: the worker doing the deserialization
            role_tuple: a tuple holding the attributes of the Role
        Returns:
            role: a Role object
        """
        (
            id_,
            actions,
            state,
            placeholders,
            input_placeholder_ids,
            output_placeholder_ids,
        ) = role_tuple

        id_ = sy.serde.msgpack.serde._detail(worker, id_)
        actions = sy.serde.msgpack.serde._detail(worker, actions)
        state = sy.serde.msgpack.serde._detail(worker, state)
        placeholders = sy.serde.msgpack.serde._detail(worker, placeholders)

        # TODO should state.state_placeholders be a dict as self.placeholders?
        # Then, if placeholder not found in self.placeholders, fetch it from
        # state.state_placeholders. This would prevent us from having the following lines.
        # Or need to rethink states
        for ph in state.state_placeholders:
            placeholders[ph.id.value] = ph

        role = Role(
            id=id_,
            actions=actions,
            input_placeholder_ids=input_placeholder_ids,
            output_placeholder_ids=output_placeholder_ids,
        )
        for ph in placeholders.values():
            ph.role = role
        for ph in state.state_placeholders:
            ph.role = role

        role.placeholders = placeholders
        role.state = state

        return role

    @staticmethod
    def bufferize(worker: AbstractWorker, role: "Role") -> tuple:
        """
        This function takes the attributes of a Role and saves them in a Protobuf message
        Args:
            worker (AbstractWorker): the worker doing the serialization
            role (Role): a Role object
        Returns:
            RolePB: a Protobuf message holding the unique attributes of the Role object
        """
        protobuf_role = RolePB()

        sy.serde.protobuf.proto.set_protobuf_id(protobuf_role.id, role.id)

        protobuf_actions = [
            sy.serde.protobuf.serde._bufferize(worker, action) for action in role.actions
        ]
        protobuf_role.actions.extend(protobuf_actions)

        protobuf_role.state.CopyFrom(sy.serde.protobuf.serde._bufferize(worker, role.state))

        protobuf_placeholders = [
            sy.serde.protobuf.serde._bufferize(worker, placeholder)
            for placeholder in role.placeholders.values()
        ]
        protobuf_role.placeholders.extend(protobuf_placeholders)

        for id_ in role.input_placeholder_ids:
            sy.serde.protobuf.proto.set_protobuf_id(protobuf_role.input_placeholder_ids.add(), id_)
        for id_ in role.output_placeholder_ids:
            sy.serde.protobuf.proto.set_protobuf_id(protobuf_role.output_placeholder_ids.add(), id_)

        return protobuf_role

    @staticmethod
    def unbufferize(worker: AbstractWorker, protobuf_role: RolePB) -> tuple:
        """
        This function reconstructs a Role object given its attributes in the form of a Protobuf message.
        Args:
            worker: the worker doing the deserialization
            protobuf_role: a Protobuf message holding the attributes of the Role
        Returns:
            role: a Role object
        """
        id_ = sy.serde.protobuf.proto.get_protobuf_id(protobuf_role.id)

        actions = [
            sy.serde.protobuf.serde._unbufferize(worker, action) for action in protobuf_role.actions
        ]

        state = sy.serde.protobuf.serde._unbufferize(worker, protobuf_role.state)

        placeholders = [
            sy.serde.protobuf.serde._unbufferize(worker, placeholder)
            for placeholder in protobuf_role.placeholders
        ]
        placeholders = {placeholder.id.value: placeholder for placeholder in placeholders}
        # TODO should state.state_placeholders be a dict as self.placeholders?
        # Then, if placeholder not found in self.placeholders, fetch it from
        # state.state_placeholders. This would prevent us from having the following lines.
        # Or need to rethink states
        for ph in state.state_placeholders:
            placeholders[ph.id.value] = ph

        input_placeholder_ids = tuple(
            sy.serde.protobuf.proto.get_protobuf_id(ph_id)
            for ph_id in protobuf_role.input_placeholder_ids
        )
        output_placeholder_ids = tuple(
            sy.serde.protobuf.proto.get_protobuf_id(ph_id)
            for ph_id in protobuf_role.output_placeholder_ids
        )

        role = Role(
            id=id_,
            actions=actions,
            input_placeholder_ids=input_placeholder_ids,
            output_placeholder_ids=output_placeholder_ids,
        )
        for ph in placeholders.values():
            ph.role = role
        for ph in state.state_placeholders:
            ph.role = role

        role.placeholders = placeholders
        role.state = state

        return role

    @staticmethod
    def get_protobuf_schema() -> RolePB:
        return RolePB<|MERGE_RESOLUTION|>--- conflicted
+++ resolved
@@ -35,11 +35,8 @@
         output_placeholder_ids: Tuple[int, str] = None,
     ):
         self.id = id or sy.ID_PROVIDER.pop()
-<<<<<<< HEAD
         self.worker = worker or sy.local_worker
-=======
-        self.worker = worker
->>>>>>> 7d4f6239
+
         self.actions = actions or []
 
         # All placeholders
