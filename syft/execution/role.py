from typing import Dict
from typing import List
from typing import Tuple
from typing import Union

from syft.generic.frameworks import framework_packages

import syft as sy
from syft.execution.action import Action
from syft.execution.placeholder import PlaceHolder
from syft.execution.placeholder_id import PlaceholderId
from syft.execution.state import State
from syft.generic.frameworks.types import FrameworkTensor
from syft.workers.abstract import AbstractWorker

from syft_proto.execution.v1.role_pb2 import Role as RolePB


class Role:
    """
    Roles will mainly be used to build protocols but are still a work in progress.
    """

    def __init__(
        self,
        state: State = None,
        actions: List[Action] = None,
        placeholders: Dict[Union[str, int], PlaceHolder] = None,
        input_placeholder_ids: Tuple[int, str] = None,
        output_placeholder_ids: Tuple[int, str] = None,
        # General kwargs
        id: Union[str, int] = None,
    ):
        self.id = id or sy.ID_PROVIDER.pop()

        self.actions = actions or []

        # All placeholders
        self.placeholders = placeholders or {}
        # Input placeholders, stored by id
        self.input_placeholder_ids = input_placeholder_ids or ()
        # Output placeholders
        self.output_placeholder_ids = output_placeholder_ids or ()

        self.state = state or State()

    def input_placeholders(self):
        return [self.placeholders[id_] for id_ in self.input_placeholder_ids]

    def output_placeholders(self):
        return [self.placeholders[id_] for id_ in self.output_placeholder_ids]

<<<<<<< HEAD
    @staticmethod
    def nested_object_traversal(obj, leaf_function, leaf_type):
        if isinstance(obj, (list, tuple)):
            result = [Role.nested_object_traversal(elem, leaf_function, leaf_type) for elem in obj]
            return type(obj)(result)
        elif isinstance(obj, dict):
            return {
                k: Role.nested_object_traversal(v, leaf_function, leaf_type)
                for k, v in sorted(obj.items())
            }
        elif isinstance(obj, leaf_type):
            return leaf_function(obj)
        else:
            return obj
=======
    def register_input(self, arg_):
        """ Takes input argument for this role and generate placeholder.
        """
        self.input_placeholder_ids += (self._store_placeholders(arg_).value,)
>>>>>>> 828a36f1

    def register_inputs(self, args_):
        """ Takes input arguments for this role and generate placeholders.
        """
        # TODO Should we be able to rebuild?
<<<<<<< HEAD
        def traversal_function(obj):
            if obj.id.value not in self.placeholders:
                self.placeholders[obj.id.value] = obj
            self.input_placeholder_ids.append(obj.id.value)

        self.input_placeholder_ids = []
        Role.nested_object_traversal(args_, traversal_function, PlaceHolder)
        self.input_placeholder_ids = tuple(self.input_placeholder_ids)
=======
        self.input_placeholder_ids += tuple(
            self._store_placeholders(arg).value for arg in args_ if isinstance(arg, PlaceHolder)
        )
>>>>>>> 828a36f1

    def register_output(self, result):
        """ Takes output tensor for this role and generate placeholder.
        """
        self.output_placeholder_ids += (self._store_placeholders(result).value,)

    def register_outputs(self, results):
        """ Takes output tensors for this role and generate placeholders.
        """

        def traversal_function(obj):
            if obj.id.value not in self.placeholders:
                self.placeholders[obj.id.value] = obj
            self.output_placeholder_ids.append(obj.id.value)

        results = (results,) if not isinstance(results, tuple) else results
<<<<<<< HEAD
        self.output_placeholder_ids = []
        Role.nested_object_traversal(results, traversal_function, PlaceHolder)
        self.output_placeholder_ids = tuple(self.output_placeholder_ids)
=======
        results += tuple(self._store_placeholders(result) for result in results)
        self.output_placeholder_ids = tuple(
            result.value for result in results if isinstance(result, PlaceholderId)
        )
>>>>>>> 828a36f1

    def register_action(self, traced_action, action_type):
        """ Build placeholders and store action.
        """
        command, response = traced_action
        command_placeholder_ids = self._store_placeholders(command)
        return_placeholder_ids = None

        if response is not None:
            return_placeholder_ids = self._store_placeholders(response)
            if not isinstance(return_placeholder_ids, (list, tuple)):
                return_placeholder_ids = (return_placeholder_ids,)

        action = action_type(*command_placeholder_ids, return_ids=return_placeholder_ids)
        self.actions.append(action)

    def register_state_tensor(self, tensor, owner):
        placeholder = sy.PlaceHolder(id=tensor.id, role=self, owner=owner)
        placeholder.instantiate(tensor)
        self.state.state_placeholders.append(placeholder)
        # TODO isn't it weird that state placeholders are both in state and plan?
        self.placeholders[tensor.id] = placeholder

    def execute(self, args_):
        """ Make the role execute all its actions using args_ as inputs.
        """
        self._instantiate_inputs(args_)
        for action in self.actions:
            self._execute_action(action)

        output_placeholders = tuple(
            self.placeholders[output_id] for output_id in self.output_placeholder_ids
        )

        return tuple(p.child for p in output_placeholders)

    def _instantiate_inputs(self, args_):
        """ Takes input arguments for this role and generate placeholders.
        """

        def traversal_function(obj):
            placeholder = input_placeholders.pop(0)
            placeholder.instantiate(obj)

        input_placeholders = [
            self.placeholders[input_id] for input_id in self.input_placeholder_ids
        ]

        Role.nested_object_traversal(args_, traversal_function, FrameworkTensor)

    def _execute_action(self, action):
        """ Build placeholders and store action.
        """
        cmd, _self, args_, kwargs_, return_placeholder = (
            action.name,
            action.target,  # target is equivalent to the "self" in a method
            action.args,
            action.kwargs,
            action.return_ids,
        )
        _self = self._fetch_placeholders_from_ids(_self)
        args_ = self._fetch_placeholders_from_ids(args_)
        kwargs_ = self._fetch_placeholders_from_ids(kwargs_)
        return_placeholder = self._fetch_placeholders_from_ids(return_placeholder)

        if _self is None:
            method = self._fetch_package_method(cmd)
            response = method(*args_, **kwargs_)
        else:
            response = getattr(_self, cmd)(*args_, **kwargs_)

        if not isinstance(response, (tuple, list)):
            response = (response,)

        PlaceHolder.instantiate_placeholders(return_placeholder, response)

    def _fetch_package_method(self, cmd):
        cmd_path = cmd.split(".")

        package_name = cmd_path[0]
        subpackage_names = cmd_path[1:-1]
        method_name = cmd_path[-1]

        package = framework_packages[package_name]
        for subpackage_name in subpackage_names:
            package = getattr(package, subpackage_name)
        method = getattr(package, method_name)
        return method

    def _store_placeholders(self, obj):
        """
        Replace in an object all FrameworkTensors with Placeholder ids
        """

        def traversal_function(obj):
            if obj.id.value not in self.placeholders:
                self.placeholders[obj.id.value] = obj
            return obj.id

        return Role.nested_object_traversal(obj, traversal_function, PlaceHolder)

    def _fetch_placeholders_from_ids(self, obj):
        """
        Replace in an object all ids with Placeholders
        """
        return Role.nested_object_traversal(
            obj, lambda x: self.placeholders[x.value], PlaceholderId
        )

    def copy(self):
        # TODO not the cleanest method ever
        placeholders = {}
        old_ids_2_new_ids = {}
        for ph in self.placeholders.values():
            copy = ph.copy()
            old_ids_2_new_ids[ph.id.value] = copy.id.value
            placeholders[copy.id.value] = copy

        new_input_placeholder_ids = tuple(
            old_ids_2_new_ids[self.placeholders[input_id].id.value]
            for input_id in self.input_placeholder_ids
        )
        new_output_placeholder_ids = tuple(
            old_ids_2_new_ids[self.placeholders[output_id].id.value]
            for output_id in self.output_placeholder_ids
        )

        state_placeholders = []
        for ph in self.state.state_placeholders:
            new_ph = PlaceHolder(id=old_ids_2_new_ids[ph.id.value], owner=ph.owner).instantiate(
                ph.child
            )
            state_placeholders.append(new_ph)

        state = State(state_placeholders)

        _replace_placeholder_ids = lambda obj: Role.nested_object_traversal(
            obj, lambda x: PlaceholderId(old_ids_2_new_ids[x.value]), PlaceholderId
        )

        new_actions = []
        for action in self.actions:
            action_type = type(action)
            target = _replace_placeholder_ids(action.target)
            args_ = _replace_placeholder_ids(action.args)
            kwargs_ = _replace_placeholder_ids(action.kwargs)
            return_ids = _replace_placeholder_ids(action.return_ids)
            new_actions.append(action_type(action.name, target, args_, kwargs_, return_ids))

        return Role(
            state=state,
            actions=new_actions,
            placeholders=placeholders,
            input_placeholder_ids=new_input_placeholder_ids,
            output_placeholder_ids=new_output_placeholder_ids,
            id=sy.ID_PROVIDER.pop(),
        )

    @staticmethod
    def simplify(worker: AbstractWorker, role: "Role") -> tuple:
        """
        This function takes the attributes of a Role and saves them in a tuple
        Args:
            worker (AbstractWorker): the worker doing the serialization
            role (Role): a Role object
        Returns:
            tuple: a tuple holding the attributes of the Role object
        """
        return (
            sy.serde.msgpack.serde._simplify(worker, role.id),
            sy.serde.msgpack.serde._simplify(worker, role.actions),
            sy.serde.msgpack.serde._simplify(worker, role.state),
            sy.serde.msgpack.serde._simplify(worker, role.placeholders),
            role.input_placeholder_ids,
            role.output_placeholder_ids,
        )

    @staticmethod
    def detail(worker: AbstractWorker, role_tuple: "Role") -> tuple:
        """
        This function reconstructs a Role object given its attributes in the form of a tuple.
        Args:
            worker: the worker doing the deserialization
            role_tuple: a tuple holding the attributes of the Role
        Returns:
            role: a Role object
        """
        (
            id_,
            actions,
            state,
            placeholders,
            input_placeholder_ids,
            output_placeholder_ids,
        ) = role_tuple

        id_ = sy.serde.msgpack.serde._detail(worker, id_)
        actions = sy.serde.msgpack.serde._detail(worker, actions)
        state = sy.serde.msgpack.serde._detail(worker, state)
        placeholders = sy.serde.msgpack.serde._detail(worker, placeholders)

        # TODO should state.state_placeholders be a dict as self.placeholders?
        # Then, if placeholder not found in self.placeholders, fetch it from
        # state.state_placeholders. This would prevent us from having the following lines.
        # Or need to rethink states
        for ph in state.state_placeholders:
            placeholders[ph.id.value] = ph

        role = Role(
            id=id_,
            actions=actions,
            input_placeholder_ids=input_placeholder_ids,
            output_placeholder_ids=output_placeholder_ids,
        )
        for ph in placeholders.values():
            ph.role = role
        for ph in state.state_placeholders:
            ph.role = role

        role.placeholders = placeholders
        role.state = state

        return role

    @staticmethod
    def bufferize(worker: AbstractWorker, role: "Role") -> tuple:
        """
        This function takes the attributes of a Role and saves them in a Protobuf message
        Args:
            worker (AbstractWorker): the worker doing the serialization
            role (Role): a Role object
        Returns:
            RolePB: a Protobuf message holding the unique attributes of the Role object
        """
        protobuf_role = RolePB()

        sy.serde.protobuf.proto.set_protobuf_id(protobuf_role.id, role.id)

        protobuf_actions = [
            sy.serde.protobuf.serde._bufferize(worker, action) for action in role.actions
        ]
        protobuf_role.actions.extend(protobuf_actions)

        protobuf_role.state.CopyFrom(sy.serde.protobuf.serde._bufferize(worker, role.state))

        protobuf_placeholders = [
            sy.serde.protobuf.serde._bufferize(worker, placeholder)
            for placeholder in role.placeholders.values()
        ]
        protobuf_role.placeholders.extend(protobuf_placeholders)

        for id_ in role.input_placeholder_ids:
            sy.serde.protobuf.proto.set_protobuf_id(protobuf_role.input_placeholder_ids.add(), id_)
        for id_ in role.output_placeholder_ids:
            sy.serde.protobuf.proto.set_protobuf_id(protobuf_role.output_placeholder_ids.add(), id_)

        return protobuf_role

    @staticmethod
    def unbufferize(worker: AbstractWorker, protobuf_role: RolePB) -> tuple:
        """
        This function reconstructs a Role object given its attributes in the form of a Protobuf message.
        Args:
            worker: the worker doing the deserialization
            protobuf_role: a Protobuf message holding the attributes of the Role
        Returns:
            role: a Role object
        """
        id_ = sy.serde.protobuf.proto.get_protobuf_id(protobuf_role.id)

        actions = [
            sy.serde.protobuf.serde._unbufferize(worker, action) for action in protobuf_role.actions
        ]

        state = sy.serde.protobuf.serde._unbufferize(worker, protobuf_role.state)

        placeholders = [
            sy.serde.protobuf.serde._unbufferize(worker, placeholder)
            for placeholder in protobuf_role.placeholders
        ]
        placeholders = {placeholder.id.value: placeholder for placeholder in placeholders}
        # TODO should state.state_placeholders be a dict as self.placeholders?
        # Then, if placeholder not found in self.placeholders, fetch it from
        # state.state_placeholders. This would prevent us from having the following lines.
        # Or need to rethink states
        for ph in state.state_placeholders:
            placeholders[ph.id.value] = ph

        input_placeholder_ids = tuple(
            sy.serde.protobuf.proto.get_protobuf_id(ph_id)
            for ph_id in protobuf_role.input_placeholder_ids
        )
        output_placeholder_ids = tuple(
            sy.serde.protobuf.proto.get_protobuf_id(ph_id)
            for ph_id in protobuf_role.output_placeholder_ids
        )

        role = Role(
            id=id_,
            actions=actions,
            input_placeholder_ids=input_placeholder_ids,
            output_placeholder_ids=output_placeholder_ids,
        )
        for ph in placeholders.values():
            ph.role = role
        for ph in state.state_placeholders:
            ph.role = role

        role.placeholders = placeholders
        role.state = state

        return role<|MERGE_RESOLUTION|>--- conflicted
+++ resolved
@@ -50,7 +50,6 @@
     def output_placeholders(self):
         return [self.placeholders[id_] for id_ in self.output_placeholder_ids]
 
-<<<<<<< HEAD
     @staticmethod
     def nested_object_traversal(obj, leaf_function, leaf_type):
         if isinstance(obj, (list, tuple)):
@@ -65,18 +64,15 @@
             return leaf_function(obj)
         else:
             return obj
-=======
     def register_input(self, arg_):
         """ Takes input argument for this role and generate placeholder.
         """
         self.input_placeholder_ids += (self._store_placeholders(arg_).value,)
->>>>>>> 828a36f1
 
     def register_inputs(self, args_):
         """ Takes input arguments for this role and generate placeholders.
         """
         # TODO Should we be able to rebuild?
-<<<<<<< HEAD
         def traversal_function(obj):
             if obj.id.value not in self.placeholders:
                 self.placeholders[obj.id.value] = obj
@@ -85,11 +81,6 @@
         self.input_placeholder_ids = []
         Role.nested_object_traversal(args_, traversal_function, PlaceHolder)
         self.input_placeholder_ids = tuple(self.input_placeholder_ids)
-=======
-        self.input_placeholder_ids += tuple(
-            self._store_placeholders(arg).value for arg in args_ if isinstance(arg, PlaceHolder)
-        )
->>>>>>> 828a36f1
 
     def register_output(self, result):
         """ Takes output tensor for this role and generate placeholder.
@@ -106,16 +97,9 @@
             self.output_placeholder_ids.append(obj.id.value)
 
         results = (results,) if not isinstance(results, tuple) else results
-<<<<<<< HEAD
         self.output_placeholder_ids = []
         Role.nested_object_traversal(results, traversal_function, PlaceHolder)
         self.output_placeholder_ids = tuple(self.output_placeholder_ids)
-=======
-        results += tuple(self._store_placeholders(result) for result in results)
-        self.output_placeholder_ids = tuple(
-            result.value for result in results if isinstance(result, PlaceholderId)
-        )
->>>>>>> 828a36f1
 
     def register_action(self, traced_action, action_type):
         """ Build placeholders and store action.
