from typing import Dict
from typing import List
from typing import Tuple
from typing import Union

import copy

from syft.generic.frameworks import framework_packages

import syft as sy
from syft.execution.action import Action
from syft.execution.placeholder import PlaceHolder
from syft.execution.placeholder_id import PlaceholderId
from syft.execution.state import State
from syft.generic.frameworks.types import FrameworkTensor
from syft.generic.object import AbstractObject
from syft.generic.object_storage import ObjectStorage
from syft.workers.abstract import AbstractWorker

from syft_proto.execution.v1.role_pb2 import Role as RolePB


class Role(AbstractObject):
    """
    Roles will mainly be used to build protocols but are still a work in progress.
    """

    def __init__(
        self,
        state: State = None,
        actions: List[Action] = None,
        placeholders: Dict[Union[str, int], PlaceHolder] = None,
        input_placeholder_ids: Tuple[int, str] = None,
        output_placeholder_ids: Tuple[int, str] = None,
        state_tensors=None,
        # General kwargs
        id: Union[str, int] = None,
        owner: "sy.workers.BaseWorker" = None,
        tags: List[str] = None,
        description: str = None,
    ):
        owner = owner or sy.local_worker
        AbstractObject.__init__(self, id, owner, tags, description, child=None)

        self.owner = owner
        self.actions = actions or []
        self.state = state or State(owner=owner)
        # All placeholders
        self.placeholders = placeholders or {}
        # Input placeholders, stored by id
        self.input_placeholder_ids = input_placeholder_ids or ()
        # Output placeholders
        self.output_placeholder_ids = output_placeholder_ids or ()

        # state_tensors are provided when plans are created using func2plan
        if state_tensors:
            # we want to make sure in that case that the state is empty
            assert state is None
            for tensor in state_tensors:
                self.register_state_tensor(tensor)

<<<<<<< HEAD
    def register_inputs(self, args_):
=======
    def input_placeholders(self):
        return [self.placeholders[id_] for id_ in self.input_placeholder_ids]

    def output_placeholders(self):
        return [self.placeholders[id_] for id_ in self.output_placeholder_ids]

    def register_inputs(self, args):
>>>>>>> fbcf9d3d
        """ Takes input arguments for this role and generate placeholders.
        """
        # TODO Should we be able to rebuild?
        self.input_placeholder_ids = tuple(self._build_placeholders(arg).value for arg in args_)

    def register_outputs(self, results):
        """ Takes output tensors for this role and generate placeholders.
        """
        results = (results,) if not isinstance(results, tuple) else results
        self.output_placeholder_ids = tuple(
            self._build_placeholders(result).value for result in results
        )

    def register_action(self, traced_action, action_type):
        """ Build placeholders and store action.
        """
        command, response = traced_action
        command_placeholder_ids = self._build_placeholders(command)
        return_placeholder_ids = self._build_placeholders(response)

        if not isinstance(return_placeholder_ids, (list, tuple)):
            return_placeholder_ids = (return_placeholder_ids,)
        action = action_type(*command_placeholder_ids, return_ids=return_placeholder_ids)
        self.actions.append(action)

    def register_state_tensor(self, tensor):
        placeholder = sy.PlaceHolder(id=tensor.id, owner=self.owner)
        placeholder.instantiate(tensor)
        self.state.state_placeholders.append(placeholder)
        # TODO isn't it weird that state placeholders are both in state and plan?
        self.placeholders[tensor.id] = placeholder

    def execute(self, args_):
        """ Make the role execute all its actions using args_ as inputs.
        """
        self._instantiate_inputs(args_)
        for action in self.actions:
            self._execute_action(action)

        output_placeholders = tuple(
            self.placeholders[output_id] for output_id in self.output_placeholder_ids
        )
        result = tuple(p.child for p in output_placeholders)

        if len(result) == 1:
            return result[0]
        return result

    def _instantiate_inputs(self, args_):
        """ Takes input arguments for this role and generate placeholders.
        """
        input_placeholders = tuple(
            self.placeholders[input_id] for input_id in self.input_placeholder_ids
        )
        PlaceHolder.instantiate_placeholders(input_placeholders, args_)

        # Last extra argument is a state?
        if (
            len(self.state.state_placeholders) > 0
            and len(args) - len(input_placeholders) == 1
            and isinstance(args[-1], (list, tuple))
            and len(args[-1]) == len(self.state.state_placeholders)
        ):
            state_placeholders = tuple(
                self.placeholders[ph.id.value] for ph in self.state.state_placeholders
            )
            PlaceHolder.instantiate_placeholders(self.state.state_placeholders, args[-1])
            PlaceHolder.instantiate_placeholders(state_placeholders, args[-1])

    def _execute_action(self, action):
        """ Build placeholders and store action.
        """
        cmd, _self, args_, kwargs_, return_placeholder = (
            action.name,
            action.target,  # target is equivalent to the "self" in a method
            action.args,
            action.kwargs,
            action.return_ids,
        )
        _self = self._fetch_placeholders_from_ids(_self)
        args_ = self._fetch_placeholders_from_ids(args_)
        kwargs_ = self._fetch_placeholders_from_ids(kwargs_)
        return_placeholder = self._fetch_placeholders_from_ids(return_placeholder)

        if _self is None:
            method = self._fetch_package_method(cmd)
            response = method(*args_, **kwargs_)
        else:
            response = getattr(_self, cmd)(*args_, **kwargs_)

        if isinstance(response, PlaceHolder) or isinstance(response, FrameworkTensor):
            response = (response,)
            PlaceHolder.instantiate_placeholders(return_placeholder, response)

    def _fetch_package_method(self, cmd):
        cmd_path = cmd.split(".")

        package_name = cmd_path[0]
        subpackage_names = cmd_path[1:-1]
        method_name = cmd_path[-1]

        package = framework_packages[package_name]
        for subpackage_name in subpackage_names:
            package = getattr(package, subpackage_name)
        method = getattr(package, method_name)
        return method

    def _build_placeholders(self, obj):
        """
        Replace in an object all FrameworkTensors with Placeholder ids
        """
        if isinstance(obj, (tuple, list)):
            r = [self._build_placeholders(o) for o in obj]
            return type(obj)(r)
        elif isinstance(obj, dict):
            return {key: self._build_placeholders(value) for key, value in obj.items()}
        elif isinstance(obj, FrameworkTensor):
            if obj.id in self.placeholders:
                return self.placeholders[obj.id].id
            placeholder = PlaceHolder(id=obj.id, owner=self.owner, shape=obj.shape)
            self.placeholders[obj.id] = placeholder
            return placeholder.id
        else:
            return obj

    def _fetch_placeholders_from_ids(self, obj):
        """
        Replace in an object all ids with Placeholders
        """
        if isinstance(obj, (tuple, list)):
            r = [self._fetch_placeholders_from_ids(o) for o in obj]
            return type(obj)(r)
        elif isinstance(obj, dict):
            return {key: self._fetch_placeholders_from_ids(value) for key, value in obj.items()}
        elif isinstance(obj, PlaceholderId):
            return self.placeholders[obj.value]
        else:
            return obj

    def copy(self):
        # TODO not the cleanest method ever
        placeholders = {}
        old_ids_2_new_ids = {}
        for ph in self.placeholders.values():
            copy = ph.copy()
            old_ids_2_new_ids[ph.id.value] = copy.id.value
            placeholders[copy.id.value] = copy

        new_input_placeholder_ids = tuple(
            old_ids_2_new_ids[self.placeholders[input_id].id.value]
            for input_id in self.input_placeholder_ids
        )
        new_output_placeholder_ids = tuple(
            old_ids_2_new_ids[self.placeholders[output_id].id.value]
            for output_id in self.output_placeholder_ids
        )

        state_placeholders = []
        for ph in self.state.state_placeholders:
            new_ph = PlaceHolder(id=old_ids_2_new_ids[ph.id.value], owner=self.owner).instantiate(
                ph.child
            )
            state_placeholders.append(new_ph)

        state = State(owner=self.owner, state_placeholders=state_placeholders)

        def _replace_placeholder_ids(obj):
            if isinstance(obj, (tuple, list)):
                r = [_replace_placeholder_ids(o) for o in obj]
                return type(obj)(r)
            elif isinstance(obj, dict):
                return {key: _replace_placeholder_ids(value) for key, value in obj.items()}
            elif isinstance(obj, PlaceholderId):
                return PlaceholderId(old_ids_2_new_ids[obj.value])
            else:
                return obj

        new_actions = []
        for action in self.actions:
            action_type = type(action)
            target = _replace_placeholder_ids(action.target)
            args_ = _replace_placeholder_ids(action.args)
            kwargs_ = _replace_placeholder_ids(action.kwargs)
            return_ids = _replace_placeholder_ids(action.return_ids)
            new_actions.append(action_type(action.name, target, args_, kwargs_, return_ids))

        return Role(
            state=state,
            actions=new_actions,
            placeholders=placeholders,
            input_placeholder_ids=new_input_placeholder_ids,
            output_placeholder_ids=new_output_placeholder_ids,
            id=sy.ID_PROVIDER.pop(),
            owner=self.owner,
            tags=self.tags,
            description=self.description,
        )

    @staticmethod
    def simplify(worker: AbstractWorker, role: "Role") -> tuple:
        """
        This function takes the attributes of a Role and saves them in a tuple
        Args:
            worker (AbstractWorker): the worker doing the serialization
            role (Role): a Role object
        Returns:
            tuple: a tuple holding the attributes of the Role object
        """
        return (
            sy.serde.msgpack.serde._simplify(worker, role.id),
            sy.serde.msgpack.serde._simplify(worker, role.actions),
            sy.serde.msgpack.serde._simplify(worker, role.state),
            sy.serde.msgpack.serde._simplify(worker, role.placeholders),
            role.input_placeholder_ids,
            role.output_placeholder_ids,
        )

    @staticmethod
    def detail(worker: AbstractWorker, role_tuple: "Role") -> tuple:
        """
        This function reconstructs a Role object given its attributes in the form of a tuple.
        Args:
            worker: the worker doing the deserialization
            role_tuple: a tuple holding the attributes of the Role
        Returns:
            role: a Role object
        """
        (
            id_,
            actions,
            state,
            placeholders,
            input_placeholder_ids,
            output_placeholder_ids,
        ) = role_tuple

        id_ = sy.serde.msgpack.serde._detail(worker, id_)
        actions = sy.serde.msgpack.serde._detail(worker, actions)
        state = sy.serde.msgpack.serde._detail(worker, state)
        placeholders = sy.serde.msgpack.serde._detail(worker, placeholders)

        # TODO should state.state_placeholders be a dict as self.placeholders?
        # Then, if placeholder not found in self.placeholders, fetch it from
        # state.state_placeholders. This would prevent us from having the following lines.
        # Or need to rethink states
        for ph in state.state_placeholders:
            placeholders[ph.id.value] = ph

        return Role(
            id=id_,
            owner=worker,
            actions=actions,
            state=state,
            placeholders=placeholders,
            input_placeholder_ids=input_placeholder_ids,
            output_placeholder_ids=output_placeholder_ids,
        )

    @staticmethod
    def bufferize(worker: AbstractWorker, role: "Role") -> tuple:
        """
        This function takes the attributes of a Role and saves them in a Protobuf message
        Args:
            worker (AbstractWorker): the worker doing the serialization
            role (Role): a Role object
        Returns:
            RolePB: a Protobuf message holding the unique attributes of the Role object
        """
        protobuf_role = RolePB()

        sy.serde.protobuf.proto.set_protobuf_id(protobuf_role.id, role.id)

        protobuf_actions = [
            sy.serde.protobuf.serde._bufferize(worker, action) for action in role.actions
        ]
        protobuf_role.actions.extend(protobuf_actions)

        protobuf_role.state.CopyFrom(sy.serde.protobuf.serde._bufferize(worker, role.state))

        protobuf_placeholders = [
            sy.serde.protobuf.serde._bufferize(worker, placeholder)
            for placeholder in role.placeholders.values()
        ]
        protobuf_role.placeholders.extend(protobuf_placeholders)

        for id_ in role.input_placeholder_ids:
            sy.serde.protobuf.proto.set_protobuf_id(protobuf_role.input_placeholder_ids.add(), id_)
        for id_ in role.output_placeholder_ids:
            sy.serde.protobuf.proto.set_protobuf_id(protobuf_role.output_placeholder_ids.add(), id_)

        if role.description:
            protobuf_role.description = role.description
        if role.tags:
            protobuf_role.tags = role.tags

        return protobuf_role

    @staticmethod
    def unbufferize(worker: AbstractWorker, protobuf_role: RolePB) -> tuple:
        """
        This function reconstructs a Role object given its attributes in the form of a Protobuf message.
        Args:
            worker: the worker doing the deserialization
            protobuf_role: a Protobuf message holding the attributes of the Role
        Returns:
            role: a Role object
        """
        id_ = sy.serde.protobuf.proto.get_protobuf_id(protobuf_role.id)

        actions = [
            sy.serde.protobuf.serde._unbufferize(worker, action) for action in protobuf_role.actions
        ]

        state = sy.serde.protobuf.serde._unbufferize(worker, protobuf_role.state)

        placeholders = [
            sy.serde.protobuf.serde._unbufferize(worker, placeholder)
            for placeholder in protobuf_role.placeholders
        ]
        placeholders = {placeholder.id.value: placeholder for placeholder in placeholders}
        # TODO should state.state_placeholders be a dict as self.placeholders?
        # Then, if placeholder not found in self.placeholders, fetch it from
        # state.state_placeholders. This would prevent us from having the following lines.
        # Or need to rethink states
        for ph in state.state_placeholders:
            placeholders[ph.id.value] = ph

        input_placeholder_ids = tuple(
            sy.serde.protobuf.proto.get_protobuf_id(ph_id)
            for ph_id in protobuf_role.input_placeholder_ids
        )
        output_placeholder_ids = tuple(
            sy.serde.protobuf.proto.get_protobuf_id(ph_id)
            for ph_id in protobuf_role.output_placeholder_ids
        )

        role = Role(
            id=id_,
            owner=worker,
            actions=actions,
            state=state,
            placeholders=placeholders,
            input_placeholder_ids=input_placeholder_ids,
            output_placeholder_ids=output_placeholder_ids,
        )

        return role<|MERGE_RESOLUTION|>--- conflicted
+++ resolved
@@ -59,17 +59,13 @@
             for tensor in state_tensors:
                 self.register_state_tensor(tensor)
 
-<<<<<<< HEAD
-    def register_inputs(self, args_):
-=======
     def input_placeholders(self):
         return [self.placeholders[id_] for id_ in self.input_placeholder_ids]
 
     def output_placeholders(self):
         return [self.placeholders[id_] for id_ in self.output_placeholder_ids]
 
-    def register_inputs(self, args):
->>>>>>> fbcf9d3d
+    def register_inputs(self, args_):
         """ Takes input arguments for this role and generate placeholders.
         """
         # TODO Should we be able to rebuild?
