--- conflicted
+++ resolved
@@ -233,15 +233,11 @@
         response = command(*args, **kwargs)
 
         # TODO : control registration process
-
-<<<<<<< HEAD
-        if isinstance(response, (int, float, bool)) or response is None:
-=======
         if response is None:
             return response
         
         if isinstance(response, (int, float, bool)):
->>>>>>> 8a1e3ec3
+
             if owner.id != owner.hook.local_worker.id:
                 response = sy.zeros(1) + response
             else:
