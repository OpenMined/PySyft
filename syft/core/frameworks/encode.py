--- conflicted
+++ resolved
@@ -1,36 +1,24 @@
 """Torch utility functions related to encoding and decoding in a JSON-
 serializable fashion."""
 import json
-<<<<<<< HEAD
-import logging
-=======
 import msgpack
 
->>>>>>> 1355aa39
 import re
 import types
-from typing import Any, Optional, Dict
-
+import functools
+import logging
+import torch
+import syft
+import syft as sy
 import numpy as np
-<<<<<<< HEAD
-import torch
-from jsonschema._validators import items
-=======
 import time
->>>>>>> 1355aa39
-
-import syft as sy
+
+from syft.core import utils
 from syft.core.frameworks.torch import utils as torch_utils
 from .numpy import array, array_ptr
 
 
-<<<<<<< HEAD
-def encode(message: Any, retrieve_pointers: bool = False, private_local: bool = True):
-    """
-    Help function to call the PythonEncoder
-=======
 serialized_keys = {}
-deserialized_keys = {}
 
 
 def get_serialized_key(obj):
@@ -42,23 +30,9 @@
         return serialized_keys[type_name]
 
 
-def get_deserialized_key(ser_type_name):
-    try:
-        return deserialized_keys[ser_type_name]
-    except KeyError:
-        pat = re.compile("__(.+)__")
-        if pat.search(ser_type_name) is not None:
-            type_name = pat.search(ser_type_name).group(1)
-            deserialized_keys[ser_type_name] = type_name
-            return deserialized_keys[ser_type_name]
-        else:
-            raise TypeError("ser_type_name", ser_type_name, "is not recognized.")
-
-
 def encode(message, retrieve_pointers=False, private_local=True):
     """Help function to call the PythonEncoder.
 
->>>>>>> 1355aa39
     :param message:
     :param retrieve_pointers: If true, return a list of all the _PointerTensor
     :param private_local: If true, ask to hide all the sensitive data (ie keep all the
@@ -97,15 +71,8 @@
         self.found_next_child_types = []
         self.tensorvar_types = torch.tensor_types_tuple
 
-<<<<<<< HEAD
-    def encode(self, obj: Any, retrieve_pointers: bool = False, private_local: bool = True):
-        """
-            Performs encoding, and retrieves if requested all pointers found
-        """
-=======
     def encode(self, obj, retrieve_pointers=False, private_local=True):
         """Performs encoding, and retrieves if requested all pointers found."""
->>>>>>> 1355aa39
         self.retrieve_pointers = retrieve_pointers
 
         serialized_obj = self.python_encode(obj, private_local)
@@ -128,45 +95,17 @@
         else:
             return response
 
-<<<<<<< HEAD
-    def python_encode(self, obj: Any, private_local: Any):
+    def python_encode(self, obj, private_local):
         # Case of basic types
         if isinstance(obj, (int, float, str)) or obj is None:
             return obj
+        elif isinstance(obj, type(...)):
+            return "..."
         elif isinstance(obj, np.ndarray):
             return obj.ser(private=private_local, to_json=False)
-        # Tensors and Variable encoded with their id
-        elif torch_utils.is_tensor(obj) or torch_utils.is_variable(obj):
-            tail_object = torch_utils.find_tail_of_chain(obj)
-            if self.retrieve_pointers and isinstance(tail_object, sy._PointerTensor):
-                self.found_pointers.append(tail_object)
-            if torch_utils.is_variable(obj):
-                return obj.ser(private=private_local, is_head=True)
-            else:
-                return obj.ser(private=private_local)
-=======
-    def python_encode(self, obj, private_local):
-        # /!\ Sort by frequency
         # Dict
-        if isinstance(obj, dict):
+        elif isinstance(obj, dict):
             return {k: self.python_encode(v, private_local) for k, v in obj.items()}
->>>>>>> 1355aa39
-        # sy._SyftTensor (Pointer, Local)
-        elif torch_utils.is_syft_tensor(obj):
-            tail_object = torch_utils.find_tail_of_chain(obj)
-            if self.retrieve_pointers and isinstance(tail_object, sy._PointerTensor):
-                self.found_pointers.append(tail_object)
-            return obj.ser(private=private_local)
-        # Case of basic types
-        elif isinstance(obj, (int, float, str)) or obj is None:
-            return obj
-        # List
-        elif isinstance(obj, list):
-            return [self.python_encode(i, private_local) for i in obj]
-        # Iterables non json-serializable
-        elif isinstance(obj, (tuple, set, bytearray, range)):
-            key = get_serialized_key(obj)
-            return {key: [self.python_encode(i, private_local) for i in obj]}
         # Variable
         elif torch_utils.is_variable(obj):
             tail_object = torch_utils.find_tail_of_chain(obj)
@@ -179,12 +118,23 @@
             if self.retrieve_pointers and isinstance(tail_object, sy._PointerTensor):
                 self.found_pointers.append(tail_object)
             return obj.ser(private=private_local)
-        # Ellipsis
-        elif isinstance(obj, type(...)):
-            return "..."
-        # np.array
+        # sy._SyftTensor (Pointer, Local)
+        # [Note: shouldn't be called on regular chain with end=tensorvar]
+        elif torch_utils.is_syft_tensor(obj):
+            tail_object = torch_utils.find_tail_of_chain(obj)
+            if self.retrieve_pointers and isinstance(tail_object, sy._PointerTensor):
+                self.found_pointers.append(tail_object)
+            return obj.ser(private=private_local)
+        # List
+        elif isinstance(obj, list):
+            return [self.python_encode(i, private_local) for i in obj]
+        # np array
         elif isinstance(obj, np.ndarray):
             return obj.ser(private=private_local, to_json=False)
+        # Iterables non json-serializable
+        elif isinstance(obj, (tuple, set, bytearray, range)):
+            key = get_serialized_key(obj)
+            return {key: [self.python_encode(i, private_local) for i in obj]}
         # Slice
         elif isinstance(obj, slice):
             key = get_serialized_key(obj)
@@ -201,7 +151,7 @@
             raise ValueError("Unhandled type", type(obj))
 
 
-def decode(message: Optional[{__contains__, items}], worker: Any, acquire: bool = None, message_is_dict: bool = False):
+def decode(message, worker, acquire=None, message_is_dict=False):
     """
     Determine whether the mode should be 'acquire' or 'suscribe', and
     Decode the message with this policy
@@ -223,12 +173,8 @@
 
     decoder = PythonJSONDecoder(worker=worker, acquire=acquire)
 
-<<<<<<< HEAD
-    if (message_is_dict):
-=======
     # on the off chance someone forgot to decode the message format into a dict before sending it here
     if isinstance(message, dict):
->>>>>>> 1355aa39
         dict_message = message
     else:
         dict_message = worker.decode_msg(message)
@@ -276,21 +222,13 @@
     }}}}
     """
 
-    def __init__(self, worker: Any, acquire: bool = False):
+    def __init__(self, worker, acquire=False):
         self.worker = worker
         self.tensor_types = torch.tensor_types_tuple
         self.acquire = acquire
 
-<<<<<<< HEAD
-    def python_decode(self, dct: Any):
-        """
-            Is called on every dict found. We check if some keys correspond
-            to special keywords referring to a type we need to re-cast
-            (e.g. tuple, or torch Variable).
-=======
     def python_decode(self, dct):
         """Is called on every dict found.
->>>>>>> 1355aa39
 
         We check if some keys correspond to special keywords referring
         to a type we need to re-cast (e.g. tuple, or torch Variable).
@@ -311,13 +249,8 @@
 
         # PLAN B: If the dct object IS a dictionary, check to see if it has a "type" key
 
-<<<<<<< HEAD
-        if ('type' in dct):
-            if dct['type'] == "numpy.array":
-=======
         if "type" in dct:
             if dct["type"] == "numpy.array":
->>>>>>> 1355aa39
 
                 # at first glance, the following if statement might seem a bit confusing
                 # since the dct object is identical for both. Basically, the pointer object
@@ -328,13 +261,8 @@
                 # otherwise, id_at_location is set to be dct['id']. Similarly with dct['owner'].
 
                 # if we intend to receive the tensor itself, construct an array
-<<<<<<< HEAD
-                if (self.acquire):
-                    return array(dct['data'], id=dct['id'], owner=self.worker)
-=======
                 if self.acquire:
                     return array(dct["data"], id=dct["id"], owner=self.worker)
->>>>>>> 1355aa39
 
                 # if we intend to create a pointer, construct a pointer. Note that
                 else:
