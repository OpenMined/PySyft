import numpy as np
import syft.controller
from .base_tensor import BaseTensor
from .float_tensor import FloatTensor

class IntTensor(BaseTensor):
    def __init__(self, data, data_is_pointer=False):
        self.controller = syft.controller

        if (data is not None and not data_is_pointer):

            if (type(data) == list):
                data = np.array(data)
            data = data.astype('float')

            self.data = data
            self.id = int(self.controller.send_json({"objectType": "IntTensor",
                                                     "functionCall": "create",
                                                     "data": list(data.flatten()),
                                                     "shape": self.data.shape}))
        elif (data_is_pointer):
            self.id = int(data)

    def autograd(self, state):
        "do nothing"

    def abs(self):
        """
        Returns absolute value of tensor as a new tensor
        Parameters
        ----------
        Returns
        -------
        IntTensor:
            Output tensor
        """
        return self.no_params_func("abs", return_response=True)

    def abs_(self):
        """
        Replaces tensor values with its absolute value
        Parameters
        ----------
        Returns
        -------
        IntTensor
            Output tensor
        """
        return self.no_params_func("abs_", return_response=True)


    def max_(self, other):
        """
        Performs inline element-wise max comparison of the input tensors 
        and returns the max value in each row.
        
        Parameters
        ----------
        other : IntTensor
            IntTensor to compare with
        
        Returns
        -------
        IntTensor
            Output tensor
        """
        return self.params_func("max_", [other.id], return_response=True)

    def acos(self):
        """
        Returns a new tensor with the arccosine of the elements of input.
        Parameters
        ----------
        Returns
        -------
        FloatTensor
            Output tensor
        """
        return self.no_params_func("acos", return_response=True, return_type='FloatTensor')

    def cos(self):
        """
        Computes cos of each element of the tensor.
        Parameters
        ----------
        Returns
        -------
        FloatTensor
            Output Tensor
        """
        return self.no_params_func("cos", return_response=True, return_type='FloatTensor')

    def lt(self, other):
        """
        Performs element-wise > comparison and returns 1 if the element
        is less than a corresponding element in other Tensor, and 0 otherwise.
        Returns a new Tensor with results of the comparison.

        Parameters
        __________
        other: IntTensor to compare with

        Returns
        _________
        IntTensor
            Output tensor
        """
        return self.params_func("lt", [other.id], return_response=True)

    def lt_(self, other):
        """
        Performs inline element-wise > comparison and returns 1 if the element
        is less than a corresponding element in other Tensor, and 0 otherwise.

        Parameters
        __________
        other: IntTensor to compare with

        Returns
        _________
        IntTensor
            Output tensor
        """
        return self.params_func("lt_", [other.id], return_response=True)

    def eq(self, other):
        """
        Determines whether 'other' (IntTensor) has the same elements as self (IntTensor).

        parameters:
            other: IntTensor, of the same dimension as self
        returns: IntTensor, with values
            1 - when the elements are equal
            0 - when the elements are not equal
        """
        return self.params_func("eq", [other.id], return_response=True)

    def eq_(self, other):
        """
        Determines whether 'other' (IntTensor) has the same elements as self (IntTensor).

        parameters:
            other: IntTensor, of the same dimension as self
        returns: IntTensor, with values
            1 - when the elements are equal
            0 - when the elements are not equal
        """
        return self.params_func("eq_", [other.id], return_response=True)

    def equal(self, x):
        """
        Determines whether the given tensor has the same size and elements as this instance.

        :param x: IntTensor
        :return: True if the given tensor has the same size and elements as this instance. Otherwise, False.
        """
        response_string = self.params_func("equal", [x.id], return_response=True, return_type="str")
        if response_string == "True":
            return True
        else:
            return False

    def neg(self):
        """
        Sets negative of the elements of tensor.
        Parameters
        ----------
        Returns
        -------
        IntTensor
            Output tensor
        """
        return self.no_params_func("neg", return_response=True)

    def neg_(self):
        """
        Sets negative of the elements of tensor inplace.
        Parameters
        ----------
        Returns
        -------
        IntTensor
            Caller with values inplace
        """
        return self.no_params_func("neg_")

    def shape(self):
        """
        Returns the size of the self tensor as a List.

        Returns
        -------
        Iterable
            Output list
        """
        return list(np.fromstring(self.get("shape")[:-1], sep=",").astype('int'))

    def sqrt(self):
        """
        Returns a new tensor with the square-root of the elements of input.
        Parameters
        ----------
        Returns
        -------
        FloatTensor:
            Output Tensor
        """
        return self.no_params_func("sqrt", return_response=True)

    def reciprocal(self):
        """
        Computes the reciprocal of the input tensor.
        ----------
        Returns
        -------
        IntTensor:
            Output Tensor
        """
        return self.no_params_func("reciprocal", return_response=True)

    def reciprocal_(self):
        """
        Computes reciprocal of input tensor with values inplace.
        Parameters
        ----------
        Returns
        -------
        IntTensor
            Caller with values inplace
        """
        return self.no_params_func("reciprocal_")

    def trace(self):
        """
        Returns a new tensor with the sum along diagonals of a 2D tensor.
        Returns
        -------
        IntTensor
            Output tensor
        """
        return self.no_params_func("trace", return_response=True)

    def topk(self,k,**kwargs):
        """
        Returns a new tesnor with the k largest elements 
        
        Parameters
        ----------
            `k`: int       
            `kwargs`: could be one of the following            
                `dim`: (int) – the dimension to sort along (-1 default)
                `largest`: (bool) - controls whether to return largest or smallest elements              
                `sorted`: (bool) - controls whether to return the elements in sorted order (True default) 
        
        Returns
        -------
        IntTensor
            Output tensor
        """
        return self.params_func('top_k',[k,kwargs.get('dim',-1),kwargs.get('largest',True),kwargs.get('sorted',True)],return_response=True)

    def sin(self):
        """
        Computes sin of each element of the tensor.
        Parameters
        ----------
        Returns
        -------
        FloatTensor
            Output Tensor
        """
        return self.no_params_func("sin", return_response=True, return_type='FloatTensor')

    def sinh(self):
        """
        Returns the hyperbolic sine of the input.
        Parameters
        ----------
        Returns
        -------
        FloatTensor
            Output tensor
        """
        return self.no_params_func("sinh", return_response=True, return_type='FloatTensor')

    def __repr__(self, verbose=True):

        tensor_str = str(self.to_numpy())

        type_str = ""
        for dim in self.shape():
            type_str += str(dim) + "x"

        type_str = type_str[:-1]

        desc = "[syft.IntTensor:"+str(self.id) + " size:" + type_str + "]" + "\n"

        return tensor_str + "\n" + desc

    def T(self, dim1=None, dim2=None):
        """
        Returns a tensor that is a transposed version of input. The given dimensions dim1 and dim0 are swapped.
        Parameters:

            input (Tensor) – the input IntTensor
            dim0 (int) – the first dimension to be transposed
            dim1 (int) – the second dimension to be transposed
        ----------
        Returns
        -------
        IntTensor
            Output tensor
        """
        if isinstance(dim1, int) and isinstance(dim2, int):
            return self.params_func("transpose", [dim1, dim2], return_response=True)
        else:
            return self.no_params_func("transpose", return_response=True)

    def params_func(self, name, params, return_response=False, return_type='IntTensor'):
        # send the command
        res = self.controller.send_json(
            self.cmd(name, params=params))

        self.controller.log(res)

        if (return_response):
            if (return_type == 'IntTensor'):
                self.controller.log("IntTensor.__init__: {}".format(res))
                return IntTensor(data=int(res), data_is_pointer=True)
            elif(return_type == 'FloatTensor'):
                self.controller.log("IntTensor.__init__: {}".format(res))
                return FloatTensor(data=int(res), data_is_pointer=True)
            else:
                return res
        return self

    def no_params_func(self, name, return_response=False, return_type='IntTensor'):
        return (self.params_func(name, [], return_response, return_type))

    def get(self, param_name="size", response_as_tensor=False, return_type='IntTensor'):
        return self.params_func(name="get", params=[param_name], return_response=True,
                                return_type="string")

    def cmd(self, functionCall, params=[]):
        cmd = {
            'functionCall': functionCall,
            'objectType': 'IntTensor',
            'objectIndex': self.id,
            'tensorIndexParams': params}
        return cmd

    def gpu(self):
        """
        Returns a GPU copy of this storage if it's not already on the GPU
        Parameters
        ----------
        Returns
        -------
        IntTensor
            Output tensor
        """
        return self.no_params_func("gpu")

    def is_contiguous(self):
        return True

    def to_numpy(self):
        if(self.is_contiguous()):
            res = self.controller.send_json({
                'functionCall': 'to_numpy',
                'objectType': 'IntTensor',
                'objectIndex': self.id
            })

            return np.fromstring(res, sep=' ').astype('int').reshape(self.shape())
        else:
            return " - non-contiguous - "

    def sign(self):
        """
        Computes sign of each element of the tensor.
        Parameters
        ----------
        Returns
        -------
        IntTensor
            Output tensor
        """
        return self.no_params_func("sign", return_response=True)

    def view(self, *args):
        """
        Returns a new tensor with the same data as the self tensor but of a different size.
        Parameters
        ----------
        args : int
            the desired size
        Returns
        -------
        IntTensor
            Output Tensor
        """
        new_dim = list(args)
        assert type(new_dim) == list
        assert type(new_dim[0]) == int
        return self.params_func("view", new_dim, return_response=True)

    def view_(self, *args):
        """
        Returns self tensor but of a different size. Inplace version of view.
        Parameters
        ----------
        args : int
            the desired size
        Returns
        -------
        IntTensor
            Output Tensor
        """
        new_dim = list(args)
        assert type(new_dim) == list
        assert type(new_dim[0]) == int
        self.params_func("view_", new_dim, return_response=False)
        return self

    def exp(self):
        """
        Computes exponential of each element of the tensor.
        Parameters
        ----------
        Returns
        -------
        IntTensor

            Output tensor
        """
        return self.no_params_func("exp", return_response=True)

<<<<<<< HEAD
    def rsqrt(self):
        """
        Returns reciprocal of square root of tensor element wise.
        Parameters
        ----------
        Returns
        -------
        IntTensor
            Output tensor
        """
        return self.no_params_func("rsqrt", return_response=True)
=======
    def unfold(self, dim, size, step):
        """
        Returns a tensor which contains all slices of size `size` from `self` tensor in the dimension `dim`.
        
        Parameters:
            dim (int) – dimension in which unfolding happens
            size (int) – the size of each slice that is unfolded
            step (int) – the step between each slice
            Output Tensor
        """
        return self.params_func("unfold", [dim, size, step], return_response=True)
>>>>>>> c73569a0
<|MERGE_RESOLUTION|>--- conflicted
+++ resolved
@@ -436,7 +436,6 @@
         """
         return self.no_params_func("exp", return_response=True)
 
-<<<<<<< HEAD
     def rsqrt(self):
         """
         Returns reciprocal of square root of tensor element wise.
@@ -448,7 +447,7 @@
             Output tensor
         """
         return self.no_params_func("rsqrt", return_response=True)
-=======
+
     def unfold(self, dim, size, step):
         """
         Returns a tensor which contains all slices of size `size` from `self` tensor in the dimension `dim`.
@@ -459,5 +458,4 @@
             step (int) – the step between each slice
             Output Tensor
         """
-        return self.params_func("unfold", [dim, size, step], return_response=True)
->>>>>>> c73569a0
+        return self.params_func("unfold", [dim, size, step], return_response=True)