from typing import List
from typing import Union

from syft.generic.frameworks.types import FrameworkTensorType
from syft.generic.tensor import AbstractTensor


class ObjectStorage:
    """A storage of objects identifiable by their id.

    A wrapper object to a collection of objects where all objects
    are stored using their IDs as keys.
    """

    def __init__(self):

        # This is the collection of objects being stored.
        self._objects = {}

    def register_obj(self, obj: object, obj_id: Union[str, int] = None):
        """Registers the specified object with the current worker node.

        Selects an id for the object, assigns a list of owners, and establishes
        whether it's a pointer or not. This method is generally not used by the
        client and is instead used by internal processes (hooks and workers).

        Args:
            obj: A torch Tensor or Variable object to be registered.
            obj_id (int or string): random integer between 0 and 1e10 or
            string uniquely identifying the object.
        """
        if obj_id is not None and hasattr(obj, "id"):
            obj.id = obj_id
        self.set_obj(obj)

    def de_register_obj(self, obj: object, _recurse_torch_objs: bool = True):
        """Deregisters the specified object.

        Deregister and remove attributes which are indicative of registration.

        Args:
            obj: A torch Tensor or Variable object to be deregistered.
            _recurse_torch_objs: A boolean indicating whether the object is
                more complex and needs to be explored. Is not supported at the
                moment.
        """
        if hasattr(obj, "id"):
            self.rm_obj(obj.id)
        if hasattr(obj, "_owner"):
            del obj._owner

    def get_obj(self, obj_id: Union[str, int]) -> object:
        """Returns the object from registry.

        Look up an object from the registry using its ID.

        Args:
            obj_id: A string or integer id of an object to look up.

        Returns:
            Object with id equals to `obj_id`.
        """

        try:
            obj = self._objects[obj_id]
        except KeyError as e:
            if obj_id not in self._objects:
                msg = 'Object "' + str(obj_id) + '" not found on worker!!!'
                msg += (
                    "You just tried to interact with an object ID:"
                    + str(obj_id)
                    + " on "
                    + str(self)
                    + " which does not exist!!! "
                )
                msg += (
                    "Use .send() and .get() on all your tensors to make sure they're"
                    "on the same machines. "
                    "If you think this tensor does exist, check the ._objects dictionary"
                    "on the worker and see for yourself!!! "
                    "The most common reason this error happens is because someone calls"
                    ".get() on the object's pointer without realizing it (which deletes "
                    "the remote object and sends it to the pointer). Check your code to "
                    "make sure you haven't already called .get() on this pointer!!!"
                )
                raise KeyError(msg)
            else:
                raise e

        return obj

    def set_obj(self, obj: Union[FrameworkTensorType, AbstractTensor]) -> None:
        """Adds an object to the registry of objects.

        Args:
            obj: A torch or syft tensor with an id.
        """
        self._objects[obj.id] = obj

    def rm_obj(self, remote_key: Union[str, int]):
        """Removes an object.

        Remove the object from the permanent object registry if it exists.

        Args:
            remote_key: A string or integer representing id of the object to be
                removed.
        """
        if remote_key in self._objects:
            del self._objects[remote_key]

    def force_rm_obj(self, remote_key: Union[str, int]):
        """Forces object removal.

        Besides removing the object from the permanent object registry if it exists.
        Explicitly forces removal of the object modifying the `garbage_collect_data` attribute.

        Args:
            remote_key: A string or integer representing id of the object to be
                removed.
        """
        if remote_key in self._objects:
            obj = self._objects[remote_key]
<<<<<<< HEAD
            if hasattr(obj, "child"):
                if hasattr(obj.child, "garbage_collect_data"):
                    obj.child.garbage_collect_data = True
=======
            if hasattr(obj, "child") and obj.child is not None:
                obj.child.garbage_collect_data = True
>>>>>>> d88ef33f
            del self._objects[remote_key]

    def clear_objects(self, return_self: bool = True):
        """Removes all objects from the object storage.

        Note: the "return self" statement is kept in order to avoid modifying the code shown in the udacity course.

        Args:
            return_self: flag, whether to return self as return value

        Returns:
            self, if return_self if True, else None

        """
        self._objects.clear()
        return self if return_self else None

    def current_objects(self):
        """Returns a copy of the objects in the object storage."""
        return self._objects.copy()<|MERGE_RESOLUTION|>--- conflicted
+++ resolved
@@ -121,14 +121,11 @@
         """
         if remote_key in self._objects:
             obj = self._objects[remote_key]
-<<<<<<< HEAD
-            if hasattr(obj, "child"):
+            if hasattr(obj, "child") and obj.child is not None:
                 if hasattr(obj.child, "garbage_collect_data"):
                     obj.child.garbage_collect_data = True
-=======
             if hasattr(obj, "child") and obj.child is not None:
                 obj.child.garbage_collect_data = True
->>>>>>> d88ef33f
             del self._objects[remote_key]
 
     def clear_objects(self, return_self: bool = True):
