--- conflicted
+++ resolved
@@ -15,10 +15,6 @@
 from syft.workers.abstract import AbstractWorker
 
 from syft.exceptions import RemoteObjectFoundError
-<<<<<<< HEAD
-=======
-from syft.generic.abstract.syft_serializable import SyftSerializable
->>>>>>> aafa70d0
 
 # this if statement avoids circular imports between base.py and pointer.py
 if TYPE_CHECKING:
