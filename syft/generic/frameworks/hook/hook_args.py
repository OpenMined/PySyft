from typing import Callable
from typing import Dict
from typing import List
from typing import Tuple

import numpy as np
import torch as th

from syft.generic.frameworks.types import FrameworkTensorType
from syft.workers.abstract import AbstractWorker

from syft import exceptions


hook_method_args_functions = {}
hook_method_response_functions = {}
get_tensor_type_functions = {}

base_types = {int, float, str, bool, bytes, bytearray, complex}

one = lambda _args: 1
get_child = lambda i: i.child

### Hook Args Registries ###
# If you have a type that will be fed into hooked functions, you must add it to
# these registeries using the public functions in the Registration Logic
# section below.
# WARNING: Do not attempt to manipulate them by hand. These registries should
#    not be used outside of this module. Use the helper functions instead.

# dict to specify the action depending of the type found
type_rule = {
    list: lambda _args: [build_rule(a) for a in _args],
    tuple: lambda _args: tuple([build_rule(a) for a in _args]),
    dict: one,  # FIXME This is for additiveShareTensor.child, it can be confusing and AST.child
    np.ndarray: one,
    # should perhaps be of type ShareDict extending dict or something like this
}

# Dict to return the proper lambda function for the right framework or syft tensor type
forward_func = {"my_syft_tensor_type": get_child}

# Dict to return the proper lambda function for the right framework or syft tensor type
backward_func = {
    "my_syft_tensor_type": lambda i, **kwargs: "my_syft_tensor_type(**kwargs).on(i, wrap=False)"
}

# Methods or functions whose signature changes a lot and that we don't want to "cache", because
# they have an arbitrary number of tensors in args which can trigger unexpected behaviour
ambiguous_methods = set()
ambiguous_functions = {"run"}


### Registration logic ###
def register_type_rule(new_type_rules: Dict):
    global type_rule
    type_rule = {**type_rule, **new_type_rules}


def register_forward_func(new_forward_rules: Dict):
    global forward_func
    forward_func = {**forward_func, **new_forward_rules}


def register_backward_func(new_backward_rules: Dict):
    global backward_func
    backward_func = {**backward_func, **new_backward_rules}


def register_ambiguous_method(*method):
    global ambiguous_methods
    ambiguous_methods.update(set(method))


def register_ambiguous_function(*function):
    global ambiguous_functions
    ambiguous_functions.update(set(function))


def default_backward_func(tensorcls):
    return lambda i, **kwargs: tensorcls(**kwargs).on(i, wrap=False)


def default_register_tensor(*tensorcls):
    register_type_rule({t: one for t in tensorcls})
    register_forward_func({t: get_child for t in tensorcls})
    register_backward_func({t: default_backward_func(t) for t in tensorcls})


### Main hook args implementation ###


def unwrap_args_from_method(attr, method_self, args_, kwargs_):
    """Method arguments are sometimes simple types (such as strings or ints) but sometimes
    they are custom Syft tensors such as wrappers (i.e. FrameworkTensor), LoggingTensor
    or some other tensor type. Complex types (which have a .child attribute) need to
    have arguments converted from the arg to arg.child so that the types match as the
    method is being called down the chain. To make this efficient, we cache which args
    need to be replaced with their children in a dictionary called
    hook_method_args_functions. However, sometimes a method (an attr) has multiple
    different argument signatures, such that sometimes arguments have .child objects
    and other times they don't (such as x.div(), which can accept either a tensor or a
    float as an argument). This invalidates the cache, so we need to have a try/except
    which refreshes the cache if the signature triggers an error.

    Args:
        attr (str): the name of the method being called
        method_self: the tensor on which the method is being called
        args_ (list): the arguments being passed to the method
        kwargs_ (dict): the keyword arguments being passed to the function
            (these are not hooked ie replace with their .child attr)
    """
    # Specify an id to distinguish methods from different classes
    # As they won't be used with the same arg types
    attr_id = type(method_self).__name__ + "." + attr
    try:
        assert attr not in ambiguous_methods

        # Load the utility function to transform the args
        hook_args = hook_method_args_functions[attr_id]
        # Try running it
        new_self, new_args = hook_args((method_self, args_))

    except (IndexError, KeyError, AssertionError):  # Update the function in case of an error
        args_hook_function, _ = build_unwrap_args_from_function((method_self, args_))
        # Store this utility function in the registry
        hook_method_args_functions[attr_id] = args_hook_function
        # Run it
        new_self, new_args = args_hook_function((method_self, args_))

    return new_self, new_args, kwargs_


def unwrap_args_from_function(attr, args_, kwargs_, return_args_type=False):
    """See unwrap_args_from_method for details

    Args:
        attr (str): the name of the function being called
        args_ (list): the arguments being passed to the function
        kwargs_ (dict): the keyword arguments being passed to the function
            (these are not hooked ie replace with their .child attr)
        return_args_type (bool): return the type of the tensors in the
        original arguments

    Returns:
        - the arguments where all tensors are replaced with their child
        - the type of this new child
        (- the type of the tensors in the arguments)
    """
    try:
        assert attr not in ambiguous_functions
        # Load the utility function to transform the args
        # TODO rename registry or use another one than for methods
        hook_args = hook_method_args_functions[attr]
        get_tensor_type_function = get_tensor_type_functions[attr]

        # Try running it
        new_args = hook_args(args_)

    except (IndexError, KeyError, AssertionError):  # Update the function in case of an error
        args_hook_function, get_tensor_type_function = build_unwrap_args_from_function(
            args_, return_tuple=True
        )
        # Store the utility functions in registries
        hook_method_args_functions[attr] = args_hook_function
        get_tensor_type_functions[attr] = get_tensor_type_function
        # Run it
        new_args = args_hook_function(args_)

    new_type = get_tensor_type_function(new_args)
    if return_args_type:
        args_type = get_tensor_type_function(args_)
        return new_args, kwargs_, new_type, args_type
    else:
        return new_args, kwargs_, new_type


def build_unwrap_args_from_function(args_, return_tuple=False):
    """
    Build the function f that hook the arguments:
    f(args_) = new_args
    """
    # Inspect the call to find tensor arguments and return a rule whose
    # structure is the same as the args_ object, with 1 where there was
    # (framework or syft) tensors and 0 when not (ex: number, str, ...)
    rule = build_rule(args_)
    # Build a function with this rule to efficiently replace syft tensors
    # (but not pointer) with their child in the args_ objects
    args_hook_function = build_unwrap_args_with_rules(args_, rule, return_tuple)
    # Build a function with this rule to efficiently the child type of the
    # tensor found in the args_
    get_tensor_type_function = build_get_tensor_type(rule)
    return args_hook_function, get_tensor_type_function


def hook_response(attr, response, wrap_type, wrap_args={}, new_self=None):
    """
    When executing a command, arguments are inspected and all tensors are replaced
    with their child attribute until a pointer or a framework tensor is found (for
    example an argument could be a framework wrapper with a child being a LoggingTensor, with
    a child being a framework tensor). When the result of the command is calculated,
    we need to rebuild this chain in the reverse order (in our example put back
    a LoggingTensor on top of the result and then a framework wrapper).
    To make this efficient, we cache which elements of the response (which can be more
    complicated with nested tuples for example) need to be wrapped in a dictionary called
    hook_method_response_functions. However, sometimes a method (an attr) has multiple
    different response signatures. This invalidates the cache, so we need to have a
    try/except which refreshes the cache if the signature triggers an error.

    Args:
        attr (str): the name of the method being called
        response (list or dict): the arguments being passed to the tensor
        wrap_type (type): the type of wrapper we'd like to have
        wrap_args (dict): options to give to the wrapper (for example the
        precision for the precision tensor)
        new_self: used for the can just below of inplace ops
    """

    # inline methods should just return new_self
    if "__i" == attr[0:3]:
        return new_self

    # TODO: Why do we need to cast it in a tuple? this is a (small) time waste
    response_is_tuple = isinstance(response, tuple)

    # Add an artificial tuple
    if not response_is_tuple:
        response = (response, 1)

    hash_wrap_args = hash(frozenset(wrap_args.items()))
    attr_id = f"{attr}@{wrap_type.__name__}.{response_is_tuple}.{hash_wrap_args}"

    try:
        assert attr not in ambiguous_functions

        # Load the utility function to transform the args
        response_hook_function = hook_method_response_functions[attr_id]
        # Try running it
        new_response = response_hook_function(response)

    except (IndexError, KeyError, AssertionError):  # Update the function in case of an error
        response_hook_function = build_wrap_reponse_from_function(response, wrap_type, wrap_args)
        # Store this utility function in the registry
        hook_method_response_functions[attr_id] = response_hook_function
        # Run it
        new_response = response_hook_function(response)

    # Remove the artificial tuple
    if not response_is_tuple:
        new_response, _ = new_response

    return new_response


def build_wrap_reponse_from_function(response, wrap_type, wrap_args):
    """
    Build the function that hook the response.

    Example:
        p is of type Pointer
        f is the hook_response_function
        then f(p) = (Wrapper)>Pointer
    """
    # Inspect the call to find tensor arguments and return a rule whose
    # structure is the same as the response object, with 1 where there was
    # (framework or syft) tensors and 0 when not (ex: number, str, ...)
    rule = build_rule(response)
    # Build a function with this rule to efficiently replace syft tensors
    # (but not pointer) with their child in the args objects
    response_hook_function = build_wrap_response_with_rules(response, rule, wrap_type, wrap_args)
    return response_hook_function


def build_rule(args_):
    """
    Inspect the args object to find framework or syft tensor arguments and
    return a rule whose structure is the same as the args object,
    with 1 where there was (framework or syft) tensors and 0 when
    not (ex: number, str, ...)

    Example:
        in: ([tensor(1, 2), Pointer@bob], 42)
        out: ([1, 1], 0)
    """

    type_args = type(args_)
    # for list, tuple but also tensors and syft tensors
    if type_args in type_rule:
        return type_rule[type_args](args_)
    # for int, float, str, etc
    elif type_args in base_types:
        return 0
    else:
        # New kind of return with pytorch 1.1
        if "torch.return_types" in str(type_args):
            return type_rule[tuple](args_)
        # Still remain ellipsis, slices, etc.
        return 0


<<<<<<< HEAD
def build_unwrap_args_with_rules(args, rules, return_tuple=False, return_list=False):
=======
def build_unwrap_args_with_rules(args_, rules, return_tuple=False):
>>>>>>> f8dbe92b
    """
    Build a function given some rules to efficiently replace in the args object
    syft tensors with their child (but not pointer as they don't have .child),
    and do nothing for other type of object including framework tensors, str,
    numbers, bool, etc.
    Pointers trigger an error which can be caught to get the location for
    forwarding the call.

    Args:
        args_ (tuple): the arguments given to the function / method
        rules (tuple): the same structure but with boolean, true when there is
            a tensor
        return_tuple (bool): force to return a tuple even with a single element
        return_list (bool): force to return a list instead of a tuple

    Return:
        a function that replace syft arg in args_ with arg.child
    """

    # get the transformation lambda for each args
    lambdas = [
        typed_identity(a)  # return the same obj with an identity fct with a type check if needed
        if not r  # if the rule is a number == 0.
        else build_unwrap_args_with_rules(a, r, True, True)
        if isinstance(r, list)
        else build_unwrap_args_with_rules(
            a, r, True
        )  # If not, call recursively build_unwrap_args_with_rules
        if isinstance(r, tuple)
        # Last if not, rule is probably == 1 so use type to return the right transformation.
        else lambda i: forward_func[type(i)](i)
        for a, r in zip(args_, rules)  # And do this for all the args / rules provided
    ]

    # Instead of iterating which is slow, we use trick to efficiently
    # apply each lambda to each arg
    folds = {
        0: zero_fold,
        1: one_fold(return_tuple),
        2: two_fold,
        3: three_fold,
        4: four_fold,
        5: five_fold,
        6: six_fold,
        7: seven_fold,
        8: eight_fold,
    }
    try:
        f = folds[len(lambdas)]
    except KeyError:
        f = many_fold

    if return_list:
        return lambda x: list(f(lambdas, x))

    return lambda x: f(lambdas, x)


def build_get_tensor_type(rules, layer=None):
    """
    Build a function which uses some rules to find efficiently the first tensor in
    the args objects and return the type of its child.

    Args:
        rules (tuple): a skeleton object with the same structure as args but each tensor
            is replaced with a 1 and other types (int, str) with a 0
        layer (list or None): keep track of the path of inspection: each element in the list
            stand for one layer of deepness into the object, and its value for the index
            in the current layer. See example for details

    Returns:
        a function returning a type

    Example:
        *Understanding the layer parameter*
        obj = (a, [b, (c, d)], e)
        the layer position is for:
        a: [0]
        b: [1, 0]
        c: [1, 1, 0]
        d: [1, 1, 1]
        e: [2]

        *Global behaviour example*
        rules = (0, [1, (0, 0), 0)
        - First recursion level
          0 found -> do nothing
          list found -> recursive call with layer = [1]
        - Second recursion level
          1 found -> update layer to [1, 0]
                     build the function x: type(x[1][0])
                     break
        - Back to first recursion level
          save the function returned in the lambdas list
          0 found -> do nothing
          exit loop
          return the first (and here unique) function


    """
    # We keep note of the first layer or recursion level to return at the end
    # only one function and instantiate the layer list the first time
    first_layer = layer is None

    if first_layer:
        layer = []

    # Iteration through the rules object
    lambdas = []
    for i, r in enumerate(rules):
        if r == 1:  # if a tensor is found
            layer.append(i)
            lambdas.append(
                # the layer object is given to build a getter to reach the
                # tensor position and then the type() is called on the obj found
                lambda a: type(get_element_at[len(layer)](*layer)(a))
            )
            # we only need one to get the type of all tensors as they should be the same
            break
        if isinstance(r, (list, tuple)):  # we iterate recursively if necessary
            layer.append(i)
            lambdas += build_get_tensor_type(r, layer)

    if first_layer:
        try:
            return lambdas[0]
        except IndexError:
            # Some functions don't have tensors in their signature so rules is only made of 0s,
            # Hence lambdas is empty. Raising PureFrameworkTensorFoundError triggers an execution of
            # the un-hooked (so native) function which is perfect in that case.
            raise exceptions.PureFrameworkTensorFoundError
    else:
        return lambdas


# Function helpers to convert [a, b, c, ...] -> obj[a][b][c][...]
def one_layer(idx1):
    return lambda l: l[idx1]


def two_layers(idx1, idx2):
    return lambda l: one_layer(idx2)(l[idx1])


def three_layers(idx1, *ids):
    return lambda l: two_layers(*ids)(l[idx1])


def four_layers(idx1, *ids):
    return lambda l: three_layers(*ids)(l[idx1])


get_element_at = {1: one_layer, 2: two_layers, 3: three_layers, 4: four_layers}


def build_wrap_response_with_rules(
    response, rules, wrap_type, wrap_args, return_tuple=False, return_list=False
):
    """
    Build a function given some rules to efficiently replace in the response object
    syft or framework tensors with a wrapper, and do nothing for other types of object
    including , str, numbers, bool, etc.

    Args:
        response: a response used to build the hook function
        rules: the same structure objects but with boolean, at true when is replaces
            a tensor
        return_tuple: force to return a tuple even with a single element

    Response:
        a function to "wrap" the response
    """

    # get the transformation lambda for each args
    lambdas = [
        (lambda i: i)  # return the same object
        if not r  # if the rule is a number == 0.
        else build_wrap_response_with_rules(a, r, wrap_type, wrap_args, True, True)
        if isinstance(r, list)
        else build_wrap_response_with_rules(
            a, r, wrap_type, wrap_args, True
        )  # If not, call recursively build_wrap_response_with_rules
        if isinstance(r, tuple)
        # Last if not, rule is probably == 1 so use type to return the right transformation.
        else lambda i: backward_func[wrap_type](i, **wrap_args)
        for a, r in zip(response, rules)  # And do this for all the responses / rules provided
    ]

    # Instead of iterating which is slow, we use trick to efficiently
    # apply each lambda to each arg
    folds = {
        0: zero_fold,
        1: one_fold(return_tuple),
        2: two_fold,
        3: three_fold,
        4: four_fold,
        5: five_fold,
        6: six_fold,
        7: seven_fold,
        8: eight_fold,
    }
    try:
        f = folds[len(lambdas)]
    except KeyError:
        f = many_fold

    if return_list:
        return lambda x: list(f(lambdas, x))

    return lambda x: f(lambdas, x)


def zero_fold(*a, **k):
    return tuple()


def one_fold(return_tuple, **kwargs):
    def _one_fold(lambdas, args_, **kwargs):
        return lambdas[0](args_[0], **kwargs)

    def tuple_one_fold(lambdas, args_):
        return (lambdas[0](args_[0], **kwargs),)

    return {False: _one_fold, True: tuple_one_fold}[return_tuple]


def two_fold(lambdas, args_, **kwargs):
    return lambdas[0](args_[0], **kwargs), lambdas[1](args_[1], **kwargs)


def three_fold(lambdas, args_, **kwargs):
    return (
        lambdas[0](args_[0], **kwargs),
        lambdas[1](args_[1], **kwargs),
        lambdas[2](args_[2], **kwargs),
    )


def four_fold(lambdas, args_, **kwargs):
    return (
        lambdas[0](args_[0], **kwargs),
        lambdas[1](args_[1], **kwargs),
        lambdas[2](args_[2], **kwargs),
        lambdas[3](args_[3], **kwargs),
    )


def five_fold(lambdas, args_, **kwargs):
    return (
        lambdas[0](args_[0], **kwargs),
        lambdas[1](args_[1], **kwargs),
        lambdas[2](args_[2], **kwargs),
        lambdas[3](args_[3], **kwargs),
        lambdas[4](args_[4], **kwargs),
    )


def six_fold(lambdas, args_, **kwargs):
    return (
        lambdas[0](args_[0], **kwargs),
        lambdas[1](args_[1], **kwargs),
        lambdas[2](args_[2], **kwargs),
        lambdas[3](args_[3], **kwargs),
        lambdas[4](args_[4], **kwargs),
        lambdas[5](args_[5], **kwargs),
    )


def seven_fold(lambdas, args_, **kwargs):
    return (
        lambdas[0](args_[0], **kwargs),
        lambdas[1](args_[1], **kwargs),
        lambdas[2](args_[2], **kwargs),
        lambdas[3](args_[3], **kwargs),
        lambdas[4](args_[4], **kwargs),
        lambdas[5](args_[5], **kwargs),
        lambdas[6](args_[6], **kwargs),
    )


def eight_fold(lambdas, args_, **kwargs):
    return (
        lambdas[0](args_[0], **kwargs),
        lambdas[1](args_[1], **kwargs),
        lambdas[2](args_[2], **kwargs),
        lambdas[3](args_[3], **kwargs),
        lambdas[4](args_[4], **kwargs),
        lambdas[5](args_[5], **kwargs),
        lambdas[6](args_[6], **kwargs),
        lambdas[7](args_[7], **kwargs),
    )


def many_fold(lambdas, args_, **kwargs):
    return tuple([lambdas[i](args_[i], **kwargs) for i in range(len(lambdas))])


# Add the possibility to make a type check in the identity function applied
# On some arg which could be None are of another type.
# Could add more checks but not sure it is needed so far.


def typed_identity(a):
    """
    We need to add typed identity for arguments which can be either number
    or tensors. If the argument changes from an int to a tensor, the
    assertion error triggered by typed_identity will be caught and a
    new signature will be computed for the command.
    """
    if a is None:

        def none_identity(i):
            assert i is None
            return i

        return none_identity

    elif type(a) in (int, float, bool):

        def number_identity(i):
            assert isinstance(i, type(a))
            return i

        return number_identity

    else:
        return lambda i: i


# -- Fast way to register responses and transform tensors in pointers

register_response_functions = {}


def register_response(
    attr: str, response: object, response_ids: object, owner: AbstractWorker
) -> object:
    """
    When a remote worker execute a command sent by someone else, the response is
    inspected: all tensors are stored by this worker and a Pointer tensor is
    made for each of them.

    To make this efficient, we cache which elements of the response (which can be more
    complicated with nested tuples for example) in the dict register_response_functions

    However, sometimes a function  (an attr) has multiple different response signatures.
    This invalidates the cache, so we need to have a try/except which refreshes the
    cache if the signature triggers an error.

    Args:
        attr (str): the name of the function being called
        response (object): the response of this function
        owner (BaseWorker): the worker which registers the tensors
    """

    # TODO: Why do we need to cast it in a tuple? this is a (small) time waste
    response_is_tuple = isinstance(response, tuple)

    # Add an artificial tuple
    if not response_is_tuple:
        response = (response, 1)

    attr_id = f"{attr}"

    try:
        assert attr not in ambiguous_functions
        assert attr not in ambiguous_methods

        # Load the utility function to register the response and transform tensors with pointers
        register_response_function = register_response_functions[attr_id]
        # Try running it
        new_response = register_response_function(response, response_ids=response_ids, owner=owner)

    except (IndexError, KeyError, AssertionError):  # Update the function in cas of an error
        register_response_function = build_register_response_function(response)
        # Store this utility function in the registry
        register_response_functions[attr_id] = register_response_function
        # Run it
        new_response = register_response_function(response, response_ids=response_ids, owner=owner)

    # Remove the artificial tuple
    if not response_is_tuple:
        new_response, _ = new_response

    return new_response


def build_register_response_function(response: object) -> Callable:
    """
    Build the function that registers the response and replaces tensors with pointers.

    Example:
        (1, tensor([1, 2]) is the response
        f is the register_response_function
        then f(p) = (1, (Wrapper)>Pointer)
    """
    # Inspect the call to find tensor arguments and return a rule whose
    # structure is the same as the response object, with 1 where there was
    # (framework or syft) tensors and 0 when not (ex: number, str, ...)
    rule = build_rule(response)
    # Build a function with this rule to efficiently replace syft tensors
    # (but not pointer) with their child in the args_ objects
    response_hook_function = build_register_response(response, rule)
    return response_hook_function


def register_tensor(
    tensor: FrameworkTensorType, owner: AbstractWorker, response_ids: List = list()
):
    """
    Registers a tensor.

    Args:
        tensor: A tensor.
        owner: The owner that makes the registration.
        response_ids: List of ids where the tensor should be stored
            and each id is pop out when needed.
    """
    tensor.owner = owner
    try:
        tensor.id = response_ids.pop(-1)
    except IndexError:
        raise exceptions.ResponseSignatureError

    owner.register_obj(tensor)


def build_register_response(response: object, rules: Tuple, return_tuple: bool = False) -> Callable:
    """
    Build a function given some rules to efficiently replace in the response object
    framework tensors with a pointer after they are registered, and do nothing for other
    types of object including , str, numbers, bool, etc.

    Args:
        response: the response
        rules: the rule specifying where the tensors are
        return_tuple: force to return a tuple even with a single element
    Returns:
        The function to apply on generic responses
    """

    # get the transformation lambda for each args_
    lambdas = [
        (lambda i, **kwargs: i)  # return the same object
        if not r  # or not hasattr(a, "owner")  # if the rule is a number == 0.
        else build_register_response(
            a, r, True
        )  # If not, call recursively build_wrap_response_with_rules
        if isinstance(r, (list, tuple))  # if the rule is a list or tuple.
        # Last if not, rule is probably == 1 so use type to return the right transformation.
        else lambda i, **kwargs: register_tensor(i, **kwargs)
        for a, r in zip(response, rules)  # And do this for all the responses / rules provided
    ]

    # Instead of iterating which is slow, we use trick to efficiently
    # apply each lambda to each arg
    folds = {
        0: zero_fold,
        1: one_fold(return_tuple),
        2: two_fold,
        3: three_fold,
        4: four_fold,
        5: five_fold,
        6: six_fold,
        7: seven_fold,
        8: eight_fold,
    }
    try:
        f = folds[len(lambdas)]
    except KeyError:
        f = many_fold

    return lambda x, **kwargs: f(lambdas, x, **kwargs)<|MERGE_RESOLUTION|>--- conflicted
+++ resolved
@@ -298,11 +298,7 @@
         return 0
 
 
-<<<<<<< HEAD
-def build_unwrap_args_with_rules(args, rules, return_tuple=False, return_list=False):
-=======
-def build_unwrap_args_with_rules(args_, rules, return_tuple=False):
->>>>>>> f8dbe92b
+def build_unwrap_args_with_rules(args_, rules, return_tuple=False, return_list=False):
     """
     Build a function given some rules to efficiently replace in the args object
     syft tensors with their child (but not pointer as they don't have .child),
