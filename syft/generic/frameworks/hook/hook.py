from abc import ABC
from abc import abstractmethod
from functools import wraps
import inspect
import re
import types
from typing import List

import syft
from syft.generic.frameworks.hook import hook_args
from syft.generic.object import initialize_object
from syft.generic.pointers.object_pointer import ObjectPointer
from syft.generic.pointers.pointer_tensor import PointerTensor
from syft.generic.pointers.multi_pointer import MultiPointerTensor
from syft.generic.tensor import _apply_args
from syft.workers.base import BaseWorker

from syft.exceptions import route_method_exception
from syft.exceptions import TensorsNotCollocatedException


class FrameworkHook(ABC):
    @abstractmethod
    def __init__(self, framework_module, local_worker: BaseWorker = None, is_client: bool = True):
        pass

    ### Public API: framework-specific factory methods ###
    @classmethod
    @abstractmethod
    def create_shape(cls, shape_dims):
        """Factory method for creating a generic FrameworkShape."""
        pass

    @classmethod
    @abstractmethod
    def create_zeros(cls, shape, dtype, **kwargs):
        """Factory method for creating a generic zero FrameworkTensor."""
        pass

    @classmethod
    def create_wrapper(cls, wrapper_type, *args, **kwargs):
        """Factory method for creating a generic wrapper of type wrapper_type."""
        if wrapper_type is None:
            wrapper_type = syft.framework.Tensor
<<<<<<< HEAD
=======

>>>>>>> 41936c34
        return wrapper_type(*args, **kwargs)

    ### Standardized, framework-specific methods ###
    @abstractmethod
    def _hook_native_tensor(self, tensor_type: type, syft_type: type):
        """Add PySyft-specific tensor functionality to the given tensor type.

        See framework-specific implementations for more details.
        """
        # _hook_native_tensor is framework-specific, but it calls the methods
        # defined below!
        pass

    @classmethod
    def _transfer_methods_to_framework_class(
        hook_cls, framework_cls: type, from_cls: type, exclude: List[str]
    ):
        """Adds methods from the from_cls class to the framework_cls class.

        The class from_cls is a proxy class useful to avoid extending
        the native framework class directly.

        Args:
            framework_cls: The class to which we are adding methods, e.g.
                torch.Tensor or tf.Variable.
            from_cls: The class from which we are adding methods, e.g.
                TorchTensor, or TensorFlowVariable.
            exclude: A list of method names to exclude from the hooking process.
        """
        # For all methods defined in syft_type which are not internal methods
        # (like __class__, etc)
        for attr in dir(from_cls):
            if attr not in exclude:
                if hasattr(framework_cls, attr):
                    setattr(framework_cls, f"native_{attr}", getattr(framework_cls, attr))
                # Add to the native tensor this method
                setattr(framework_cls, attr, getattr(from_cls, attr))

    ### Generics methods ###
    def _hook_native_methods(self, tensor_type: type):
        """
        Add hooked version of all methods of to_auto_overload[tensor_type]
        to the tensor_type; instead of performing the native tensor
        method, the hooked version will be called

        Args:
            tensor_type: the tensor_type which holds the methods
        """
        # Use a pre-defined list to select the methods to overload
        for attr in self.to_auto_overload[tensor_type]:
            # if we haven't already overloaded this function
            if f"native_{attr}" not in dir(tensor_type):
                native_method = getattr(tensor_type, attr)
                setattr(tensor_type, f"native_{attr}", native_method)
                new_method = self._get_hooked_method(attr)
                setattr(tensor_type, attr, new_method)

    def _hook_properties(hook_self, tensor_type: type):
        """Overloads tensor_type properties.

        If you're not sure how properties work, read:
        https://www.programiz.com/python-programming/property
        Args:
            tensor_type: The tensor class which is having properties
                added to it.
        """

        @property
        def location(self):
            return self.child.location

        tensor_type.location = location

        @property
        def id_at_location(self):
            return self.child.id_at_location

        tensor_type.id_at_location = id_at_location

        @property
        def id(self):
            if not hasattr(self, "_syft_id"):
                self._syft_id = syft.ID_PROVIDER.pop()
            return self._syft_id

        @id.setter
        def id(self, new_syft_id):
            self._syft_id = new_syft_id
            return self

        tensor_type.id = id

        @property
        def owner(self):
            if not hasattr(self, "_owner"):
                self._owner = hook_self.local_worker
            return self._owner

        @owner.setter
        def owner(self, new_owner):
            self._owner = new_owner
            return self

        tensor_type.owner = owner

        @property
        def is_wrapper(self):
            if not hasattr(self, "_is_wrapper"):
                self._is_wrapper = False
            return self._is_wrapper

        @is_wrapper.setter
        def is_wrapper(self, it_is_a_wrapper):
            self._is_wrapper = it_is_a_wrapper
            return self

        tensor_type.is_wrapper = is_wrapper

        def dim(self):
            return len(self.shape)

        tensor_type.dim = dim

    def _which_methods_should_we_auto_overload(self, tensor_type: type):
        """Creates a list of Torch methods to auto overload.

        By default, it looks for the intersection between the methods of
        tensor_type and torch_type minus those in the exception list
        (syft.torch.exclude).

        Args:
            tensor_type: Iterate through the properties of this tensor type.
            syft_type: Iterate through all attributes in this type.

        Returns:
            A list of methods to be overloaded.
        """

        boolean_comparators = ["__gt__", "__ge__", "__lt__", "__le__"]

        to_overload = boolean_comparators

        native_pattern = re.compile("native*")

        for attr in dir(tensor_type):

            # Conditions for not overloading the method
            # TODO[jvmancuso] separate func exclusion from method exclusion
            if attr in syft.framework.exclude:
                continue
            if not hasattr(tensor_type, attr):
                continue

            lit = getattr(tensor_type, attr)
            is_base = attr in dir(object)
            is_desc = inspect.ismethoddescriptor(lit)
            is_func = isinstance(lit, types.FunctionType)
            is_overloaded = native_pattern.match(attr) is not None

            if (is_desc or is_func) and not is_base and not is_overloaded:
                to_overload.append(attr)

        return set(to_overload)

    def _hook_syft_tensor_methods(self, tensor_type: type, syft_type: type):
        """
        Add hooked version of all methods of to_auto_overload[tensor_type]
        to the syft_type, so that they act like regular tensors in
        terms of functionality, but instead of performing the native tensor
        method, it will be forwarded to each share when it is relevant

        Args:
            tensor_type: The tensor type to which we are adding methods.
            syft_type: the syft_type which holds the methods
        """

        # Use a pre-defined list to select the methods to overload
        for attr in self.to_auto_overload[tensor_type]:
            if attr not in dir(syft_type):
                new_method = self._get_hooked_syft_method(attr)
                setattr(syft_type, attr, new_method)

    def _hook_pointer_tensor_methods(self, tensor_type):
        """
        Add hooked version of all methods of the tensor_type to the
        Pointer tensor: instead of performing the native tensor
        method, it will be sent remotely to the location the pointer
        is pointing at.
        """

        boolean_comparators = ["__gt__", "__ge__", "__lt__", "__le__"]

        # Use a pre-defined list to select the methods to overload
        for attr in self.to_auto_overload[tensor_type]:
            if attr not in dir(PointerTensor) or attr in boolean_comparators:
                new_method = self._get_hooked_pointer_method(attr)
                setattr(PointerTensor, attr, new_method)

    def _hook_object_pointer_methods(self, framework_cls):
        """
        Add hooked version of all methods of the framework_cls to the
        ObjectPointer: instead of performing the native object
        method, it will be sent remotely to the location the pointer
        is pointing at.
        """

        # Use a pre-defined list to select the methods to overload
        for attr in self.to_auto_overload[framework_cls]:
            new_method = self._get_hooked_pointer_method(attr)
            setattr(ObjectPointer, attr, new_method)

    def _hook_multi_pointer_tensor_methods(self, tensor_type):
        """
        Add hooked version of all methods of the torch Tensor to the
        Multi Pointer tensor: instead of performing the native tensor
        method, it will be sent remotely for each pointer to the
        location it is pointing at.
        """

        # Use a pre-defined list to select the methods to overload
        for attr in self.to_auto_overload[tensor_type]:
            if attr not in dir(MultiPointerTensor):
                new_method = self._get_hooked_multi_pointer_method(attr)
                setattr(MultiPointerTensor, attr, new_method)

    def _add_registration_to___init__(hook_self, tensor_type: type, is_tensor: bool = False):
        """Adds several attributes to the tensor.

        Overload tensor_type.__init__ to add several attributes to the tensor
        as well as (optionally) registering the tensor automatically.
        TODO: auto-registration is disabled at the moment, this might be bad.

        Args:
            tensor_type: The class of the tensor being hooked
            torch_tensor: An optional boolean parameter (default False) to
                specify whether to skip running the native initialization
                logic. TODO: this flag might never get used.
        """
        if "native___init__" not in dir(tensor_type):
            tensor_type.native___init__ = tensor_type.__init__

        def new___init__(self, *args, owner=None, id=None, register=True, **kwargs):
            initialize_object(
                hook=hook_self,
                obj=self,
                id=id,
                reinitialize=not is_tensor,
                init_args=args,
                init_kwargs=kwargs,
            )

        tensor_type.__init__ = new___init__

    @classmethod
    def _perform_function_overloading(cls, parent_module_name, parent_module, func_name):

        # Where the overloading happens
        # 1. Get native function
        native_func = getattr(parent_module, func_name)
        # 2. Check it is a proper function
        if type(native_func) in [types.FunctionType, types.BuiltinFunctionType]:
            # 3. Build the hooked function
            new_func = cls._get_hooked_func(parent_module_name, func_name, native_func)
            # 4. Move the native function
            setattr(parent_module, f"native_{func_name}", native_func)
            # 5. Put instead the hooked one
            setattr(parent_module, func_name, new_func)

    @classmethod
    def _get_hooked_syft_method(cls, attr):
        """
        Hook a method in order to replace all args/kwargs syft/torch tensors with
        their child attribute, forward this method with the new args and new self,
        get response and "rebuild" the syft tensor wrapper upon all tensors found

        Args:
            attr (str): the method to hook
        Return:
            the hooked method
        """

        @wraps(attr)
        def overloaded_syft_method(self, *args, **kwargs):
            """
            Operate the hooking
            """
            # Replace all syft tensor with their child attribute
            new_self, new_args, new_kwargs = hook_args.unwrap_args_from_method(
                attr, self, args, kwargs
            )

            # Send it to the appropriate class and get the response
            response = getattr(new_self, attr)(*new_args, **new_kwargs)

            # Put back SyftTensor on the tensors found in the response
            response = hook_args.hook_response(
                attr, response, wrap_type=type(self), wrap_args=self.get_class_attributes()
            )

            return response

        return overloaded_syft_method

    @classmethod
    def _get_hooked_method(cls, method_name):
        """
        Hook a method in order to replace all args/kwargs syft/torch tensors with
        their child attribute if they exist
        If so, forward this method with the new args and new self, get response
        and "rebuild" the torch tensor wrapper upon all tensors found
        If not, just execute the native torch methodn

        Args:
            attr (str): the method to hook
        Return:
            the hooked method
        """

        @wraps(method_name)
        def overloaded_native_method(self, *args, **kwargs):
            """
            Operate the hooking
            """

            if not hasattr(self, "child"):  # means that it's not a wrapper
                method = getattr(self, f"native_{method_name}")
                # Run the native function with the new args

                try:
                    response = method(*args, **kwargs)
                except BaseException as e:
                    # we can make some errors more descriptive with this method
                    raise route_method_exception(e, self, args, kwargs)

            else:  # means that there is a wrapper to remove
                try:
                    # Replace all torch tensor with their child attribute
                    new_self, new_args, new_kwargs = hook_args.unwrap_args_from_method(
                        method_name, self, args, kwargs
                    )
                except BaseException as e:
                    # we can make some errors more descriptive with this method
                    raise route_method_exception(e, self, args, kwargs)

                # Send the new command to the appropriate class and get the response
                method = getattr(new_self, method_name)
                response = method(*new_args, **new_kwargs)

                # For inplace methods, just directly return self
                if syft.framework.is_inplace_method(method_name):
                    return self

                # Put back the wrappers where needed
                response = hook_args.hook_response(
                    method_name, response, wrap_type=type(self), new_self=self
                )

            return response

        return overloaded_native_method

    @classmethod
    def _get_hooked_func(cls, public_module_name, func_api_name, func):
        """
        Hook a function in order to inspect its args and search for pointer
        or other syft tensors.
        - Calls to this function with normal tensors or numbers / string trigger
          usual behaviour
        - Calls with pointers send the command to the location of the pointer(s)
        - Calls with syft tensor will in the future trigger specific behaviour

        Args:
            public_module_name (str): the name of the public module you are
                hooking this function on (ie the same name that the user would import).
            attr (str): the method to hook
        Return:
            the hooked method
        """

        cmd_name = f"{public_module_name}.{func_api_name}"

        @wraps(func)
        def overloaded_func(*args, **kwargs):
            """
            Operate the hooking
            """
            try:
                tensor_type = (
                    type(args[0]) if not isinstance(args[0], (tuple, list)) else type(args[0][0])
                )
            except IndexError:
                tensor_type = syft.framework.Tensor

            command = (cmd_name, None, args, kwargs)

            try:
                handle_func_command = tensor_type.handle_func_command
            except AttributeError:
                handle_func_command = syft.framework.Tensor.handle_func_command

            response = handle_func_command(command)

            return response

        return overloaded_func

    @classmethod
    def _get_hooked_pointer_method(cls, attr):
        """
        Hook a method to send it to remote worker

        Args:
            attr (str): the method to hook
        Return:
            the hooked method
        """

        @wraps(attr)
        def overloaded_pointer_method(self, *args, **kwargs):
            """
            Operate the hooking
            """
            pointer = self
            # Get info on who needs to send where the command
            owner = pointer.owner
            location = pointer.location

            if len(args) > 0:
                if isinstance(args[0], ObjectPointer):
                    if args[0].location.id != location.id:
                        raise TensorsNotCollocatedException(pointer, args[0], attr)

            # Send the command
            command = (attr, self, args, kwargs)

            response = owner.send_command(location, command)

            # For inplace methods, just directly return self
            if syft.framework.is_inplace_method(attr):
                return self

            return response

        return overloaded_pointer_method

    @classmethod
    def _get_hooked_multi_pointer_method(cls, attr):
        """
        Hook a method to send it multiple recmote workers

        Args:
            attr (str): the method to hook
        Return:
            the hooked method
        """

        def dispatch(args, k):
            return map(lambda x: x[k] if isinstance(x, dict) else x, args)

        @wraps(attr)
        def overloaded_attr(self, *args, **kwargs):
            """
            Operate the hooking
            """

            # Replace all syft tensor with their child attribute
            new_self, new_args, new_kwargs = hook_args.unwrap_args_from_method(
                attr, self, args, kwargs
            )

            results = {}
            for k, v in new_self.items():
                results[k] = v.__getattribute__(attr)(*dispatch(new_args, k), **new_kwargs)

            # Put back MultiPointerTensor on the tensors found in the response
            response = hook_args.hook_response(
                attr, results, wrap_type=MultiPointerTensor, wrap_args=self.get_class_attributes()
            )

            return response

        return overloaded_attr<|MERGE_RESOLUTION|>--- conflicted
+++ resolved
@@ -42,10 +42,7 @@
         """Factory method for creating a generic wrapper of type wrapper_type."""
         if wrapper_type is None:
             wrapper_type = syft.framework.Tensor
-<<<<<<< HEAD
-=======
-
->>>>>>> 41936c34
+
         return wrapper_type(*args, **kwargs)
 
     ### Standardized, framework-specific methods ###
