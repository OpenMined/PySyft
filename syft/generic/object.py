from abc import ABC
import functools
from typing import List

import syft as sy
from syft.generic.frameworks.hook import hook_args


class AbstractObject(ABC):
    """
    This is a generic object abstraction.
    """

    is_wrapper = False

    def __init__(
        self,
        id: int = None,
        owner: "sy.workers.AbstractWorker" = None,
        tags: List[str] = None,
        description: str = None,
        child=None,
    ):
        """Initializer for AbstractTensor

        Args:
            id: An optional string or integer id of the tensor
            owner: An optional BaseWorker object to specify the worker on which
                the tensor is located.
            tags: an optional set of hashtags corresponding to this tensor
                which this tensor should be searchable for
            description: an optional string describing the purpose of the
                tensor
            child: an optional tensor to put in the .child attribute to build
                a chain of tensors
        """
        self.owner = owner or sy.local_worker
        self.id = id or sy.ID_PROVIDER.pop()
        self.tags = tags
        self.description = description
        self.child = child

    def __str__(self) -> str:
        if hasattr(self, "child"):
            return type(self).__name__ + ">" + self.child.__str__()
        else:
            return type(self).__name__

    def __repr__(self) -> str:
        if hasattr(self, "child"):
            return type(self).__name__ + ">" + self.child.__repr__()
        else:
            return type(self).__name__

    def describe(self, description: str) -> "AbstractObject":
        self.description = description
        return self

    def tag(self, *tags: str) -> "AbstractObject":
        if self.tags is None:
            self.tags = set()

        # Update the owner tag index
        for tag in tags:
            self.tags.add(tag)
            if self.owner is not None:
<<<<<<< HEAD
                if self.id not in self.owner._objects:
                    self.owner.register_obj(self)
                if tag not in self.owner._tag_to_object_ids:
                    self.owner._tag_to_object_ids[tag] = {self.id}
                else:
                    self.owner._tag_to_object_ids[tag].add(self.id)
=======
                # NOTE: this is a fix to correct faulty registration that can sometimes happen
                if self.id not in self.owner._objects:
                    self.owner.register_obj(self)
                # note: this is a defaultdict(set)
                self.owner._tag_to_object_ids[tag].add(self.id)
>>>>>>> f6c7d769
            else:
                raise RuntimeError("Can't tag a tensor which doesn't have an owner")
        return self

    def serialize(self):  # check serde.py to see how to provide compression schemes
        """Serializes the tensor on which it's called.

        This is the high level convenience function for serializing torch
        tensors. It includes three steps, Simplify, Serialize, and Compress as
        described in serde.py.
        By default serde is compressing using LZ4

        Returns:
            The serialized form of the tensor.
            For example:
                x = torch.Tensor([1,2,3,4,5])
                x.serialize() # returns a serialized object
        """
        return sy.serde.serialize(self)

    def ser(self, *args, **kwargs):
        return self.serialize(*args, **kwargs)

    def get(self):
        """Just a pass through. This is most commonly used when calling .get() on a
        Syft tensor which has a child which is a pointer, an additive shared tensor,
        a multi-pointer, etc."""
        class_attributes = self.get_class_attributes()
        return type(self)(
            **class_attributes,
            owner=self.owner,
            tags=self.tags,
            description=self.description,
            id=self.id,
        ).on(self.child.get())

    def mid_get(self):
        """This method calls .get() on a child pointer and correctly registers the results"""

        child_id = self.id
        tensor = self.get()
        tensor.id = child_id
        self.owner.register_obj(tensor)

    def get_class_attributes(self):
        """
        Return all elements which defines an instance of a certain class.
        By default there is nothing so we return an empty dict, but for
        example for fixed precision tensor, the fractional precision is
        very important.
        """
        return {}

    @classmethod
    def on_function_call(cls, *args):
        """
        Override this to perform a specific action for each call of a torch
        function with arguments containing syft tensors of the class doing
        the overloading
        """
        pass

    @classmethod
    def handle_func_command(cls, command):
        """
        Receive an instruction for a function to be applied on a Syft Tensor,
        Replace in the args all the LogTensors with
        their child attribute, forward the command instruction to the
        handle_function_command of the type of the child attributes, get the
        response and replace a Syft Tensor on top of all tensors found in
        the response.

        Args:
            command: instruction of a function command: (command name,
            <no self>, arguments[, kwargs])

        Returns:
            the response of the function command
        """
        cmd, _, args, kwargs = command

        # Check that the function has not been overwritten
        try:
            # Try to get recursively the attributes in cmd = "<attr1>.<attr2>.<attr3>..."
            cmd = cls.rgetattr(cls, cmd)
            return cmd(*args, **kwargs)
        except AttributeError:
            pass

        # Replace all LoggingTensor with their child attribute
        new_args, new_kwargs, new_type = hook_args.unwrap_args_from_function(cmd, args, kwargs)

        # build the new command
        new_command = (cmd, None, new_args, new_kwargs)

        # Do a generic action depending og the call
        cls.on_function_call(new_command)

        # Send it to the appropriate class and get the response
        response = new_type.handle_func_command(new_command)

        # Put back LoggingTensor on the tensors found in the response
        response = hook_args.hook_response(cmd, response, wrap_type=cls)

        return response

    @classmethod
    def rgetattr(cls, obj, attr, *args):
        """
        Get an attribute recursively.

        This is a core piece of functionality for the PySyft tensor chain.

        Args:
            obj: the object holding the attribute
            attr: nested attribute
            args: optional arguments to provide

        Returns:
            the attribute obj.attr

        Example:
            >>> rgetattr(obj, 'attr1.attr2.attr3')
            [Out] obj.attr1.attr2.attr3

        """

        def _getattr(obj, attr):
            return getattr(obj, attr, *args)

        return functools.reduce(_getattr, [obj] + attr.split("."))


def initialize_object(
    hook, obj, owner=None, reinitialize=True, id=None, init_args=tuple(), init_kwargs={}
):
    """Initializes the tensor.

    Args:
        hook: A reference to TorchHook class.
        obj: An object to keep track of id, owner and whether it is a native
            tensor or a wrapper over pytorch.
        reinitialize: A boolean parameter (default True) to indicate whether
            to re-execute __init__.
        owner: The owner of the tensor being initialised, leave it blank
            to if you have already provided a reference to TorchHook class.
        id: The id of tensor, a random id will be generated if there is no id
            specified.
    """
    obj.is_wrapper = False

    if reinitialize:
        obj.native___init__(*init_args, **init_kwargs)

    _apply_args(hook, obj, owner, id)


def _apply_args(hook, obj_to_register, owner=None, id=None):

    if owner is None:
        owner = hook.local_worker

    if id is None:
        id = sy.ID_PROVIDER.pop()

    obj_to_register.id = id
    obj_to_register.owner = owner<|MERGE_RESOLUTION|>--- conflicted
+++ resolved
@@ -64,20 +64,11 @@
         for tag in tags:
             self.tags.add(tag)
             if self.owner is not None:
-<<<<<<< HEAD
-                if self.id not in self.owner._objects:
-                    self.owner.register_obj(self)
-                if tag not in self.owner._tag_to_object_ids:
-                    self.owner._tag_to_object_ids[tag] = {self.id}
-                else:
-                    self.owner._tag_to_object_ids[tag].add(self.id)
-=======
                 # NOTE: this is a fix to correct faulty registration that can sometimes happen
                 if self.id not in self.owner._objects:
                     self.owner.register_obj(self)
                 # note: this is a defaultdict(set)
                 self.owner._tag_to_object_ids[tag].add(self.id)
->>>>>>> f6c7d769
             else:
                 raise RuntimeError("Can't tag a tensor which doesn't have an owner")
         return self
