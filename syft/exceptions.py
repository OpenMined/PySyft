--- conflicted
+++ resolved
@@ -356,7 +356,6 @@
     pass
 
 
-<<<<<<< HEAD
 class EmptyCryptoPrimitiveStoreError(Exception):
     """Raised when trying to get crypto primtives from an empty crypto store"""
 
@@ -371,10 +370,7 @@
         super().__init__(message)
 
 
-def route_method_exception(exception, self, args, kwargs):
-=======
 def route_method_exception(exception, self, args_, kwargs_):
->>>>>>> 82eede90
     try:
         if self.is_wrapper:
             if isinstance(self.child, sy.PointerTensor):
