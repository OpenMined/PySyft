"""Specific Pysyft exceptions."""
from tblib import Traceback
import traceback
from six import reraise
from typing import Tuple

import syft as sy
from syft.generic.frameworks.types import FrameworkTensor


class DependencyError(Exception):
    def __init__(self, package, pypi_alias=None):
        if pypi_alias is None:
            pypi_alias = package
        message = (
            f"The {package} dependency is not installed. If you intend"
            " to use it, please install it at your command line with "
            f"`pip install {pypi_alias}`."
        )
        super().__init__(message)


class PureFrameworkTensorFoundError(BaseException):
    """Exception raised for errors in the input.
    This error is used in a recursive analysis of the args provided as an
    input of a function, to break the recursion if a FrameworkTensor is found
    as it means that _probably_ all the tensors are pure torch/tensorflow and
    the function can be applied natively on this input.

    Attributes:
        expression -- input expression in which the error occurred
        message -- explanation of the error
    """

    pass


class RemoteObjectFoundError(BaseException):
    """Exception raised for errors in the input.
    This error is used in a context similar to PureFrameworkTensorFoundError but
    to indicate that a Pointer to a remote tensor was found  in the input
    and thus that the command should be send elsewhere. The pointer retrieved
    by the error gives the location where the command should be sent.

    Attributes:
        expression -- input expression in which the error occurred
        message -- explanation of the error
    """

    def __init__(self, pointer):
        self.pointer = pointer


class InvalidTensorForRemoteGet(Exception):
    """Raised when a chain of pointer tensors is not provided for `remote_get`."""

    def __init__(self, tensor: object):
        message = f"Tensor does not have attribute child. You remote get should be called on a chain of pointer tensors, instead you called it on {tensor}."
        super().__init__(message)


class WorkerNotFoundException(Exception):
    """Raised when a non-existent worker is requested."""

    pass


class CompressionNotFoundException(Exception):
    """Raised when a non existent compression/decompression scheme is requested."""

    pass


class CannotRequestObjectAttribute(Exception):
    """Raised when .get() is called on a pointer which points to an attribute of
    another object."""

    pass


class TensorsNotCollocatedException(Exception):
    """Raised when a command is executed on two tensors which are not
    on the same machine. The goal is to provide as useful input as possible
    to help the user identify which tensors are where so that they can debug
    which one needs to be moved."""

    def __init__(self, tensor_a, tensor_b, attr="a method"):

        if hasattr(tensor_a, "child") and tensor_a.is_wrapper:
            tensor_a = tensor_a.child

        if hasattr(tensor_b, "child") and tensor_b.is_wrapper:
            tensor_b = tensor_b.child

        if isinstance(tensor_a, sy.PointerTensor) and isinstance(tensor_b, sy.PointerTensor):
            message = (
                "You tried to call "
                + attr
                + " involving two tensors which"
                + " are not on the same machine! One tensor is on "
                + str(tensor_a.location)
                + " while the other is on "
                + str(tensor_b.location)
                + ". Use a combination of .move(), .get(), and/or .send() to co-locate them to the same machine."
            )
        elif isinstance(tensor_a, sy.PointerTensor):
            message = (
                "You tried to call "
                + attr
                + " involving two tensors where one tensor is actually located"
                + " on another machine (is a PointerTensor). Call .get() on the PointerTensor or .send("
                + str(tensor_a.location.id)
                + ") on the other tensor.\n"
                + "\nTensor A: "
                + str(tensor_a)
                + "\nTensor B: "
                + str(tensor_b)
            )
        elif isinstance(tensor_b, sy.PointerTensor):
            message = (
                "You tried to call "
                + attr
                + " involving two tensors where one tensor is actually located"
                + " on another machine (is a PointerTensor). Call .get() on the PointerTensor or .send("
                + str(tensor_b.location.id)
                + ") on the other tensor.\n"
                + "\nTensor A: "
                + str(tensor_a)
                + "\nTensor B: "
                + str(tensor_b)
            )
        else:
            message = (
                "You tried to call "
                + attr
                + " involving two tensors which are not on the same machine."
                + "Try calling .send(), .move(), and/or .get() on these tensors to get them to the same"
                + "worker before calling methods that involve them working together."
            )

        super().__init__(message)

        self.tensor_a = tensor_a
        self.tensor_b = tensor_b


class ResponseSignatureError(Exception):
    """Raised when the return of a hooked function is not correctly predicted
    (when defining in advance ids for results)
    """

    def __init__(self, ids_generated=None):
        self.ids_generated = ids_generated

    def get_attributes(self):
        """
        Specify all the attributes need to report an error correctly.
        """
        return {"ids_generated": self.ids_generated}

    @staticmethod
    def simplify(worker: "sy.workers.AbstractWorker", e):
        """
        Serialize information about an Exception which was raised to forward it
        """
        # Get information about the exception: type of error,  traceback
        tp = type(e)
        tb = e.__traceback__
        # Serialize the traceback
        traceback_str = "Traceback (most recent call last):\n" + "".join(traceback.format_tb(tb))
        # Include special attributes if relevant
        try:
            attributes = e.get_attributes()
        except AttributeError:
            attributes = {}
<<<<<<< HEAD
        return (
            sy.serde._simplify(tp.__name__),
            sy.serde._simplify(traceback_str),
            sy.serde._simplify(attributes),
        )
=======
        return tp.__name__, traceback_str, sy.serde._simplify(worker, attributes)
>>>>>>> 06b2e27f

    @staticmethod
    def detail(worker: "sy.workers.AbstractWorker", error_tuple: Tuple[str, str, dict]):
        """
        Detail and re-raise an Exception forwarded by another worker
        """
        error_name, traceback_str, attributes = error_tuple
        error_name = sy.serde._detail(worker, error_name)
        traceback_str = sy.serde._detail(worker, traceback_str)
        attributes = sy.serde._detail(worker, attributes)
        # De-serialize the traceback
        tb = Traceback.from_string(traceback_str)
        # Check that the error belongs to a valid set of Exceptions
        if error_name in dir(sy.exceptions):
            error_type = getattr(sy.exceptions, error_name)
            error = error_type()
            # Include special attributes if any
            for attr_name, attr in attributes.items():
                setattr(error, attr_name, attr)
            reraise(error_type, error, tb.as_traceback())
        else:
            raise ValueError(f"Invalid Exception returned:\n{traceback_str}")


class GetNotPermittedError(Exception):
    """Raised when calling get on a pointer to a tensor which does not allow
    get to be called on it. This can happen do to sensitivity being too high"""

    @staticmethod
    def simplify(worker: "sy.workers.AbstractWorker", e):
        """
        Serialize information about an Exception which was raised to forward it
        """
        # Get information about the exception: type of error,  traceback
        tp = type(e)
        tb = e.__traceback__
        # Serialize the traceback
        traceback_str = "Traceback (most recent call last):\n" + "".join(traceback.format_tb(tb))
        # Include special attributes if relevant
        try:
            attributes = e.get_attributes()
        except AttributeError:
            attributes = {}
<<<<<<< HEAD
        return (
            sy.serde._simplify(tp.__name__),
            sy.serde._simplify(traceback_str),
            sy.serde._simplify(attributes),
        )
=======
        return tp.__name__, traceback_str, sy.serde._simplify(worker, attributes)
>>>>>>> 06b2e27f

    @staticmethod
    def detail(worker: "sy.workers.AbstractWorker", error_tuple: Tuple[str, str, dict]):
        """
        Detail and re-raise an Exception forwarded by another worker
        """
        error_name, traceback_str, attributes = error_tuple
        error_name = sy.serde._detail(worker, error_name)
        traceback_str = sy.serde._detail(worker, traceback_str)
        attributes = sy.serde._detail(worker, attributes)
        # De-serialize the traceback
        tb = Traceback.from_string(traceback_str)
        # Check that the error belongs to a valid set of Exceptions
        if error_name in dir(sy.exceptions):
            error_type = getattr(sy.exceptions, error_name)
            error = error_type()
            # Include special attributes if any
            for attr_name, attr in attributes.items():
                setattr(error, attr_name, attr)
            reraise(error_type, error, tb.as_traceback())
        else:
            raise ValueError(f"Invalid Exception returned:\n{traceback_str}")


class IdNotUniqueError(Exception):
    """Raised by the ID Provider when setting ids that have already been generated"""

    pass


class PlanCommandUnknownError(Exception):
    """Raised when an unknown plan command execution is requested."""

    def __init__(self, command_name: object):
        message = f"Command {command_name} is not implemented."
        super().__init__(message)


class ObjectNotFoundError(Exception):
    """Raised when object with given object id is not found on worker

    Attributes:
        obj_id -- id of the object with which the interaction is attempted
        worker -- virtual worker on which the interaction is attempted
    """

    def __init__(self, obj_id, worker):
        message = ""
        message += 'Object "' + str(obj_id) + '" not found on worker!!! '
        message += (
            "You just tried to interact with an object ID:"
            + str(obj_id)
            + " on "
            + str(worker)
            + " which does not exist!!! "
        )
        message += (
            "Use .send() and .get() on all your tensors to make sure they're "
            "on the same machines. "
            "If you think this tensor does exist, check the ._objects dictionary "
            "on the worker and see for yourself!!! "
            "The most common reason this error happens is because someone calls "
            ".get() on the object's pointer without realizing it (which deletes "
            "the remote object and sends it to the pointer). Check your code to "
            "make sure you haven't already called .get() on this pointer!!!"
        )
        super().__init__(message)


class InvalidProtocolFileError(Exception):
    """Raised when PySyft protocol file cannot be loaded."""

    pass


class UndefinedProtocolTypeError(Exception):
    """Raised when trying to serialize type that is not defined in protocol file."""

    pass


class UndefinedProtocolTypePropertyError(Exception):
    """Raised when trying to get protocol type property that is not defined in protocol file."""

    pass


def route_method_exception(exception, self, args, kwargs):
    try:
        if self.is_wrapper:
            if isinstance(self.child, sy.PointerTensor):
                if len(args) > 0:
                    if not args[0].is_wrapper:
                        return TensorsNotCollocatedException(self, args[0])
                    elif isinstance(args[0].child, sy.PointerTensor):
                        if self.location != args[0].child.location:
                            return TensorsNotCollocatedException(self, args[0])

        # if self is a normal tensor
        elif isinstance(self, FrameworkTensor):
            if len(args) > 0:
                if args[0].is_wrapper:
                    if isinstance(args[0].child, sy.PointerTensor):
                        return TensorsNotCollocatedException(self, args[0])
                elif isinstance(args[0], sy.PointerTensor):
                    return TensorsNotCollocatedException(self, args[0])
    except:
        ""
    return exception<|MERGE_RESOLUTION|>--- conflicted
+++ resolved
@@ -173,15 +173,11 @@
             attributes = e.get_attributes()
         except AttributeError:
             attributes = {}
-<<<<<<< HEAD
         return (
-            sy.serde._simplify(tp.__name__),
-            sy.serde._simplify(traceback_str),
-            sy.serde._simplify(attributes),
-        )
-=======
-        return tp.__name__, traceback_str, sy.serde._simplify(worker, attributes)
->>>>>>> 06b2e27f
+            sy.serde._simplify(worker, tp.__name__),
+            sy.serde._simplify(worker, traceback_str),
+            sy.serde._simplify(worker, attributes),
+        )
 
     @staticmethod
     def detail(worker: "sy.workers.AbstractWorker", error_tuple: Tuple[str, str, dict]):
@@ -225,15 +221,11 @@
             attributes = e.get_attributes()
         except AttributeError:
             attributes = {}
-<<<<<<< HEAD
         return (
-            sy.serde._simplify(tp.__name__),
-            sy.serde._simplify(traceback_str),
-            sy.serde._simplify(attributes),
-        )
-=======
-        return tp.__name__, traceback_str, sy.serde._simplify(worker, attributes)
->>>>>>> 06b2e27f
+            sy.serde._simplify(worker, tp.__name__),
+            sy.serde._simplify(worker, traceback_str),
+            sy.serde._simplify(worker, attributes),
+        )
 
     @staticmethod
     def detail(worker: "sy.workers.AbstractWorker", error_tuple: Tuple[str, str, dict]):
