"""Specific Pysyft exceptions."""
from tblib import Traceback
import traceback
from six import reraise
from typing import Tuple

import syft as sy
from syft.generic.frameworks.types import FrameworkTensor


class DependencyError(Exception):
    def __init__(self, package, pypi_alias=None):
        if pypi_alias is None:
            pypi_alias = package
        message = (
            f"The {package} dependency is not installed. If you intend"
            " to use it, please install it at your command line with "
            f"`pip install {pypi_alias}`."
        )
        super().__init__(message)


class PureFrameworkTensorFoundError(BaseException):
    """Exception raised for errors in the input.
    This error is used in a recursive analysis of the args provided as an
    input of a function, to break the recursion if a FrameworkTensor is found
    as it means that _probably_ all the tensors are pure torch/tensorflow and
    the function can be applied natively on this input.

    Attributes:
        expression -- input expression in which the error occurred
        message -- explanation of the error
    """

    pass


class RemoteObjectFoundError(BaseException):
    """Exception raised for errors in the input.
    This error is used in a context similar to PureFrameworkTensorFoundError but
    to indicate that a Pointer to a remote tensor was found  in the input
    and thus that the command should be send elsewhere. The pointer retrieved
    by the error gives the location where the command should be sent.

    Attributes:
        expression -- input expression in which the error occurred
        message -- explanation of the error
    """

    def __init__(self, pointer):
        self.pointer = pointer


class InvalidTensorForRemoteGet(Exception):
    """Raised when a chain of pointer tensors is not provided for `remote_get`."""

    def __init__(self, tensor: object):
        message = (
            "Tensor does not have attribute child. You remote get should "
            f"be called on a chain of pointer tensors, instead you called it on {tensor}."
        )
        super().__init__(message)


class WorkerNotFoundException(Exception):
    """Raised when a non-existent worker is requested."""

    pass


class CompressionNotFoundException(Exception):
    """Raised when a non existent compression/decompression scheme is requested."""

    pass


class CannotRequestObjectAttribute(Exception):
    """Raised when .get() is called on a pointer which points to an attribute of
    another object."""

    pass


class TensorsNotCollocatedException(Exception):
    """Raised when a command is executed on two tensors which are not
    on the same machine. The goal is to provide as useful input as possible
    to help the user identify which tensors are where so that they can debug
    which one needs to be moved."""

    def __init__(self, tensor_a, tensor_b, attr="a method"):

        if hasattr(tensor_a, "child") and tensor_a.is_wrapper:
            tensor_a = tensor_a.child

        if hasattr(tensor_b, "child") and tensor_b.is_wrapper:
            tensor_b = tensor_b.child

        if isinstance(tensor_a, sy.PointerTensor) and isinstance(tensor_b, sy.PointerTensor):
            message = (
                f"You tried to call {attr} involving two tensors which are not on the same machine!"
                " One tensor is on {tensor_a.location} while the other is on {tensor_b.location}."
                " Use a combination of .move(), .get(), and/or .send()"
                " to co-locate them to the same machine."
            )
        elif isinstance(tensor_a, sy.PointerTensor):
            message = (
                f"You tried to call {attr} involving two tensors where one tensor is actually"
                " located on another machine (is a PointerTensor). Call .get() on a"
                " the PointerTensor or .send({tensor_b.location.id}) on the other tensor.\n"
                "Tensor A: {tensor_a}\n"
                "Tensor B: {tensor_b}"
            )
        elif isinstance(tensor_b, sy.PointerTensor):
            message = (
                f"You tried to call {attr} involving two tensors where one tensor is actually"
                " located on another machine (is a PointerTensor). Call .get() on a"
                " the PointerTensor or .send({tensor_a.location.id}) on the other tensor.\n"
                "Tensor A: {tensor_a}\n"
                "Tensor B: {tensor_b}"
            )
        else:
            message = (
                f"You tried to call {attr} involving two tensors which are not"
                " on the same machine. Try calling .send(), .move(), and/or .get() on these"
                " tensors to get them to the same worker before calling methods that involve"
                " them working together."
            )

        super().__init__(message)

        self.tensor_a = tensor_a
        self.tensor_b = tensor_b


class ResponseSignatureError(Exception):
    """Raised when the return of a hooked function is not correctly predicted
    (when defining in advance ids for results)
    """

    def __init__(self, ids_generated=None):
        self.ids_generated = ids_generated

    def get_attributes(self):
        """
        Specify all the attributes need to report an error correctly.
        """
        return {"ids_generated": self.ids_generated}

    @staticmethod
    def simplify(worker: "sy.workers.AbstractWorker", e):
        """
        Serialize information about an Exception which was raised to forward it
        """
        # Get information about the exception: type of error,  traceback
        tp = type(e)
        tb = e.__traceback__
        # Serialize the traceback
        traceback_str = "Traceback (most recent call last):\n" + "".join(traceback.format_tb(tb))
        # Include special attributes if relevant
        try:
            attributes = e.get_attributes()
        except AttributeError:
            attributes = {}
        return (
            sy.serde.msgpack.serde._simplify(worker, tp.__name__),
            sy.serde.msgpack.serde._simplify(worker, traceback_str),
            sy.serde.msgpack.serde._simplify(worker, attributes),
        )

    @staticmethod
    def detail(worker: "sy.workers.AbstractWorker", error_tuple: Tuple[str, str, dict]):
        """
        Detail and re-raise an Exception forwarded by another worker
        """
        error_name, traceback_str, attributes = error_tuple
        error_name = sy.serde.msgpack.serde._detail(worker, error_name)
        traceback_str = sy.serde.msgpack.serde._detail(worker, traceback_str)
        attributes = sy.serde.msgpack.serde._detail(worker, attributes)
        # De-serialize the traceback
        tb = Traceback.from_string(traceback_str)
        # Check that the error belongs to a valid set of Exceptions
        if error_name in dir(sy.exceptions):
            error_type = getattr(sy.exceptions, error_name)
            error = error_type()
            # Include special attributes if any
            for attr_name, attr in attributes.items():
                setattr(error, attr_name, attr)
            reraise(error_type, error, tb.as_traceback())
        else:
            raise ValueError(f"Invalid Exception returned:\n{traceback_str}")


class SendNotPermittedError(Exception):
    """Raised when calling send on a tensor which does not allow
    send to be called on it. This can happen do to sensitivity being too high"""

    @staticmethod
    def simplify(worker: "sy.workers.AbstractWorker", e):
        """
        Serialize information about an Exception which was raised to forward it
        """
        # Get information about the exception: type of error,  traceback
        tp = type(e)
        tb = e.__traceback__
        # Serialize the traceback
        traceback_str = "Traceback (most recent call last):\n" + "".join(traceback.format_tb(tb))
        # Include special attributes if relevant
        try:
            attributes = e.get_attributes()
        except AttributeError:
            attributes = {}
        return tp.__name__, traceback_str, sy.serde.msgpack.serde._simplify(worker, attributes)

    @staticmethod
    def detail(worker: "sy.workers.AbstractWorker", error_tuple: Tuple[str, str, dict]):
        """
        Detail and re-raise an Exception forwarded by another worker
        """
        error_name, traceback_str, attributes = error_tuple
        error_name, traceback_str = error_name.decode("utf-8"), traceback_str.decode("utf-8")
        attributes = sy.serde.msgpack.serde._detail(worker, attributes)
        # De-serialize the traceback
        tb = Traceback.from_string(traceback_str)
        # Check that the error belongs to a valid set of Exceptions
        if error_name in dir(sy.exceptions):
            error_type = getattr(sy.exceptions, error_name)
            error = error_type()
            # Include special attributes if any
            for attr_name, attr in attributes.items():
                setattr(error, attr_name, attr)
            reraise(error_type, error, tb.as_traceback())
        else:
            raise ValueError(f"Invalid Exception returned:\n{traceback_str}")


class GetNotPermittedError(Exception):
    """Raised when calling get on a pointer to a tensor which does not allow
    get to be called on it. This can happen do to sensitivity being too high"""

    @staticmethod
    def simplify(worker: "sy.workers.AbstractWorker", e):
        """
        Serialize information about an Exception which was raised to forward it
        """
        # Get information about the exception: type of error,  traceback
        tp = type(e)
        tb = e.__traceback__
        # Serialize the traceback
        traceback_str = "Traceback (most recent call last):\n" + "".join(traceback.format_tb(tb))
        # Include special attributes if relevant
        try:
            attributes = e.get_attributes()
        except AttributeError:
            attributes = {}
        return (
            sy.serde.msgpack.serde._simplify(worker, tp.__name__),
            sy.serde.msgpack.serde._simplify(worker, traceback_str),
            sy.serde.msgpack.serde._simplify(worker, attributes),
        )

    @staticmethod
    def detail(worker: "sy.workers.AbstractWorker", error_tuple: Tuple[str, str, dict]):
        """
        Detail and re-raise an Exception forwarded by another worker
        """
        error_name, traceback_str, attributes = error_tuple
        error_name = sy.serde.msgpack.serde._detail(worker, error_name)
        traceback_str = sy.serde.msgpack.serde._detail(worker, traceback_str)
        attributes = sy.serde.msgpack.serde._detail(worker, attributes)
        # De-serialize the traceback
        tb = Traceback.from_string(traceback_str)
        # Check that the error belongs to a valid set of Exceptions
        if error_name in dir(sy.exceptions):
            error_type = getattr(sy.exceptions, error_name)
            error = error_type()
            # Include special attributes if any
            for attr_name, attr in attributes.items():
                setattr(error, attr_name, attr)
            reraise(error_type, error, tb.as_traceback())
        else:
            raise ValueError(f"Invalid Exception returned:\n{traceback_str}")


class IdNotUniqueError(Exception):
    """Raised by the ID Provider when setting ids that have already been generated"""

    pass


class PlanCommandUnknownError(Exception):
    """Raised when an unknown plan command execution is requested."""

    def __init__(self, command_name: object):
        message = f"Command {command_name} is not implemented."
        super().__init__(message)


class ObjectNotFoundError(Exception):
    """Raised when object with given object id is not found on worker

    Attributes:
        obj_id -- id of the object with which the interaction is attempted
        worker -- virtual worker on which the interaction is attempted
    """

    def __init__(self, obj_id, worker):
        message = ""
        message += 'Object "' + str(obj_id) + '" not found on worker! '
        message += (
            f"You just tried to interact with an object ID: {obj_id} on {worker} "
            "which does not exist!!!"
        )
        message += (
            "Use .send() and .get() on all your tensors to make sure they're "
            "on the same machines. If you think this tensor does exist, check "
            "the object_store._objects dict on the worker and see for yourself. "
            "The most common reason this error happens is because someone calls "
            ".get() on the object's pointer without realizing it (which deletes "
            "the remote object and sends it to the pointer). Check your code to "
            "make sure you haven't already called .get() on this pointer!"
        )
        super().__init__(message)


class InvalidProtocolFileError(Exception):
    """Raised when PySyft protocol file cannot be loaded."""

    pass


class UndefinedProtocolTypeError(Exception):
    """Raised when trying to serialize type that is not defined in protocol file."""

    pass


class UndefinedProtocolTypePropertyError(Exception):
    """Raised when trying to get protocol type property that is not defined in protocol file."""

    pass


class EmptyCryptoPrimitiveStoreError(Exception):
    """Raised when trying to get crypto primtives from an empty crypto store"""

    def __init__(self, crypto_store, crypto_type, available_instances, n_instances):
        message = (
            f"You tried to run a crypto protocol on worker {crypto_store._owner.id} "
            f"but its crypto_store doesn't have enough primitives left for the type "
            f"'{crypto_type}' ({n_instances} were requested while only {available_instances}"
            f" are available). Use your crypto_provider to `provide_primitives` to your "
            f"worker."
        )
        super().__init__(message)


<<<<<<< HEAD
class CryptoProviderNotFoundError(Exception):
    """Raised when trying to multiply or equate shared tensors without crypto provider."""

    pass


def route_method_exception(exception, self, args_, kwargs_):
=======
def route_method_exception(exception, self, args_, kwargs_):  # noqa: C901
>>>>>>> ec520f52
    try:
        if self.is_wrapper:
            if isinstance(self.child, sy.PointerTensor):
                if len(args_) > 0:
                    if not args_[0].is_wrapper:
                        return TensorsNotCollocatedException(self, args_[0])
                    elif isinstance(args_[0].child, sy.PointerTensor):
                        if self.location != args_[0].child.location:
                            return TensorsNotCollocatedException(self, args_[0])

        # if self is a normal tensor
        elif isinstance(self, FrameworkTensor):
            if len(args_) > 0:
                if args_[0].is_wrapper:
                    if isinstance(args_[0].child, sy.PointerTensor):
                        return TensorsNotCollocatedException(self, args_[0])
                elif isinstance(args_[0], sy.PointerTensor):
                    return TensorsNotCollocatedException(self, args_[0])
    except:  # noqa: E722
        ""
    return exception<|MERGE_RESOLUTION|>--- conflicted
+++ resolved
@@ -354,17 +354,13 @@
         super().__init__(message)
 
 
-<<<<<<< HEAD
 class CryptoProviderNotFoundError(Exception):
     """Raised when trying to multiply or equate shared tensors without crypto provider."""
 
     pass
 
 
-def route_method_exception(exception, self, args_, kwargs_):
-=======
 def route_method_exception(exception, self, args_, kwargs_):  # noqa: C901
->>>>>>> ec520f52
     try:
         if self.is_wrapper:
             if isinstance(self.child, sy.PointerTensor):
