"""Specific Pysyft exceptions."""
from tblib import Traceback
import traceback
from six import reraise
from typing import Tuple

import syft as sy
from syft.generic.frameworks.types import FrameworkTensor


class DependencyError(Exception):
    def __init__(self, package, pypi_alias=None):
        if pypi_alias is None:
            pypi_alias = package
        message = (
            f"The {package} dependency is not installed. If you intend"
            " to use it, please install it at your command line with "
            f"`pip install {pypi_alias}`."
        )
        super().__init__(message)


class PureFrameworkTensorFoundError(BaseException):
    """Exception raised for errors in the input.
    This error is used in a recursive analysis of the args provided as an
    input of a function, to break the recursion if a FrameworkTensor is found
    as it means that _probably_ all the tensors are pure torch/tensorflow and
    the function can be applied natively on this input.

    Attributes:
        expression -- input expression in which the error occurred
        message -- explanation of the error
    """

    pass


class RemoteObjectFoundError(BaseException):
    """Exception raised for errors in the input.
    This error is used in a context similar to PureFrameworkTensorFoundError but
    to indicate that a Pointer to a remote tensor was found  in the input
    and thus that the command should be send elsewhere. The pointer retrieved
    by the error gives the location where the command should be sent.

    Attributes:
        expression -- input expression in which the error occurred
        message -- explanation of the error
    """

    def __init__(self, pointer):
        self.pointer = pointer


class InvalidTensorForRemoteGet(Exception):
    """Raised when a chain of pointer tensors is not provided for `remote_get`."""

    def __init__(self, tensor: object):
        message = (
            "Tensor does not have attribute child. You remote get should "
            f"be called on a chain of pointer tensors, instead you called it on {tensor}."
        )
        super().__init__(message)


class WorkerNotFoundException(Exception):
    """Raised when a non-existent worker is requested."""

    pass


class CompressionNotFoundException(Exception):
    """Raised when a non existent compression/decompression scheme is requested."""

    pass


class CannotRequestObjectAttribute(Exception):
    """Raised when .get() is called on a pointer which points to an attribute of
    another object."""

    pass


class TensorsNotCollocatedException(Exception):
    """Raised when a command is executed on two tensors which are not
    on the same machine. The goal is to provide as useful input as possible
    to help the user identify which tensors are where so that they can debug
    which one needs to be moved."""

    def __init__(self, tensor_a, tensor_b, attr="a method"):

        if hasattr(tensor_a, "child") and tensor_a.is_wrapper:
            tensor_a = tensor_a.child

        if hasattr(tensor_b, "child") and tensor_b.is_wrapper:
            tensor_b = tensor_b.child

        if isinstance(tensor_a, sy.PointerTensor) and isinstance(tensor_b, sy.PointerTensor):
            message = (
                f"You tried to call {attr} involving two tensors which are not on the same machine!"
                " One tensor is on {tensor_a.location} while the other is on {tensor_b.location}."
                " Use a combination of .move(), .get(), and/or .send()"
                " to co-locate them to the same machine."
            )
        elif isinstance(tensor_a, sy.PointerTensor):
            message = (
                f"You tried to call {attr} involving two tensors where one tensor is actually"
                " located on another machine (is a PointerTensor). Call .get() on a"
                " the PointerTensor or .send({tensor_b.location.id}) on the other tensor.\n"
                "Tensor A: {tensor_a}\n"
                "Tensor B: {tensor_b}"
            )
        elif isinstance(tensor_b, sy.PointerTensor):
            message = (
                f"You tried to call {attr} involving two tensors where one tensor is actually"
                " located on another machine (is a PointerTensor). Call .get() on a"
                " the PointerTensor or .send({tensor_a.location.id}) on the other tensor.\n"
                "Tensor A: {tensor_a}\n"
                "Tensor B: {tensor_b}"
            )
        else:
            message = (
                f"You tried to call {attr} involving two tensors which are not"
                " on the same machine. Try calling .send(), .move(), and/or .get() on these"
                " tensors to get them to the same worker before calling methods that involve"
                " them working together."
            )

        super().__init__(message)

        self.tensor_a = tensor_a
        self.tensor_b = tensor_b


class ResponseSignatureError(Exception):
    """Raised when the return of a hooked function is not correctly predicted
    (when defining in advance ids for results)
    """

    def __init__(self, ids_generated=None):
        self.ids_generated = ids_generated

    def get_attributes(self):
        """
        Specify all the attributes need to report an error correctly.
        """
        return {"ids_generated": self.ids_generated}

    @staticmethod
    def simplify(worker: "sy.workers.AbstractWorker", e):
        """
        Serialize information about an Exception which was raised to forward it
        """
        # Get information about the exception: type of error,  traceback
        tp = type(e)
        tb = e.__traceback__
        # Serialize the traceback
        traceback_str = "Traceback (most recent call last):\n" + "".join(traceback.format_tb(tb))
        # Include special attributes if relevant
        try:
            attributes = e.get_attributes()
        except AttributeError:
            attributes = {}
        return (
            sy.serde.msgpack.serde._simplify(worker, tp.__name__),
            sy.serde.msgpack.serde._simplify(worker, traceback_str),
            sy.serde.msgpack.serde._simplify(worker, attributes),
        )

    @staticmethod
    def detail(worker: "sy.workers.AbstractWorker", error_tuple: Tuple[str, str, dict]):
        """
        Detail and re-raise an Exception forwarded by another worker
        """
        error_name, traceback_str, attributes = error_tuple
        error_name = sy.serde.msgpack.serde._detail(worker, error_name)
        traceback_str = sy.serde.msgpack.serde._detail(worker, traceback_str)
        attributes = sy.serde.msgpack.serde._detail(worker, attributes)
        # De-serialize the traceback
        tb = Traceback.from_string(traceback_str)
        # Check that the error belongs to a valid set of Exceptions
        if error_name in dir(sy.exceptions):
            error_type = getattr(sy.exceptions, error_name)
            error = error_type()
            # Include special attributes if any
            for attr_name, attr in attributes.items():
                setattr(error, attr_name, attr)
            reraise(error_type, error, tb.as_traceback())
        else:
            raise ValueError(f"Invalid Exception returned:\n{traceback_str}")


class SendNotPermittedError(Exception):
    """Raised when calling send on a tensor which does not allow
    send to be called on it. This can happen do to sensitivity being too high"""

    @staticmethod
    def simplify(worker: "sy.workers.AbstractWorker", e):
        """
        Serialize information about an Exception which was raised to forward it
        """
        # Get information about the exception: type of error,  traceback
        tp = type(e)
        tb = e.__traceback__
        # Serialize the traceback
        traceback_str = "Traceback (most recent call last):\n" + "".join(traceback.format_tb(tb))
        # Include special attributes if relevant
        try:
            attributes = e.get_attributes()
        except AttributeError:
            attributes = {}
        return tp.__name__, traceback_str, sy.serde.msgpack.serde._simplify(worker, attributes)

    @staticmethod
    def detail(worker: "sy.workers.AbstractWorker", error_tuple: Tuple[str, str, dict]):
        """
        Detail and re-raise an Exception forwarded by another worker
        """
        error_name, traceback_str, attributes = error_tuple
        error_name, traceback_str = error_name.decode("utf-8"), traceback_str.decode("utf-8")
        attributes = sy.serde.msgpack.serde._detail(worker, attributes)
        # De-serialize the traceback
        tb = Traceback.from_string(traceback_str)
        # Check that the error belongs to a valid set of Exceptions
        if error_name in dir(sy.exceptions):
            error_type = getattr(sy.exceptions, error_name)
            error = error_type()
            # Include special attributes if any
            for attr_name, attr in attributes.items():
                setattr(error, attr_name, attr)
            reraise(error_type, error, tb.as_traceback())
        else:
            raise ValueError(f"Invalid Exception returned:\n{traceback_str}")


class GetNotPermittedError(Exception):
    """Raised when calling get on a pointer to a tensor which does not allow
    get to be called on it. This can happen do to sensitivity being too high"""

    @staticmethod
    def simplify(worker: "sy.workers.AbstractWorker", e):
        """
        Serialize information about an Exception which was raised to forward it
        """
        # Get information about the exception: type of error,  traceback
        tp = type(e)
        tb = e.__traceback__
        # Serialize the traceback
        traceback_str = "Traceback (most recent call last):\n" + "".join(traceback.format_tb(tb))
        # Include special attributes if relevant
        try:
            attributes = e.get_attributes()
        except AttributeError:
            attributes = {}
        return (
            sy.serde.msgpack.serde._simplify(worker, tp.__name__),
            sy.serde.msgpack.serde._simplify(worker, traceback_str),
            sy.serde.msgpack.serde._simplify(worker, attributes),
        )

    @staticmethod
    def detail(worker: "sy.workers.AbstractWorker", error_tuple: Tuple[str, str, dict]):
        """
        Detail and re-raise an Exception forwarded by another worker
        """
        error_name, traceback_str, attributes = error_tuple
        error_name = sy.serde.msgpack.serde._detail(worker, error_name)
        traceback_str = sy.serde.msgpack.serde._detail(worker, traceback_str)
        attributes = sy.serde.msgpack.serde._detail(worker, attributes)
        # De-serialize the traceback
        tb = Traceback.from_string(traceback_str)
        # Check that the error belongs to a valid set of Exceptions
        if error_name in dir(sy.exceptions):
            error_type = getattr(sy.exceptions, error_name)
            error = error_type()
            # Include special attributes if any
            for attr_name, attr in attributes.items():
                setattr(error, attr_name, attr)
            reraise(error_type, error, tb.as_traceback())
        else:
            raise ValueError(f"Invalid Exception returned:\n{traceback_str}")


class IdNotUniqueError(Exception):
    """Raised by the ID Provider when setting ids that have already been generated"""

    pass


class PlanCommandUnknownError(Exception):
    """Raised when an unknown plan command execution is requested."""

    def __init__(self, command_name: object):
        message = f"Command {command_name} is not implemented."
        super().__init__(message)


class ObjectNotFoundError(Exception):
    """Raised when object with given object id is not found on worker

    Attributes:
        obj_id -- id of the object with which the interaction is attempted
        worker -- virtual worker on which the interaction is attempted
    """

    def __init__(self, obj_id, worker):
        message = ""
        message += 'Object "' + str(obj_id) + '" not found on worker! '
        message += (
            f"You just tried to interact with an object ID: {obj_id} on {worker} "
            "which does not exist!!!"
        )
        message += (
            "Use .send() and .get() on all your tensors to make sure they're "
            "on the same machines. If you think this tensor does exist, check "
            "the object_store._objects dict on the worker and see for yourself. "
            "The most common reason this error happens is because someone calls "
            ".get() on the object's pointer without realizing it (which deletes "
            "the remote object and sends it to the pointer). Check your code to "
            "make sure you haven't already called .get() on this pointer!"
        )
        super().__init__(message)


class InvalidProtocolFileError(Exception):
    """Raised when PySyft protocol file cannot be loaded."""

    pass


class UndefinedProtocolTypeError(Exception):
    """Raised when trying to serialize type that is not defined in protocol file."""

    pass


class UndefinedProtocolTypePropertyError(Exception):
    """Raised when trying to get protocol type property that is not defined in protocol file."""

    pass


class EmptyCryptoPrimitiveStoreError(Exception):
    """Raised when trying to get crypto primtives from an empty crypto store"""

    def __init__(self, crypto_store, crypto_type, available_instances, n_instances):
        message = (
            f"You tried to run a crypto protocol on worker {crypto_store._owner.id} "
            f"but its crypto_store doesn't have enough primitives left for the type "
            f"'{crypto_type}' ({n_instances} were requested while only {available_instances}"
            f" are available). Use your crypto_provider to `provide_primitives` to your "
            f"worker."
        )
        super().__init__(message)


<<<<<<< HEAD
class TranslationUnavailableError(Exception):
    """Raised when trying to translate a plan to use a framework that is unavailable"""

    pass


def route_method_exception(exception, self, args_, kwargs_):
=======
def route_method_exception(exception, self, args_, kwargs_):  # noqa: C901
>>>>>>> 41949600
    try:
        if self.is_wrapper:
            if isinstance(self.child, sy.PointerTensor):
                if len(args_) > 0:
                    if not args_[0].is_wrapper:
                        return TensorsNotCollocatedException(self, args_[0])
                    elif isinstance(args_[0].child, sy.PointerTensor):
                        if self.location != args_[0].child.location:
                            return TensorsNotCollocatedException(self, args_[0])

        # if self is a normal tensor
        elif isinstance(self, FrameworkTensor):
            if len(args_) > 0:
                if args_[0].is_wrapper:
                    if isinstance(args_[0].child, sy.PointerTensor):
                        return TensorsNotCollocatedException(self, args_[0])
                elif isinstance(args_[0], sy.PointerTensor):
                    return TensorsNotCollocatedException(self, args_[0])
    except:  # noqa: E722
        ""
    return exception<|MERGE_RESOLUTION|>--- conflicted
+++ resolved
@@ -354,17 +354,13 @@
         super().__init__(message)
 
 
-<<<<<<< HEAD
 class TranslationUnavailableError(Exception):
     """Raised when trying to translate a plan to use a framework that is unavailable"""
 
     pass
 
 
-def route_method_exception(exception, self, args_, kwargs_):
-=======
 def route_method_exception(exception, self, args_, kwargs_):  # noqa: C901
->>>>>>> 41949600
     try:
         if self.is_wrapper:
             if isinstance(self.child, sy.PointerTensor):
