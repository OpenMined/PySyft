--- conflicted
+++ resolved
@@ -354,7 +354,6 @@
         super().__init__(message)
 
 
-<<<<<<< HEAD
 class CryptoProviderNotFoundError(Exception):
     """Raised when trying to multiply or equate shared tensors without crypto provider."""
 
@@ -368,12 +367,12 @@
             f"Tensors:\n{tensors}"
         )
         super().__init__(message)
-=======
+
+        
 class TranslationUnavailableError(Exception):
     """Raised when trying to translate a plan to use a framework that is unavailable"""
 
     pass
->>>>>>> 3dac9dda
 
 
 def route_method_exception(exception, self, args_, kwargs_):  # noqa: C901
