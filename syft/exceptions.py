--- conflicted
+++ resolved
@@ -243,24 +243,6 @@
         super().__init__(message)
 
 
-<<<<<<< HEAD
-class InvalidProtocolFileError(Exception):
-    """Raised when PySyft protocol file cannot be loaded."""
-
-    pass
-
-
-class UndefinedProtocolTypeError(Exception):
-    """Raised when trying to serialize type that is not defined in protocol file."""
-
-    pass
-
-
-class UndefinedProtocolTypePropertyError(Exception):
-    """Raised when trying to get protocol type property that is not defined in protocol file."""
-
-    pass
-=======
 class ObjectNotFoundError(Exception):
     """Raised when object with given object id is not found on worker
 
@@ -290,7 +272,24 @@
             "make sure you haven't already called .get() on this pointer!!!"
         )
         super().__init__(message)
->>>>>>> 309094d0
+
+
+class InvalidProtocolFileError(Exception):
+    """Raised when PySyft protocol file cannot be loaded."""
+
+    pass
+
+
+class UndefinedProtocolTypeError(Exception):
+    """Raised when trying to serialize type that is not defined in protocol file."""
+
+    pass
+
+
+class UndefinedProtocolTypePropertyError(Exception):
+    """Raised when trying to get protocol type property that is not defined in protocol file."""
+
+    pass
 
 
 def route_method_exception(exception, self, args, kwargs):
