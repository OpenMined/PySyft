from syft.frameworks.torch.nn.conv import Conv2d
from syft.frameworks.torch.nn.functional import conv2d
<<<<<<< HEAD
=======
from syft.frameworks.torch.nn.functional import maxpool2d
from syft.frameworks.torch.nn.functional import avgpool2d
>>>>>>> ec7b085c
from syft.frameworks.torch.nn.functional import dropout
from syft.frameworks.torch.nn.functional import linear
from syft.frameworks.torch.nn.pool import AvgPool2d
from syft.frameworks.torch.nn.rnn import GRU
from syft.frameworks.torch.nn.rnn import GRUCell
from syft.frameworks.torch.nn.rnn import LSTM
from syft.frameworks.torch.nn.rnn import LSTMCell
from syft.frameworks.torch.nn.rnn import RNN
from syft.frameworks.torch.nn.rnn import RNNBase
from syft.frameworks.torch.nn.rnn import RNNCell
from syft.frameworks.torch.nn.rnn import RNNCellBase
from syft.generic.frameworks.overload import overloaded


@overloaded.module
def nn(module):
    """
    The syntax is the same, so @overloaded.module handles recursion
    Note that we don't need to add the @staticmethod decorator
    """

    @overloaded.module
    def functional(module):
        module.conv2d = conv2d
        module.dropout = dropout
        module.linear = linear
<<<<<<< HEAD
=======
        module.max_pool2d = maxpool2d
        module.avg_pool2d = avgpool2d
>>>>>>> ec7b085c

    module.functional = functional

    module.Conv2d = Conv2d
    module.AvgPool2d = AvgPool2d
    module.GRU = GRU
    module.GRUCell = GRUCell
    module.LSTM = LSTM
    module.LSTMCell = LSTMCell
    module.RNN = RNN
    module.RNNBase = RNNBase
    module.RNNCell = RNNCell
    module.RNNCellBase = RNNCellBase<|MERGE_RESOLUTION|>--- conflicted
+++ resolved
@@ -1,10 +1,7 @@
 from syft.frameworks.torch.nn.conv import Conv2d
 from syft.frameworks.torch.nn.functional import conv2d
-<<<<<<< HEAD
-=======
 from syft.frameworks.torch.nn.functional import maxpool2d
 from syft.frameworks.torch.nn.functional import avgpool2d
->>>>>>> ec7b085c
 from syft.frameworks.torch.nn.functional import dropout
 from syft.frameworks.torch.nn.functional import linear
 from syft.frameworks.torch.nn.pool import AvgPool2d
@@ -31,11 +28,8 @@
         module.conv2d = conv2d
         module.dropout = dropout
         module.linear = linear
-<<<<<<< HEAD
-=======
         module.max_pool2d = maxpool2d
         module.avg_pool2d = avgpool2d
->>>>>>> ec7b085c
 
     module.functional = functional
 
