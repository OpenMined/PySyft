import torch as th
import torch.nn as nn

from syft.frameworks.torch.nn.functional import conv2d


class Conv2d(nn.Module):
    """
    This class tries to be an exact python port of the torch.nn.Conv2d
    module. Because PySyft cannot hook into layers which are implemented in C++,
    our special functionalities (such as encrypted computation) do not work with
    torch.nn.Conv2d and so we must have python ports available for all layer types
    which we seek to use.

    Note: This module is tested to ensure that it outputs the exact output
    values that the main module outputs in the same order that the main module does.

    This module has not yet been tested with GPUs but should work out of the box.
    """

    def __init__(
        self,
        in_channels,
        out_channels,
        kernel_size,
        stride=1,
        padding=0,
        dilation=1,
        groups=1,
        bias=False,
        padding_mode="zeros",
    ):
        """For information on the constructor arguments, please see PyTorch's
        documentation in torch.nn.Conv2d"""

        super().__init__()

        # temp_init to get weights and bias
        temp_init = th.nn.Conv2d(
            in_channels=in_channels,
            out_channels=out_channels,
            kernel_size=kernel_size,
            stride=stride,
            padding=padding,
            dilation=dilation,
            groups=groups,
            bias=bias,
            padding_mode=padding_mode,
        )

        self.weight = th.Tensor(temp_init.weight).fix_prec()
        if bias:
            self.bias = th.Tensor(temp_init.bias).fix_prec()

        self.in_channels = in_channels
        self.out_channels = out_channels
        self.kernel_size = kernel_size

        # These are modified and converted to tuples
        self.stride = temp_init.stride
        self.padding = temp_init.padding
        self.dilation = temp_init.dilation

        self.groups = groups
        self.padding_mode = padding_mode

<<<<<<< HEAD
        expanded_data = data.unsqueeze(1).expand(batch_size, self.out_channels, 1, rows, cols)

        expanded_model = self.weight.unsqueeze(0).expand(
            batch_size, self.out_channels, 1, self.kernel_size, self.kernel_size
        )

        kernel_results = list()

        for i in range(0, rows - self.kernel_size + 1):
            for j in range(0, cols - self.kernel_size + 1):
                kernel_out = (
                    expanded_data[:, :, :, i : i + self.kernel_size, j : j + self.kernel_size]
                    * expanded_model
                ).sum((3, 4))
                kernel_results.append(kernel_out)

        pred = th.cat(kernel_results, axis=2).view(
            batch_size, self.out_channels, rows - self.kernel_size + 1, cols - self.kernel_size + 1
=======
    def forward(self, input):

        assert input.shape[1] == self.in_channels

        return conv2d(
            input, self.weight, self.bias, self.stride, self.padding, self.dilation, self.groups
>>>>>>> ec7b085c
        )


# IMPLEMENTED BY @IAMTRASK IN https://github.com/OpenMined/PySyft/pull/2896

# class Conv2d(Module):
#     """
#     This class is the beginning of an exact python port of the torch.nn.Conv2d
#     module. Because PySyft cannot hook into layers which are implemented in C++,
#     our special functionalities (such as encrypted computation) do not work with
#     torch.nn.Conv2d and so we must have python ports available for all layer types
#     which we seek to use.
#
#     Note that this module has been tested to ensure that it outputs the exact output
#     values that the main module outputs in the same order that the main module does.
#
#     However, there is often some rounding error of unknown origin, usually less than
#     1e-6 in magnitude.
#
#     This module has not yet been tested with GPUs but should work out of the box.
#     """
#
#     def __init__(
#         self,
#         in_channels,
#         out_channels,
#         kernel_size,
#         stride=1,
#         padding=0,
#         dilation=1,
#         groups=1,
#         bias=False,
#         padding_mode="zeros",
#     ):
#         """For information on the constructor arguments, please see PyTorch's
#         documentation in torch.nn.Conv2d"""
#
#         super().__init__()
#
#         # because my particular experiment does not demand full functionality of
#         # a convolutional layer, I will only implement the basic functionality.
#         # These assertions are the required settings.
#
#         assert in_channels == 1
#         assert stride == 1
#         assert padding == 0
#         assert dilation == 1
#         assert groups == 1
#         assert padding_mode == "zeros"
#
#         self.in_channels = in_channels
#         self.out_channels = out_channels
#         self.kernel_size = kernel_size
#         self.stride = stride
#         self.padding = padding
#         self.dilation = dilation
#         self.groups = groups
#         self.has_bias = bias
#         self.padding_mode = padding_mode
#
#         temp_init = th.nn.Conv2d(
#             in_channels=self.in_channels,
#             out_channels=self.out_channels,
#             kernel_size=self.kernel_size,
#             stride=self.stride,
#             padding=self.padding,
#             dilation=self.dilation,
#             groups=self.groups,
#             bias=self.has_bias,
#             padding_mode=self.padding_mode,
#         )
#
#         self.weight = temp_init.weight
#         self.bias = temp_init.bias
#
#     def forward(self, data):
#
#         batch_size, _, rows, cols = data.shape
#
#         flattened_model = self.weight.reshape(self.out_channels, -1)
#         flattened_data = th.nn.functional.unfold(data, kernel_size=self.kernel_size)
#
#         # Loop over batch as direct multiplication results in rounding errors
#         kernel_results = list()
#         for n in range(0, batch_size):
#             kernel_results.append(flattened_model @ flattened_data[n])
#
#         pred = th.stack(kernel_results, axis=0).view(
#             batch_size, self.out_channels, rows - self.kernel_size + 1, cols - self.kernel_size + 1
#         )
#
#         if self.has_bias:
#             pred = pred + self.bias.unsqueeze(0).unsqueeze(2).unsqueeze(3).expand(
#                 batch_size,
#                 self.out_channels,
#                 rows - self.kernel_size + 1,
#                 cols - self.kernel_size + 1,
#             )
#
#         return pred<|MERGE_RESOLUTION|>--- conflicted
+++ resolved
@@ -64,33 +64,12 @@
         self.groups = groups
         self.padding_mode = padding_mode
 
-<<<<<<< HEAD
-        expanded_data = data.unsqueeze(1).expand(batch_size, self.out_channels, 1, rows, cols)
-
-        expanded_model = self.weight.unsqueeze(0).expand(
-            batch_size, self.out_channels, 1, self.kernel_size, self.kernel_size
-        )
-
-        kernel_results = list()
-
-        for i in range(0, rows - self.kernel_size + 1):
-            for j in range(0, cols - self.kernel_size + 1):
-                kernel_out = (
-                    expanded_data[:, :, :, i : i + self.kernel_size, j : j + self.kernel_size]
-                    * expanded_model
-                ).sum((3, 4))
-                kernel_results.append(kernel_out)
-
-        pred = th.cat(kernel_results, axis=2).view(
-            batch_size, self.out_channels, rows - self.kernel_size + 1, cols - self.kernel_size + 1
-=======
     def forward(self, input):
 
         assert input.shape[1] == self.in_channels
 
         return conv2d(
             input, self.weight, self.bias, self.stride, self.padding, self.dilation, self.groups
->>>>>>> ec7b085c
         )
 
 
