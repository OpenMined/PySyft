--- conflicted
+++ resolved
@@ -298,13 +298,9 @@
         *workers, field=L - 1, dtype="custom", crypto_provider=crypto_provider, **no_wrap
     )
     x_bit_0 = x_bit[..., 0]
-<<<<<<< HEAD
     x_bit_sh_0 = x_bit_0.share(
         bob, alice, field=L, dtype="custom", crypto_provider=crypto_provider, **no_wrap
     )
-=======
-    x_bit_sh_0 = x_bit_0.share(*workers, field=L, crypto_provider=crypto_provider, **no_wrap)
->>>>>>> 952e2c6a
     x_bit_sh = x_bit.share(
         *workers, field=p, dtype="custom", crypto_provider=crypto_provider, **no_wrap
     )
