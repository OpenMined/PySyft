--- conflicted
+++ resolved
@@ -25,12 +25,8 @@
 
     @staticmethod
     def xor(
-        value: ReplicatedSharingTensor, other: Union[int, ReplicatedSharingTensor, torch.tensor]
+        value: ReplicatedSharingTensor, other: Union[int, ReplicatedSharingTensor, torch.LongTensor]
     ) -> ReplicatedSharingTensor:
-<<<<<<< HEAD
-        assert value.ring_size == 2
-        return value + other - 2 * value * other
-=======
         """
         Compute the XOR value between value and other.
         If value and other are both ints we should use the "^" operator.
@@ -70,24 +66,6 @@
         if is_wrapper:
             result = result.wrap()
         return result
->>>>>>> d2bbbc99
-
-    @classmethod
-    def select_shares(
-        cls,
-        b: ReplicatedSharingTensor,
-        x: ReplicatedSharingTensor,
-        y: ReplicatedSharingTensor,
-    ) -> ReplicatedSharingTensor:
-        """
-        return: x if b=0 | y if b=1
-        """
-        c_2, c_l = cls.__generate_random_bit(x.players, ring_sizes=[2, x.ring_size])
-        b_xor_c = FalconHelper.xor(b, c_2).reconstruct()
-        d = c_l * (1 - 2 * b_xor_c) + b_xor_c
-
-        selected_val = (y - x) * d + x
-        return selected_val
 
     @staticmethod
     def __generate_random_bit(players: list, ring_sizes: list) -> list:
@@ -138,4 +116,35 @@
             raise ValueError(
                 "expected int, float, torch tensor, or ReplicatedSharingTensor "
                 "but got {}".format(type(value))
-            )+            )
+
+    @staticmethod
+    def select_share(
+        b: ReplicatedSharingTensor,
+        x: ReplicatedSharingTensor,
+        y: ReplicatedSharingTensor,
+    ) -> ReplicatedSharingTensor:
+        """Select x or y depending on b
+
+        Args:
+            x (ReplicatedSharingTensor): RST that will be selected if b reconstructed is 0
+            y (ReplicatedSharingTensor): RST that will be selected if b reconstructed is 1
+            b (ReplicatedSharingTensor): RST of a bit
+
+        Return:
+            x if b == 0 else y
+        """
+
+        ring_size = x.ring_size
+        players = x.players
+        shape = x.shape
+
+        c = torch.randint(high=2, size=shape)
+        c_2 = c.share(*players, protocol="falcon", field=2)
+        c_L = c.share(*players, protocol="falcon", field=ring_size)
+
+        xor_b_c = FalconHelper.xor(b, c_2).reconstruct()
+        d = c_L * (1 - 2 * xor_b_c) + xor_b_c
+
+        selected_val = (y - x) * d + x
+        return selected_val