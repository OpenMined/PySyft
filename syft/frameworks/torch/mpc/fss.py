"""
This is an implementation of Function Secret Sharing

Useful papers are:
- Function Secret Sharing- Improvements and Extensions, Boyle 2017
  Link: https://eprint.iacr.org/2018/707.pdf
- Secure Computation with Preprocessing via Function Secret Sharing, Boyle 2019
  Link: https://eprint.iacr.org/2019/1095

Note that the protocols are quite different in aspect from those papers
"""
import math
import numpy as np
import multiprocessing
import asyncio
import sycret

import torch as th
import syft as sy
from syft.exceptions import EmptyCryptoPrimitiveStoreError
from syft.workers.websocket_client import WebsocketClientWorker
from syft.generic.utils import allow_command
from syft.generic.utils import remote


λ = 127  # security parameter
n = 32  # bit precision
N = 4  # byte precision
λs = math.ceil(λ / 64)  # how many int64 are needed to store λ, here 2
if λs != 2:
    raise ValueError("Check the value of security parameter")

no_wrap = {"no_wrap": True}


def full_name(f):
    return f"syft.frameworks.torch.mpc.fss.{f.__name__}"


# internal codes
EQ = 0
COMP = 1

# number of processes
N_CORES = multiprocessing.cpu_count()
dpf = sycret.EqFactory(n_threads=N_CORES)
dif = sycret.LeFactory(n_threads=N_CORES)


def keygen(n_values, op):
    """
    Run FSS keygen in parallel to accelerate the offline part of the protocol

    Args:
        n_values (int): number of primitives to generate
        op (str): eq or comp <=> DPF or DIF
    """
    if op == "eq":
        return DPF.keygen(n_values=n_values)
    if op == "comp":
        return DIF.keygen(n_values=n_values)

    raise ValueError(f"{op} is an unsupported operation.")


def fss_op(x1, x2, op="eq"):
    """
    Define the workflow for a binary operation using Function Secret Sharing

    Currently supported operand are = & <=, respectively corresponding to
    op = 'eq' and 'comp'

    Args:
        x1: first AST
        x2: second AST
        op: type of operation to perform, should be 'eq' or 'comp'

    Returns:
        shares of the comparison
    """

<<<<<<< HEAD
=======
    assert not th.cuda.is_available()

>>>>>>> 14e15d21
    if isinstance(x1, sy.AdditiveSharingTensor):
        locations = x1.locations
        class_attributes = x1.get_class_attributes()
    else:
        locations = x2.locations
        class_attributes = x2.get_class_attributes()

    dtype = class_attributes.get("dtype")
    asynchronous = isinstance(locations[0], WebsocketClientWorker)

    workers_args = [
        (
            x1.child[location.id]
            if isinstance(x1, sy.AdditiveSharingTensor)
            else (x1 if i == 0 else 0),
            x2.child[location.id]
            if isinstance(x2, sy.AdditiveSharingTensor)
            else (x2 if i == 0 else 0),
            op,
        )
        for i, location in enumerate(locations)
    ]

    try:
        shares = []
        for i, location in enumerate(locations):
            share = remote(mask_builder, location=location)(*workers_args[i], return_value=True)
            shares.append(share)
    except EmptyCryptoPrimitiveStoreError as e:
        if sy.local_worker.crypto_store.force_preprocessing:
            raise
        sy.local_worker.crypto_store.provide_primitives(workers=locations, kwargs_={}, **e.kwargs_)
        return fss_op(x1, x2, op)

    mask_value = sum(shares) % 2 ** n

    for location, share in zip(locations, shares):
        location.de_register_obj(share)
        del share

    workers_args = [
        (
            th.IntTensor([i]).cuda() if th.cuda.is_available() else th.IntTensor([i]),
            mask_value,
            op,
            dtype,
        )
        for i in range(2)
    ]
    if not asynchronous:
        shares = []
        for i, location in enumerate(locations):
            share = remote(evaluate, location=location)(*workers_args[i], return_value=False)
            shares.append(share)
    else:
        # print("async")
        shares = asyncio.run(
            sy.local_worker.async_dispatch(
                workers=locations,
                commands=[(full_name(evaluate), None, workers_args[i], {}) for i in [0, 1]],
            )
        )

    shares = {loc.id: share for loc, share in zip(locations, shares)}

    response = sy.AdditiveSharingTensor(shares, **class_attributes)

    return response


# share level
@allow_command
def mask_builder(x1, x2, op):
    if not isinstance(x1, int):
        worker = x1.owner
        numel = x1.numel()
    else:
        worker = x2.owner
        numel = x2.numel()
    x = x1 - x2

    keys = worker.crypto_store.get_keys(f"fss_{op}", n_instances=numel, remove=False)
<<<<<<< HEAD
    alpha = np.frombuffer(np.ascontiguousarray(keys[:, 0:N]), dtype=np.uint32)
=======
    # Ignore the first line (AES keys and not alpha)
    alpha = np.frombuffer(np.ascontiguousarray(keys[1:, 0:N]), dtype=np.uint32)
>>>>>>> 14e15d21
    r = x + th.tensor(alpha.astype(np.int64)).reshape(x.shape)
    return r


# share level
@allow_command
def evaluate(b, x_masked, op, dtype):
    if op == "eq":
        return eq_evaluate(b, x_masked)
    elif op == "comp":
        return comp_evaluate(b, x_masked, dtype=dtype)
    else:
        raise ValueError


# process level
def eq_evaluate(b, x_masked):
    keys = x_masked.owner.crypto_store.get_keys(
        op="fss_eq", n_instances=x_masked.numel(), remove=True
    )
    result_share = DPF.eval(b.numpy().item(), x_masked.numpy(), keys)

    return th.tensor(result_share)


# process level
def comp_evaluate(b, x_masked, owner_id=None, core_id=None, burn_offset=0, dtype=None):
    if owner_id is not None:
        x_masked.owner = x_masked.owner.get_worker(owner_id)

    if burn_offset > 0:
        _ = x_masked.owner.crypto_store.get_keys(
            op="fss_comp", n_instances=burn_offset, remove=True
        )

    keys = x_masked.owner.crypto_store.get_keys(
        op="fss_comp", n_instances=x_masked.numel(), remove=True
    )

    result_share = DIF.eval(b.numpy().item(), x_masked.numpy(), keys)

    dtype_options = {None: th.long, "int": th.int32, "long": th.long}
    result = th.tensor(result_share, dtype=dtype_options[dtype])

    if core_id is None:
        return result
    else:
        return core_id, result


def eq(x1, x2):
    return fss_op(x1, x2, "eq")


def le(x1, x2):
    return fss_op(x1, x2, "comp")


class DPF:
    """Distributed Point Function - used for equality"""

    @staticmethod
    def keygen(n_values=1):
        return dpf.keygen(n_values=n_values)

    @staticmethod
    def eval(b, x, k_b):
        original_shape = x.shape
        x = x.reshape(-1)
        flat_result = dpf.eval(b, x, k_b)
        return flat_result.astype(np.int32).astype(np.int64).reshape(original_shape)


class DIF:
    """Distributed Interval Function - used for comparison"""

    @staticmethod
    def keygen(n_values=1):
        return dif.keygen(n_values=n_values)

    @staticmethod
    def eval(b, x, k_b):
        # x = x.astype(np.uint64)
        original_shape = x.shape
        x = x.reshape(-1)
        flat_result = dif.eval(b, x, k_b)
        return flat_result.astype(np.int32).astype(np.int64).reshape(original_shape)<|MERGE_RESOLUTION|>--- conflicted
+++ resolved
@@ -79,11 +79,8 @@
         shares of the comparison
     """
 
-<<<<<<< HEAD
-=======
     assert not th.cuda.is_available()
 
->>>>>>> 14e15d21
     if isinstance(x1, sy.AdditiveSharingTensor):
         locations = x1.locations
         class_attributes = x1.get_class_attributes()
@@ -166,12 +163,7 @@
     x = x1 - x2
 
     keys = worker.crypto_store.get_keys(f"fss_{op}", n_instances=numel, remove=False)
-<<<<<<< HEAD
     alpha = np.frombuffer(np.ascontiguousarray(keys[:, 0:N]), dtype=np.uint32)
-=======
-    # Ignore the first line (AES keys and not alpha)
-    alpha = np.frombuffer(np.ascontiguousarray(keys[1:, 0:N]), dtype=np.uint32)
->>>>>>> 14e15d21
     r = x + th.tensor(alpha.astype(np.int64)).reshape(x.shape)
     return r
 
