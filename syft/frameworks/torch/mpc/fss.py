"""
This is an implementation of Function Secret Sharing

Useful papers are:
- Function Secret Sharing- Improvements and Extensions, Boyle 2017
  Link: https://eprint.iacr.org/2018/707.pdf
- Secure Computation with Preprocessing via Function Secret Sharing, Boyle 2019
  Link: https://eprint.iacr.org/2019/1095

Note that the protocols are quite different in aspect from those papers
"""
<<<<<<< HEAD
import hashlib
import math
import time
=======
import math
>>>>>>> e50f57e0
import numpy as np
import shaloop
import multiprocessing
import asyncio

import torch as th
import syft as sy
from syft.exceptions import EmptyCryptoPrimitiveStoreError
from syft.workers.websocket_client import WebsocketClientWorker
from syft.generic.utils import allow_command
from syft.generic.utils import remote


<<<<<<< HEAD
λ = 127  # 6  # 110 or 63  # security parameter
n = 32  # 8  # 32  # bit precision
λs = math.ceil(λ / 64)  # how many dtype values are needed to store λ, typically 2
=======
λ = 127  # security parameter
n = 32  # bit precision
λs = math.ceil(λ / 64)  # how many int64 are needed to store λ, here 2
>>>>>>> e50f57e0
assert λs == 2

no_wrap = {"no_wrap": True}


def full_name(f):
    return f"syft.frameworks.torch.mpc.fss.{f.__name__}"


# internal codes
EQ = 0
COMP = 1

# number of processes
N_CORES = 8
MULTI_LIMIT = 10_000


def fss_op(x1, x2, op="eq"):
    """
    Define the workflow for a binary operation using Function Secret Sharing

    Currently supported operand are = & <=, respectively corresponding to
    op = 'eq' and 'comp'

    Args:
        x1: first AST
        x2: second AST
        op: type of operation to perform, should be 'eq' or 'comp'

    Returns:
        shares of the comparison
    """
    if isinstance(x1, sy.AdditiveSharingTensor):
        locations = x1.locations
        class_attributes = x1.get_class_attributes()
    else:
        locations = x2.locations
        class_attributes = x2.get_class_attributes()

    dtype = class_attributes.get("dtype")
    asynchronous = isinstance(locations[0], WebsocketClientWorker)

    workers_args = [
        (
            x1.child[location.id]
            if isinstance(x1, sy.AdditiveSharingTensor)
            else (x1 if i == 0 else 0),
            x2.child[location.id]
            if isinstance(x2, sy.AdditiveSharingTensor)
            else (x2 if i == 0 else 0),
            op,
        )
        for i, location in enumerate(locations)
    ]

    try:
        shares = []
        for i, location in enumerate(locations):
            share = remote(mask_builder, location=location)(*workers_args[i], return_value=True)
            shares.append(share)
    except EmptyCryptoPrimitiveStoreError as e:
        if sy.local_worker.crypto_store.force_preprocessing:
            raise
        sy.local_worker.crypto_store.provide_primitives(workers=locations, **e.kwargs_)
        return fss_op(x1, x2, op)

    # async has a cost which is too expensive for this command
    # shares = asyncio.run(sy.local_worker.async_dispatch(
    #     workers=locations,
    #     commands=[
    #         (full_name(mask_builder), None, workers_args[i], {})
    #         for i in [0, 1]
    #     ],
    #     return_value=True
    # ))

    mask_value = sum(shares) % 2 ** n

    for location, share in zip(locations, shares):
        location.de_register_obj(share)
        del share

    workers_args = [(th.IntTensor([i]), mask_value, op, dtype) for i in range(2)]
    if not asynchronous:
        shares = []
        for i, location in enumerate(locations):
            share = remote(evaluate, location=location)(*workers_args[i], return_value=False)
            shares.append(share)
    else:
        print("async")
        shares = asyncio.run(
            sy.local_worker.async_dispatch(
                workers=locations,
                commands=[(full_name(evaluate), None, workers_args[i], {}) for i in [0, 1]],
            )
        )

    shares = {loc.id: share for loc, share in zip(locations, shares)}

    response = sy.AdditiveSharingTensor(shares, **class_attributes)
    return response


# share level
@allow_command
def mask_builder(x1, x2, op):
    if not isinstance(x1, int):
        worker = x1.owner
        numel = x1.numel()
    else:
        worker = x2.owner
        numel = x2.numel()
    x = x1 - x2
    # Keep the primitive in store as we use it after
    # you actually get a share of alpha
    alpha, s_0, *CW = worker.crypto_store.get_keys(f"fss_{op}", n_instances=numel, remove=False)
    r = x + th.tensor(alpha.astype(np.int64)).reshape(x.shape)
    return r


@allow_command
def evaluate(b, x_masked, op, dtype):
    if op == "eq":
        return eq_evaluate(b, x_masked)
    elif op == "comp":
        numel = x_masked.numel()
        if numel > MULTI_LIMIT:
            # print('MULTI EVAL', numel, x_masked.owner)
            owner = x_masked.owner
            multiprocessing_args = []
            original_shape = x_masked.shape
            x_masked = x_masked.reshape(-1)
            slice_size = math.ceil(numel / N_CORES)
            for j in range(N_CORES):
                x_masked_slice = x_masked[j * slice_size : (j + 1) * slice_size]
                x_masked_slice.owner = owner
                process_args = (b, x_masked_slice, owner.id, j, j * slice_size, dtype)
                multiprocessing_args.append(process_args)
            p = multiprocessing.Pool()
            partitions = p.starmap(comp_evaluate, multiprocessing_args)
            p.close()
            partitions = sorted(partitions, key=lambda k: k[0])
            partitions = [partition[1] for partition in partitions]
            result = th.cat(partitions)

            # Burn the primitives (copies of the workers were sent)
            owner.crypto_store.get_keys(f"fss_{op}", n_instances=numel, remove=True)

            return result.reshape(*original_shape)
        else:
            # print('EVAL', numel)
            return comp_evaluate(b, x_masked, dtype=dtype)
    else:
        raise ValueError


# share level
def eq_evaluate(b, x_masked):
    alpha, s_0, *CW = x_masked.owner.crypto_store.get_keys(
        op="fss_eq", n_instances=x_masked.numel(), remove=True
    )
    result_share = DPF.eval(b.numpy().item(), x_masked.numpy(), s_0, *CW)
    return th.tensor(result_share)


# share level
def comp_evaluate(b, x_masked, owner_id=None, core_id=None, burn_offset=0, dtype=None):
    if owner_id is not None:
        x_masked.owner = x_masked.owner.get_worker(owner_id)

    if burn_offset > 0:
        _ = x_masked.owner.crypto_store.get_keys(
            op="fss_comp", n_instances=burn_offset, remove=True
        )
    alpha, s_0, *CW = x_masked.owner.crypto_store.get_keys(
        op="fss_comp", n_instances=x_masked.numel(), remove=True
    )
    result_share = DIF.eval(b.numpy().item(), x_masked.numpy(), s_0, *CW)

    dtype_options = {None: th.long, "int": th.int32, "long": th.long}
    result = th.tensor(result_share, dtype=dtype_options[dtype])
    if core_id is None:
        return result
    else:
        return core_id, result


def eq(x1, x2):
    return fss_op(x1, x2, "eq")


def le(x1, x2):
    return fss_op(x1, x2, "comp")


class DPF:
    """Distributed Point Function - used for equality"""

    @staticmethod
    def keygen(n_values=1):
        alpha = np.random.randint(0, 2 ** n, size=(n_values,), dtype=np.uint64)
        beta = np.array([1])
        α = bit_decomposition(alpha)
        s, t, CW = (
            Array(n + 1, 2, λs, n_values),
            Array(n + 1, 2, n_values),
            Array(n, 2, (λs + 1), n_values),
        )
        _CW = []
        s[0] = randbit(shape=(2, λ, n_values))
        t[0] = np.array([[0, 1]] * n_values).T
        for i in range(0, n):
            g0 = G(s[i, 0])
            g1 = G(s[i, 1])
            # Re-use useless randomness
            sL_0, _, sR_0, _ = split(g0, (EQ, λs, 1, λs, 1))
            sL_1, _, sR_1, _ = split(g1, (EQ, λs, 1, λs, 1))
            s_rand = (sL_0 ^ sL_1) * α[i] + (sR_0 ^ sR_1) * (1 - α[i])

            cw_i = SwitchTableDPF(s_rand, α[i])
            CW[i] = cw_i ^ g0 ^ g1
            _CW.append(compress(CW[i], α[i], op=EQ))
            CWi = uncompress(_CW[i])

            for b in (0, 1):
<<<<<<< HEAD
                τ = [g0, g1][b] ^ (t[i, b] * CWi)
                filtered_τ = multi_dim_filter(τ, α[i])
                s[i + 1, b], t[i + 1, b] = split(filtered_τ, (EQ, λs, 1))
=======
                dual_state = [g0, g1][b] ^ (t[i, b] * CWi)
                state = multi_dim_filter(dual_state, α[i])
                s[i + 1, b], t[i + 1, b] = split(state, (EQ, λs, 1))
>>>>>>> e50f57e0

        CW_n = (-1) ** t[n, 1] * (beta - convert(s[n, 0]) + convert(s[n, 1]))
        CW_n = CW_n.astype(np.int64)
        return (alpha, s[0][0], s[0][1], *_CW, CW_n)

    @staticmethod
    def eval(b, x, *k_b):
        x = x.astype(np.uint64)
        original_shape = x.shape
        x = x.reshape(-1)
        n_values = x.shape[0]
        x = bit_decomposition(x)
        s, t = Array(n + 1, λs, n_values), Array(n + 1, 1, n_values)
        s[0], *_CW, _CWn = k_b
        t[0] = b
        for i in range(0, n):
            CWi = uncompress(_CW[i])
<<<<<<< HEAD
            τ = G(s[i]) ^ (t[i] * CWi)
            filtered_τ = multi_dim_filter(τ, x[i])
            s[i + 1], t[i + 1] = split(filtered_τ, (EQ, λs, 1))
=======
            dual_state = G(s[i]) ^ (t[i] * CWi)
            state = multi_dim_filter(dual_state, x[i])
            s[i + 1], t[i + 1] = split(state, (EQ, λs, 1))
>>>>>>> e50f57e0

        flat_result = (-1) ** b * (t[n].squeeze() * _CWn + convert(s[n]))
        return flat_result.astype(np.int64).reshape(original_shape)


class DIF:
    """Distributed Point Function - used for comparison"""

    @staticmethod
    def keygen(n_values=1):
        alpha = np.random.randint(0, 2 ** n, size=(n_values,), dtype=np.uint64)
        α = bit_decomposition(alpha)
        s, σ, t, τ, CW, CW_leaf = (
            Array(n + 1, 2, λs, n_values),
            Array(n + 1, 2, λs, n_values),
            Array(n + 1, 2, n_values),
            Array(n + 1, 2, n_values),
            Array(n, 2, 2 * (λs + 1), n_values),
            Array(n + 1, n_values),
        )
        _CW = []
        s[0] = randbit(shape=(2, λ, n_values))
        t[0] = np.array([[0, 1]] * n_values).T

        for i in range(0, n):
            h0 = H(s[i, 0], 0)
            h1 = H(s[i, 1], 1)
            # Re-use useless randomness
            σL_0, _, sL_0, _, σR_0, _, sR_0, _ = split(h0, (COMP, λs, 1, λs, 1, λs, 1, λs, 1))
            σL_1, _, sL_1, _, σR_1, _, sR_1, _ = split(h1, (COMP, λs, 1, λs, 1, λs, 1, λs, 1))
            s_rand = (sL_0 ^ sL_1) * α[i] + (sR_0 ^ sR_1) * (1 - α[i])
            σ_rand = (σL_0 ^ σL_1) * α[i] + (σR_0 ^ σR_1) * (1 - α[i])
            cw_i = SwitchTableDIF(s_rand, σ_rand, α[i])
            CW[i] = cw_i ^ h0 ^ h1
            _CW.append(compress(CW[i], α[i], op=COMP))
            CWi = uncompress(_CW[i], op=COMP)

            for b in (0, 1):
                dual_state = [h0, h1][b] ^ (t[i, b] * CWi)
                # the state obtained by following the special path
                state = multi_dim_filter(dual_state, α[i])
                _, _, s[i + 1, b], t[i + 1, b] = split(state, (COMP, λs, 1, λs, 1))
                # the state obtained by leaving the special path
                anti_state = multi_dim_filter(dual_state, 1 - α[i])
                σ[i + 1, b], τ[i + 1, b], _, _ = split(anti_state, (COMP, λs, 1, λs, 1))

                if b:
                    # note that we subtract (1 - α[i]), so that leaving the special path can't lead
                    # to an output == 1 when α[i] == 0 (because it means that your bit is 1 so your
                    # value is > α)
                    CW_leaf[i] = (-1) ** τ[i + 1, 1] * (
                        1 - convert(σ[i + 1, 0]) + convert(σ[i + 1, 1]) - (1 - α[i])
                    )

        CW_leaf[n] = (-1) ** t[n, 1] * (1 - convert(s[n, 0]) + convert(s[n, 1]))
<<<<<<< HEAD

        CW_leaf = CW_leaf.astype(np.int32)

=======

        CW_leaf = CW_leaf.astype(np.int32)

>>>>>>> e50f57e0
        return (alpha, s[0][0], s[0][1], *_CW, CW_leaf)

    @staticmethod
    def eval(b, x, *k_b):
        x = x.astype(np.uint64)
        original_shape = x.shape
        x = x.reshape(-1)
        n_values = x.shape[0]
        x = bit_decomposition(x)
        s, σ, t, τ, out = (
            Array(n + 1, λs, n_values),
            Array(n + 1, λs, n_values),
            Array(n + 1, 1, n_values),
            Array(n + 1, 1, n_values),
            Array(n + 1, n_values),
        )
        s[0], *_CW, CW_leaf = k_b
        CW_leaf = CW_leaf.astype(np.int64)
        t[0] = b

        for i in range(0, n):
            CWi = uncompress(_CW[i], op=COMP)
            dual_state = H(s[i]) ^ (t[i] * CWi)
            state = multi_dim_filter(dual_state, x[i])
            σ[i + 1], τ[i + 1], s[i + 1], t[i + 1] = split(state, (COMP, λs, 1, λs, 1))
            out[i] = (-1) ** b * (τ[i + 1] * CW_leaf[i] + convert(σ[i + 1]))

        # Last node, the other σ is also a leaf
        out[n] = (-1) ** b * (t[n].squeeze() * CW_leaf[n] + convert(s[n]))

        return out.sum(axis=0).astype(np.int64).reshape(original_shape)


def compress(CWi, alpha_i, op=EQ):
<<<<<<< HEAD
=======
    """Compression technique which reduces the size of the CWi by dropping some
    non-necessary randomness.

    The original paper on FSS explains that this trick doesn't affect the security.
    """
>>>>>>> e50f57e0
    if op == EQ:
        sL, tL, sR, tR = split(CWi, (op, λs, 1, λs, 1))
        return (tL.astype(np.bool), tR.astype(np.bool), (1 - alpha_i) * sR + alpha_i * sL)
    else:
        σL, τL, sL, tL, σR, τR, sR, tR = split(CWi, (op, λs, 1, λs, 1, λs, 1, λs, 1))
        return (
            τL.astype(np.bool),
            tL.astype(np.bool),
            τR.astype(np.bool),
            tR.astype(np.bool),
            alpha_i * σR + (1 - alpha_i) * σL,
            (1 - alpha_i) * sR + alpha_i * sL,
        )


def uncompress(_CWi, op=EQ):
<<<<<<< HEAD
=======
    """Decompress the compressed CWi by duplicating the randomness to recreate
    the original shape."""
>>>>>>> e50f57e0
    if op == EQ:
        CWi = concat(
            _CWi[2],
            _CWi[0].reshape(1, -1).astype(np.uint64),
            _CWi[2],
            _CWi[1].reshape(1, -1).astype(np.uint64),
        ).reshape(2, 3, -1)
    else:
        CWi = concat(
            _CWi[4],
            _CWi[0].reshape(1, -1).astype(np.uint64),
            _CWi[5],
            _CWi[1].reshape(1, -1).astype(np.uint64),
            _CWi[4],
            _CWi[2].reshape(1, -1).astype(np.uint64),
            _CWi[5],
            _CWi[3].reshape(1, -1).astype(np.uint64),
        ).reshape(2, 6, -1)
    return CWi


def Array(*shape):
    return np.empty(shape, dtype=np.uint64)


def bit_decomposition(x):
    x = x.astype(np.uint32)
    n_values = x.shape[0]
    x = x.reshape(-1, 1).view(np.uint8)
    x = x.reshape(n_values, 4, 1)
    x = x >> np.arange(8, dtype=np.uint8)
    x = x & 0b1
    x = np.flip(x.reshape(n_values, -1)[:, :n], axis=1).T
    return x


def randbit(shape):
    assert len(shape) == 3
    byte_dim = shape[-2]
    shape_with_bytes = shape[:-2] + (math.ceil(byte_dim / 64), shape[-1])
    randvalues = np.random.randint(0, 2 ** 64, size=shape_with_bytes, dtype=np.uint64)
    randvalues[:, 0] = randvalues[:, 0] % 2 ** (byte_dim % 64)
    return randvalues


def concat(*args, **kwargs):
    return np.concatenate(args, **kwargs)
<<<<<<< HEAD


def split_last_bit(buffer):
    # Numbers are on 64 bits
    return buffer & 0b1111111111111111111111111111111111111111111111111111111111111110, buffer & 0b1


def huge_loop(seed_t_bytes, n_iter):
    return [hashlib.sha3_256(seed_t_bytes[i * 16 : (i + 1) * 16]).digest() for i in range(n_iter)]


def G(seed):
    """ λ -> 2(λ + 1)"""
=======


def split_last_bit(buffer):
    # Numbers are on 64 bits
    return buffer & 0b1111111111111111111111111111111111111111111111111111111111111110, buffer & 0b1


def G(seed):
    """Pseudo Random Generator λ -> 2(λ + 1)"""
>>>>>>> e50f57e0

    assert len(seed.shape) == 2
    n_values = seed.shape[1]
    assert seed.shape[0] == λs
    x = seed
    x = x.T
    dt1 = np.dtype((np.uint64, [("uint8", np.uint8, 8)]))
    x2 = x.view(dtype=dt1)
    x = x2["uint8"].reshape(*x.shape[:-1], -1)

    assert x.shape == (n_values, 2 * 8)

    out = np.empty((n_values, 4 * 8), dtype=np.uint8)

    shaloop.sha256_loop_func(x, out)

    buffer = out.view(np.uint64).T

    valuebits = np.empty((2, 3, n_values), dtype=np.uint64)

    # [λ, 1, λ, 1]
    # [λ - 64, 64, 1, λ - 64, 64, 1]
    valuebits[0, 0], last_bit = split_last_bit(buffer[0])
    valuebits[0, 1] = buffer[1]
    valuebits[0, 2] = last_bit
    valuebits[1, 0], last_bit = split_last_bit(buffer[2])
    valuebits[1, 1] = buffer[3]
    valuebits[1, 2] = last_bit

    return valuebits


empty_dict = {}


def H(seed, idx=0):
<<<<<<< HEAD
    """ λ -> 4(λ + 1)
=======
    """
    Pseudo Random Generator λ -> 4(λ + 1)
>>>>>>> e50f57e0

    idx is here to allow not reusing the same empty dict. Otherwise in key generation
    h0 is erased by h1
    """

    assert len(seed.shape) == 2
    n_values = seed.shape[1]
    assert seed.shape[0] == λs
    x = seed
    x = x.T
    dt1 = np.dtype((np.uint64, [("uint8", np.uint8, 8)]))
    x2 = x.view(dtype=dt1)
    x = x2["uint8"].reshape(*x.shape[:-1], -1)

    assert x.shape == (n_values, 2 * 8)

    if (n_values, idx) not in empty_dict:
        # 64 bytes are needed to store a sha512
        empty_dict[(n_values, idx)] = (
            np.empty((n_values, 64), dtype=np.uint8),
            np.empty((2, 6, n_values), dtype=np.uint64),
        )

    out, valuebits = empty_dict[(n_values, idx)]

    shaloop.sha512_loop_func(x, out)

    buffer = out.view(np.uint64).T  # is of size 8 * 64 bits

    # [λ, 1, λ, 1, λ, 1, λ, 1]
    # [λ - 64, 64, 1, λ - 64, 64, 1, λ - 64, 64, 1, λ - 64, 64, 1]

<<<<<<< HEAD
    # valuebits[0] = buffer[0] & b63_, buffer[1], buffer[0] & b_1, buffer[2] & b63_, buffer[3], buffer[2] & b_1
    # valuebits[1] = buffer[4] & b63_, buffer[5], buffer[4] & b_1, buffer[6] & b63_, buffer[7], buffer[6] & b_1
=======
>>>>>>> e50f57e0
    valuebits[0, 0], last_bit = split_last_bit(buffer[0])
    valuebits[0, 1] = buffer[1]
    valuebits[0, 2] = last_bit
    valuebits[0, 3], last_bit = split_last_bit(buffer[2])
    valuebits[0, 4] = buffer[3]
    valuebits[0, 5] = last_bit
    valuebits[1, 0], last_bit = split_last_bit(buffer[4])
    valuebits[1, 1] = buffer[5]
    valuebits[1, 2] = last_bit
    valuebits[1, 3], last_bit = split_last_bit(buffer[6])
    valuebits[1, 4] = buffer[7]
    valuebits[1, 5] = last_bit

    return valuebits


split_helpers = {
    (EQ, 2, 1): lambda x: (x[:2], x[2]),
    (EQ, 2, 1, 2, 1): lambda x: (x[0, :2], x[0, 2], x[1, :2], x[1, 2]),
    (COMP, 2, 1, 2, 1): lambda x: (x[:2], x[2], x[3:5], x[5]),
    (COMP, 2, 1, 2, 1, 2, 1, 2, 1): lambda x: (
        x[0, :2],
        x[0, 2],
        x[0, 3:5],
        x[0, 5],
        x[1, :2],
        x[1, 2],
        x[1, 3:5],
        x[1, 5],
    ),
}


def split(list_, idx):
    return split_helpers[idx](list_)


ones_dict2 = {}


def SwitchTableDPF(s, α_i):
    one = np.ones((1, s.shape[1]), dtype=np.uint64)
    s_one = concat(s, one)

    if s_one.shape not in ones_dict2:
        ones_dict2[s_one.shape] = np.ones((1, *s_one.shape), dtype=np.uint64)
    ones = ones_dict2[s_one.shape]
    pad = (α_i * ones).astype(np.uint64)
    pad = concat(1 - pad, pad, axis=0)
    Table = pad * s_one

    return Table


def SwitchTableDIF(s, σ, α_i):
    leafTable = SwitchTableDPF(σ, 1 - α_i)
    nextTable = SwitchTableDPF(s, α_i)

    Table = concat(leafTable, nextTable, axis=1)
    return Table


def multi_dim_filter(τ, idx):
    filtered_τ = (1 - idx) * τ[0] + idx * τ[1]
    return filtered_τ


def convert(x):
    """
    convert a multi dim big tensor to a "random" single tensor
    """
    # Select the 31st least significant bits
    r = x[-1] & 0b1111_1111_1111_1111_1111_1111_1111_111
    return r.astype(np.int64)<|MERGE_RESOLUTION|>--- conflicted
+++ resolved
@@ -9,13 +9,7 @@
 
 Note that the protocols are quite different in aspect from those papers
 """
-<<<<<<< HEAD
-import hashlib
 import math
-import time
-=======
-import math
->>>>>>> e50f57e0
 import numpy as np
 import shaloop
 import multiprocessing
@@ -29,15 +23,9 @@
 from syft.generic.utils import remote
 
 
-<<<<<<< HEAD
-λ = 127  # 6  # 110 or 63  # security parameter
-n = 32  # 8  # 32  # bit precision
-λs = math.ceil(λ / 64)  # how many dtype values are needed to store λ, typically 2
-=======
 λ = 127  # security parameter
 n = 32  # bit precision
 λs = math.ceil(λ / 64)  # how many int64 are needed to store λ, here 2
->>>>>>> e50f57e0
 assert λs == 2
 
 no_wrap = {"no_wrap": True}
@@ -264,15 +252,9 @@
             CWi = uncompress(_CW[i])
 
             for b in (0, 1):
-<<<<<<< HEAD
-                τ = [g0, g1][b] ^ (t[i, b] * CWi)
-                filtered_τ = multi_dim_filter(τ, α[i])
-                s[i + 1, b], t[i + 1, b] = split(filtered_τ, (EQ, λs, 1))
-=======
                 dual_state = [g0, g1][b] ^ (t[i, b] * CWi)
                 state = multi_dim_filter(dual_state, α[i])
                 s[i + 1, b], t[i + 1, b] = split(state, (EQ, λs, 1))
->>>>>>> e50f57e0
 
         CW_n = (-1) ** t[n, 1] * (beta - convert(s[n, 0]) + convert(s[n, 1]))
         CW_n = CW_n.astype(np.int64)
@@ -290,15 +272,9 @@
         t[0] = b
         for i in range(0, n):
             CWi = uncompress(_CW[i])
-<<<<<<< HEAD
-            τ = G(s[i]) ^ (t[i] * CWi)
-            filtered_τ = multi_dim_filter(τ, x[i])
-            s[i + 1], t[i + 1] = split(filtered_τ, (EQ, λs, 1))
-=======
             dual_state = G(s[i]) ^ (t[i] * CWi)
             state = multi_dim_filter(dual_state, x[i])
             s[i + 1], t[i + 1] = split(state, (EQ, λs, 1))
->>>>>>> e50f57e0
 
         flat_result = (-1) ** b * (t[n].squeeze() * _CWn + convert(s[n]))
         return flat_result.astype(np.int64).reshape(original_shape)
@@ -354,15 +330,9 @@
                     )
 
         CW_leaf[n] = (-1) ** t[n, 1] * (1 - convert(s[n, 0]) + convert(s[n, 1]))
-<<<<<<< HEAD
 
         CW_leaf = CW_leaf.astype(np.int32)
 
-=======
-
-        CW_leaf = CW_leaf.astype(np.int32)
-
->>>>>>> e50f57e0
         return (alpha, s[0][0], s[0][1], *_CW, CW_leaf)
 
     @staticmethod
@@ -397,14 +367,11 @@
 
 
 def compress(CWi, alpha_i, op=EQ):
-<<<<<<< HEAD
-=======
     """Compression technique which reduces the size of the CWi by dropping some
     non-necessary randomness.
 
     The original paper on FSS explains that this trick doesn't affect the security.
     """
->>>>>>> e50f57e0
     if op == EQ:
         sL, tL, sR, tR = split(CWi, (op, λs, 1, λs, 1))
         return (tL.astype(np.bool), tR.astype(np.bool), (1 - alpha_i) * sR + alpha_i * sL)
@@ -421,11 +388,8 @@
 
 
 def uncompress(_CWi, op=EQ):
-<<<<<<< HEAD
-=======
     """Decompress the compressed CWi by duplicating the randomness to recreate
     the original shape."""
->>>>>>> e50f57e0
     if op == EQ:
         CWi = concat(
             _CWi[2],
@@ -473,31 +437,14 @@
 
 def concat(*args, **kwargs):
     return np.concatenate(args, **kwargs)
-<<<<<<< HEAD
-
 
 def split_last_bit(buffer):
     # Numbers are on 64 bits
     return buffer & 0b1111111111111111111111111111111111111111111111111111111111111110, buffer & 0b1
 
 
-def huge_loop(seed_t_bytes, n_iter):
-    return [hashlib.sha3_256(seed_t_bytes[i * 16 : (i + 1) * 16]).digest() for i in range(n_iter)]
-
-
-def G(seed):
-    """ λ -> 2(λ + 1)"""
-=======
-
-
-def split_last_bit(buffer):
-    # Numbers are on 64 bits
-    return buffer & 0b1111111111111111111111111111111111111111111111111111111111111110, buffer & 0b1
-
-
 def G(seed):
     """Pseudo Random Generator λ -> 2(λ + 1)"""
->>>>>>> e50f57e0
 
     assert len(seed.shape) == 2
     n_values = seed.shape[1]
@@ -534,12 +481,8 @@
 
 
 def H(seed, idx=0):
-<<<<<<< HEAD
-    """ λ -> 4(λ + 1)
-=======
     """
     Pseudo Random Generator λ -> 4(λ + 1)
->>>>>>> e50f57e0
 
     idx is here to allow not reusing the same empty dict. Otherwise in key generation
     h0 is erased by h1
@@ -572,11 +515,6 @@
     # [λ, 1, λ, 1, λ, 1, λ, 1]
     # [λ - 64, 64, 1, λ - 64, 64, 1, λ - 64, 64, 1, λ - 64, 64, 1]
 
-<<<<<<< HEAD
-    # valuebits[0] = buffer[0] & b63_, buffer[1], buffer[0] & b_1, buffer[2] & b63_, buffer[3], buffer[2] & b_1
-    # valuebits[1] = buffer[4] & b63_, buffer[5], buffer[4] & b_1, buffer[6] & b63_, buffer[7], buffer[6] & b_1
-=======
->>>>>>> e50f57e0
     valuebits[0, 0], last_bit = split_last_bit(buffer[0])
     valuebits[0, 1] = buffer[1]
     valuebits[0, 2] = last_bit
