import copy
from functools import wraps
import logging
from math import inf
import torch
from torch import nn
import types
import weakref

import syft
from syft.generic.frameworks.hook import hook_args
from syft.generic.frameworks.hook.hook import FrameworkHook
from syft.generic.tensor import AbstractTensor
from syft.generic.frameworks.remote import Remote
from syft.frameworks.torch.tensors.interpreters.autograd import AutogradTensor
from syft.frameworks.torch.tensors.interpreters.native import TorchTensor
from syft.frameworks.torch.tensors.interpreters.promise import PromiseTensor
from syft.frameworks.torch.tensors.interpreters.paillier import PaillierTensor
from syft.frameworks.torch.tensors.decorators.logging import LoggingTensor
from syft.frameworks.torch.tensors.interpreters.precision import FixedPrecisionTensor
from syft.frameworks.torch.tensors.interpreters.additive_shared import AdditiveSharingTensor
from syft.frameworks.torch.tensors.interpreters.large_precision import LargePrecisionTensor
from syft.frameworks.torch.tensors.interpreters.private import PrivateTensor
from syft.frameworks.torch.torch_attributes import TorchAttributes
from syft.generic.pointers.multi_pointer import MultiPointerTensor
from syft.generic.pointers.pointer_tensor import PointerTensor
from syft.generic.tensor import initialize_tensor
from syft.generic.tensor import _apply_args
from syft.workers.base import BaseWorker
from syft.workers.virtual import VirtualWorker
from syft.messaging.plan import Plan
from syft.messaging.promise import Promise

from syft.exceptions import route_method_exception
from syft.exceptions import TensorsNotCollocatedException


class TorchHook(FrameworkHook):
    """A Hook which Overrides Methods on PyTorch Tensors.

    The purpose of this class is to:
        * extend torch methods to allow for the moving of tensors from one
        worker to another.
        * override torch methods to execute commands on one worker that are
        called on tensors controlled by the local worker.

    This class is typically the first thing you will initialize when using
    PySyft with PyTorch because it is responsible for augmenting PyTorch with
    PySyft's added functionality (such as remote execution).

    Args:
        local_worker: An optional BaseWorker instance that lets you provide a
            local worker as a parameter which TorchHook will assume to be the
            worker owned by the local machine. If you leave it empty,
            TorchClient will automatically initialize a
            :class:`.workers.VirtualWorker` under the assumption you're looking
            to do local experimentation or development.
        is_client: An optional boolean parameter (default True), indicating
            whether TorchHook is being initialized as an end-user client.This
            can impact whether or not variables are deleted when they fall out
            of scope. If you set this incorrectly on a end user client, Tensors
            and Variables will never be deleted. If you set this incorrectly on
            a remote machine (not a client), tensors will not get saved. It's
            really only important if you're not initializing the local worker
            yourself.
        verbose: An optional boolean parameter (default True) to indicate
            whether or not to print the operations as they occur.
        queue_size: An integer optional parameter (default 0) to specify the
            max length of the list that stores the messages to be sent.

    Example:
        >>> import torch as th
        >>> import syft as sy
        >>> hook = sy.TorchHook(th)
        Hooking into Torch...
        Overloading Complete.
        # constructing a normal torch tensor in pysyft
        >>> x = th.Tensor([-2,-1,0,1,2,3])
        >>> x
        -2
        -1
        0
        1
        2
        3
        [syft.core.frameworks.torch.tensor.FloatTensor of size 6]
    """

    def __init__(
        self, torch, local_worker: BaseWorker = None, is_client: bool = True, verbose: bool = True
    ):
        """Initializes the hook.

        Initialize the hook and define all the attributes pertaining to the
        torch hook in a special TorchAttibute class, that will be added in the
        syft.torch attributes. Hence, this parameters are now conveyed by the
        syft module.
        """
        # Save the provided torch module as an attribute of the hook
        self.torch = torch
        self.framework = self.torch

        # Save the local worker as an attribute
        self.local_worker = local_worker

        if hasattr(torch, "torch_hooked"):
            logging.warning("Torch was already hooked... skipping hooking process")
            self.local_worker = syft.local_worker
            return
        else:
            torch.torch_hooked = True

        # Add all the torch attributes in the syft.torch attr
        syft.torch = TorchAttributes(torch, self)
        syft.framework = syft.torch

        # Hook some torch methods such that tensors could be created directy at workers
        self._hook_worker_methods()

        if self.local_worker is None:
            # Every TorchHook instance should have a local worker which is
            # responsible for interfacing with other workers. The worker
            # interface is what allows the Torch specific code in TorchHook to
            # be agnostic to the means by which workers communicate (such as
            # peer-to-peer, sockets, through local ports, or all within the
            # same process)
            self.local_worker = VirtualWorker(hook=self, is_client_worker=is_client, id="me")
        else:
            self.local_worker.hook = self

        self.to_auto_overload = {}

        self.args_hook_for_overloaded_attr = {}

        self._hook_native_tensor(torch.Tensor, TorchTensor)

        # Add all hooked tensor methods to pointer but change behaviour to have the cmd sent
        self._hook_pointer_tensor_methods(self.torch.Tensor)

        # Add all hooked tensor methods to AdditiveSharingTensor tensor but change behaviour
        # to all shares (when it makes sense, otherwise the method is overwritten in the
        # AdditiveSharingTensor class)
        self._hook_additive_shared_tensor_methods()

        # Add all hooked tensor methods to multi_pointer to change behavior to have the cmd
        # sent to all child pointers.
        self._hook_multi_pointer_tensor_methods(self.torch.Tensor)

        # Add all hooked tensor methods to Logging tensor but change behaviour to just forward
        # the cmd to the next child (behaviour can be changed in the SyftTensor class file)
        self._hook_syft_tensor_methods(LoggingTensor)

        # Add all hooked tensor methods to Paillier tensor but change behaviour to just forward
        # the cmd to the next child (behaviour can be changed in the SyftTensor class file)
        self._hook_syft_tensor_methods(PaillierTensor)

        # Add all hooked tensor methods to FixedPrecisionTensor tensor but change behaviour
        # to just forward the cmd to the next child (behaviour can be changed in the
        # SyftTensor class file)
        self._hook_syft_tensor_methods(FixedPrecisionTensor)

        # Add all hooked tensor methods to AutogradTensor tensor but change behaviour
        # to just forward the cmd to the next child (behaviour can be changed in the
        # SyftTensor class file)
        self._hook_syft_tensor_methods(AutogradTensor)

        # Add all hooked tensor methods to PrivateTensor tensor but change behaviour
        # to just forward the cmd to the next child (behaviour can be changed in the
        # SyftTensor class file)
        self._hook_private_tensor_methods(PrivateTensor)

        # Add all hooked tensor methods to AdditiveSharingTensor tensor but change behaviour
        # to just forward the cmd to the next child (behaviour can be changed in the
        # SyftTensor class file)
        self._hook_syft_tensor_methods(AdditiveSharingTensor)

        # Add all hooked tensor methods to LargePrecisionTensor tensor
        self._hook_syft_tensor_methods(LargePrecisionTensor)

<<<<<<< HEAD
        # Add all built-in 'str' methods to String
        self._hook_string_methods(owner=self.local_worker)

        # Add all string methods to StringPointer
        # This method call should strictly come after the
        # call to self._hook_string_methods()
        self._hook_string_pointer_methods()
=======
        # Add all hooked tensor methods to PromiseTensor
        self._hook_promise_tensor()
>>>>>>> 3c18add9

        # Hook the tensor constructor function
        self._hook_tensor()

        # Hook the Parameter methods to store tensor chains in parameters
        self._hook_parameters()

        # Hook torch functions from modules like torch.add OR torch.nn.functional (containing relu, etc.)
        self._hook_torch_module()

        # Hook torch.nn (containing Linear and Convolution layers)
        self._hook_module()

        # Hook torch.optim (containing optim.SGD, Adam, etc)
        self._hook_optim()

        # Add the local_worker to syft so that it can be found if the hook is
        # called several times
        syft.local_worker = self.local_worker
        syft.hook = self

    def create_shape(cls, shape_dims):
        return torch.Size(shape_dims)

    def create_wrapper(cls, wrapper_type):
        # Note this overrides FrameworkHook.create_wrapper, so it must conform to
        # that classmethod's signature
        assert (
            wrapper_type is None or wrapper_type == torch.Tensor
        ), "TorchHook only uses torch.Tensor wrappers"

        return torch.Tensor()

    def create_zeros(cls, *shape, dtype=None, **kwargs):
        return torch.zeros(*shape, dtype=dtype, **kwargs)

    def _hook_native_tensor(self, tensor_type: type, syft_type: type):
        """Adds PySyft Tensor Functionality to the given native tensor type.

        Overloads the given native Torch tensor to add PySyft Tensor
        Functionality. Overloading involves modifying the tensor type with
        PySyft's added functionality. You may read about what kind of
        modifications are made in the methods that this method calls.

        Args:
            tensor_type: The type of tensor being hooked (in this refactor
                this is only ever torch.Tensor, but in previous versions of
                PySyft this iterated over all tensor types.
            syft_type: The abstract type whose methods should all be added to
                the tensor_type class. In practice this is always TorchTensor.
                Read more about it there.
        """
        # Reinitialize init method of Torch tensor with Syft init
        self._add_registration_to___init__(tensor_type, is_tensor=True)

        # Overload Torch tensor properties with Syft properties
        self._hook_properties(tensor_type)

        # Returns a list of methods to be overloaded, stored in the dict to_auto_overload
        # with tensor_type as a key
        self.to_auto_overload[tensor_type] = self._which_methods_should_we_auto_overload(
            tensor_type
        )

        # [We don't rename native methods as torch tensors are not hooked] Rename native functions
        # #self._rename_native_functions(tensor_type)

        # Overload auto overloaded with Torch methods
        self._transfer_methods_to_native_tensor(tensor_type, syft_type)

        self._hook_native_methods(tensor_type)

    def __hook_properties(self, tensor_type):
        super()._hook_properties(tensor_type)
        tensor_type.native_shape = tensor_type.shape

    def _hook_syft_tensor_methods(self, syft_type: type):
        tensor_type = self.torch.Tensor
        super()._hook_syft_tensor_methods(tensor_type, syft_type)

    def _hook_private_tensor_methods(self, syft_type: type):
        tensor_type = self.torch.Tensor
        super()._hook_private_tensor_methods(tensor_type, syft_type)

    def _hook_worker_methods(self):
        class Torch(object):
            name = "torch"

            def __init__(self, worker, *args, **kwargs):
                self.worker = weakref.ref(worker)

        Remote.register_framework(Torch)

        for attr in syft.torch.worker_methods:
            new_method = self._get_hooked_base_worker_method(attr)
            setattr(Torch, attr, new_method)

    def _get_hooked_base_worker_method(hook_self, attr):
        @wraps(attr)
        def overloaded_attr(self_torch, *args, **kwargs):
            ptr = hook_self.local_worker.send_command(
                recipient=self_torch.worker(),
                message=("{}.{}".format("torch", attr), None, args, kwargs),
            )

            return ptr.wrap()

        return overloaded_attr

    def _hook_additive_shared_tensor_methods(self):
        """
        Add hooked version of all methods of the torch Tensor to the
        Additive Shared tensor: instead of performing the native tensor
        method, it will be forwarded to each share when it is relevant
        """

        tensor_type = self.torch.Tensor
        # Use a pre-defined list to select the methods to overload
        for attr in self.to_auto_overload[tensor_type]:
            if attr not in dir(AdditiveSharingTensor):
                new_method = self._get_hooked_additive_shared_method(attr)
                setattr(AdditiveSharingTensor, attr, new_method)

    def _hook_parameters(self):
        """
        This method overrides the torch Parameter class such that
        it works correctly with our overridden tensor types. The
        native torch Parameter class kept deleting all of our
        attributes on our custom tensors, so we wrote our own.
        """

        # Hook __new__ to handle when non-pure torch tensors are given as data attribute

        def hooked__new__(cls, data=None, requires_grad=True):
            if data is None:
                data = torch.Tensor()

            # If data is not a pure torch tensor you need to store the chain in a
            # specific place otherwise it will get deleted
            if not isinstance(data, torch.Tensor) or hasattr(data, "child"):
                p = torch.Tensor._make_subclass(cls, torch.Tensor(), requires_grad)
                if isinstance(data, torch.Tensor):  # so it's a wrapper: remove it
                    p.child = data.child
                else:
                    p.child = data
            else:
                p = torch.Tensor._make_subclass(cls, data, requires_grad)

            return p

        torch.nn.Parameter.__new__ = hooked__new__

        # Hook __repr__ to handle chain repr when needed

        torch.nn.Parameter.native_param___repr__ = torch.nn.Parameter.__repr__

        def hooked__repr__(self):
            if hasattr(self, "child"):
                return "Parameter containing:\n" + self.child.__repr__()
            else:
                return self.native_param___repr__()

        # torch.nn.Parameter.__repr__ = hooked__repr__

        def get_data(self):
            if hasattr(self, "child"):
                to_return = self.child.attr("data")
            else:
                to_return = self.native_data

                # good to ensure that the ID stays consistent
                # not 100% this is required but it's at least
                # good practice
                try:
                    to_return.id = self.data_id
                except AttributeError:
                    self.data_id = to_return.id

            return to_return

        def set_data(self, new_data):
            # If data is not a pure torch tensor you need to store the chain in a
            # specific place otherwise it will get deleted
            if not isinstance(new_data, torch.Tensor) or hasattr(new_data, "child"):
                self.child = new_data  # .wrap()
            else:
                if hasattr(self, "child"):
                    del self.child

                with torch.no_grad():
                    self.native_data = new_data
            return self

        torch.nn.Parameter.data = property(fget=get_data, fset=set_data)

        # Hook .grad to handle chain assignment when needed

        torch.nn.Parameter.native_param_grad = torch.nn.Parameter.grad

        @property
        def grad(self):

            if hasattr(self, "child"):
                to_return = self.child.attr("grad")
                if to_return is not None and isinstance(to_return.child, PointerTensor):
                    if to_return.child.is_none():
                        to_return = None

            else:
                to_return = self.native_param_grad

                # good to ensure that the ID stays consistent
                # not 100% this is required but it's at least
                # good practice
                try:
                    to_return.id = self.grad_id
                except AttributeError:
                    if to_return is not None and hasattr(to_return, "id"):
                        self.grad_id = to_return.id

            return to_return

        @grad.setter
        def grad(self, new_grad):

            # If grad is not a pure torch tensor you need to store the chain in a
            # specific place otherwise it will get deleted
            if new_grad is not None and (
                not isinstance(new_grad, torch.Tensor) or hasattr(new_grad, "child")
            ):
                self.child.grad = new_grad  # .wrap()
            else:
                if self.native_param_grad is not None:
                    with torch.no_grad():
                        self.native_param_grad = new_grad
                elif new_grad is not None:
                    self.native_param_grad = new_grad
            return self

        torch.nn.Parameter.grad = grad

    def _hook_torch_module(self):
        """Overloads functions in the main torch modules.
        The way this is accomplished is by first moving all existing module
        functions in the torch module to native_<function_name_here>.

        Example:
            the real :func:`torch.cat` will become :func:`torch.native_cat`
            and :func:`torch.cat` will have our hooking code.
        """

        if torch.__version__ < "1.0.2":
            # Hard fix for PyTorch versions < 1.0.2
            # usage of torch.jit requires a torch version < torch 1.1, so we still need to support this torch version
            syft.torch.apply_fix16922(self.torch)

        torch_modules = syft.torch.torch_modules

        for module_name, torch_module in torch_modules.items():
            for func in dir(torch_module):

                # Some functions we want to ignore (not override). Such functions have been hard
                # coded into the torch_attribute exclude (see TorchAttribute class)
                if func in syft.torch.exclude:
                    continue

                # ignore dunder functions
                if "__" in func:
                    continue

                # ignore capitalized func values which are Classes not functions
                if func[0].isupper():
                    continue

                # ignore hidden functins
                if func[0] == "_":
                    continue

                # If we haven't already overloaded this function
                if "native_" in func or f"native_{func}" in dir(torch_module):
                    continue

                self._perform_function_overloading(module_name, torch_module, func)

    @classmethod
    def _get_hooked_func(cls, public_module_name, func_api_name, attr):
        """Torch-specific implementation. See the subclass for more."""
        if attr.__module__ is None:
            attr.__module__ = "torch"

        return super()._get_hooked_func(attr.__module__, func_api_name, attr)

    def _get_hooked_additive_shared_method(hook_self, attr):
        """
        Hook a method to send it multiple remote workers

        Args:
            attr (str): the method to hook
        Return:
            the hooked method
        """

        def dispatch(args, k):
            return map(lambda x: x[k] if isinstance(x, dict) else x, args)

        @wraps(attr)
        def overloaded_attr(self, *args, **kwargs):
            """
            Operate the hooking
            """

            # Replace all syft tensor with their child attribute
            new_self, new_args, new_kwargs = hook_args.unwrap_args_from_method(
                attr, self, args, kwargs
            )

            results = {}
            for k, v in new_self.items():
                results[k] = v.__getattribute__(attr)(*dispatch(new_args, k), **new_kwargs)

            # Put back AdditiveSharingTensor on the tensors found in the response
            response = hook_args.hook_response(
                attr,
                results,
                wrap_type=AdditiveSharingTensor,
                wrap_args=self.get_class_attributes(),
            )

            return response

        return overloaded_attr

    def _hook_promise_tensor(hook_self):

        methods_to_hook = hook_self.to_auto_overload[torch.Tensor]

        def generate_method(method_name):
            def method(self, *args, **kwargs):

                arg_shapes = list([self.shape])
                arg_ids = list([self.id])

                # Convert scalar arguments to tensors to be able to use them with plans
                args = list(args)
                for ia in range(len(args)):
                    if not isinstance(args[ia], (torch.Tensor, AbstractTensor)):
                        args[ia] = torch.tensor(args[ia])

                for arg in args:
                    arg_shapes.append(arg.shape)

                @syft.func2plan(arg_shapes)
                def operation_method(self, *args, **kwargs):
                    return getattr(self, method_name)(*args, **kwargs)

                self.plans.add(operation_method.id)
                for arg in args:
                    if isinstance(arg, PromiseTensor):
                        arg.plans.add(operation_method.id)

                operation_method.procedure.update_args(
                    [self, *args], operation_method.procedure.result_ids
                )

                promise_out = PromiseTensor(
                    owner=self.owner,
                    shape=operation_method.output_shape,
                    tensor_type=self.obj_type,
                    plans=set(),
                )
                operation_method.procedure.promise_out_id = promise_out.id

                if operation_method.owner != self.owner:
                    operation_method.send(self.owner)
                else:  # otherwise object not registered on local worker
                    operation_method.owner.register_obj(operation_method)

                return promise_out

            return method

        for method_name in methods_to_hook:
            setattr(PromiseTensor, method_name, generate_method(method_name))

        def FloatTensor(shape, *args, **kwargs):
            return PromiseTensor(shape, tensor_type="torch.FloatTensor", *args, **kwargs).wrap()

        setattr(Promise, "FloatTensor", FloatTensor)

        def DoubleTensor(shape, *args, **kwargs):
            return PromiseTensor(shape, tensor_type="torch.DoubleTensor", *args, **kwargs).wrap()

        setattr(Promise, "DoubleTensor", DoubleTensor)

        def HalfTensor(shape, *args, **kwargs):
            return PromiseTensor(shape, tensor_type="torch.HalfTensor", *args, **kwargs).wrap()

        setattr(Promise, "HalfTensor", HalfTensor)

        def ByteTensor(shape, *args, **kwargs):
            return PromiseTensor(shape, tensor_type="torch.ByteTensor", *args, **kwargs).wrap()

        setattr(Promise, "ByteTensor", ByteTensor)

        def CharTensor(shape, *args, **kwargs):
            return PromiseTensor(shape, tensor_type="torch.CharTensor", *args, **kwargs).wrap()

        setattr(Promise, "CharTensor", CharTensor)

        def ShortTensor(shape, *args, **kwargs):
            return PromiseTensor(shape, tensor_type="torch.ShortTensor", *args, **kwargs).wrap()

        setattr(Promise, "ShortTensor", ShortTensor)

        def IntTensor(shape, *args, **kwargs):
            return PromiseTensor(shape, tensor_type="torch.IntTensor", *args, **kwargs).wrap()

        setattr(Promise, "IntTensor", IntTensor)

        def LongTensor(shape, *args, **kwargs):
            return PromiseTensor(shape, tensor_type="torch.LongTensor", *args, **kwargs).wrap()

        setattr(Promise, "LongTensor", LongTensor)

        def BoolTensor(shape, args, **kwargs):
            return PromiseTensor(shape, tensor_type="torch.BoolTensor", *args, **kwargs).wrap()

        setattr(Promise, "BoolTensor", BoolTensor)

    def _hook_tensor(hook_self):
        """Hooks the function torch.tensor()
        We need to do this seperately from hooking the class because internally
        torch does not pick up the change to add the args
        Args:
            hook_self: the hook itself
        """

        if "native_tensor" not in dir(hook_self.torch):
            hook_self.torch.native_tensor = hook_self.torch.tensor

        def new_tensor(*args, owner=None, id=None, register=True, **kwargs):
            current_tensor = hook_self.torch.native_tensor(*args, **kwargs)
            _apply_args(hook_self, current_tensor, owner, id)
            if register:
                current_tensor.owner.register_obj(current_tensor)

            return current_tensor

        hook_self.torch.tensor = new_tensor

    @classmethod
    def _transfer_methods_to_native_tensor(cls, tensor_type: type, syft_type: type):
        """Adds methods from the TorchTensor class to the native torch tensor.

        The class TorchTensor is a proxy to avoid extending directly the torch
        tensor class.

        Args:
            tensor_type: The tensor type to which we are adding methods
                from TorchTensor class.
        """
        exclude = [
            "__class__",
            "__delattr__",
            "__dir__",
            "__doc__",
            "__dict__",
            "__format__",
            "__getattribute__",
            "__hash__",
            "__init__",
            "__init_subclass__",
            "__weakref__",
            "__module__",
            "__ne__",
            "__new__",
            "__reduce__",
            "__reduce_ex__",
            "__setattr__",
            "__sizeof__",
            "__subclasshook__",
            "_get_type",
            # "__eq__", # FIXME it now overwritten in native.py to use torch.eq, because of pb between == & __eq__ See #2030
            "__gt__",
            "__ge__",
            "__lt__",
            "__le__",
        ]
        cls._transfer_methods_to_framework_class(tensor_type, syft_type, exclude)

    def _hook_module(self):
        """Overloading torch.nn.Module with PySyft functionality, the primary module
           responsible for core ML functionality such as Neural network layers and
           loss functions.
           It is important to note that all the operations are actually in-place.
        """

        def module_is_missing_grad(model):
            """Checks if all the parameters in the model have been assigned a gradient"""
            for p in model.parameters():
                if p.grad is None:
                    return True
            return False

        def create_grad_objects(model):
            """Assigns gradient to model parameters if not assigned"""
            for p in model.parameters():
                o = p.sum()
                o.backward()
                if p.grad is not None:
                    p.grad -= p.grad

        def module_send_(nn_self, *dest, force_send=False, **kwargs):
            """Overloads torch.nn instances so that they could be sent to other workers"""

            if module_is_missing_grad(nn_self):
                create_grad_objects(nn_self)

            for p in nn_self.parameters():
                p.send_(*dest, **kwargs)

            if isinstance(nn_self.forward, Plan):
                nn_self.forward.send(*dest, force=force_send)

            return nn_self

        self.torch.nn.Module.send = module_send_
        self.torch.nn.Module.send_ = module_send_

        def module_move_(nn_self, destination):

            params = list(nn_self.parameters())
            for p in params:
                p.move(destination)

        self.torch.nn.Module.move = module_move_

        # def module_end_get_(nn_self):
        #     """Overloads send to remote for torch.nn.Module."""
        #     if module_is_missing_grad(nn_self):
        #         create_grad_objects(nn_self)
        #
        #     for p in nn_self.parameters():
        #         p.end_get()
        #
        #     return nn_self
        #
        # self.torch.nn.Module.end_get = module_end_get_
        #
        # def module_move_(nn_self, dest):
        #     return nn_self.send(dest).end_get()
        #
        # self.torch.nn.Module.move = module_move_

        def module_get_(nn_self):
            """overloads torch.nn instances with get method so that parameters could be sent back to owner"""
            for p in nn_self.parameters():
                p.get_()

            if isinstance(nn_self.forward, Plan):
                nn_self.forward.get()

            return nn_self

        self.torch.nn.Module.get_ = module_get_
        self.torch.nn.Module.get = module_get_

        def module_share_(nn_self, *args, **kwargs):
            """Overloads fix_precision for torch.nn.Module."""
            # TODO: add .data and .grad to syft tensors
            if module_is_missing_grad(nn_self):
                create_grad_objects(nn_self)

            for p in nn_self.parameters():
                p.share_(*args, **kwargs)

            return nn_self

        self.torch.nn.Module.share_ = module_share_
        self.torch.nn.Module.share = module_share_

        def module_fix_precision_(nn_self, *args, **kwargs):
            """Overloads fix_precision for torch.nn.Module."""
            if module_is_missing_grad(nn_self):
                create_grad_objects(nn_self)

            for p in nn_self.parameters():
                p.fix_precision_(*args, **kwargs)

            return nn_self

        self.torch.nn.Module.fix_precision_ = module_fix_precision_
        self.torch.nn.Module.fix_precision = module_fix_precision_
        self.torch.nn.Module.fix_prec = module_fix_precision_

        def module_float_precision_(nn_self):
            """Overloads float_precision for torch.nn.Module, convert fix_precision
            parameters to normal float parameters"""
            # TODO: add .data and .grad to syft tensors
            # if module_is_missing_grad(nn_self):
            #    create_grad_objects(nn_self)

            for p in nn_self.parameters():
                p.float_precision_()

            return nn_self

        self.torch.nn.Module.float_precision_ = module_float_precision_
        self.torch.nn.Module.float_precision = module_float_precision_
        self.torch.nn.Module.float_prec = module_float_precision_

        def module_copy(nn_self):
            """Returns a copy of a torch.nn.Module"""
            return copy.deepcopy(nn_self)

        self.torch.nn.Module.copy = module_copy

        @property
        def owner(nn_self):
            for p in nn_self.parameters():
                return p.owner

        self.torch.nn.Module.owner = owner

        @property
        def location(nn_self):
            try:
                for p in nn_self.parameters():
                    return p.location
            except AttributeError:
                raise AttributeError(
                    "Module has no attribute location, did you already send it to some location?"
                )

        self.torch.nn.Module.location = location

        # Make sure PySyft uses the PyTorch version
        self.torch.nn.modules.rnn._rnn_impls["LSTM"] = self.torch.lstm

        # Add support for GRUs
        self.torch.nn.modules.rnn._rnn_impls["GRU"] = self.torch.gru

        # Override _VF.LSTM_Cell and _VF.GRU_Cell with torch.LSTM_Cell and torch.GRU_Cell
        # With the pytorch-based version
        self.torch.nn.modules.rnn._VF = self.torch

    def _hook_optim(self):
        """Overloading torch.optim.Optimizer with PySyft functionality. Optimizer
           hyper-parameters should indeed be converted to fixed precision to interact
           with fixed precision or additive shared tensors.
           It is important to note that all the operations are actually in-place.
        """

        def optim_fix_precision_(optim_self, *args, **kwargs):
            """Overloads fix_precision for torch.optim.Optimizer"""

            for param_group in optim_self.param_groups:
                for key, param in param_group.items():
                    if isinstance(param, (float, int, bool)) and param != 0 and key != "params":
                        param_group[key] = torch.tensor(param).fix_precision(*args, **kwargs).child

            return optim_self

        self.torch.optim.Optimizer.fix_precision = optim_fix_precision_

        def optim_float_precision_(optim_self):
            """Overloads float_precision for torch.optim.Optimizer, convert fix_precision
            hyper-parameters to normal float values"""

            for param_group in optim_self.param_groups:
                for key, param in param_group.items():
                    if isinstance(param, FixedPrecisionTensor) and key != "params":
                        param_group[key] = param.float_precision().item()

            return optim_self

        self.torch.optim.Optimizer.float_precision = optim_float_precision_

        # Modification of torch/nn/utils/clip_grad.py. The plain PyTorch method was not compatible with
        # PySyft remote tensors, so this method adds support for gradient clipping of remote tensors,
        # and keeps functionalities from PyTorch to clip local PyTorch tensors.
        def clip_grad_norm_remote_(parameters, max_norm, norm_type=2):
            """Clips gradient norm of an iterable of parameters stored over a remote model

            The norm is computed over all gradients together, as if they were
            concatenated into a single vector. Gradients are modified in-place.

            Arguments:
                - parameters (Iterable[Tensor] or Tensor): an iterable of PySyft remote
                Tensors or PyTorch tensor will have gradients normalized or a single PySyfy / PyTorch tensor.
                - max_norm (float or int): max norm of the gradients
                - worker: The worker where the parameters are hosted and where the gradient clipping
                will be performed
                - norm_type (float or int): type of the used p-norm. Can be ``'inf'`` for
                    infinity norm.

            Returns:
                Total norm of the parameters (viewed as a single vector).
            """

            def param_is_pointer_tensor(param):
                """
                A list of parameters is remote if all params contained in the list are
                remote (i.e., the child of each param is a pointer tensor).
                This method checks if a single param is indeed remote, so whether
                the child of a parameter is a pointer tensor
                """
                return hasattr(param, "child") and isinstance(param.child, PointerTensor)

            if isinstance(parameters, torch.Tensor):
                parameters = [parameters]

            parameters = list(filter(lambda p: p.grad is not None, parameters))
            max_norm = float(max_norm)
            norm_type = float(norm_type)
            if norm_type == inf:
                total_norm = max(p.grad.data.abs().max() for p in parameters)
            else:
                # all parameters are remote
                if all([param_is_pointer_tensor(param) for param in parameters]):
                    total_norm = torch.zeros(1)
                    # Let's send the total norm over to the remote where the remote tensor is
                    total_norm = total_norm.send(parameters[0].location)
                else:
                    total_norm = 0
                for p in parameters:
                    param_norm = p.grad.data.norm(norm_type)
                    # Remote PySyft tensor
                    if param_is_pointer_tensor(p):
                        total_norm += param_norm ** norm_type
                    # Local PySyft tensor
                    else:
                        total_norm += param_norm.item() ** norm_type

                total_norm = total_norm ** (1.0 / norm_type)
            clip_coef = max_norm / (total_norm + 1e-6)
            if clip_coef < 1:
                for p in parameters:
                    p.grad.data.mul_(clip_coef)
            return total_norm

        self.torch.nn.utils.clip_grad_norm_ = clip_grad_norm_remote_<|MERGE_RESOLUTION|>--- conflicted
+++ resolved
@@ -177,7 +177,7 @@
         # Add all hooked tensor methods to LargePrecisionTensor tensor
         self._hook_syft_tensor_methods(LargePrecisionTensor)
 
-<<<<<<< HEAD
+
         # Add all built-in 'str' methods to String
         self._hook_string_methods(owner=self.local_worker)
 
@@ -185,10 +185,10 @@
         # This method call should strictly come after the
         # call to self._hook_string_methods()
         self._hook_string_pointer_methods()
-=======
+
         # Add all hooked tensor methods to PromiseTensor
         self._hook_promise_tensor()
->>>>>>> 3c18add9
+
 
         # Hook the tensor constructor function
         self._hook_tensor()
