--- conflicted
+++ resolved
@@ -5,10 +5,7 @@
 import torch
 from torch import nn
 import types
-<<<<<<< HEAD
-=======
 import weakref
->>>>>>> c254c278
 
 import syft
 from syft.generic.frameworks.hook import hook_args
