--- conflicted
+++ resolved
@@ -188,10 +188,7 @@
         assert (
             wrapper_type is None or wrapper_type == torch.Tensor
         ), "TorchHook only uses torch.Tensor wrappers"
-<<<<<<< HEAD
-=======
-
->>>>>>> 41936c34
+
         return torch.Tensor()
 
     def create_zeros(cls, *shape, dtype=None, **kwargs):
@@ -234,7 +231,7 @@
         self._hook_native_methods(tensor_type)
 
     def __hook_properties(self, tensor_type):
-        
+
         super()._hook_properties(tensor_type)
         tensor_type.native_shape = tensor_type.shape
 
