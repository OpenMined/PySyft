--- conflicted
+++ resolved
@@ -1182,14 +1182,6 @@
                 )
 
             if isinstance(parameters, torch.Tensor):
-<<<<<<< HEAD
-=======
-                # Remote PySyft tensor
-                if hasattr(parameters, "child") and isinstance(
-                    parameters.child, syft.generic.pointers.pointer_tensor.PointerTensor
-                ):
-                    worker = parameters.location
->>>>>>> 4fe48d15
                 parameters = [parameters]
 
             parameters = list(filter(lambda p: p.grad is not None, parameters))
@@ -1198,17 +1190,10 @@
             if norm_type == inf:
                 total_norm = max(p.grad.data.abs().max() for p in parameters)
             else:
-<<<<<<< HEAD
                 # all parameters are remote
                 if all([param_is_pointer_tensor(param) for param in parameters]):
-=======
-                # Remote PySyft tensor
-                if hasattr(parameters, "child") and isinstance(
-                    parameters.child, syft.generic.pointers.pointer_tensor.PointerTensor
-                ):
->>>>>>> 4fe48d15
                     total_norm = torch.zeros(1)
-                    # Let's send the total norm over to the remote worker where the remote tensor is
+                    # Let's send the total norm over to the remote where the remote tensor is
                     total_norm = total_norm.send(parameters[0].location)
                 else:
                     total_norm = 0
