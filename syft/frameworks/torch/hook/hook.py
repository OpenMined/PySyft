import inspect
import re
import logging
import types
import copy
import torch
from torch import nn
from functools import wraps


import syft
from syft import workers

from syft.workers import BaseWorker
from syft.messaging import Plan
from syft.frameworks.torch.tensors.interpreters import AutogradTensor
from syft.frameworks.torch.tensors.interpreters import TorchTensor
from syft.frameworks.torch.pointers import PointerTensor
from syft.frameworks.torch.tensors.decorators import LoggingTensor
from syft.frameworks.torch.tensors.interpreters import FixedPrecisionTensor
from syft.frameworks.torch.tensors.interpreters import AdditiveSharingTensor
from syft.frameworks.torch.tensors.interpreters import MultiPointerTensor
from syft.frameworks.torch.tensors.interpreters import LargePrecisionTensor
from syft.frameworks.torch.torch_attributes import TorchAttributes
from syft.frameworks.torch.tensors.interpreters.abstract import initialize_tensor
from syft.frameworks.torch.tensors.interpreters.abstract import _apply_args

from syft.exceptions import route_method_exception
from syft.exceptions import TensorsNotCollocatedException


class TorchHook:
    """A Hook which Overrides Methods on PyTorch Tensors.

    The purpose of this class is to:
        * extend torch methods to allow for the moving of tensors from one
        worker to another.
        * override torch methods to execute commands on one worker that are
        called on tensors controlled by the local worker.

    This class is typically the first thing you will initialize when using
    PySyft with PyTorch because it is responsible for augmenting PyTorch with
    PySyft's added functionality (such as remote execution).

    Args:
        local_worker: An optional BaseWorker instance that lets you provide a
            local worker as a parameter which TorchHook will assume to be the
            worker owned by the local machine. If you leave it empty,
            TorchClient will automatically initialize a
            :class:`.workers.VirtualWorker` under the assumption you're looking
            to do local experimentation or development.
        is_client: An optional boolean parameter (default True), indicating
            whether TorchHook is being initialized as an end-user client.This
            can impact whether or not variables are deleted when they fall out
            of scope. If you set this incorrectly on a end user client, Tensors
            and Variables will never be deleted. If you set this incorrectly on
            a remote machine (not a client), tensors will not get saved. It's
            really only important if you're not initializing the local worker
            yourself.
        verbose: An optional boolean parameter (default True) to indicate
            whether or not to print the operations as they occur.
        queue_size: An integer optional parameter (default 0) to specify the
            max length of the list that stores the messages to be sent.

    Example:
        >>> import syft as sy
        >>> hook = sy.TorchHook()
        Hooking into Torch...
        Overloading Complete.
        >>> x = sy.Tensor([-2,-1,0,1,2,3])
        >>> x
        -2
        -1
        0
        1
        2
        3
        [syft.core.frameworks.torch.tensor.FloatTensor of size 6]
    """

    def __init__(
        self, torch, local_worker: BaseWorker = None, is_client: bool = True, verbose: bool = True
    ):
        """Initializes the hook.

        Initialize the hook and define all the attributes pertaining to the
        torch hook in a special TorchAttibute class, that will be added in the
        syft.torch attributes. Hence, this parameters are now conveyed by the
        syft module.
        """
        # Save the provided torch module as an attribute of the hook
        self.torch = torch

        # Save the local worker as an attribute
        self.local_worker = local_worker

        if hasattr(torch, "torch_hooked"):
            logging.warning("Torch was already hooked... skipping hooking process")
            self.local_worker = syft.local_worker
            return
        else:
            torch.torch_hooked = True

        # Add all the torch attributes in the syft.torch attr
        syft.torch = TorchAttributes(torch, self)

        if self.local_worker is None:
            # Every TorchHook instance should have a local worker which is
            # responsible for interfacing with other workers. The worker
            # interface is what allows the Torch specific code in TorchHook to
            # be agnostic to the means by which workers communicate (such as
            # peer-to-peer, sockets, through local ports, or all within the
            # same process)
            self.local_worker = workers.VirtualWorker(
                hook=self, is_client_worker=is_client, id="me"
            )
        else:
            self.local_worker.hook = self

        self.to_auto_overload = {}

        self.args_hook_for_overloaded_attr = {}

        self._hook_native_tensor(torch.Tensor, TorchTensor)

        # Add all hooked tensor methods to pointer but change behaviour to have the cmd sent
        self._hook_pointer_tensor_methods()

        # Add all hooked tensor methods to AdditiveSharingTensor tensor but change behaviour
        # to all shares (when it makes sense, otherwise the method is overwritten in the
        # AdditiveSharingTensor class)
        self._hook_additive_shared_tensor_methods()

        # Add all hooked tensor methods to multi_pointer to change behavior to have the cmd
        # sent to all child pointers.
        self._hook_multi_pointer_tensor_methods()

        # Add all hooked tensor methods to Logging tensor but change behaviour to just forward
        # the cmd to the next child (behaviour can be changed in the SyftTensor class file)
        self._hook_syft_tensor_methods(LoggingTensor)

        # Add all hooked tensor methods to FixedPrecisionTensor tensor but change behaviour
        # to just forward the cmd to the next child (behaviour can be changed in the
        # SyftTensor class file)
        self._hook_syft_tensor_methods(FixedPrecisionTensor)

        # Add all hooked tensor methods to AutogradTensor tensor but change behaviour
        # to just forward the cmd to the next child (behaviour can be changed in the
        # SyftTensor class file)
        self._hook_syft_tensor_methods(AutogradTensor)

        # Add all hooked tensor methods to AdditiveSharingTensor tensor but change behaviour
        # to just forward the cmd to the next child (behaviour can be changed in the
        # SyftTensor class file)
        self._hook_syft_tensor_methods(AdditiveSharingTensor)

        # Add all hooked tensor methods to LargePrecisionTensor tensor
        self._hook_syft_tensor_methods(LargePrecisionTensor)

        # Hook the tensor constructor function
        self._hook_tensor()

        # Hook the Parameter methods to store tensor chains in parameters
        self._hook_parameters()

        # Hook torch functions from modules like torch.add OR torch.nn.functional (containing relu, etc.)
        self._hook_torch_module()

        # Hook torch.nn (containing Linear and Convolution layers)
        self._hook_module()

        # Hook torch.optim (containing optim.SGD, Adam, etc)
        self._hook_optim()

        # Add the local_worker to syft so that it can be found if the hook is
        # called several times
        syft.local_worker = self.local_worker
        syft.hook = self

    def _hook_native_tensor(self, tensor_type: type, syft_type: type):
        """Adds PySyft Tensor Functionality to the given native tensor type.

        Overloads the given native Torch tensor to add PySyft Tensor
        Functionality. Overloading involves modifying the tensor type with
        PySyft's added functionality. You may read about what kind of
        modifications are made in the methods that this method calls.

        Args:
            tensor_type: The type of tensor being hooked (in this refactor
                this is only ever torch.Tensor, but in previous versions of
                PySyft this iterated over all tensor types.
            syft_type: The abstract type whose methods should all be added to
                the tensor_type class. In practice this is always TorchTensor.
                Read more about it there.
        """
        # Reinitialize init method of Torch tensor with Syft init
        self._add_registration_to___init__(tensor_type, torch_tensor=True)

        # Overload Torch tensor properties with Syft properties
        self._hook_properties(tensor_type)

        # Returns a list of methods to be overloaded, stored in the dict to_auto_overload
        # with tensor_type as a key
        self.to_auto_overload[tensor_type] = self._which_methods_should_we_auto_overload(
            tensor_type
        )

        # [We don't rename native methods as torch tensors are not hooked] Rename native functions
        # #self._rename_native_functions(tensor_type)

        # Overload auto overloaded with Torch methods
        self._add_methods_from__torch_tensor(tensor_type, syft_type)

        self._hook_native_methods(tensor_type)

    def _hook_native_methods(self, tensor_type: type):
        """
        Add hooked version of all methods of to_auto_overload[tensor_type]
        to the tensor_type; instead of performing the native tensor
        method, the hooked version will be called

        Args:
            tensor_type: the tensor_type which holds the methods
        """
        # # Add methods defined in the TorchTensor class to the Pointer class
        # self._add_methods_from__torch_tensor(PointerTensor, TorchTensor)

        # Use a pre-defined list to select the methods to overload
        for attr in self.to_auto_overload[tensor_type]:
            # if we haven't already overloaded this function
            if f"native_{attr}" not in dir(tensor_type):
                native_method = getattr(tensor_type, attr)
                setattr(tensor_type, f"native_{attr}", native_method)
                new_method = self.get_hooked_method(attr)
                setattr(tensor_type, attr, new_method)

    def _hook_syft_tensor_methods(self, syft_type: type):
        """
        Add hooked version of all methods of to_auto_overload[tensor_type]
        to the syft_type, so that they act like regular tensors in
        terms of functionality, but instead of performing the native tensor
        method, it will be forwarded to each share when it is relevant

        Args:
            syft_type: the syft_type which holds the methods
        """

        tensor_type = self.torch.Tensor
        # Use a pre-defined list to select the methods to overload
        for attr in self.to_auto_overload[tensor_type]:
            if attr not in dir(syft_type):
                new_method = self.get_hooked_syft_method(attr)
                setattr(syft_type, attr, new_method)

    def _hook_pointer_tensor_methods(self):
        """
        Add hooked version of all methods of the torch Tensor to the
        Pointer tensor: instead of performing the native tensor
        method, it will be sent remotely to the location the pointer
        is pointing at.
        """

        boolean_comparators = ["__gt__", "__ge__", "__lt__", "__le__"]

        tensor_type = self.torch.Tensor
        # Use a pre-defined list to select the methods to overload
        for attr in self.to_auto_overload[tensor_type]:
            if attr not in dir(PointerTensor) or attr in boolean_comparators:
                new_method = self.get_hooked_pointer_method(attr)
                setattr(PointerTensor, attr, new_method)

    def _hook_additive_shared_tensor_methods(self):
        """
        Add hooked version of all methods of the torch Tensor to the
        Additive Shared tensor: instead of performing the native tensor
        method, it will be forwarded to each share when it is relevant
        """

        tensor_type = self.torch.Tensor
        # Use a pre-defined list to select the methods to overload
        for attr in self.to_auto_overload[tensor_type]:
            if attr not in dir(AdditiveSharingTensor):
                new_method = self.get_hooked_additive_shared_method(attr)
                setattr(AdditiveSharingTensor, attr, new_method)

    def _hook_multi_pointer_tensor_methods(self):
        """
        Add hooked version of all methods of the torch Tensor to the
        Multi Pointer tensor: instead of performing the native tensor
        method, it will be sent remotely for each pointer to the
        location it is pointing at.
        """

        tensor_type = self.torch.Tensor
        # Use a pre-defined list to select the methods to overload
        for attr in self.to_auto_overload[tensor_type]:
            if attr not in dir(MultiPointerTensor):
                new_method = self.get_hooked_multi_pointer_method(attr)
                setattr(MultiPointerTensor, attr, new_method)

    def _hook_parameters(self):
        """
        This method overrides the torch Parameter class such that
        it works correctly with our overridden tensor types. The
        native torch Parameter class kept deleting all of our
        attributes on our custom tensors, so we wrote our own.
        """

        # Hook __new__ to handle when non-pure torch tensors are given as data attribute

        def hooked__new__(cls, data=None, requires_grad=True):
            if data is None:
                data = torch.Tensor()

            # If data is not a pure torch tensor you need to store the chain in a
            # specific place otherwise it will get deleted
            if not isinstance(data, torch.Tensor) or hasattr(data, "child"):
                p = torch.Tensor._make_subclass(cls, torch.Tensor(), requires_grad)
                if isinstance(data, torch.Tensor):  # so it's a wrapper: remove it
                    p.child = data.child
                else:
                    p.child = data
            else:
                p = torch.Tensor._make_subclass(cls, data, requires_grad)

            return p

        torch.nn.Parameter.__new__ = hooked__new__

        # Hook __repr__ to handle chain repr when needed

        torch.nn.Parameter.native_param___repr__ = torch.nn.Parameter.__repr__

        def hooked__repr__(self):
            if hasattr(self, "child"):
                return "Parameter containing:\n" + self.child.__repr__()
            else:
                return self.native_param___repr__()

        # torch.nn.Parameter.__repr__ = hooked__repr__

        # Hook .data to handle chain assignment when needed

        torch.nn.Parameter.native_param_data = torch.nn.Parameter.data

        @property
        def data(self):

            if hasattr(self, "child"):
                to_return = self.child.attr("data")
            else:

                to_return = self.native_param_data

                # good to ensure that the ID stays consistent
                # not 100% this is required but it's at least
                # good practice
                try:
                    to_return.id = self.data_id
                except:
                    self.data_id = to_return.id

            return to_return

        @data.setter
        def data(self, new_data):

            # If data is not a pure torch tensor you need to store the chain in a
            # specific place otherwise it will get deleted
            if not isinstance(new_data, torch.Tensor) or hasattr(new_data, "child"):
                self.child = new_data  # .wrap()
            else:
                if hasattr(self, "child"):
                    del self.child

                with torch.no_grad():
                    self.set_(new_data)
            return self

        torch.nn.Parameter.data = data

        # Hook .grad to handle chain assignment when needed

        torch.nn.Parameter.native_param_grad = torch.nn.Parameter.grad

        @property
        def grad(self):

            if hasattr(self, "child"):
                to_return = self.child.attr("grad")
                if to_return is not None and isinstance(to_return.child, syft.PointerTensor):
                    if to_return.child.is_none():
                        to_return = None

            else:
                to_return = self.native_param_grad

                # good to ensure that the ID stays consistent
                # not 100% this is required but it's at least
                # good practice
                try:
                    to_return.id = self.grad_id
                except AttributeError:
                    if to_return is not None and hasattr(to_return, "id"):
                        self.grad_id = to_return.id

            return to_return

        @grad.setter
        def grad(self, new_grad):

            # If grad is not a pure torch tensor you need to store the chain in a
            # specific place otherwise it will get deleted
            if new_grad is not None and (
                not isinstance(new_grad, torch.Tensor) or hasattr(new_grad, "child")
            ):
                self.child.grad = new_grad  # .wrap()
            else:
                if self.native_param_grad is not None:
                    with torch.no_grad():
                        self.native_param_grad = new_grad
                elif new_grad is not None:
                    self.native_param_grad = new_grad
            return self

        torch.nn.Parameter.grad = grad

    def _hook_torch_module(self):
        """Overloads functions in the main torch modules.
        The way this is accomplished is by first moving all existing module
        functions in the torch module to native_<function_name_here>.

        Example:
            the real :func:`torch.cat` will become :func:`torch.native_cat`
            and :func:`torch.cat` will have our hooking code.
        """

        def perform_overloading(torch_module, func):

            # Where the overloading happens
            # 1. Get native function
            native_func = getattr(torch_module, func)
            # 2. Check it is a proper function
            if type(native_func) in [types.FunctionType, types.BuiltinFunctionType]:
                # 3. Build the hooked function
                new_func = self.get_hooked_func(native_func)
                # 4. Move the native function
                setattr(torch_module, f"native_{func}", native_func)
                # 5. Put instead the hooked one
                setattr(torch_module, func, new_func)

        if torch.__version__ < "1.0.2":
            # Hard fix for PyTorch versions < 1.0.2
            # usage of torch.jit requires a torch version < torch 1.1, so we still need to support this torch version
            syft.torch.apply_fix16922(self.torch)

        torch_modules = syft.torch.torch_modules

        for module_name, torch_module in torch_modules.items():
            for func in dir(torch_module):

                # Some functions we want to ignore (not override). Such functions have been hard
                # coded into the torch_attribute exclude (see TorchAttribute class)
                if func in syft.torch.exclude:
                    continue

                # ignore dunder functions
                if "__" in func:
                    continue

                # ignore capitalized func values which are Classes not functinos
                if func[0].isupper():
                    continue

                # ignore hidden functins
                if func[0] == "_":
                    continue

                # If we haven't already overloaded this function
                if "native_" in func or f"native_{func}" in dir(torch_module):
                    continue

                perform_overloading(torch_module, func)

    def get_hooked_pointer_method(hook_self, attr):
        """
        Hook a method to send it to remote worker

        Args:
            attr (str): the method to hook
        Return:
            the hooked method
        """

        @wraps(attr)
        def overloaded_pointer_method(self, *args, **kwargs):
            """
            Operate the hooking
            """
            pointer = self
            # Get info on who needs to send where the command
            owner = pointer.owner
            location = pointer.location

            if len(args) > 0:
                if isinstance(args[0], PointerTensor):
                    if args[0].location.id != location.id:
                        raise TensorsNotCollocatedException(pointer, args[0], attr)

            # Send the command
            command = (attr, self, args, kwargs)

            response = owner.send_command(location, command)

            # For inplace methods, just directly return self
            if syft.torch.is_inplace_method(attr):
                return self

            return response

        return overloaded_pointer_method

    def get_hooked_additive_shared_method(hook_self, attr):
        """
        Hook a method to send it multiple recmote workers

        Args:
            attr (str): the method to hook
        Return:
            the hooked method
        """

        def dispatch(args, k):
            return map(lambda x: x[k] if isinstance(x, dict) else x, args)

        @wraps(attr)
        def overloaded_attr(self, *args, **kwargs):
            """
            Operate the hooking
            """

            # Replace all syft tensor with their child attribute
            new_self, new_args, new_kwargs = syft.frameworks.torch.hook_args.unwrap_args_from_method(
                attr, self, args, kwargs
            )

            results = {}
            for k, v in new_self.items():
                results[k] = v.__getattribute__(attr)(*dispatch(new_args, k), **new_kwargs)

            # Put back AdditiveSharingTensor on the tensors found in the response
            response = syft.frameworks.torch.hook_args.hook_response(
                attr,
                results,
                wrap_type=AdditiveSharingTensor,
                wrap_args=self.get_class_attributes(),
            )

            return response

        return overloaded_attr

    def get_hooked_multi_pointer_method(hook_self, attr):
        """
        Hook a method to send it multiple recmote workers

        Args:
            attr (str): the method to hook
        Return:
            the hooked method
        """

        def dispatch(args, k):
            return map(lambda x: x[k] if isinstance(x, dict) else x, args)

        @wraps(attr)
        def overloaded_attr(self, *args, **kwargs):
            """
            Operate the hooking
            """

            # Replace all syft tensor with their child attribute
            new_self, new_args, new_kwargs = syft.frameworks.torch.hook_args.unwrap_args_from_method(
                attr, self, args, kwargs
            )

            results = {}
            for k, v in new_self.items():
                results[k] = v.__getattribute__(attr)(*dispatch(new_args, k), **new_kwargs)

            # Put back MultiPointerTensor on the tensors found in the response
            response = syft.frameworks.torch.hook_args.hook_response(
                attr, results, wrap_type=MultiPointerTensor, wrap_args=self.get_class_attributes()
            )

            return response

        return overloaded_attr

    def get_hooked_syft_method(hook_self, attr):
        """
        Hook a method in order to replace all args/kwargs syft/torch tensors with
        their child attribute, forward this method with the new args and new self,
        get response and "rebuild" the syft tensor wrapper upon all tensors found

        Args:
            attr (str): the method to hook
        Return:
            the hooked method
        """

        @wraps(attr)
        def overloaded_syft_method(self, *args, **kwargs):
            """
            Operate the hooking
            """
            # TODO: I can't manage the import issue, can you?
            # Replace all syft tensor with their child attribute
            new_self, new_args, new_kwargs = syft.frameworks.torch.hook_args.unwrap_args_from_method(
                attr, self, args, kwargs
            )

            # Send it to the appropriate class and get the response
            response = getattr(new_self, attr)(*new_args, **new_kwargs)

            # Put back SyftTensor on the tensors found in the response
            response = syft.frameworks.torch.hook_args.hook_response(
                attr, response, wrap_type=type(self), wrap_args=self.get_class_attributes()
            )

            return response

        return overloaded_syft_method

    def get_hooked_method(hook_self, method_name):
        """
        Hook a method in order to replace all args/kwargs syft/torch tensors with
        their child attribute if they exist
        If so, forward this method with the new args and new self, get response
        and "rebuild" the torch tensor wrapper upon all tensors found
        If not, just execute the native torch methodn

        Args:
            attr (str): the method to hook
        Return:
            the hooked method
        """

        @wraps(method_name)
        def overloaded_native_method(self, *args, **kwargs):
            """
            Operate the hooking
            """

            if not hasattr(self, "child"):  # means that it's not a wrapper
                method = getattr(self, f"native_{method_name}")
                # Run the native function with the new args

                try:
                    response = method(*args, **kwargs)
                except BaseException as e:
                    # we can make some errors more descriptive with this method
                    raise route_method_exception(e, self, args, kwargs)

            else:  # means that there is a wrapper to remove
                try:
                    # Replace all torch tensor with their child attribute
                    new_self, new_args, new_kwargs = syft.frameworks.torch.hook_args.unwrap_args_from_method(
                        method_name, self, args, kwargs
                    )
                except BaseException as e:
                    # we can make some errors more descriptive with this method
                    raise route_method_exception(e, self, args, kwargs)

                # Send the new command to the appropriate class and get the response
                method = getattr(new_self, method_name)
                response = method(*new_args, **new_kwargs)

                # For inplace methods, just directly return self
                if syft.torch.is_inplace_method(method_name):
                    return self

                # Put back the wrappers where needed
                response = syft.frameworks.torch.hook_args.hook_response(
                    method_name, response, wrap_type=type(self), new_self=self
                )

            return response

        return overloaded_native_method

    def get_hooked_func(hook_self, attr):
        """
        Hook a function in order to inspect its args and search for pointer
        or other syft tensors.
        - Calls to this function with normal tensors or numbers / string trigger
          usual behaviour
        - Calls with pointers send the command to the location of the pointer(s)
        - Calls with syft tensor will in the future trigger specific behaviour

        Args:
            attr (str): the method to hook
        Return:
            the hooked method
        """

        if attr.__module__ is None:
            attr.__module__ = "torch"

        cmd_name = f"{attr.__module__}.{attr.__name__}"

        @wraps(attr)
        def overloaded_func(*args, **kwargs):
            """
            Operate the hooking
            """
            try:
                tensor_type = (
                    type(args[0]) if not isinstance(args[0], (tuple, list)) else type(args[0][0])
                )
            except IndexError:
                tensor_type = TorchTensor

            command = (cmd_name, None, args, kwargs)

            try:
                handle_func_command = tensor_type.handle_func_command
            except AttributeError:
                handle_func_command = TorchTensor.handle_func_command

            response = handle_func_command(command)

            return response

        return overloaded_func

    def _add_registration_to___init__(hook_self, tensor_type: type, torch_tensor: bool = False):
        """Adds several attributes to the tensor.

        Overloads tensor_type.__init__ to add several attributes to the tensor
        as well as (optionally) registering the tensor automatically.
        TODO: auto-registration is disabled at the moment, this might be bad.

        Args:
            tensor_type: The type of tensor being hooked (in this refactor this
                is only ever torch.Tensor, but in previous versions of PySyft
                this iterated over all tensor types.
            torch_tensor: An optional boolean parameter (default False) to
                specify whether to skip running the native initialization
                logic.
        """
        if "native___init__" not in dir(tensor_type):
            tensor_type.native___init__ = tensor_type.__init__

        def new___init__(cls, *args, owner=None, id=None, register=True, **kwargs):
            initialize_tensor(
                hook_self=hook_self,
                cls=cls,
                id=id,
                torch_tensor=torch_tensor,
                init_args=args,
                init_kwargs=kwargs,
            )

        tensor_type.__init__ = new___init__

    def _hook_tensor(hook_self):
        """Hooks the function torch.tensor()
        We need to do this seperately from hooking the class because internally
        torch does not pick up the change to add the args
        Args:
            hook_self: the hook itself
        """

        if "native_tensor" not in dir(hook_self.torch):
            hook_self.torch.native_tensor = hook_self.torch.tensor

        def new_tensor(*args, owner=None, id=None, register=True, **kwargs):
            current_tensor = hook_self.torch.native_tensor(*args, **kwargs)
            _apply_args(hook_self, current_tensor, owner, id)
            if register:
                current_tensor.owner.register_obj(current_tensor)

            return current_tensor

        hook_self.torch.tensor = new_tensor

    def _hook_properties(hook_self, tensor_type: type):
        """Overloads tensor_type properties.

        This method gets called only on torch.Tensor. If you're not sure how
        properties work, read:
        https://www.programiz.com/python-programming/property

        Args:
            tensor_type: The tensor type which is having properties
                added to it, typically just torch.Tensor.
        """

        @property
        def location(self):
            return self.child.location

        tensor_type.location = location

        @property
        def id_at_location(self):
            return self.child.id_at_location

        tensor_type.id_at_location = id_at_location

        @property
        def id(self):
            if not hasattr(self, "_id"):
                self._id = syft.ID_PROVIDER.pop()
            return self._id

        @id.setter
        def id(self, new_id):
            self._id = new_id
            return self

        tensor_type.id = id

        @property
        def owner(self):
            if not hasattr(self, "_owner"):
                self._owner = hook_self.local_worker
            return self._owner

        @owner.setter
        def owner(self, new_owner):
            self._owner = new_owner
            return self

        tensor_type.owner = owner

        @property
        def is_wrapper(self):
            if not hasattr(self, "_is_wrapper"):
                self._is_wrapper = False
            return self._is_wrapper

        @is_wrapper.setter
        def is_wrapper(self, it_is_a_wrapper):
            self._is_wrapper = it_is_a_wrapper
            return self

        tensor_type.is_wrapper = is_wrapper

        tensor_type.native_shape = tensor_type.shape
        tensor_type.native_data = tensor_type.data

        tensor_type.native_grad_fn = tensor_type.grad_fn

        def dim(self):
            return len(self.shape)

        tensor_type.dim = dim

        @property
        def grad_fn(self):
            if self.has_child():
                return self.child.grad_fn
            else:
                return self.native_grad_fn

        tensor_type.grad_fn = grad_fn

    def _which_methods_should_we_auto_overload(self, tensor_type: type):
        """Creates a list of Torch methods to auto overload.

        By default, it looks for the intersection between the methods of
        tensor_type and torch_type minus those in the exception list
        (syft.torch.exclude).

        Args:
            tensor_type: Iterate through the properties of this tensor type.
            syft_type: Iterate through all attributes in this type.

        Returns:
            A list of methods to be overloaded.
        """

        boolean_comparators = ["__gt__", "__ge__", "__lt__", "__le__"]

        to_overload = boolean_comparators

        for attr in dir(tensor_type):

            # Conditions for overloading the method
            if attr in syft.torch.exclude:
                continue
            if not hasattr(tensor_type, attr):
                continue

            lit = getattr(tensor_type, attr)
            is_base = attr in dir(object)
            is_desc = inspect.ismethoddescriptor(lit)
            is_func = isinstance(lit, types.FunctionType)
            try:
                is_service_func = "HookService" in lit.__qualname__
            except AttributeError:
                is_service_func = False
            is_overloaded = re.match("native*", attr) is not None

            if (is_desc or (is_func and not is_service_func)) and not is_base and not is_overloaded:
                to_overload.append(attr)

        return set(to_overload)

    @staticmethod
    def _add_methods_from__torch_tensor(tensor_type: type, syft_type: type):
        """Adds methods from the TorchTensor class to the native torch tensor.

        The class TorchTensor is a proxy to avoid extending directly the torch
        tensor class.

        Args:
            tensor_type: The tensor type to which we are adding methods
                from TorchTensor class.
        """
        exclude = [
            "__class__",
            "__delattr__",
            "__dir__",
            "__doc__",
            "__dict__",
            "__format__",
            "__getattribute__",
            "__hash__",
            "__init__",
            "__init_subclass__",
            "__weakref__",
            "__ne__",
            "__new__",
            "__reduce__",
            "__reduce_ex__",
            "__setattr__",
            "__sizeof__",
            "__subclasshook__",
            "_get_type",
            # "__eq__", # FIXME it now overwritten in native.py to use torch.eq, because of pb between == & __eq__ See #2030
            "__gt__",
            "__ge__",
            "__lt__",
            "__le__",
        ]
        # For all methods defined in TorchTensor which are not internal methods (like __class__etc)
        for attr in dir(syft_type):
            if attr not in exclude:
                if hasattr(tensor_type, attr):
                    setattr(tensor_type, f"native_{attr}", getattr(tensor_type, attr))
                # Add to the native tensor this method
                setattr(tensor_type, attr, getattr(TorchTensor, attr))

    def _hook_module(self):
        """Overloading torch.nn.Module with PySyft functionality, the primary module
           responsible for core ML functionality such as Neural network layers and
           loss functions.
           It is important to note that all the operations are actually in-place.
        """

        def module_is_missing_grad(model):
            """Checks if all the parameters in the model have been assigned a gradient"""
            for p in model.parameters():
                if p.grad is None:
                    return True
            return False

        def create_grad_objects(model):
            """Assigns gradient to model parameters if not assigned"""
            for p in model.parameters():
                o = p.sum()
                o.backward()
                p.grad -= p.grad

        def module_send_(nn_self, *dest, force_send=False, **kwargs):
            """Overloads torch.nn instances so that they could be sent to other workers"""

            if module_is_missing_grad(nn_self):
                create_grad_objects(nn_self)

            for p in nn_self.parameters():
                p.send_(*dest)

            if isinstance(nn_self.forward, Plan):
                nn_self.forward.send(*dest, force=force_send)

            return nn_self

        self.torch.nn.Module.send = module_send_

        def module_move_(nn_self, destination):

            params = list(nn_self.parameters())
            for p in params:
                p.move(destination)

        self.torch.nn.Module.move = module_move_

        # def module_end_get_(nn_self):
        #     """Overloads send to remote for torch.nn.Module."""
        #     if module_is_missing_grad(nn_self):
        #         create_grad_objects(nn_self)
        #
        #     for p in nn_self.parameters():
        #         p.end_get()
        #
        #     return nn_self
        #
        # self.torch.nn.Module.end_get = module_end_get_
        #
        # def module_move_(nn_self, dest):
        #     return nn_self.send(dest).end_get()
        #
        # self.torch.nn.Module.move = module_move_

        def module_get_(nn_self):
            """overloads torch.nn instances with get method so that parameters could be sent back to owner"""
            for p in nn_self.parameters():
                p.get_()

            if isinstance(nn_self.forward, Plan):
                nn_self.forward.get()

            return nn_self

        self.torch.nn.Module.get = module_get_

        def module_share_(nn_self, *args, **kwargs):
            """Overloads fix_precision for torch.nn.Module."""
            # TODO: add .data and .grad to syft tensors
            # if module_is_missing_grad(nn_self):
            #    create_grad_objects(nn_self)

            for p in nn_self.parameters():
                p.share_(*args, **kwargs)

            return nn_self

        self.torch.nn.Module.share = module_share_

        def module_fix_precision_(nn_self, *args, **kwargs):
            """Overloads fix_precision for torch.nn.Module."""
            if module_is_missing_grad(nn_self):
                create_grad_objects(nn_self)

            for p in nn_self.parameters():
                p.fix_precision_(*args, **kwargs)

            return nn_self

        self.torch.nn.Module.fix_precision = module_fix_precision_
        self.torch.nn.Module.fix_prec = module_fix_precision_

        def module_float_precision_(nn_self):
            """Overloads float_precision for torch.nn.Module, convert fix_precision
            parameters to normal float parameters"""
            # TODO: add .data and .grad to syft tensors
            # if module_is_missing_grad(nn_self):
            #    create_grad_objects(nn_self)

            for p in nn_self.parameters():
                p.float_precision_()

            return nn_self

        self.torch.nn.Module.float_precision = module_float_precision_

        def module_copy(nn_self):
            """Returns a copy of a torch.nn.Module"""
            return copy.deepcopy(nn_self)

        self.torch.nn.Module.copy = module_copy

        @property
        def owner(nn_self):
            for p in nn_self.parameters():
                return p.owner

        self.torch.nn.Module.owner = owner

        @property
        def location(nn_self):
            try:
                for p in nn_self.parameters():
                    return p.location
            except AttributeError:
                raise AttributeError(
                    "Module has no attribute location, did you already send it to some location?"
                )

        self.torch.nn.Module.location = location

        # Make sure PySyft uses the PyTorch version
        self.torch.nn.modules.rnn._rnn_impls["LSTM"] = self.torch.lstm

        # Add support for GRUs
        self.torch.nn.modules.rnn._rnn_impls["GRU"] = self.torch.gru

        # Override _VF.LSTM_Cell and _VF.GRU_Cell with torch.LSTM_Cell and torch.GRU_Cell
        # With the pytorch-based version
        self.torch.nn.modules.rnn._VF = self.torch

    def _hook_optim(self):
        """Overloading torch.optim.Optimizer with PySyft functionality. Optimizer
           hyper-parameters should indeed be converted to fixed precision to interact
           with fixed precision or additive shared tensors.
           It is important to note that all the operations are actually in-place.
        """

        def optim_fix_precision_(optim_self, *args, **kwargs):
            """Overloads fix_precision for torch.optim.Optimizer"""

            for param_group in optim_self.param_groups:
                for key, param in param_group.items():
                    if isinstance(param, (float, int, bool)) and param != 0 and key != "params":
                        param_group[key] = torch.tensor(param).fix_precision(*args, **kwargs).child

            return optim_self

        self.torch.optim.Optimizer.fix_precision = optim_fix_precision_

        def optim_float_precision_(optim_self):
            """Overloads float_precision for torch.optim.Optimizer, convert fix_precision
            hyper-parameters to normal float values"""

            for param_group in optim_self.param_groups:
                for key, param in param_group.items():
                    if isinstance(param, syft.FixedPrecisionTensor) and key != "params":
                        param_group[key] = param.float_precision().item()

            return optim_self

<<<<<<< HEAD
        self.torch.optim.Optimizer.float_precision = optim_float_precision_

        # Modification of torch/nn/utils/clip_grad.py. The plain PyTorch method was not compatible with
        # PySyft remote tensors, so this method adds support for gradient clipping of remote tensors,
        # and keeps functionalities from PyTorch to clip local PyTorch tensors.
        def clip_grad_norm_remote_(parameters, max_norm, norm_type=2):
            """Clips gradient norm of an iterable of parameters stored over a remote model
        
            The norm is computed over all gradients together, as if they were
            concatenated into a single vector. Gradients are modified in-place.
        
            Arguments:
                - parameters (Iterable[Tensor] or Tensor): an iterable of PySyft remote
                Tensors or PyTorch tensor will have gradients normalized or a single PySyfy / PyTorch tensor.
                - max_norm (float or int): max norm of the gradients
                - worker: The worker where the parameters are hosted and where the gradient clipping
                will be performed
                - norm_type (float or int): type of the used p-norm. Can be ``'inf'`` for
                    infinity norm.
        
            Returns:
                Total norm of the parameters (viewed as a single vector).
            """
            if isinstance(parameters, torch.Tensor):
                # Remote PySyft tensor
                if hasattr(parameters, "child") and isinstance(
                    parameters.child, syft.frameworks.torch.pointers.pointer_tensor.PointerTensor
                ):
                    worker = parameters.location
                parameters = [parameters]
            parameters = list(filter(lambda p: p.grad is not None, parameters))
            max_norm = float(max_norm)
            norm_type = float(norm_type)
            if norm_type == inf:
                total_norm = max(p.grad.data.abs().max() for p in parameters)
            else:
                # Remote PySyft tensor
                if hasattr(parameters, "child") and isinstance(
                    parameters.child, syft.frameworks.torch.pointers.pointer_tensor.PointerTensor
                ):
                    total_norm = torch.zeros(1)
                    # Let's send the total norm over to the remote worker where the remote tensor is
                    total_norm = total_norm.send(worker)
                # Local PyTorch tensor
                else:
                    total_norm = 0
                for p in parameters:
                    param_norm = p.grad.data.norm(norm_type)
                    total_norm += param_norm.item() ** norm_type
                total_norm = total_norm ** (1.0 / norm_type)
            clip_coef = max_norm / (total_norm + 1e-6)
            if clip_coef < 1:
                for p in parameters:
                    p.grad.data.mul_(clip_coef)
            return total_norm

        self.torch.nn.utils.clip_grad = clip_grad_norm_remote_
=======
        self.torch.optim.Optimizer.float_precision = optim_float_precision_
>>>>>>> 57ca23bb
<|MERGE_RESOLUTION|>--- conflicted
+++ resolved
@@ -1133,7 +1133,6 @@
 
             return optim_self
 
-<<<<<<< HEAD
         self.torch.optim.Optimizer.float_precision = optim_float_precision_
 
         # Modification of torch/nn/utils/clip_grad.py. The plain PyTorch method was not compatible with
@@ -1190,7 +1189,4 @@
                     p.grad.data.mul_(clip_coef)
             return total_norm
 
-        self.torch.nn.utils.clip_grad = clip_grad_norm_remote_
-=======
-        self.torch.optim.Optimizer.float_precision = optim_float_precision_
->>>>>>> 57ca23bb
+        self.torch.nn.utils.clip_grad = clip_grad_norm_remote_