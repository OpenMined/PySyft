--- conflicted
+++ resolved
@@ -89,7 +89,6 @@
 
 # Methods or functions whose signature changes a lot and that we don't want to "cache", because
 # they have an arbitrary number of tensors in args which can trigger unexpected behaviour
-<<<<<<< HEAD
 ambiguous_methods = {
     "__getitem__",
     "_getitem_public",
@@ -100,9 +99,6 @@
     "new",
     "chunk",
 }
-=======
-ambiguous_methods = {"__getitem__", "_getitem_public", "view", "permute", "add_", "sub_"}
->>>>>>> 03a950dc
 ambiguous_functions = {
     "torch.unbind",
     "unbind",
@@ -110,13 +106,10 @@
     "stack",
     "torch.mean",
     "torch.sum",
-<<<<<<< HEAD
     "torch.chunk",
     "chunk",
-=======
     "torch.functional.split",
     "split",
->>>>>>> 03a950dc
 }
 
 
