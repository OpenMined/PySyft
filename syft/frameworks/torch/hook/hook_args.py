--- conflicted
+++ resolved
@@ -18,13 +18,6 @@
 type_rule = {
     torch.Tensor: one,
     torch.nn.Parameter: one,
-<<<<<<< HEAD
-    AutogradTensor: one,
-    LoggingTensor: one,
-    PaillierTensor: one,
-    FunctionalEncryptedTensor: one,
-=======
->>>>>>> 328de40c
 }
 
 forward_func = {
@@ -34,26 +27,12 @@
     torch.nn.Parameter: lambda i: i.child
     if hasattr(i, "child")
     else (_ for _ in ()).throw(PureFrameworkTensorFoundError),
-<<<<<<< HEAD
-    AutogradTensor: get_child,
-    LoggingTensor: get_child,
-    PaillierTensor: get_child,
-    FunctionalEncryptedTensor: get_child,
-=======
->>>>>>> 328de40c
 }
 
 backward_func = {
     TorchTensor: lambda i, **kwargs: i.wrap(**kwargs),
     torch.Tensor: lambda i, **kwargs: i.wrap(**kwargs),
     torch.nn.Parameter: lambda i, **kwargs: torch.nn.Parameter(data=i),
-<<<<<<< HEAD
-    AutogradTensor: lambda i, **kwargs: AutogradTensor(data=i).on(i, wrap=False),
-    LoggingTensor: lambda i, **kwargs: LoggingTensor().on(i, wrap=False),
-    PaillierTensor: lambda i, **kwargs: PaillierTensor().on(i, wrap=False),
-    FunctionalEncryptedTensor: lambda i, **kwargs: FunctionalEncryptedTensor().on(i, wrap=False),
-=======
->>>>>>> 328de40c
 }
 
 # Methods or functions whose signature changes a lot and that we don't want to "cache", because
