<<<<<<< HEAD
import syft
from syft.generic.abstract.tensor import AbstractTensor
=======
import syft as sy

>>>>>>> 5441bf14
from syft.generic.frameworks.hook import hook_args
from syft.generic.frameworks.overload import overloaded
from syft.generic.frameworks.hook.hook_args import (
    get_child,
    register_backward_func,
    register_forward_func,
    register_type_rule,
    one,
)
from syft.generic.tensor import AbstractTensor
from syft.workers.abstract import AbstractWorker


class LoggingTensor(AbstractTensor):
    def __init__(self, owner=None, id=None, tags=None, description=None):
        """Initializes a LoggingTensor, whose behaviour is to log all actions
        applied on it.

        Args:
            owner: An optional BaseWorker object to specify the worker on which
                the tensor is located.
            id: An optional string or integer id of the LoggingTensor.
        """
        super().__init__(id=id, owner=owner, tags=tags, description=description)

    # Method overloading

    @overloaded.method
    def add(self, _self, *args, **kwargs):
        """
        Here is an example of how to use the @overloaded.method decorator. To see
        what this decorator do, just look at the next method manual_add: it does
        exactly the same but without the decorator.

        Note the subtlety between self and _self: you should use _self and NOT self.
        """
        print("Log method add")
        response = getattr(_self, "add")(*args, **kwargs)

        return response

    def manual_add(self, *args, **kwargs):
        """
        Here is the version of the add method without the decorator: as you can see
        it is much more complicated. However you might need sometimes to specify
        some particular behaviour: so here what to start from :)
        """
        # Replace all syft tensor with their child attribute
        new_self, new_args, new_kwargs = hook_args.unwrap_args_from_method(
            "add", self, args, kwargs
        )

        print("Log method manual_add")
        # Send it to the appropriate class and get the response
        response = getattr(new_self, "add")(*new_args, **new_kwargs)

        # Put back SyftTensor on the tensors found in the response
        response = hook_args.hook_response("add", response, wrap_type=type(self))
        return response

    # Module & Function overloading

    # We overload two torch functions:
    # - torch.add
    # - torch.nn.functional.relu

    @staticmethod
    @overloaded.module
    def torch(module):
        """
        We use the @overloaded.module to specify we're writing here
        a function which should overload the function with the same
        name in the <torch> module
        :param module: object which stores the overloading functions

        Note that we used the @staticmethod decorator as we're in a
        class
        """

        def add(x, y):
            """
            You can write the function to overload in the most natural
            way, so this will be called whenever you call torch.add on
            Logging Tensors, and the x and y you get are also Logging
            Tensors, so compared to the @overloaded.method, you see
            that the @overloaded.module does not hook the arguments.
            """
            print("Log function torch.add")
            return x + y

        # Just register it using the module variable
        module.add = add

        @overloaded.function
        def mul(x, y):
            """
            You can also add the @overloaded.function decorator to also
            hook arguments, ie all the LoggingTensor are replaced with
            their child attribute
            """
            print("Log function torch.mul")
            return x * y

        # Just register it using the module variable
        module.mul = mul

        # You can also overload functions in submodules!
        @overloaded.module
        def nn(module):
            """
            The syntax is the same, so @overloaded.module handles recursion
            Note that we don't need to add the @staticmethod decorator
            """

            @overloaded.module
            def functional(module):
                def relu(x):
                    print("Log function torch.nn.functional.relu")
                    return x * (x.child > 0)

                module.relu = relu

            module.functional = functional

        # Modules should be registered just like functions
        module.nn = nn

    @classmethod
    def on_function_call(cls, command):
        """
        Override this to perform a specific action for each call of a torch
        function with arguments containing syft tensors of the class doing
        the overloading
        """
        cmd, _, args_, kwargs_ = command
        print("Default log", cmd)

    @staticmethod
    def simplify(worker: AbstractWorker, tensor: "LoggingTensor") -> tuple:
        """
        This function takes the attributes of a LogTensor and saves them in a tuple
        Args:
            tensor (LoggingTensor): a LogTensor
        Returns:
            tuple: a tuple holding the unique attributes of the log tensor
        Examples:
            data = _simplify(tensor)
        """

        chain = None
        if hasattr(tensor, "child"):
            chain = sy.serde.msgpack.serde._simplify(worker, tensor.child)
        return (sy.serde.msgpack.serde._simplify(worker, tensor.id), chain)

    @staticmethod
    def detail(worker: AbstractWorker, tensor_tuple: tuple) -> "LoggingTensor":
        """
        This function reconstructs a LogTensor given it's attributes in form of a tuple.
        Args:
            worker: the worker doing the deserialization
            tensor_tuple: a tuple holding the attributes of the LogTensor
        Returns:
            LoggingTensor: a LogTensor
        Examples:
            logtensor = detail(data)
        """
        obj_id, chain = tensor_tuple

        tensor = LoggingTensor(owner=worker, id=sy.serde.msgpack.serde._detail(worker, obj_id))

        if chain is not None:
            chain = sy.serde.msgpack.serde._detail(worker, chain)
            tensor.child = chain

        return tensor


register_type_rule({LoggingTensor: one})
register_forward_func({LoggingTensor: get_child})
register_backward_func({LoggingTensor: lambda i, **kwargs: LoggingTensor().on(i, wrap=False)})<|MERGE_RESOLUTION|>--- conflicted
+++ resolved
@@ -1,10 +1,5 @@
-<<<<<<< HEAD
-import syft
-from syft.generic.abstract.tensor import AbstractTensor
-=======
 import syft as sy
 
->>>>>>> 5441bf14
 from syft.generic.frameworks.hook import hook_args
 from syft.generic.frameworks.overload import overloaded
 from syft.generic.frameworks.hook.hook_args import (
@@ -14,8 +9,8 @@
     register_type_rule,
     one,
 )
-from syft.generic.tensor import AbstractTensor
 from syft.workers.abstract import AbstractWorker
+from syft.generic.abstract.tensor import AbstractTensor
 
 
 class LoggingTensor(AbstractTensor):
