--- conflicted
+++ resolved
@@ -874,11 +874,7 @@
                 {"requires_grad": requires_grad} if isinstance(chain, syft.PointerTensor) else {}
             )
             shared_tensor = chain.share(
-<<<<<<< HEAD
-                *owners, field=field, dtype=dtype, crypto_provider=crypto_provider, **kwargs
-=======
-                *owners, field=field, crypto_provider=crypto_provider, **kwargs_
->>>>>>> ca6813ae
+                *owners, field=field, dtype=dtype, crypto_provider=crypto_provider, **kwargs_
             )
         else:
             if self.type() == "torch.FloatTensor":
