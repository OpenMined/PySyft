import torch
import numpy as np
import math

from typing import List
from typing import Union
import weakref

import syft
from syft.exceptions import InvalidTensorForRemoteGet
from syft.frameworks.torch.tensors.interpreters import AbstractTensor
from syft.frameworks.torch.pointers import PointerTensor
from syft.workers import BaseWorker
from syft.frameworks.torch.tensors.interpreters.chinese_remainder_theorem import _moduli_for_fields

from syft.exceptions import PureTorchTensorFoundError

from syft.frameworks.torch.overload_torch import overloaded


def _get_maximum_precision():
    """This function returns the maximum value allowed for precision fractions before the chain decides to use LPT.

    This function can be overridden if the setup requires the use of LargePrecisionTensor from a smaller precision.

    The default value is the size of torch.long

    Returns:
        The maximum value for precision allowed in this setup
    """
    return default_pytorch_maximum_precision()


def default_pytorch_maximum_precision():
    """Dealing with integers > 2**62-1 is not fun with precision tensors.
    """
    return 62


class TorchTensor(AbstractTensor):
    """Add methods to this tensor to have them added to every torch.Tensor object.

    This tensor is simply a more convenient way to add custom functions to
    all Torch tensor types. When you add a function to this tensor, it will
    be added to EVERY native torch tensor type (i.e. torch.Torch) automatically
    by the TorchHook (which is in frameworks/torch/hook.py).

    Note: all methods from AbstractTensor will also be included because this
    tensor extends AbstractTensor. So, if you're looking for a method on
    the native torch tensor API but it's not listed here, you might try
    checking AbstractTensor.
    """

    def has_child(self):
        return hasattr(self, "child")

    def describe(self, description):
        self.description = description
        return self

    def tag(self, *_tags):
        if self.tags is None:
            tags = list()
        else:
            tags = list(self.tags)

        for new_tag in _tags:
            tags.append(new_tag)

        self.tags = set(tags)
        return self

    @property
    def tags(self):
        if self.has_child():
            return self.child.tags
        else:
            if not hasattr(self, "_tags"):
                self._tags = None
            return self._tags

    @tags.setter
    def tags(self, new_tags):
        if self.has_child():
            if new_tags is not None:
                self.child.tags = set(new_tags)
            else:
                self.child.tags = set()
        else:
            self._tags = new_tags

    @property
    def description(self):
        if self.has_child():
            return self.child.description
        else:
            if not hasattr(self, "_description"):
                self._description = None
            return self._description

    @description.setter
    def description(self, new_desc):
        if self.has_child():
            self.child.description = new_desc
        else:
            self._description = new_desc

    @property
    def shape(self):
        if self.is_wrapper:
            return self.child.shape
        else:
            return self.native_shape

    @property
    def data(self):
        if self.is_wrapper:
            return self.child.data
        else:
            return self.native_data

    @property
    def grad(self):
        if self.is_wrapper:
            child_grad = self.child.grad
            if child_grad is None:
                return None
            else:
                if child_grad.is_wrapper:
                    return child_grad
                else:
                    return child_grad.wrap()
        else:
            to_return = self.native_grad

            # good to ensure that the ID stays consistent
            # not 100% this is required but it's at least
            # good practice
            try:
                to_return.id = self.grad_id
            except AttributeError:
                if to_return is not None and hasattr(to_return, "id"):
                    self.grad_id = to_return.id

            return to_return

    @grad.setter
    def grad(self, new_grad):

        # If grad is not a pure torch tensor you need to store the chain in a
        # specific place otherwise it will get deleted
        if new_grad is not None and (
            not isinstance(new_grad, torch.Tensor) or hasattr(new_grad, "child")
        ):
            self.child.grad = new_grad  # .wrap()
        else:
            if self.native_grad is not None:
                with torch.no_grad():
                    self.native_grad = new_grad
            elif new_grad is not None:
                self.native_grad = new_grad
        return self

    def __str__(self) -> str:
        if self.has_child():
            if self.is_wrapper:
                return "(Wrapper)>" + self.child.__str__()
            else:
                return type(self).__name__ + ">" + self.child.__str__()
        else:
            return self.native___str__()

    def __repr__(self) -> str:
        if self.has_child():
            if self.is_wrapper:
                return "(Wrapper)>" + self.child.__str__()
            else:
                return type(self).__name__ + ">" + self.child.__repr__()
        else:
            out = self.native___repr__()

            big_repr = False

            if self.tags is not None and len(self.tags):
                big_repr = True
                out += "\n\tTags: "
                for tag in self.tags:
                    out += str(tag) + " "

            if self.description is not None:
                big_repr = True
                out += "\n\tDescription: " + str(self.description).split("\n")[0] + "..."

            if big_repr:
                out += "\n\tShape: " + str(self.shape)

            return out

    def __eq__(self, other):
        return self.eq(other)

    @property
    def id(self):
        if self.is_wrapper:
            return self.child.id
        else:
            try:
                return self._id
            except:
                self._id = syft.ID_PROVIDER.pop()
                return self._id

    @id.setter
    def id(self, new_id):
        if self.is_wrapper:
            self.child.id = new_id
        else:
            self._id = new_id

    def _is_parameter(self):
        """
        Utility method to test if the tensor is in fact a Parameter
        """
        return isinstance(self, syft.hook.torch.nn.Parameter)

    @staticmethod
    @overloaded.module
    def torch(module):
        def roll(tensor, shifts, **kwargs):
            int_shifts = int(shifts.item())
            return torch.native_roll(tensor, int_shifts, **kwargs)

        module.roll = roll

    @classmethod
    def handle_func_command(cls, command):
        """
        Operates as a router for functions. A function call always starts
        by being handled here and 3 scenarii must be considered:

        Real Torch tensor:
            The arguments of the function are real tensors so we should
            run the native torch command

        Torch wrapper:
            The arguments are just wrappers at the top of a chain
            (ex: wrapper>LoggingTensor>Torch tensor), so just forward
            the instruction to the next layer type in the chain (in
            the example above to LoggingTensor.handle_func_command),
            get the response and replace a wrapper on top of all tensors
            found in the response.

        Syft Tensor:
            The arguments are syft tensors of same type: this can happen
            if at any node of the chain where some function is forwarded,
            the handle_func_command modify the function and make a new
            call but keeps the arguments "un-wrapped". Making a new call
            means that by default the command is treated here in the
            global router.

        :param command: instruction of a function command: (command name,
        <no self>, arguments[, kwargs])
        :return: the response of the function command
        """
        cmd, _, args, kwargs = command

        try:  # will work if tensors are wrappers

            # Replace all torch tensor with their child attribute
            # Note that we return also args_type which helps handling case 3 in the docstring
            new_args, new_kwargs, new_type, args_type = syft.frameworks.torch.hook_args.hook_function_args(
                cmd, args, kwargs, return_args_type=True
            )
            # This handles case 3: it redirects the command to the appropriate class depending
            # of the syft type of the arguments and returns
            if args_type not in (torch.Tensor, torch.nn.Parameter):
                return args_type.handle_func_command(command)

            # build the new command
            new_command = (cmd, None, new_args, new_kwargs)
            # Send it to the appropriate class and get the response
            response = new_type.handle_func_command(new_command)
            # Put back the wrappers where needed
            response = syft.frameworks.torch.hook_args.hook_response(
                cmd, response, wrap_type=args_type
            )
        except PureTorchTensorFoundError:  # means that it's not a wrapper but a pure tensor

            # Check that the function has not been overwritten
            try:
                # Try to get recursively the attributes in cmd = "<attr1>.<attr2>.<attr3>..."
                command = cls.rgetattr(cls, cmd)
                return command(*args, **kwargs)
            except AttributeError:
                pass

            # TODO: clean this line
            cmd = (
                "syft.local_worker.hook."
                + ".".join(cmd.split(".")[:-1])
                + ".native_"
                + cmd.split(".")[-1]
            )
            # Run the native function with the new args
            # Note the the cmd should already be checked upon reception by the worker
            # in the execute_command function
            if isinstance(args, tuple):
                response = eval(cmd)(*args, **kwargs)
            else:
                response = eval(cmd)(args, **kwargs)

        return response

    def send(
        self, *location, inplace: bool = False, local_autograd=False, preinitialize_grad=False
    ):
        """Gets the pointer to a new remote object.

        One of the most commonly used methods in PySyft, this method serializes
        the object upon which it is called (self), sends the object to a remote
        worker, creates a pointer to that worker, and then returns that pointer
        from this function.

        Args:
            location: The BaseWorker object which you want to send this object
                to. Note that this is never actually the BaseWorker but instead
                a class which instantiates the BaseWorker abstraction.
            inplace: if true, return the same object instance, else a new wrapper
            local_autograd: Use autograd system on the local machine instead of PyTorch's
                autograd on the workers.
            preinitialize_grad: Initialize gradient for AutogradTensors to a tensor

        Returns:
            A torch.Tensor[PointerTensor] pointer to self. Note that this
            object will likely be wrapped by a torch.Tensor wrapper.
        """

        # If you send a pointer p1, you want the pointer to pointer p2 to control
        # the garbage collection and not the remaining old p1 (here self). Because if
        # p2 is not GCed, GCing p1 shouldn't delete the remote tensor, but if you
        # want to do so, as p2 is not GCed, you can still do `del p2`.
        # This allows to chain multiple .send().send() calls.

        if len(location) == 1:

            location = location[0]

            if hasattr(self, "child") and isinstance(self.child, PointerTensor):
                self.child.garbage_collect_data = False
                if self._is_parameter():
                    self.data.child.garbage_collect_data = False

            ptr = self.owner.send(
                self, location, local_autograd=local_autograd, preinitialize_grad=preinitialize_grad
            )

            ptr.description = self.description
            ptr.tags = self.tags

            # The last pointer should control remote GC, not the previous self.ptr
            if hasattr(self, "ptr"):
                if self.ptr is not None:
                    ptr_ = self.ptr()
                    if ptr_ is not None:
                        ptr_.garbage_collect_data = False

            # we need to cache this weak reference to the pointer so that
            # if this method gets called multiple times we can simply re-use
            # the same pointer which was previously created
            self.ptr = weakref.ref(ptr)

            if self._is_parameter():
                if inplace:
                    with torch.no_grad():
                        self.set_()
                    self.data = ptr
                    output = self
                else:
                    wrapper = torch.Tensor()
                    param_wrapper = torch.nn.Parameter(wrapper)
                    with torch.no_grad():
                        param_wrapper.set_()
                    param_wrapper.data = ptr
                    output = param_wrapper
            else:
                if inplace:
                    self.set_()
                    self.child = ptr
                    return self
                else:
                    output = ptr.wrap()

            if self.requires_grad:
                # This is for AutogradTensor to work on Multipointer Tensors
                # With prinitialized gradients, this should get it from AutogradTensor.grad
                if preinitialize_grad:
                    grad = output.child.grad
                else:
                    grad = output.attr("grad")

                output.grad = grad

                # Because of the way PyTorch works, .grad is prone to
                # create entirely new Python objects for the tensor, which
                # inadvertently deletes our custom attributes (like .child)
                # But, if we keep a backup reference around, PyTorch seems
                # to re-use it, which means .grad keeps the attributes we
                # want it to keep. #HackAlert
                output.backup_grad = grad

                if local_autograd:
                    output = syft.AutogradTensor(
                        data=output, preinitialize_grad=preinitialize_grad
                    ).on(output)

        else:

            children = list()
            for loc in location:
                children.append(self.clone().send(loc))

            output = syft.MultiPointerTensor(children=children).wrap()

        return output

    def send_(self, *location):
        """
        Calls send() with inplace option, but only with a single location
        :param location: workers locations
        :return:
        """
        if len(location) > 1:
            raise NotImplementedError("Inplace send to several workers is currently not reported.")

        return self.send(*location, inplace=True)

    def create_pointer(
        self,
        location: BaseWorker = None,
        id_at_location: (str or int) = None,
        register: bool = False,
        owner: BaseWorker = None,
        ptr_id: (str or int) = None,
        garbage_collect_data: bool = True,
        shape=None,
        local_autograd=False,
        preinitialize_grad=False,
    ) -> PointerTensor:
        """Creates a pointer to the "self" torch.Tensor object.

        This method is called on a torch.Tensor object, returning a pointer
        to that object. This method is the CORRECT way to create a pointer,
        and the parameters of this method give all possible attributes that
        a pointer can be created with.

        Args:
            location: The BaseWorker object which points to the worker on which
                this pointer's object can be found. In nearly all cases, this
                is self.owner and so this attribute can usually be left blank.
                Very rarely you may know that you are about to move the Tensor
                to another worker so you can pre-initialize the location
                attribute of the pointer to some other worker, but this is a
                rare exception.
            id_at_location: A string or integer id of the tensor being pointed
                to. Similar to location, this parameter is almost always
                self.id and so you can leave this parameter to None. The only
                exception is if you happen to know that the ID is going to be
                something different than self.id, but again this is very rare
                and most of the time, setting this means that you are probably
                doing something you shouldn't.
            register: A boolean parameter (default False) that determines
                whether to register the new pointer that gets created. This is
                set to false by default because most of the time a pointer is
                initialized in this way so that it can be sent to someone else
                (i.e., "Oh you need to point to my tensor? let me create a
                pointer and send it to you" ). Thus, when a pointer gets
                created, we want to skip being registered on the local worker
                because the pointer is about to be sent elsewhere. However, if
                you are initializing a pointer you intend to keep, then it is
                probably a good idea to register it, especially if there is any
                chance that someone else will initialize a pointer to your
                pointer.
            owner: A BaseWorker parameter to specify the worker on which the
                pointer is located. It is also where the pointer is registered
                if register is set to True.
            ptr_id: A string or integer parameter to specify the id of the pointer
                in case you wish to set it manually for any special reason.
                Otherwise, it will be set randomly.
            garbage_collect_data: If true (default), delete the remote tensor when the
                pointer is deleted.
            local_autograd: Use autograd system on the local machine instead of PyTorch's
                autograd on the workers.
            preinitialize_grad: Initialize gradient for AutogradTensors to a tensor.

        Returns:
            A torch.Tensor[PointerTensor] pointer to self. Note that this
            object will likely be wrapped by a torch.Tensor wrapper.
        """
        if owner is None:
            owner = self.owner

        if location is None:
            location = self.owner.id

        owner = self.owner.get_worker(owner)
        location = self.owner.get_worker(location)

        if id_at_location is None:
            id_at_location = self.id

        if ptr_id is None:
            if location.id != self.owner.id:
                ptr_id = self.id
            else:
                ptr_id = syft.ID_PROVIDER.pop()

        if shape is None:
            shape = self.shape

        # previous_pointer = owner.get_pointer_to(location, id_at_location)
        previous_pointer = None

        if previous_pointer is None:
            ptr = PointerTensor(
                location=location,
                id_at_location=id_at_location,
                owner=owner,
                id=ptr_id,
                garbage_collect_data=garbage_collect_data,
                shape=shape,
                tags=self.tags,
                description=self.description,
            )

        return ptr

    def mid_get(self):
        """This method calls .get() on a child pointer and correctly registers the results"""
        if not hasattr(self, "child"):
            raise InvalidTensorForRemoteGet(self)

        child_id = self.child.id
        tensor = self.child.get()
        tensor.id = child_id
        self.owner.register_obj(tensor)

    def remote_get(self):
        """Assuming .child is a PointerTensor, this method calls .get() on the tensor
        that the .child is pointing to (which should also be a PointerTensor)

        TODO: make this kind of message forwarding generic?
        """
        if not hasattr(self, "child"):
            raise InvalidTensorForRemoteGet(self)

        location = self.child.location
        self.owner.send_command(message=("mid_get", self.child, (), {}), recipient=location)

        return self

    def get(self, *args, inplace: bool = False, **kwargs):
        """Requests the tensor/chain being pointed to, be serialized and return
            Args:
                args: args to forward to worker
                inplace: if true, return the same object instance, else a new wrapper
                kwargs: kwargs to forward to worker
            Raises:
                GetNotPermittedError: Raised if get is not permitted on this tensor
        """
        # Transfer the get() to the child attribute which is a pointer

        # if (self.has_child()):
        #     if (isinstance(self.child, syft.frameworks.torch.tensors.FixedPrecisionTensor)):
        #         if (hasattr(self.child, "child")):
        #             if (hasattr(self.child.child, "child")):
        #                 if(isinstance(self.child.child.child, syft.frameworks.torch.tensors.AdditiveSharingTensor)):
        #                     self.child.child =  self.child.child.get()
        #                     return self

        tensor = self.child.get(*args, **kwargs)

        # Clean the wrapper
        delattr(self, "child")

        # Parameters use .data instead of children
        # so we need to have special support to make sure
        # that Parmaeters operate inline (because they're
        # typically being managed inside of a model/optimizer
        # so not using the same wrapper can cause the model/
        # optimizer to lose track of where the actual weights
        # are.
        if isinstance(self, torch.nn.Parameter):
            if inplace:
                self.data = tensor.data
                self.grad = tensor.grad
                return self
            else:
                return tensor

        if inplace:
            self.set_(tensor)
            if hasattr(tensor, "child"):
                self.child = tensor.child
            return self
        else:
            return tensor

    def get_(self, *args, **kwargs):
        """
        Calls get() with inplace option set to True
        """
        return self.get(*args, inplace=True, **kwargs)

    def allowed_to_get(self) -> bool:
        """This function returns true always currently. Will return false in the future
        if get is not allowed to be called on this tensor
        """
        return True

    def move(self, location):
        ptr = self.send(location)
        ptr.remote_get()
        self.child.location = location
        self.child.id_at_location = ptr.child.id_at_location
        # don't want it to accidentally delete the remote object
        # when this pointer is deleted
        ptr.child.garbage_collect_data = False
        return self

    def attr(self, attr_name):
        """"""

        if self.is_wrapper:
            attr_val = self.child.attr(attr_name)

            if attr_name == "grad":
                self.grad = attr_val
        else:
            attr_val = getattr(self, attr_name)

        return attr_val

    def enc_fix_prec(self):
        return self.child.fix_precision()

    def float_prec(self):
        return self.child.float_precision()

    float_precision = float_prec

    def float_prec_(self):
        tensor = self.float_prec()
        if hasattr(tensor, "child"):
            self.child = tensor.child
        elif self._is_parameter():
            self.data = tensor
        else:
            del self.child
            self.set_(tensor)
        return self

    float_precision_ = float_prec_

<<<<<<< HEAD
    def fix_prec(self, *args, storage="auto", field_type="int100", **kwargs):
        base = kwargs.get("base", 10)
        prec_fractional = kwargs.get("precision_fractional", 3)

        max_precision = _get_maximum_precision()
        need_large_prec = self._requires_large_precision(max_precision, base, prec_fractional)

        if storage == "crt":
            assert (
                "field" not in kwargs
            ), 'When storage is set to "crt", choose the field size with the field_type argument'

            possible_field_types = list(_moduli_for_fields.keys())
            assert (
                field_type in possible_field_types
            ), f"Choose field_type in {possible_field_types} to build CRT tensors"

            residues = {}
            for mod in _moduli_for_fields[field_type]:
                residues[mod] = (
                    syft.FixedPrecisionTensor(*args, field=mod, **kwargs)
                    .on(self)
                    .child.fix_precision(check_range=False)
                    .wrap()
                )

            return syft.CRTTensor(residues, *args, **kwargs).wrap()

        if need_large_prec or storage == "large":
            return (
                syft.LargePrecisionTensor(*args, **kwargs)
                .on(self)
                .child.fix_large_precision()
                .wrap()
            )
        else:
            assert not need_large_prec, "This tensor needs large precision to be correctly stored"
            return syft.FixedPrecisionTensor(*args, **kwargs).on(self).enc_fix_prec().wrap()
=======
    def fix_prec(self, *args, **kwargs):
        if self.is_wrapper:
            self.child = self.child.fix_prec(*args, **kwargs)
            return self
        else:
            base = kwargs.get("base", 10)
            prec_fractional = kwargs.get("precision_fractional", 3)
            max_precision = _get_maximum_precision()
            if self._requires_large_precision(max_precision, base, prec_fractional):
                return (
                    syft.LargePrecisionTensor(*args, **kwargs)
                    .on(self)
                    .child.fix_large_precision()
                    .wrap()
                )
            else:
                return syft.FixedPrecisionTensor(*args, **kwargs).on(self).enc_fix_prec().wrap()
>>>>>>> d2a29dbc

    fix_precision = fix_prec

    def fix_prec_(self, *args, **kwargs):
        tensor = self.fix_prec(*args, **kwargs)
        self.child = tensor.child
        return self

    fix_precision_ = fix_prec_

    def _requires_large_precision(self, max_precision, base, precision_fractional):
        """Check if any of the elements in the tensor would require large precision.
        """
        base_fractional = math.log2(base ** precision_fractional)
        # We need to use NumPy here as log2 is not yet implemented for LongTensor PyTorch objects
        return np.any(
            np.log2(np.abs(self.clone().detach().numpy()) + 1) + base_fractional > max_precision
        )

    def share(
        self,
        *owners: List[BaseWorker],
        field: Union[int, None] = None,
        crypto_provider: Union[BaseWorker, None] = None,
        requires_grad: bool = False,
    ):
        """This is a pass through method which calls .share on the child.

        Args:
            owners (list): A list of BaseWorker objects determining who to send shares to.
            field (int or None): The arithmetic field where live the shares.
            crypto_provider (BaseWorker or None): The worker providing the crypto primitives.
            requires_grad (bool): Should we add AutogradTensor to allow gradient computation,
                default is False.
        """

        shared_tensor = self
        if self.has_child():
            self.child = self.child.share(*owners, field=field, crypto_provider=crypto_provider)
        else:
            shared_tensor = (
                syft.AdditiveSharingTensor(
                    field=field, crypto_provider=crypto_provider, owner=self.owner
                )
                .on(self)
                .child.init_shares(*owners)
                .wrap()
            )

        if requires_grad:
            shared_tensor = syft.AutogradTensor().on(shared_tensor)

        return shared_tensor

    def share_(self, *args, **kwargs):
        """
        Allows to call .share() as an inplace operation
        """
        tensor = self.share(*args, **kwargs)
        self.child = tensor.child
        return self

    def combine(self, *pointers):
        """This method will combine the child pointer with another list of pointers

        Args:
            *pointers a list of pointers to be combined into a MultiPointerTensor

        """

        assert isinstance(self.child, PointerTensor)

        ps = list(pointers)
        ps.append(self)

        return syft.combine_pointers(*ps)<|MERGE_RESOLUTION|>--- conflicted
+++ resolved
@@ -661,8 +661,11 @@
 
     float_precision_ = float_prec_
 
-<<<<<<< HEAD
     def fix_prec(self, *args, storage="auto", field_type="int100", **kwargs):
+        if self.is_wrapper:
+            self.child = self.child.fix_prec(*args, **kwargs)
+            return self
+
         base = kwargs.get("base", 10)
         prec_fractional = kwargs.get("precision_fractional", 3)
 
@@ -700,25 +703,6 @@
         else:
             assert not need_large_prec, "This tensor needs large precision to be correctly stored"
             return syft.FixedPrecisionTensor(*args, **kwargs).on(self).enc_fix_prec().wrap()
-=======
-    def fix_prec(self, *args, **kwargs):
-        if self.is_wrapper:
-            self.child = self.child.fix_prec(*args, **kwargs)
-            return self
-        else:
-            base = kwargs.get("base", 10)
-            prec_fractional = kwargs.get("precision_fractional", 3)
-            max_precision = _get_maximum_precision()
-            if self._requires_large_precision(max_precision, base, prec_fractional):
-                return (
-                    syft.LargePrecisionTensor(*args, **kwargs)
-                    .on(self)
-                    .child.fix_large_precision()
-                    .wrap()
-                )
-            else:
-                return syft.FixedPrecisionTensor(*args, **kwargs).on(self).enc_fix_prec().wrap()
->>>>>>> d2a29dbc
 
     fix_precision = fix_prec
 
