--- conflicted
+++ resolved
@@ -960,11 +960,10 @@
 
         return self.child.decrypt(private_key)
 
-<<<<<<< HEAD
     def bigint(self, enc_prec=2**16, max_val=2**128):
         x = BigIntTensor(enc_prec=enc_prec, max_val=max_val).on(self)
         return x.child.encode(self)
-=======
+
     def numpy_tensor(self):
         """This method will cast the current tensor to one with numpy as the underlying
         representation. The tensor chain will be Wrapper > NumpyTensor > np.ndarray"""
@@ -977,4 +976,3 @@
                 "on a wrapper. Add NumpyTensor to the chain by hand if you want "
                 "this functionality.",
             )
->>>>>>> bbb77587
