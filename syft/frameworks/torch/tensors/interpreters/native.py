import math
from typing import List
from typing import Union
import warnings
import weakref

import numpy as np
import torch

import syft
from syft.generic.frameworks.hook import hook_args
from syft.generic.frameworks.overload import overloaded
from syft.frameworks.torch.tensors.interpreters.crt_precision import _moduli_for_fields
<<<<<<< HEAD
from syft.frameworks.torch.tensors.interpreters.promise import PromiseTensor
=======
from syft.frameworks.torch.tensors.interpreters.paillier import PaillierTensor
>>>>>>> 06b2e27f
from syft.generic.frameworks.types import FrameworkTensor
from syft.generic.tensor import AbstractTensor
from syft.generic.pointers.pointer_tensor import PointerTensor
from syft.workers.base import BaseWorker

from syft.exceptions import PureFrameworkTensorFoundError
from syft.exceptions import InvalidTensorForRemoteGet


def _get_maximum_precision():
    """This function returns the maximum value allowed for precision fractions before the chain decides to use LPT.

    This function can be overridden if the setup requires the use of LargePrecisionTensor from a smaller precision.

    The default value is the size of torch.long

    Returns:
        The maximum value for precision allowed in this setup
    """
    return default_pytorch_maximum_precision()


def default_pytorch_maximum_precision():
    """Dealing with integers > 2**62-1 is not fun with precision tensors.
    """
    return 62


class TorchTensor(AbstractTensor):
    """Add methods to this tensor to have them added to every torch.Tensor object.

    This tensor is simply a more convenient way to add custom functions to
    all Torch tensor types. When you add a function to this tensor, it will
    be added to EVERY native torch tensor type (i.e. torch.Torch) automatically
    by the TorchHook (which is in frameworks/torch/hook.py).

    Note: all methods from AbstractTensor will also be included because this
    tensor extends AbstractTensor. So, if you're looking for a method on
    the native torch tensor API but it's not listed here, you might try
    checking AbstractTensor.
    """

    def has_child(self):
        return hasattr(self, "child")

    @property
    def tags(self):
        if self.has_child():
            return self.child.tags
        else:
            if not hasattr(self, "_tags"):
                self._tags = None
            return self._tags

    @tags.setter
    def tags(self, new_tags):
        if self.has_child():
            if new_tags is not None:
                self.child.tags = set(new_tags)
            else:
                self.child.tags = set()
        else:
            self._tags = new_tags

    @property
    def description(self):
        if self.has_child():
            return self.child.description
        else:
            if not hasattr(self, "_description"):
                self._description = None
            return self._description

    @description.setter
    def description(self, new_desc):
        if self.has_child():
            self.child.description = new_desc
        else:
            self._description = new_desc

    @property
    def shape(self):
        if self.is_wrapper:
            return self.child.shape
        else:
            return self.native_shape

    @property
    def data(self):
        if self.is_wrapper:
            return self.child.data
        else:
            return self.native_data

    @property
    def grad(self):
        if self.is_wrapper:
            child_grad = self.child.grad
            if child_grad is None:
                return None
            else:
                if child_grad.is_wrapper:
                    return child_grad
                else:
                    return child_grad.wrap()
        else:
            to_return = self.native_grad

            # good to ensure that the ID stays consistent
            # not 100% this is required but it's at least
            # good practice
            try:
                to_return.id = self.grad_id
            except AttributeError:
                if to_return is not None and hasattr(to_return, "id"):
                    self.grad_id = to_return.id

            return to_return

    @grad.setter
    def grad(self, new_grad):

        # If grad is not a pure torch tensor you need to store the chain in a
        # specific place otherwise it will get deleted
        if new_grad is not None and (
            not isinstance(new_grad, torch.Tensor) or hasattr(new_grad, "child")
        ):
            self.child.grad = new_grad  # .wrap()
        else:
            if self.native_grad is not None:
                with torch.no_grad():
                    self.native_grad = new_grad
            elif new_grad is not None:
                self.native_grad = new_grad
        return self

    def __str__(self) -> str:
        if self.has_child():
            if self.is_wrapper:
                return "(Wrapper)>" + self.child.__str__()
            else:
                return type(self).__name__ + ">" + self.child.__str__()
        else:
            return self.native___str__()

    def __repr__(self) -> str:
        if self.has_child():
            if self.is_wrapper:
                return "(Wrapper)>" + self.child.__str__()
            else:
                return type(self).__name__ + ">" + self.child.__repr__()
        else:
            out = self.native___repr__()

            big_repr = False

            if self.tags is not None and len(self.tags):
                big_repr = True
                out += "\n\tTags: "
                for tag in self.tags:
                    out += str(tag) + " "

            if self.description is not None:
                big_repr = True
                out += "\n\tDescription: " + str(self.description).split("\n")[0] + "..."

            if big_repr:
                out += "\n\tShape: " + str(self.shape)

            return out

    def __eq__(self, other):
        return self.eq(other)

    @property
    def id(self):
        if self.is_wrapper:
            return self.child.id
        else:
            try:
                return self._id
            except AttributeError:
                self._id = syft.ID_PROVIDER.pop()
                return self._id

    @property
    def gc(self):
        return self.garbage_collection

    @gc.setter
    def gc(self, flag):
        self.garbage_collection = flag

    @property
    def disable_gc(self):
        self.child.garbage_collect_data = False
        self.garbage_collection = False
        return self

    @property
    def garbage_collection(self):
        if not self.has_child():
            if hasattr(self, "ptr") and self.ptr is not None:
                self.child = self.ptr
                self.child.garbage_collect_data = True
        return self.child.garbage_collect_data

    @garbage_collection.setter
    def garbage_collection(self, flag):
        if not self.has_child():
            if hasattr(self, "ptr") and self.ptr is not None:
                self.child = self.ptr
        self.child.garbage_collect_data = flag

    @id.setter
    def id(self, new_id):
        if self.is_wrapper:
            self.child.id = new_id
        else:
            self._id = new_id

    def _is_parameter(self):
        """
        Utility method to test if the tensor is in fact a Parameter
        """
        return isinstance(self, torch.nn.Parameter)

    # Fix handle_command_function to correct this. #2637
    @staticmethod
    @overloaded.module
    def torch(module):
        def roll(tensor, shifts, **kwargs):
            int_shifts = int(shifts.item())
            return torch.native_roll(tensor, int_shifts, **kwargs)

        module.roll = roll

    @classmethod
    def handle_func_command(cls, command):
        """
        Operates as a router for functions. A function call always starts
        by being handled here and 3 scenarii must be considered:

        Real Torch tensor:
            The arguments of the function are real tensors so we should
            run the native torch command

        Torch wrapper:
            The arguments are just wrappers at the top of a chain
            (ex: wrapper>LoggingTensor>Torch tensor), so just forward
            the instruction to the next layer type in the chain (in
            the example above to LoggingTensor.handle_func_command),
            get the response and replace a wrapper on top of all tensors
            found in the response.

        Syft Tensor:
            The arguments are syft tensors of same type: this can happen
            if at any node of the chain where some function is forwarded,
            the handle_func_command modify the function and make a new
            call but keeps the arguments "un-wrapped". Making a new call
            means that by default the command is treated here in the
            global router.

        :param command: instruction of a function command: (command name,
        <no self>, arguments[, kwargs])
        :return: the response of the function command
        """
        cmd, _, args, kwargs = command

        try:  # will work if tensors are wrappers

            # Replace all torch tensor with their child attribute
            # Note that we return also args_type which helps handling case 3 in the docstring
            new_args, new_kwargs, new_type, args_type = hook_args.unwrap_args_from_function(
                cmd, args, kwargs, return_args_type=True
            )
            # This handles case 3: it redirects the command to the appropriate class depending
            # of the syft type of the arguments and returns
            if args_type not in FrameworkTensor:
                return args_type.handle_func_command(command)

            # build the new command
            new_command = (cmd, None, new_args, new_kwargs)
            # Send it to the appropriate class and get the response
            response = new_type.handle_func_command(new_command)
            # Put back the wrappers where needed
            response = hook_args.hook_response(cmd, response, wrap_type=args_type)
        except PureFrameworkTensorFoundError:  # means that it's not a wrapper but a pure tensor

            # Check that the function has not been overwritten
            try:
                # Try to get recursively the attributes in cmd = "<attr1>.<attr2>.<attr3>..."
                command = cls.rgetattr(cls, cmd)
                return command(*args, **kwargs)
            except AttributeError:
                pass

            # TODO: clean this line
            cmd = (
                "syft.local_worker.hook."
                + ".".join(cmd.split(".")[:-1])
                + ".native_"
                + cmd.split(".")[-1]
            )
            # Run the native function with the new args
            # Note the the cmd should already be checked upon reception by the worker
            # in the execute_command function
            if isinstance(args, tuple):
                response = eval(cmd)(*args, **kwargs)
            else:
                response = eval(cmd)(args, **kwargs)

        return response

    def send(
        self,
        *location,
        inplace: bool = False,
        local_autograd=False,
        preinitialize_grad=False,
        no_wrap=False,
        garbage_collect_data=True,
    ):
        """Gets the pointer to a new remote object.

        One of the most commonly used methods in PySyft, this method serializes
        the object upon which it is called (self), sends the object to a remote
        worker, creates a pointer to that worker, and then returns that pointer
        from this function.

        Args:
            location: The BaseWorker object which you want to send this object
                to. Note that this is never actually the BaseWorker but instead
                a class which instantiates the BaseWorker abstraction.
            inplace: if true, return the same object instance, else a new wrapper
            local_autograd: Use autograd system on the local machine instead of PyTorch's
                autograd on the workers.
            preinitialize_grad: Initialize gradient for AutogradTensors to a tensor
            no_wrap: If True, wrap() is called on the created pointer
            garbage_collect_data: argument passed down to create_pointer()

        Returns:
            A torch.Tensor[PointerTensor] pointer to self. Note that this
            object will likely be wrapped by a torch.Tensor wrapper.
        """

        # If you send a pointer p1, you want the pointer to pointer p2 to control
        # the garbage collection and not the remaining old p1 (here self). Because if
        # p2 is not GCed, GCing p1 shouldn't delete the remote tensor, but if you
        # want to do so, as p2 is not GCed, you can still do `del p2`.
        # This allows to chain multiple .send().send() calls.

        if len(location) == 1:

            location = location[0]

            if hasattr(self, "child") and isinstance(self.child, PointerTensor):
                self.child.garbage_collect_data = False
                if self._is_parameter():
                    self.data.child.garbage_collect_data = False

            ptr = self.owner.send(
                self,
                location,
                local_autograd=local_autograd,
                preinitialize_grad=preinitialize_grad,
                garbage_collect_data=garbage_collect_data,
            )

            ptr.description = self.description
            ptr.tags = self.tags

            # The last pointer should control remote GC, not the previous self.ptr
            if hasattr(self, "ptr") and self.ptr is not None:
                ptr_ = self.ptr()
                if ptr_ is not None:
                    ptr_.garbage_collect_data = False

            # we need to cache this weak reference to the pointer so that
            # if this method gets called multiple times we can simply re-use
            # the same pointer which was previously created
            self.ptr = weakref.ref(ptr)

            if self._is_parameter():
                if inplace:
                    self.is_wrapper = True
                    with torch.no_grad():
                        self.set_()
                    self.data = ptr
                    output = self
                else:
                    if no_wrap:
                        raise ValueError("Parameters can't accept no_wrap=True")
                    wrapper = torch.Tensor()
                    param_wrapper = torch.nn.Parameter(wrapper)
                    param_wrapper.is_wrapper = True
                    with torch.no_grad():
                        param_wrapper.set_()
                    param_wrapper.data = ptr
                    output = param_wrapper
            else:
                if inplace:
                    self.is_wrapper = True
                    self.set_()
                    self.child = ptr
                    return self
                else:
                    output = ptr if no_wrap else ptr.wrap()

            if self.requires_grad:
                # This is for AutogradTensor to work on MultiPointerTensors
                # With pre-initialized gradients, this should get it from AutogradTensor.grad
                if preinitialize_grad:
                    grad = output.child.grad
                else:
                    grad = output.attr("grad")

                output.grad = grad

                # Because of the way PyTorch works, .grad is prone to
                # create entirely new Python objects for the tensor, which
                # inadvertently deletes our custom attributes (like .child)
                # But, if we keep a backup reference around, PyTorch seems
                # to re-use it, which means .grad keeps the attributes we
                # want it to keep. #HackAlert
                output.backup_grad = grad

            if local_autograd:
                output = syft.AutogradTensor(data=output, preinitialize_grad=preinitialize_grad).on(
                    output
                )

        else:

            children = list()
            for loc in location:
                children.append(self.clone().send(loc, no_wrap=True))

            output = syft.MultiPointerTensor(children=children)

            if not no_wrap:
                output = output.wrap()

        return output

    def send_(self, *location, **kwargs):
        """
        Calls send() with inplace option, but only with a single location
        :param location: workers locations
        :return:
        """
        if len(location) > 1:
            raise NotImplementedError("Inplace send to several workers is currently not supported.")

        return self.send(*location, inplace=True, **kwargs)

    def create_pointer(
        self,
        location: BaseWorker = None,
        id_at_location: (str or int) = None,
        register: bool = False,
        owner: BaseWorker = None,
        ptr_id: (str or int) = None,
        garbage_collect_data: bool = True,
        shape=None,
        **kwargs,
    ) -> PointerTensor:
        """Creates a pointer to the "self" torch.Tensor object.

        Returns:
            A PointerTensor pointer to self. Note that this
            object will likely be wrapped by a torch.Tensor wrapper.
        """
        if id_at_location is None:
            id_at_location = self.id

        if ptr_id is None:
            if location is not None and location.id != self.owner.id:
                ptr_id = self.id
            else:
                ptr_id = syft.ID_PROVIDER.pop()

        if shape is None:
            shape = self.shape

        ptr = syft.PointerTensor.create_pointer(
            self, location, id_at_location, register, owner, ptr_id, garbage_collect_data, shape
        )

        return ptr

    def mid_get(self):
        """This method calls .get() on a child pointer and correctly registers the results"""
        if not hasattr(self, "child"):
            raise InvalidTensorForRemoteGet(self)

        self.child.mid_get()

    def remote_get(self):
        """Assuming .child is a PointerTensor, this method calls .get() on the tensor
        that the .child is pointing to (which should also be a PointerTensor)

        TODO: make this kind of message forwarding generic?
        """
        if not hasattr(self, "child"):
            raise InvalidTensorForRemoteGet(self)

        self.child.remote_get()

        return self

    def get(self, *args, inplace: bool = False, **kwargs):
        """Requests the tensor/chain being pointed to, be serialized and return
            Args:
                args: args to forward to worker
                inplace: if true, return the same object instance, else a new wrapper
                kwargs: kwargs to forward to worker
            Raises:
                GetNotPermittedError: Raised if get is not permitted on this tensor
        """

        tensor = self.child.get(*args, **kwargs)

        # Clean the wrapper
        delattr(self, "child")

        # Parameters use .data instead of children
        # so we need to have special support to make sure
        # that Parmeters operate inline (because they're
        # typically being managed inside of a model/optimizer
        # so not using the same wrapper can cause the model/
        # optimizer to lose track of where the actual weights
        # are.
        if isinstance(self, torch.nn.Parameter):
            self.is_wrapper = tensor.data.is_wrapper
            if inplace:
                self.data = tensor.data
                self.grad = tensor.grad
                return self
            else:
                return tensor

        if inplace:
            self.set_(tensor)
            if hasattr(tensor, "child"):
                self.child = tensor.child
            else:
                self.is_wrapper = False
            return self
        else:
            return tensor

    def get_(self, *args, **kwargs):
        """
        Calls get() with inplace option set to True
        """
        return self.get(*args, inplace=True, **kwargs)

    def allowed_to_get(self) -> bool:
        """This function returns true always currently. Will return false in the future
        if get is not allowed to be called on this tensor
        """
        return True

    def move(self, location):
        self.child = self.child.move(location)
        # We get the owner from self.child because the owner of a wrapper is
        # not reliable and sometimes end up being the syft.local_worker
        self.child.owner.register_obj(self)
        return self

    def remote_send(self, location):
        self.child.remote_send(location)
        return self

    def attr(self, attr_name):
        """"""

        if self.is_wrapper:
            attr_val = self.child.attr(attr_name)

            if attr_name == "grad":
                self.grad = attr_val
        else:
            attr_val = getattr(self, attr_name)

        return attr_val

    def clone(self):
        """
        Clone should keep ids unchanged, contrary to copy
        """
        cloned_tensor = self.native_clone()
        cloned_tensor.id = self.id
        cloned_tensor.owner = self.owner
        cloned_tensor.is_wrapper = self.is_wrapper

        if self.has_child():
            cloned_tensor.child = self.child.clone()

        return cloned_tensor

    def float_prec(self):
        if isinstance(self.child, PointerTensor):
            self.child = self.child.float_precision()
            return self

        return self.child.float_precision()

    float_precision = float_prec

    def float_prec_(self):
        tensor = self.float_prec()
        if hasattr(tensor, "child"):
            self.child = tensor.child
        elif self._is_parameter():
            self.is_wrapper = False
            self.data = tensor
            self.data.is_wrapper = False
        else:
            del self.child
            self.set_(tensor)
            self.is_wrapper = False
        return self

    float_precision_ = float_prec_

    def fix_prec(self, *args, storage="auto", field_type="int100", no_wrap: bool = False, **kwargs):
        """
        Convert a tensor or syft tensor to fixed precision

        Args:
            *args (tuple): args to transmit to the fixed precision tensor
            storage (str): code to define the type of fixed precision tensor (values in (auto, crt, large))
            field_type (str): code to define a storage type (only for CRTPrecisionTensor)
            no_wrap (bool): if True, we don't add a wrapper on top of the fixed precision tensor
            **kwargs (dict): kwargs to transmit to the fixed precision tensor
        """

        if not kwargs.get("owner"):
            kwargs["owner"] = self.owner

        if self.is_wrapper:
            self.child = self.child.fix_prec(*args, **kwargs)
            if no_wrap:
                return self.child
            else:
                return self

        base = kwargs.get("base", 10)
        prec_fractional = kwargs.get("precision_fractional", 3)

        max_precision = _get_maximum_precision()
        need_large_prec = self._requires_large_precision(max_precision, base, prec_fractional)

        if storage == "crt":
            assert (
                "field" not in kwargs
            ), 'When storage is set to "crt", choose the field size with the field_type argument'

            possible_field_types = list(_moduli_for_fields.keys())
            assert (
                field_type in possible_field_types
            ), f"Choose field_type in {possible_field_types} to build CRT tensors"

            residues = {}
            for mod in _moduli_for_fields[field_type]:
                residues[mod] = (
                    syft.FixedPrecisionTensor(*args, field=mod, **kwargs)
                    .on(self, wrap=False)
                    .fix_precision(check_range=False)
                    .wrap()
                )

            fpt_tensor = syft.CRTPrecisionTensor(residues, *args, **kwargs)

        elif need_large_prec or storage == "large":
            fpt_tensor = (
                syft.LargePrecisionTensor(*args, **kwargs)
                .on(self, wrap=False)
                .fix_large_precision()
            )
        else:
            assert not need_large_prec, "This tensor needs large precision to be correctly stored"
            if "internal_type" in kwargs:
                warnings.warn(
                    "do not provide internal_type if data does not need LargePrecisionTensor to be stored"
                )
                del kwargs["internal_type"]
            fpt_tensor = (
                syft.FixedPrecisionTensor(*args, **kwargs).on(self, wrap=False).fix_precision()
            )

        if not no_wrap:
            fpt_tensor = fpt_tensor.wrap()

        return fpt_tensor

    fix_precision = fix_prec

    def fix_prec_(self, *args, **kwargs):
        """
        Performs an inplace transformation to fixed precision and change self to
        be a wrapper

        Args:
            *args: args to transmit to fix_prec
            **kwargs: kwargs to transmit to fix_prec

        Returns:
            self seen as a wrapper
        """
        # We specify id to make sure the inplace op doesn't change the tensor id
        self.child = self.fix_prec(*args, no_wrap=True, id=self.id, **kwargs)
        self.is_wrapper = True
        return self

    fix_precision_ = fix_prec_

    def _requires_large_precision(self, max_precision, base, precision_fractional):
        """Check if any of the elements in the tensor would require large precision.
        """
        base_fractional = math.log2(base ** precision_fractional)
        # We need to use NumPy here as log2 is not yet implemented for LongTensor PyTorch objects
        return np.any(
            np.log2(np.abs(self.clone().detach().numpy()) + 1) + base_fractional > max_precision
        )

    def share(
        self,
        *owners: List[BaseWorker],
        field: Union[int, None] = None,
        crypto_provider: Union[BaseWorker, None] = None,
        requires_grad: bool = False,
        no_wrap: bool = False,
    ):
        """This is a pass through method which calls .share on the child.

        Args:
            owners (list): A list of BaseWorker objects determining who to send shares to.
            field (int or None): The arithmetic field where live the shares.
            crypto_provider (BaseWorker or None): The worker providing the crypto primitives.
            requires_grad (bool): Should we add AutogradTensor to allow gradient computation,
                default is False.
        """
        if self.has_child():
            chain = self.child

            kwargs = (
                {"requires_grad": requires_grad} if isinstance(chain, syft.PointerTensor) else {}
            )
            shared_tensor = chain.share(
                *owners, field=field, crypto_provider=crypto_provider, **kwargs
            )
        else:
            shared_tensor = (
                syft.AdditiveSharingTensor(
                    field=field, crypto_provider=crypto_provider, owner=self.owner
                )
                .on(self.copy(), wrap=False)
                .init_shares(*owners)
            )

        if requires_grad and not isinstance(shared_tensor, syft.PointerTensor):
            shared_tensor = syft.AutogradTensor().on(shared_tensor, wrap=False)

        if not no_wrap:
            shared_tensor = shared_tensor.wrap()

        return shared_tensor

    def share_(self, *args, **kwargs):
        """
        Allows to call .share() as an inplace operation
        """
        if self.has_child():
            requires_grad = kwargs.get("requires_grad", False)
            # Reset the requires_grad kwargs if the call is local
            if not isinstance(self.child, syft.PointerTensor):
                kwargs["requires_grad"] = False

            shared_tensor = self.child.share_(*args, **kwargs)

            if requires_grad and not isinstance(shared_tensor, syft.PointerTensor):
                shared_tensor = syft.AutogradTensor().on(shared_tensor, wrap=False)

            self.child = shared_tensor
            return self
        else:
            return self.share(*args, **kwargs)  # TODO change to inplace

    def combine(self, *pointers):
        """This method will combine the child pointer with another list of pointers

        Args:
            *pointers a list of pointers to be combined into a MultiPointerTensor

        """

        assert isinstance(self.child, PointerTensor)

        ps = list(pointers)
        ps.append(self)

        return syft.combine_pointers(*ps)

<<<<<<< HEAD
    def keep(self, obj):
        """ Call .keep() on self's child if the child is a Promise (otherwise an error is raised).
        .keep() is used to fulfill a promise with a value.
        """
        return self.child.keep(obj)

    def value(self):
        """ Call .value() on self's child if the child is a Promise (otherwise an error is raised).
        .value() is used to retrieve the oldest unused value the promise was kept with.
        """
        return self.child.value()

    def torch_type(self):

        if isinstance(self, torch.Tensor) and not self.is_wrapper:
            return self.type()
        else:
            return self.child.torch_type()
=======
    def encrypt(self, public_key):
        """This method will encrypt each value in the tensor using Paillier
        homomorphic encryption.

        Args:
            *public_key a public key created using
                syft.frameworks.torch.he.paillier.keygen()
        """

        x = self.copy()
        x2 = PaillierTensor().on(x)
        x2.child.encrypt_(public_key)
        return x2

    def decrypt(self, private_key):
        """This method will decrypt each value in the tensor, returning a normal
        torch tensor.

        Args:
            *private_key a private key created using
                syft.frameworks.torch.he.paillier.keygen()
            """

        return self.child.decrypt(private_key)
>>>>>>> 06b2e27f
<|MERGE_RESOLUTION|>--- conflicted
+++ resolved
@@ -11,11 +11,8 @@
 from syft.generic.frameworks.hook import hook_args
 from syft.generic.frameworks.overload import overloaded
 from syft.frameworks.torch.tensors.interpreters.crt_precision import _moduli_for_fields
-<<<<<<< HEAD
 from syft.frameworks.torch.tensors.interpreters.promise import PromiseTensor
-=======
 from syft.frameworks.torch.tensors.interpreters.paillier import PaillierTensor
->>>>>>> 06b2e27f
 from syft.generic.frameworks.types import FrameworkTensor
 from syft.generic.tensor import AbstractTensor
 from syft.generic.pointers.pointer_tensor import PointerTensor
@@ -822,7 +819,6 @@
 
         return syft.combine_pointers(*ps)
 
-<<<<<<< HEAD
     def keep(self, obj):
         """ Call .keep() on self's child if the child is a Promise (otherwise an error is raised).
         .keep() is used to fulfill a promise with a value.
@@ -841,7 +837,7 @@
             return self.type()
         else:
             return self.child.torch_type()
-=======
+
     def encrypt(self, public_key):
         """This method will encrypt each value in the tensor using Paillier
         homomorphic encryption.
@@ -865,5 +861,4 @@
                 syft.frameworks.torch.he.paillier.keygen()
             """
 
-        return self.child.decrypt(private_key)
->>>>>>> 06b2e27f
+        return self.child.decrypt(private_key)