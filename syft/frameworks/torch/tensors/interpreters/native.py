import math
from typing import List
from typing import Union
import warnings
import weakref

import numpy as np
import torch

import syft
from syft.generic.frameworks.hook import hook_args
from syft.generic.frameworks.overload import overloaded
from syft.frameworks.torch.tensors.interpreters.paillier import PaillierTensor
from syft.messaging.message import TensorCommandMessage
from syft.generic.frameworks.types import FrameworkTensor
from syft.generic.tensor import AbstractTensor
from syft.generic.pointers.pointer_tensor import PointerTensor
from syft.generic.utils import memorize
from syft.workers.base import BaseWorker

from syft.exceptions import PureFrameworkTensorFoundError
from syft.exceptions import InvalidTensorForRemoteGet
from syft.exceptions import SendNotPermittedError


def _get_maximum_precision():
    """This function returns the maximum value allowed for precision fractions before the chain decides to use LPT.

    This function can be overridden if the setup requires the use of LargePrecisionTensor from a smaller precision.

    The default value is the size of torch.long

    Returns:
        The maximum value for precision allowed in this setup
    """
    return default_pytorch_maximum_precision()


def default_pytorch_maximum_precision():
    """Dealing with integers > 2**63-1 is not fun with precision tensors.
    """
    return 63


class TorchTensor(AbstractTensor):
    """Add methods to this tensor to have them added to every torch.Tensor object.

    This tensor is simply a more convenient way to add custom functions to
    all Torch tensor types. When you add a function to this tensor, it will
    be added to EVERY native torch tensor type (i.e. torch.Torch) automatically
    by the TorchHook (which is in frameworks/torch/hook.py).

    Note: all methods from AbstractTensor will also be included because this
    tensor extends AbstractTensor. So, if you're looking for a method on
    the native torch tensor API but it's not listed here, you might try
    checking AbstractTensor.
    """

    origin = None
    id_at_origin = None

    def has_child(self):
        return hasattr(self, "child")

    def trigger_origin_backward_hook(self, origin: str, id_at_origin: int):
        """
        This hook is triggered when a tensor which was received from a sender has
        a gradient update. It will send back to this sender and his original tensor
        this gradient value to be set remotely. Also, because this is triggered during
        backward(), the backward command is also forwarded back.

        Args:
            origin (str): id of the worker where this tensor comes from
            id_at_origin (int): what was its original id
        """

        def trigger_origin_backward(grad):
            """
            The function setting back the gradient and calling backward

            Args:
                grad: the gradient tensor being set
            """

            location = self.owner.get_worker(origin)

            # set gradient at the origin
            message = TensorCommandMessage.computation("set_grad", id_at_origin, (grad,), {}, None)
            self.owner.send_msg(message=message, location=location)

            # call backward()
            message = TensorCommandMessage.computation("backward", id_at_origin, (grad,), {}, None)
            self.owner.send_msg(message=message, location=location)

        return trigger_origin_backward

    def set_grad(self, grad):
        self.grad = grad

    @property
    def tags(self):
        if self.has_child():
            return self.child.tags
        else:
            if not hasattr(self, "_tags"):
                self._tags = None
            return self._tags

    @tags.setter
    def tags(self, new_tags):
        if self.has_child():
            if new_tags is not None:
                self.child.tags = set(new_tags)
            else:
                self.child.tags = set()
        else:
            self._tags = new_tags

    @property
    def description(self):
        if self.has_child():
            return self.child.description
        else:
            if not hasattr(self, "_description"):
                self._description = None
            return self._description

    @description.setter
    def description(self, new_desc):
        if self.has_child():
            self.child.description = new_desc
        else:
            self._description = new_desc

    @property
    def shape(self):
        if self.is_wrapper:
            return self.child.shape
        else:
            return self.native_shape

    @property
    def data(self):
        if self.is_wrapper:
            return self.child.data
        else:
            return self.native_data

    @property
    def grad(self):
        if self.is_wrapper:
            child_grad = self.child.grad
            if child_grad is None:
                return None
            else:
                if child_grad.is_wrapper:
                    return child_grad
                else:
                    return child_grad.wrap()
        else:
            to_return = self.native_grad

            # good to ensure that the ID stays consistent
            # not 100% this is required but it's at least
            # good practice
            try:
                to_return.id = self.grad_id
            except AttributeError:
                if to_return is not None and hasattr(to_return, "id"):
                    self.grad_id = to_return.id

            return to_return

    @grad.setter
    def grad(self, new_grad):

        # If grad is not a pure torch tensor you need to store the chain in a
        # specific place otherwise it will get deleted
        if new_grad is not None and (
            not isinstance(new_grad, torch.Tensor) or hasattr(new_grad, "child")
        ):
            self.child.grad = new_grad  # .wrap()
        else:
            if hasattr(self, "native_grad"):
                with torch.no_grad():
                    self.native_grad = new_grad
            elif new_grad is not None:
                self.native_grad = new_grad
        return self

    def __str__(self) -> str:
        if self.has_child():
            if self.is_wrapper:
                return "(Wrapper)>" + self.child.__str__()
            else:
                return type(self).__name__ + ">" + self.child.__str__()
        else:
            return self.native___str__()

    def __repr__(self) -> str:
        if self.has_child():
            if self.is_wrapper:
                return "(Wrapper)>" + self.child.__str__()
            else:
                return type(self).__name__ + ">" + self.child.__repr__()
        else:
            out = self.native___repr__()

            big_repr = False

            if self.tags is not None and len(self.tags):
                big_repr = True
                out += "\n\tTags: "
                for tag in self.tags:
                    out += str(tag) + " "

            if self.description is not None:
                big_repr = True
                out += "\n\tDescription: " + str(self.description).split("\n")[0] + "..."

            if big_repr:
                out += "\n\tShape: " + str(self.shape)

            return out

    def __eq__(self, other):
        return self.eq(other)

    @property
    def id(self):
        if self.is_wrapper:
            return self.child.id
        else:
            try:
                return self._id
            except AttributeError:
                self._id = syft.ID_PROVIDER.pop()
                return self._id

    @property
    def gc(self):
        return self.garbage_collection

    @gc.setter
    def gc(self, flag):
        self.garbage_collection = flag

    @property
    def disable_gc(self):
        self.child.garbage_collect_data = False
        self.garbage_collection = False
        return self

    @property
    def garbage_collection(self):
        if not self.has_child():
            if hasattr(self, "ptr") and self.ptr is not None:
                self.child = self.ptr
                self.child.garbage_collect_data = True
        return self.child.garbage_collect_data

    @garbage_collection.setter
    def garbage_collection(self, flag):
        if not self.has_child():
            if hasattr(self, "ptr") and self.ptr is not None:
                self.child = self.ptr
        self.child.garbage_collect_data = flag

    @id.setter
    def id(self, new_id):
        if self.is_wrapper:
            self.child.id = new_id
        else:
            self._id = new_id

    def _is_parameter(self):
        """
        Utility method to test if the tensor is in fact a Parameter
        """
        return isinstance(self, torch.nn.Parameter)

    # Fix handle_command_function to correct this. #2637
    @staticmethod
    @overloaded.module
    def torch(module):
        def roll(tensor, shifts, **kwargs):
            int_shifts = int(shifts.item())
            return torch.native_roll(tensor, int_shifts, **kwargs)

        module.roll = roll

    @classmethod
    def handle_func_command(cls, command):
        """
        Operates as a router for functions. A function call always starts
        by being handled here and 3 scenarii must be considered:

        Real Torch tensor:
            The arguments of the function are real tensors so we should
            run the native torch command

        Torch wrapper:
            The arguments are just wrappers at the top of a chain
            (ex: wrapper>LoggingTensor>Torch tensor), so just forward
            the instruction to the next layer type in the chain (in
            the example above to LoggingTensor.handle_func_command),
            get the response and replace a wrapper on top of all tensors
            found in the response.

        Syft Tensor:
            The arguments are syft tensors of same type: this can happen
            if at any node of the chain where some function is forwarded,
            the handle_func_command modify the function and make a new
            call but keeps the arguments "un-wrapped". Making a new call
            means that by default the command is treated here in the
            global router.

        :param command: instruction of a function command: (command name,
        <no self>, arguments[, kwargs_])
        :return: the response of the function command
        """
        cmd, _, args_, kwargs_ = command

        try:  # will work if tensors are wrappers

            # Replace all torch tensor with their child attribute
            # Note that we return also args_type which helps handling case 3 in the docstring
            new_args, new_kwargs, new_type, args_type = hook_args.unwrap_args_from_function(
                cmd, args_, kwargs_, return_args_type=True
            )
            # This handles case 3: it redirects the command to the appropriate class depending
            # of the syft type of the arguments and returns
            if args_type not in FrameworkTensor:
                return args_type.handle_func_command(command)
            # build the new command
            new_command = (cmd, None, new_args, new_kwargs)
            # Send it to the appropriate class and get the response
            try:
                response = new_type.handle_func_command(new_command)
            except RuntimeError:
                # Change the library path to avoid errors on layers like AvgPooling
                list_new_command = list(new_command)
                list_new_command[0] = cls._fix_torch_library(new_command[0])
                new_command = tuple(list_new_command)
                response = new_type.handle_func_command(new_command)

            # Put back the wrappers where needed
            response = hook_args.hook_response(cmd, response, wrap_type=args_type)
        except PureFrameworkTensorFoundError:  # means that it's not a wrapper but a pure tensor

            # Check that the function has not been overwritten
            try:
                # Try to get recursively the attributes in cmd = "<attr1>.<attr2>.<attr3>..."
                command = cls.rgetattr(cls, cmd)
                return command(*args_, **kwargs_)
            except AttributeError:
                pass

            # Run the native function with the new args
            # Note the the cmd should already be checked upon reception by the worker
            # in the execute_command function
            try:
                response = cls._get_response(cmd, args_, kwargs_)
            except AttributeError:
                # Change the library path to avoid errors on layers like AvgPooling
                cmd = cls._fix_torch_library(cmd)
                response = cls._get_response(cmd, args_, kwargs_)

        return response

    @staticmethod
    @memorize
    def _get_method(cmd):
        module = syft.local_worker.hook
        segments = cmd.split(".")
        submodules = segments[:-1]
        command = segments[-1]

        for sm in submodules:
            module = getattr(module, sm)

        try:
            command_method = getattr(module, f"native_{command}")
        except AttributeError:  # the function isn't overloaded
            command_method = getattr(module, command)

        return command_method

    @staticmethod
    def _get_response(cmd, args_, kwargs_):
        """
            Return the evaluation of the cmd string parameter
        """
        command_method = TorchTensor._get_method(cmd)

        if isinstance(args_, tuple):
            response = command_method(*args_, **kwargs_)
        else:
            response = command_method(args_, **kwargs_)

        return response

    def _fix_torch_library(cmd):
        """
            Change the cmd string parameter to use nn.functional path to avoid erros.
        """
        if "_C._nn" in cmd:
            cmd = cmd.replace("_C._nn", "nn.functional")
        return cmd

    def send(
        self,
        *location,
        inplace: bool = False,
        user: object = None,
        local_autograd: bool = False,
        requires_grad: bool = False,
        preinitialize_grad: bool = False,
        no_wrap: bool = False,
        garbage_collect_data: bool = True,
    ):
        """Gets the pointer to a new remote object.

        One of the most commonly used methods in PySyft, this method serializes the object upon
        which it is called (self), sends the object to a remote worker, creates a pointer to
        that worker, and then returns that pointer from this function.

        Args:
            location: The BaseWorker object which you want to send this object to. Note that
                this is never actually the BaseWorker but instead a class which instantiates the
                BaseWorker abstraction.
            inplace: if true, return the same object instance, else a new wrapper
            user (object,optional): User credentials to be verified.
            local_autograd: Use autograd system on the local machine instead of PyTorch's
                autograd on the workers.
            requires_grad: Default to False. If true, whenever the remote value of this tensor
                will have its gradient updated (for example when calling .backward()), a call
                will be made to set back the local gradient value.
            preinitialize_grad: Initialize gradient for AutogradTensors to a tensor
            no_wrap: If True, wrap() is called on the created pointer
            garbage_collect_data: argument passed down to create_pointer()

        Returns:
            A torch.Tensor[PointerTensor] pointer to self. Note that this
            object will likely be wrapped by a torch.Tensor wrapper.

        Raises:
                SendNotPermittedError: Raised if send is not permitted on this tensor.
        """

        if not self.allow(user=user):
            raise SendNotPermittedError()

        # If you send a pointer p1, you want the pointer to pointer p2 to control
        # the garbage collection and not the remaining old p1 (here self). Because if
        # p2 is not GCed, GCing p1 shouldn't delete the remote tensor, but if you
        # want to do so, as p2 is not GCed, you can still do `del p2`.
        # This allows to chain multiple .send().send() calls.

        if len(location) == 1:

            location = location[0]

            if hasattr(self, "child") and isinstance(self.child, PointerTensor):
                self.child.garbage_collect_data = False
                if self._is_parameter():
                    self.data.child.garbage_collect_data = False

            ptr = self.owner.send(
                self,
                location,
                local_autograd=local_autograd,
                requires_grad=requires_grad,
                preinitialize_grad=preinitialize_grad,
                garbage_collect_data=garbage_collect_data,
            )

            ptr.description = self.description
            ptr.tags = self.tags

            # The last pointer should control remote GC, not the previous self.ptr
            if hasattr(self, "ptr") and self.ptr is not None:
                ptr_ = self.ptr()
                if ptr_ is not None:
                    ptr_.garbage_collect_data = False

            # we need to cache this weak reference to the pointer so that
            # if this method gets called multiple times we can simply re-use
            # the same pointer which was previously created
            self.ptr = weakref.ref(ptr)

            if self._is_parameter():
                if inplace:
                    self.is_wrapper = True
                    with torch.no_grad():
                        self.set_()
                    self.data = ptr
                    output = self
                else:
                    if no_wrap:
                        raise ValueError("Parameters can't accept no_wrap=True")
                    wrapper = torch.Tensor()
                    param_wrapper = torch.nn.Parameter(wrapper)
                    param_wrapper.is_wrapper = True
                    with torch.no_grad():
                        param_wrapper.set_()
                    param_wrapper.data = ptr
                    output = param_wrapper
            else:
                if inplace:
                    self.is_wrapper = True
                    self.set_()
                    self.child = ptr
                    return self
                else:
                    output = ptr if no_wrap else ptr.wrap()

            if self.requires_grad:
                # This is for AutogradTensor to work on MultiPointerTensors
                # With pre-initialized gradients, this should get it from AutogradTensor.grad
                if preinitialize_grad:
                    grad = output.child.grad
                else:
                    grad = output.attr("grad")

                output.grad = grad

                # Because of the way PyTorch works, .grad is prone to
                # create entirely new Python objects for the tensor, which
                # inadvertently deletes our custom attributes (like .child)
                # But, if we keep a backup reference around, PyTorch seems
                # to re-use it, which means .grad keeps the attributes we
                # want it to keep. #HackAlert
                output.backup_grad = grad

            if local_autograd:
                output = syft.AutogradTensor(data=output, preinitialize_grad=preinitialize_grad).on(
                    output
                )

        else:

            children = list()
            for loc in location:
                children.append(self.clone().send(loc, no_wrap=True))

            output = syft.MultiPointerTensor(children=children)

            if not no_wrap:
                output = output.wrap()

        return output

    def send_(self, *location, **kwargs):
        """
        Calls send() with inplace option, but only with a single location
        :param location: workers locations
        :return:
        """
        if len(location) > 1:
            raise NotImplementedError("Inplace send to several workers is currently not supported.")

        return self.send(*location, inplace=True, **kwargs)

    def create_pointer(
        self,
        location: BaseWorker = None,
        id_at_location: (str or int) = None,
        register: bool = False,
        owner: BaseWorker = None,
        ptr_id: (str or int) = None,
        garbage_collect_data: bool = True,
        shape=None,
        **kwargs,
    ) -> PointerTensor:
        """Creates a pointer to the "self" torch.Tensor object.

        Returns:
            A PointerTensor pointer to self. Note that this
            object will likely be wrapped by a torch.Tensor wrapper.
        """
        if id_at_location is None:
            id_at_location = self.id

        if ptr_id is None:
            if location is not None and location.id != self.owner.id:
                ptr_id = self.id
            else:
                ptr_id = syft.ID_PROVIDER.pop()

        if shape is None:
            shape = self.shape

        ptr = syft.PointerTensor.create_pointer(
            self, location, id_at_location, register, owner, ptr_id, garbage_collect_data, shape
        )

        return ptr

    def mid_get(self):
        """This method calls .get() on a child pointer and correctly registers the results"""
        if not hasattr(self, "child"):
            raise InvalidTensorForRemoteGet(self)

        self.child.mid_get()

    def remote_get(self):
        """Assuming .child is a PointerTensor, this method calls .get() on the tensor
        that the .child is pointing to (which should also be a PointerTensor)

        TODO: make this kind of message forwarding generic?
        """
        if not hasattr(self, "child"):
            raise InvalidTensorForRemoteGet(self)

        self.child.remote_get()

        return self

    def get(self, *args, inplace: bool = False, user=None, reason: str = "", **kwargs):
        """Requests the tensor/chain being pointed to, be serialized and return
            Args:
                args: args to forward to worker
                inplace: if true, return the same object instance, else a new wrapper
                kwargs: kwargs to forward to worker
            Raises:
                GetNotPermittedError: Raised if get is not permitted on this tensor
        """

        # If it is a local tensor/chain, we don't need to verify permissions
        if not isinstance(self.child, syft.PointerTensor):
            tensor = self.child.get(*args, **kwargs)
        else:  # Remote tensor/chain
            tensor = self.child.get(*args, user=user, reason=reason, **kwargs)

        # Clean the wrapper
        delattr(self, "child")

        # Parameters use .data instead of children
        # so we need to have special support to make sure
        # that Parmeters operate inline (because they're
        # typically being managed inside of a model/optimizer
        # so not using the same wrapper can cause the model/
        # optimizer to lose track of where the actual weights
        # are.
        if isinstance(self, torch.nn.Parameter):
            self.is_wrapper = tensor.data.is_wrapper
            if inplace:
                self.data = tensor.data
                self.grad = tensor.grad
                return self
            else:
                return tensor

        if inplace:
            self.set_(tensor)
            if hasattr(tensor, "child"):
                self.child = tensor.child
            else:
                self.is_wrapper = False
            return self
        else:
            return tensor

    def get_(self, *args, **kwargs):
        """
        Calls get() with inplace option set to True
        """
        return self.get(*args, inplace=True, **kwargs)

    def allow(self, user=None) -> bool:
        """ This function returns will return True if it isn't a PrivateTensor, otherwise it will
        return the result of PrivateTensor's allow method.

            Args:
                user (object,optional): User credentials to be verified.

            Returns:
                boolean: If it is a public tensor/ allowed user, returns true, otherwise it returns
                false.
        """
        # If it is a wrapper
        if self.is_wrapper:
            current_tensor = self.child

            # Verify permissions for each element on the tensor chain.
            while hasattr(current_tensor, "child"):

                # If it has a list of allowed users, verify permissions, otherwise (public tensors) go to the next.
                if hasattr(current_tensor, "allowed_users"):
                    allow = current_tensor.allow(user)
                    if not allow:
                        return False

                # Go to next element on the tensor chain
                current_tensor = current_tensor.child
        return True

    def move(self, location: BaseWorker, requires_grad: bool = False):
        """
        Move acts on a pointer to A to move the remote value to B (=location).

        Note a A will keep a copy of his value that he sent to B. This follows the
        .send() paradigm where the local worker keeps a copy of the value he sends.

        Args:
            location: the worker where the remote value should be moved
            requires_grad: see send() for details

        Returns:
            A pointer to the worker location
        """
        new_ptr = self.child.move(location, requires_grad)
        # We get the owner from self.child because the owner of a wrapper is
        # not reliable and sometimes end up being the syft.local_worker
        self.child.owner.register_obj(self)
        if isinstance(new_ptr, PointerTensor):
            return new_ptr.wrap()
        else:
            return new_ptr

    def move_(self, location: BaseWorker, requires_grad: bool = False):
        """
        Inplace version of move
        """
        new_ptr = self.move(location, requires_grad)
        self.child = new_ptr
        return self

    def remote_send(self, location):
        return self.child.remote_send(location).wrap()

    def attr(self, attr_name):
        """"""

        if self.is_wrapper:
            attr_val = self.child.attr(attr_name)

            if attr_name == "grad":
                self.grad = attr_val
        else:
            attr_val = getattr(self, attr_name)

        return attr_val

    def clone(self, *args, **kwargs):
        """
        Clone should keep ids unchanged, contrary to copy
        """
        cloned_tensor = self.native_clone(*args, **kwargs)
        cloned_tensor.id = self.id
        cloned_tensor.owner = self.owner
        cloned_tensor.is_wrapper = self.is_wrapper

        if self.has_child():
            cloned_tensor.child = self.child.clone(*args, **kwargs)

        return cloned_tensor

    def float_prec(self):
        if isinstance(self.child, PointerTensor):
            self.child = self.child.float_precision()
            return self

        return self.child.float_precision()

    float_precision = float_prec

    def float_prec_(self):
        tensor = self.float_prec()
        if hasattr(tensor, "child"):
            self.child = tensor.child
        elif self._is_parameter():
            self.is_wrapper = False
            self.data = tensor
            self.data.is_wrapper = False
        else:
            del self.child
            self.set_(tensor)
            self.is_wrapper = False
        return self

    float_precision_ = float_prec_

    def private_tensor(
        self, *args, allowed_users: Union[str] = [], no_wrap: bool = False, **kwargs
    ):
        """
        Convert a tensor or syft tensor to private tensor

        Args:
            *args (tuple): args to transmit to the private tensor.
            allowed_users (Union): Tuple of allowed users.
            no_wrap (bool): if True, we don't add a wrapper on top of the private tensor
            **kwargs (dict): kwargs to transmit to the private tensor
        """

        if not kwargs.get("owner"):
            kwargs["owner"] = self.owner

        if self.is_wrapper:
            self.child = (
                syft.PrivateTensor(*args, **kwargs)
                .on(self.child, wrap=False)
                .register_credentials(allowed_users)
            )
            if no_wrap:
                return self.child
            else:
                return self

        private_tensor = (
            syft.PrivateTensor(*args, **kwargs)
            .on(self, wrap=False)
            .register_credentials(allowed_users)
        )
        if not no_wrap:
            private_tensor = private_tensor.wrap()

        return private_tensor

    def fix_prec(self, *args, no_wrap: bool = False, **kwargs):
        """
        Convert a tensor or syft tensor to fixed precision

        Args:
            *args (tuple): args to transmit to the fixed precision tensor
            no_wrap (bool): if True, we don't add a wrapper on top of the fixed precision tensor
            **kwargs (dict): kwargs to transmit to the fixed precision tensor
        """

        if not kwargs.get("owner"):
            kwargs["owner"] = self.owner

        if self.is_wrapper:
            child = self.child.fix_prec(*args, **kwargs)
            if no_wrap:
                return child
            else:
                return child.wrap()

        base = kwargs.get("base", 10)
        prec_fractional = kwargs.get("precision_fractional", 3)

        max_precision = _get_maximum_precision()
        fpt_tensor = syft.FixedPrecisionTensor(*args, **kwargs).on(self, wrap=False).fix_precision()

        if not no_wrap:
            fpt_tensor = fpt_tensor.wrap()

        return fpt_tensor

    fix_precision = fix_prec

    def fix_prec_(self, *args, **kwargs):
        """
        Performs an inplace transformation to fixed precision and change self to
        be a wrapper

        Args:
            *args: args to transmit to fix_prec
            **kwargs: kwargs to transmit to fix_prec

        Returns:
            self seen as a wrapper
        """
        # We specify id to make sure the inplace op doesn't change the tensor id
        self.child = self.fix_prec(*args, no_wrap=True, id=self.id, **kwargs)
        self.is_wrapper = True
        return self

    fix_precision_ = fix_prec_

    def share(
        self,
        *owners: List[BaseWorker],
        protocol: str = "snn",
        field: Union[int, None] = None,
        dtype: Union[str, None] = None,
        crypto_provider: Union[BaseWorker, None] = None,
        requires_grad: bool = False,
        no_wrap: bool = False,
    ):
        """This is a pass through method which calls .share on the child.

        Args:
            owners (list): A list of BaseWorker objects determining who to send shares to.
            protocol (str): the crypto protocol used to perform the computations ('snn' or 'fss')
            field (int or None): The arithmetic field where live the shares.
            dtype (str or None): The dtype of shares
            crypto_provider (BaseWorker or None): The worker providing the crypto primitives.
            requires_grad (bool): Should we add AutogradTensor to allow gradient computation,
                default is False.
        """
        if self.has_child():
            chain = self.child

            kwargs_ = (
                {"requires_grad": requires_grad} if isinstance(chain, syft.PointerTensor) else {}
            )
            shared_tensor = chain.share(
                *owners,
                protocol=protocol,
                field=field,
                dtype=dtype,
                crypto_provider=crypto_provider,
                **kwargs_,
            )
        else:
            if self.type() == "torch.FloatTensor":
                raise TypeError("FloatTensor cannot be additively shared, Use fix_precision.")

<<<<<<< HEAD
            if dtype == "custom":
                shared_tensor = (
                    syft.AdditiveSharingTensor._AdditiveSharingTensor__init_custom_dtype(
                        field=field, dtype=dtype, crypto_provider=crypto_provider, owner=self.owner
                    )
                    .on(self.copy(), wrap=False)
                    .init_shares(*owners)
                )

            else:
                shared_tensor = (
                    syft.AdditiveSharingTensor(
                        field=field, dtype=dtype, crypto_provider=crypto_provider, owner=self.owner
                    )
                    .on(self.copy(), wrap=False)
                    .init_shares(*owners)
=======
            shared_tensor = (
                syft.AdditiveSharingTensor(
                    protocol=protocol,
                    field=field,
                    dtype=dtype,
                    crypto_provider=crypto_provider,
                    owner=self.owner,
>>>>>>> 63af4f2a
                )

        if requires_grad and not isinstance(shared_tensor, syft.PointerTensor):
            shared_tensor = syft.AutogradTensor().on(shared_tensor, wrap=False)

        if not no_wrap:
            shared_tensor = shared_tensor.wrap()

        return shared_tensor

    def share_(self, *args, **kwargs):
        """
        Allows to call .share() as an inplace operation
        """
        if self.has_child():
            requires_grad = kwargs.get("requires_grad", False)
            # Reset the requires_grad kwargs if the call is local
            if not isinstance(self.child, syft.PointerTensor):
                kwargs["requires_grad"] = False

            shared_tensor = self.child.share_(*args, **kwargs)

            if requires_grad and not isinstance(shared_tensor, syft.PointerTensor):
                shared_tensor = syft.AutogradTensor().on(shared_tensor, wrap=False)

            self.child = shared_tensor
            return self
        else:
            return self.share(*args, **kwargs)  # TODO change to inplace

    def combine(self, *pointers):
        """This method will combine the child pointer with another list of pointers

        Args:
            *pointers a list of pointers to be combined into a MultiPointerTensor

        """

        assert isinstance(self.child, PointerTensor)

        ps = list(pointers)
        ps.append(self)

        return syft.combine_pointers(*ps)

    def torch_type(self):

        if isinstance(self, torch.Tensor) and not self.is_wrapper:
            return self.type()
        else:
            return self.child.torch_type()

    def encrypt(self, protocol="mpc", **kwargs):
        """
        This method will encrypt each value in the tensor using Multi Party
        Computation (default) or Paillier Homomorphic Encryption

        Args:
            protocol (str): Currently supports 'mpc' for Multi Party
                Computation and 'paillier' for Paillier Homomorphic Encryption
            **kwargs:
                With Respect to MPC accepts:
                    workers (list): Parties involved in the sharing of the Tensor
                    crypto_provider (syft.VirtualWorker): Worker responsible for the
                        generation of the random numbers for encryption
                    requires_grad (bool): If true, whenever the remote value of this tensor
                        will have its gradient updated (for example when calling .backward()), a call
                        will be made to set back the local gradient value.
                    no_wrap (bool): If True, wrap() is called on the created pointer
                    Keyword Args: To be parsed as kwargs for the .fix_prec() method

                With Respect to Paillier accepts:
                    public_key (phe.paillier.PaillierPublicKey): Can be obtained using
                        ```public_key, private_key = sy.frameworks.torch.he.paillier.keygen()```
        Returns:
            An encrypted version of the Tensor following the protocol specified

        Raises:
            NotImplementedError: If protocols other than the ones mentioned above are queried

        """
        if protocol.lower() == "mpc":
            workers = kwargs.pop("workers")
            crypto_provider = kwargs.pop("crypto_provider")
            requires_grad = kwargs.pop("requires_grad", False)
            no_wrap = kwargs.pop("no_wrap", False)
            kwargs_fix_prec = kwargs  # Rest of kwargs for fix_prec method

            x_shared = self.fix_prec(**kwargs_fix_prec).share(
                *workers,
                crypto_provider=crypto_provider,
                requires_grad=requires_grad,
                no_wrap=no_wrap,
            )
            return x_shared

        elif protocol.lower() == "paillier":
            public_key = kwargs.get("public_key")

            x = self.copy()
            x_encrypted = PaillierTensor().on(x)  # Instantiate the class
            x_encrypted.child.encrypt_(public_key)  # Perform Homomorphic Encryption

            return x_encrypted

        else:
            raise NotImplementedError(
                "Currently the .encrypt() method only supports Paillier Homomorphic "
                "Encryption and Secure Multi-Party Computation"
            )

    def decrypt(self, protocol="mpc", **kwargs):
        """
        This method will decrypt each value in the tensor using Multi Party
        Computation (default) or Paillier Homomorphic Encryption

        Args:
            protocol (str): Currently supports 'mpc' for Multi Party
                Computation and 'paillier' for Paillier Homomorphic Encryption
            **kwargs:
                With Respect to MPC accepts:
                    None

                With Respect to Paillier accepts:
                    private_key (phe.paillier.PaillierPrivateKey): Can be obtained using
                        ```public_key, private_key = sy.frameworks.torch.he.paillier.keygen()```
        Returns:
            An decrypted version of the Tensor following the protocol specified

        Raises:
            NotImplementedError: If protocols other than the ones mentioned above are queried

        """

        if protocol.lower() == "mpc":
            x_encrypted = self.copy()
            x_decrypted = x_encrypted.get().float_prec()
            return x_decrypted

        elif protocol.lower() == "paillier":
            # self.copy() not required as PaillierTensor's decrypt method is not inplace
            private_key = kwargs.get("private_key")
            return self.child.decrypt(private_key)

        else:
            raise NotImplementedError(
                "Currently the .decrypt() method only supports Paillier Homomorphic "
                "Encryption and Secure Multi-Party Computation"
            )

    def numpy_tensor(self):
        """This method will cast the current tensor to one with numpy as the underlying
        representation. The tensor chain will be Wrapper > NumpyTensor > np.ndarray"""

        if not self.is_wrapper:
            return syft.NumpyTensor(self.numpy())
        else:
            raise Exception(
                "Can only cast a data tensor to NumpyTensor. You called this ",
                "on a wrapper. Add NumpyTensor to the chain by hand if you want "
                "this functionality.",
            )<|MERGE_RESOLUTION|>--- conflicted
+++ resolved
@@ -910,24 +910,6 @@
             if self.type() == "torch.FloatTensor":
                 raise TypeError("FloatTensor cannot be additively shared, Use fix_precision.")
 
-<<<<<<< HEAD
-            if dtype == "custom":
-                shared_tensor = (
-                    syft.AdditiveSharingTensor._AdditiveSharingTensor__init_custom_dtype(
-                        field=field, dtype=dtype, crypto_provider=crypto_provider, owner=self.owner
-                    )
-                    .on(self.copy(), wrap=False)
-                    .init_shares(*owners)
-                )
-
-            else:
-                shared_tensor = (
-                    syft.AdditiveSharingTensor(
-                        field=field, dtype=dtype, crypto_provider=crypto_provider, owner=self.owner
-                    )
-                    .on(self.copy(), wrap=False)
-                    .init_shares(*owners)
-=======
             shared_tensor = (
                 syft.AdditiveSharingTensor(
                     protocol=protocol,
@@ -935,8 +917,10 @@
                     dtype=dtype,
                     crypto_provider=crypto_provider,
                     owner=self.owner,
->>>>>>> 63af4f2a
                 )
+                .on(self.copy(), wrap=False)
+                .init_shares(*owners)
+            )
 
         if requires_grad and not isinstance(shared_tensor, syft.PointerTensor):
             shared_tensor = syft.AutogradTensor().on(shared_tensor, wrap=False)
