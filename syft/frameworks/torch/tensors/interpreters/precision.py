import torch

import syft
from syft.workers import AbstractWorker
from syft.frameworks.torch.tensors.interpreters.abstract import AbstractTensor
from syft.frameworks.torch.overload_torch import overloaded
from syft.frameworks.torch.nn import rnn


class FixedPrecisionTensor(AbstractTensor):
    def __init__(
        self,
        owner=None,
        id=None,
        field: int = 2 ** 62,
        base: int = 10,
        precision_fractional: int = 3,
        kappa: int = 1,
        tags: set = None,
        description: str = None,
    ):
        """Initializes a Fixed Precision tensor, which encodes all decimal point
        values using an underlying integer value.

        The FixedPrecision enables to manipulate floats over an interface which
        supports only integers, Such as _SPDZTensor.

        This is done by specifying a precision p and given a float x,
        multiply it with 10**p before rounding to an integer (hence you keep
        p decimals)

        Args:
            owner: An optional BaseWorker object to specify the worker on which
                the tensor is located.
            id: An optional string or integer id of the FixedPrecisionTensor.
        """
        super().__init__(tags, description)

        self.owner = owner
        self.id = id
        self.child = None

        self.field = field
        self.base = base
        self.precision_fractional = precision_fractional
        self.kappa = kappa
        self.torch_max_value = torch.tensor(self.field).long()

    def get_class_attributes(self):
        """
        Specify all the attributes need to build a wrapper correctly when returning a response,
        for example precision_fractional is important when wrapping the result of a method
        on a self which is a fixed precision tensor with a non default precision_fractional.
        """
        return {
            "field": self.field,
            "base": self.base,
            "precision_fractional": self.precision_fractional,
            "kappa": self.kappa,
        }

    @property
    def data(self):
        return self

    @data.setter
    def data(self, new_data):
        self.child = new_data.child
        return self

    @property
    def grad(self):
        """
        Gradient makes no sense for Fixed Precision Tensor, so we make it clear
        that if someone query .grad on a Fixed Precision Tensor it doesn't error
        but returns grad and can't be set
        """
        return None

    def attr(self, attr_name):
        return self.__getattribute__(attr_name)

    def fix_precision(self):
        """This method encodes the .child object using fixed precision"""

        rational = self.child

        upscaled = (rational * self.base ** self.precision_fractional).long()
        assert (
            upscaled.abs() < (self.field / 2)
        ).all(), (
            f"{rational} cannot be correctly embedded: choose bigger field or a lower precision"
        )

        field_element = upscaled % self.field
        field_element.owner = rational.owner

        self.child = field_element
        return self

    def float_precision(self):
        """this method returns a new tensor which has the same values as this
        one, encoded with floating point precision"""

        value = self.child.long() % self.field

        gate = value.native_gt(self.torch_max_value / 2).long()
        neg_nums = (value - self.field) * gate
        pos_nums = value * (1 - gate)
        result = (neg_nums + pos_nums).float() / (self.base ** self.precision_fractional)

        return result

    def truncate(self, precision_fractional):
        truncation = self.base ** precision_fractional

        # We need to make sure that values are truncated "towards 0"
        # i.e. for a field of 100, 70 (equivalent to -30), should be truncated
        # at 97 (equivalent to -3), not 7
        if self.child.is_wrapper:  # Handle FPT>(wrap)>AST
            self.child = self.child / truncation
            return self
        else:
            gate = self.child.native_gt(self.torch_max_value / 2).long()
            neg_nums = (self.child - self.field) / truncation + self.field
            pos_nums = self.child / truncation
            self.child = neg_nums * gate + pos_nums * (1 - gate)
            return self

    @overloaded.method
    def add(self, _self, other):
        """Add two fixed precision tensors together.
        """
        if isinstance(other, int):
            scaled_int = other * self.base ** self.precision_fractional
            return getattr(_self, "add")(scaled_int)

        if _self.is_wrapper and not other.is_wrapper:
            # If we try to add a FPT>(wrap)>AST and a FPT>torch.tensor,
            # we want to perform AST + torch.tensor
            _self = _self.child
            other = other.wrap()
        elif other.is_wrapper and not _self.is_wrapper:
            # If we try to add a FPT>torch.tensor and a FPT>(wrap)>AST,
            # we swap operators so that we do the same operation as above
            tmp = _self.wrap()
            _self = other.child
            other = tmp

        response = getattr(_self, "add")(other)
        response %= self.field  # Wrap around the field

        return response

    __add__ = add

    def add_(self, value_or_tensor, tensor=None):
        if tensor is None:
            result = self.add(value_or_tensor)
        else:
            result = self.add(value_or_tensor * tensor)

        self.child = result.child
        return self

    def __iadd__(self, other):
        """Add two fixed precision tensors together.
        """
        self.child = self.add(other).child

        return self

    @overloaded.method
    def sub(self, _self, other):
        """Subtracts a fixed precision tensor from another one.
        """
        if isinstance(other, int):
            scaled_int = other * self.base ** self.precision_fractional
            return getattr(_self, "sub")(scaled_int)

        if _self.is_wrapper and not other.is_wrapper:
            # If we try to subtract a FPT>(wrap)>AST and a FPT>torch.tensor,
            # we want to perform AST - torch.tensor
            _self = _self.child
            other = other.wrap()
        elif other.is_wrapper and not _self.is_wrapper:
            # If we try to subtract a FPT>torch.tensor and a FPT>(wrap)>AST,
            # we swap operators so that we do the same operation as above
            tmp = -(_self.wrap())
            _self = -(other.child)
            other = tmp

        response = getattr(_self, "sub")(other)
        response %= self.field  # Wrap around the field

        return response

    __sub__ = sub

    def sub_(self, value_or_tensor, tensor=None):
        if tensor is None:
            result = self.sub(value_or_tensor)
        else:
            result = self.sub(value_or_tensor * tensor)

        self.child = result.child
        return self

    def __isub__(self, other):
        self.child = self.sub(other).child

        return self

    @overloaded.method
    def t(self, _self, *args, **kwargs):
        """Transpose a tensor. Hooked is handled by the decorator"""
        response = getattr(_self, "t")(*args, **kwargs)

        return response

    def mul(self, other):
        """
        Hook manually mul to add the truncation part which is inherent to multiplication
        in the fixed precision setting
        """

        if isinstance(other, FixedPrecisionTensor):
            assert (
                self.precision_fractional == other.precision_fractional
            ), "In mul, all args should have the same precision_fractional"

        if isinstance(other, int):
            new_self = self.child
            new_other = other
        elif self.child.is_wrapper and not other.child.is_wrapper:
            # If we try to multiply a FPT>(wrap)>AST with a FPT>torch.tensor),
            # we want to perform AST * torch.tensor
            new_self = self.child
            new_other = other.wrap()

        elif other.child.is_wrapper and not self.child.is_wrapper:
            # If we try to multiply a FPT>torch.tensor with a FPT>(wrap)>AST,
            # we swap operators so that we do the same operation as above
            new_self = other.child
            new_other = self.wrap()

        else:
            # Replace all syft tensor with their child attribute
            new_self, new_other, _ = syft.frameworks.torch.hook_args.hook_method_args(
                "mul", self, other, None
            )

        # Send it to the appropriate class and get the response
        response = getattr(new_self, "mul")(new_other)

        # Put back SyftTensor on the tensors found in the response
        response = syft.frameworks.torch.hook_args.hook_response(
            "mul", response, wrap_type=type(self), wrap_args=self.get_class_attributes()
        )

        response %= self.field  # Wrap around the field
        if not isinstance(other, int):
            response = response.truncate(self.precision_fractional)

        return response

    __mul__ = mul

    def pow(self, power):
        """
        Compute integer power of a number by recursion using mul

        This uses the following trick:
         - Divide power by 2 and multiply base to itself (if the power is even)
         - Decrement power by 1 to make it even and then follow the first step
        """
        base = self

        result = 1
        while power > 0:
            # If power is odd
            if power % 2 == 1:
                result = result * base

            # Divide the power by 2
            power = power // 2
            # Multiply base to itself
            base = base * base

        return result

    __pow__ = pow

    def matmul(self, *args, **kwargs):
        """
        Hook manually matmul to add the truncation part which is inherent to multiplication
        in the fixed precision setting
        """

        other = args[0]

        if isinstance(other, FixedPrecisionTensor):
            assert (
                self.precision_fractional == other.precision_fractional
            ), "In matmul, all args should have the same precision_fractional"

        if self.child.is_wrapper and not other.child.is_wrapper:
            # If we try to matmul a FPT>(wrap)>AST with a FPT>torch.tensor,
            # we want to perform AST @ torch.tensor
            new_self = self.child
            new_args = (other.wrap(),)
            new_kwargs = kwargs

        elif other.child.is_wrapper and not self.child.is_wrapper:
            # If we try to matmul a FPT>torch.tensor with a FPT>(wrap)>AST,
            # we swap operators so that we do the same operation as above
            new_self = other.child
            new_args = (self.wrap(),)
            new_kwargs = kwargs

        else:
            # Replace all syft tensor with their child attribute
            new_self, new_args, new_kwargs = syft.frameworks.torch.hook_args.hook_method_args(
                "matmul", self, args, kwargs
            )

        # Send it to the appropriate class and get the response
        response = getattr(new_self, "matmul")(*new_args, **new_kwargs)

        # Put back SyftTensor on the tensors found in the response
        response = syft.frameworks.torch.hook_args.hook_response(
            "matmul", response, wrap_type=type(self), wrap_args=self.get_class_attributes()
        )

        response %= self.field  # Wrap around the field
        response = response.truncate(other.precision_fractional)

        return response

    __matmul__ = matmul

    @overloaded.method
    def __gt__(self, _self, other):
        result = _self.__gt__(other)
        return result * self.base ** self.precision_fractional

    @overloaded.method
    def __ge__(self, _self, other):
        result = _self.__ge__(other)
        return result * self.base ** self.precision_fractional

    @overloaded.method
    def __lt__(self, _self, other):
        result = _self.__lt__(other)
        return result * self.base ** self.precision_fractional

    @overloaded.method
    def __le__(self, _self, other):
        result = _self.__le__(other)
        return result * self.base ** self.precision_fractional

    @overloaded.method
    def eq(self, _self, other):
        result = _self.eq(other)
        return result * self.base ** self.precision_fractional

    @staticmethod
    @overloaded.module
    def torch(module):
        def add(self, other):
            return self.__add__(other)

        module.add = add

        def sub(self, other):
            return self.__sub__(other)

        module.sub = sub

        def mul(self, other):
            return self.__mul__(other)

        module.mul = mul

        def matmul(self, other):
            return self.matmul(other)

        module.matmul = matmul

        def addmm(bias, input_tensor, weight):
            matmul = input_tensor.matmul(weight)
            result = bias.add(matmul)
            return result

        module.addmm = addmm

<<<<<<< HEAD
        def sigmoid(tensor):
            """
            Ref: https://mortendahl.github.io/2017/04/17/private-deep-learning-with-mpc/#approximating-sigmoid
            TODO: clean function
            :param tensor:
            :return:
            """
            degree = 5
            weights = [0.5, 0.2159198015, -0.0082176259, 0.0001825597, -0.0000018848, 0.0000000072]
            degrees = [0, 1, 3, 5, 7, 9]
            selected_weights = list(weights[1:2 + int((degree - 1) / 2)])
            result = (tensor * 0 + 1) * torch.tensor(weights[0]).fix_precision().child
            for w, d in zip(selected_weights, degrees[1:len(selected_weights) + 1]):
                result = result + (tensor ** d) * torch.tensor(w).fix_precision().child

            return result

        module.sigmoid = sigmoid

        def tanh(tensor):
            """
            Ref: http://serge.mehl.free.fr/anx/dev_lim.html
            TODO: clean function
            TODO: replace with interpolation like Morten blog to have better approx when x << 1 is not true
            :return:
            """
            degree = 5
            weights = [0, 1, -1./3, 2./15, -17./315]
            degrees = [0, 1, 3, 5, 7, 9]
            selected_weights = list(weights[1:2 + int((degree - 1) / 2)])
            result = (tensor * 0 + 1) * torch.tensor(weights[0]).fix_precision().child
            for w, d in zip(selected_weights, degrees[1:len(selected_weights) + 1]):
                result = result + (tensor ** d) * torch.tensor(w).fix_precision().child

            return result

        module.tanh = tanh
=======
        def dot(self, other):
            return self.__mul__(other).sum()

        module.dot = dot
>>>>>>> e7c27096

        def conv2d(
            input,
            weight,
            bias=None,
            stride=1,
            padding=0,
            dilation=1,
            groups=1,
            padding_mode="zeros",
        ):
            """
            Overloads torch.conv2d to be able to use MPC on convolutional networks.
            The idea is to build new tensors from input and weight to compute a matrix multiplication
            equivalent to the convolution.

            Args:
                input: input image
                weight: convolution kernels
                bias: optional additive bias
                stride: stride of the convolution kernels
                padding:
                dilation: spacing between kernel elements
                groups:
                padding_mode: type of padding, should be either 'zeros' or 'circular' but 'reflect' and 'replicate' accepted
            Returns:
                the result of the convolution as an AdditiveSharingTensor
            """
            assert len(input.shape) == 4
            assert len(weight.shape) == 4

            # Change to tuple if not one
            stride = torch.nn.modules.utils._pair(stride)
            padding = torch.nn.modules.utils._pair(padding)
            dilation = torch.nn.modules.utils._pair(dilation)

            # Extract a few useful values
            batch_size, nb_channels_in, nb_rows_in, nb_cols_in = input.shape
            nb_channels_out, nb_channels_in_, nb_rows_kernel, nb_cols_kernel = weight.shape

            if bias is not None:
                assert len(bias) == nb_channels_out

            # Check if inputs are coherent
            assert nb_channels_in == nb_channels_in_ * groups
            assert nb_channels_in % groups == 0
            assert nb_channels_out % groups == 0

            # Compute output shape
            nb_rows_out = int(
                ((nb_rows_in + 2 * padding[0] - dilation[0] * (nb_rows_kernel - 1) - 1) / stride[0])
                + 1
            )
            nb_cols_out = int(
                ((nb_cols_in + 2 * padding[1] - dilation[1] * (nb_cols_kernel - 1) - 1) / stride[1])
                + 1
            )

            # Apply padding to the input
            if padding != (0, 0):
                padding_mode = "constant" if padding_mode == "zeros" else padding_mode
                input = torch.nn.functional.pad(
                    input, (padding[1], padding[1], padding[0], padding[0]), padding_mode
                )
                # Update shape after padding
                nb_rows_in += 2 * padding[0]
                nb_cols_in += 2 * padding[1]

            # We want to get relative positions of values in the input tensor that are used by one filter convolution.
            # It basically is the position of the values used for the top left convolution.
            pattern_ind = []
            for ch in range(nb_channels_in):
                for r in range(nb_rows_kernel):
                    for c in range(nb_cols_kernel):
                        pixel = r * nb_cols_in * dilation[0] + c * dilation[1]
                        pattern_ind.append(pixel + ch * nb_rows_in * nb_cols_in)

            # The image tensor is reshaped for the matrix multiplication:
            # on each row of the new tensor will be the input values used for each filter convolution
            # We will get a matrix [[in values to compute out value 0],
            #                       [in values to compute out value 1],
            #                       ...
            #                       [in values to compute out value nb_rows_out*nb_cols_out]]
            im_flat = input.view(batch_size, -1)
            im_reshaped = []
            for cur_row_out in range(nb_rows_out):
                for cur_col_out in range(nb_cols_out):
                    # For each new output value, we just need to shift the receptive field
                    offset = cur_row_out * stride[0] * nb_cols_in + cur_col_out * stride[1]
                    tmp = [ind + offset for ind in pattern_ind]
                    im_reshaped.append(im_flat[:, tmp].wrap())
            im_reshaped = torch.stack(im_reshaped).permute(1, 0, 2)

            # The convolution kernels are also reshaped for the matrix multiplication
            # We will get a matrix [[weights for out channel 0],
            #                       [weights for out channel 1],
            #                       ...
            #                       [weights for out channel nb_channels_out]].TRANSPOSE()
            weight_reshaped = weight.view(nb_channels_out // groups, -1).t().wrap()

            # Now that everything is set up, we can compute the result
            if groups > 1:
                res = []
                chunks_im = torch.chunk(im_reshaped, groups, dim=2)
                chunks_weights = torch.chunk(weight_reshaped, groups, dim=0)
                for g in range(groups):
                    tmp = chunks_im[g].matmul(chunks_weights[g])
                    res.append(tmp)
                res = torch.cat(res, dim=2)
            else:
                res = im_reshaped.matmul(weight_reshaped)

            # Add a bias if needed
            if bias is not None:
                res += bias

            # ... And reshape it back to an image
            res = (
                res.permute(0, 2, 1)
                .view(batch_size, nb_channels_out, nb_rows_out, nb_cols_out)
                .contiguous()
            )
            return res.child

        module.conv2d = conv2d

        # You can also overload functions in submodules!
        @overloaded.module
        def nn(module):
            """
            The syntax is the same, so @overloaded.module handles recursion
            Note that we don't need to add the @staticmethod decorator
            """

            @overloaded.module
            def functional(module):
                def linear(*args):
                    """
                    Un-hook the function to have its detailed behaviour
                    """
                    return torch.nn.functional.native_linear(*args)

                module.linear = linear

            module.functional = functional

            @overloaded.module
            def RNNCell(module):
                return rnn.RNNCell

            module.RNNCell = RNNCell

            @overloaded.module
            def GRUCell(module):
                return rnn.GRUCell

            module.GRUCell = GRUCell

            @overloaded.module
            def LSTMCell(module):
                return rnn.LSTMCell

            module.LSTMCell = LSTMCell

            @overloaded.module
            def RNN(module):
                return rnn.RNN

            module.RNN = RNN

            @overloaded.module
            def GRU(module):
                return rnn.GRU

            module.GRU = GRU

            @overloaded.module
            def LSTM(module):
                return rnn.LSTM

            module.LSTM = LSTM

        # Modules should be registered just like functions
        module.nn = nn

    @classmethod
    def handle_func_command(cls, command):
        """
        Receive an instruction for a function to be applied on a FixedPrecision Tensor,
        Perform some specific action (like logging) which depends of the
        instruction content, replace in the args all the FPTensors with
        their child attribute, forward the command instruction to the
        handle_function_command of the type of the child attributes, get the
        response and replace a FixedPrecision on top of all tensors found in
        the response.
        :param command: instruction of a function command: (command name,
        <no self>, arguments[, kwargs])
        :return: the response of the function command
        """
        cmd, _, args, kwargs = command

        tensor = args[0] if not isinstance(args[0], tuple) else args[0][0]

        # Check that the function has not been overwritten
        try:
            # Try to get recursively the attributes in cmd = "<attr1>.<attr2>.<attr3>..."
            cmd = cls.rgetattr(cls, cmd)
            return cmd(*args, **kwargs)
        except AttributeError:
            pass

        # TODO: I can't manage the import issue, can you?
        # Replace all FixedPrecisionTensor with their child attribute
        new_args, new_kwargs, new_type = syft.frameworks.torch.hook_args.hook_function_args(
            cmd, args, kwargs
        )

        # build the new command
        new_command = (cmd, None, new_args, new_kwargs)

        # Send it to the appropriate class and get the response
        response = new_type.handle_func_command(new_command)

        # Put back FixedPrecisionTensor on the tensors found in the response
        response = syft.frameworks.torch.hook_args.hook_response(
            cmd, response, wrap_type=cls, wrap_args=tensor.get_class_attributes()
        )

        return response

    def get(self):
        """Just a pass through. This is most commonly used when calling .get() on a
        FixedPrecisionTensor which has also been shared."""
        class_attributes = self.get_class_attributes()
        return FixedPrecisionTensor(
            **class_attributes,
            owner=self.owner,
            tags=self.tags,
            description=self.description,
            id=self.id,
        ).on(self.child.get())

    def share(self, *owners, field=None, crypto_provider=None):
        if field is None:
            field = self.field
        else:
            assert (
                field == self.field
            ), "When sharing a FixedPrecisionTensor, the field of the resulting AdditiveSharingTensor \
                must be the same as the one of the original tensor"
        self.child = self.child.share(*owners, field=field, crypto_provider=crypto_provider)
        return self

    @staticmethod
    def simplify(tensor: "FixedPrecisionTensor") -> tuple:
        """Takes the attributes of a FixedPrecisionTensor and saves them in a tuple.

        Args:
            tensor: a FixedPrecisionTensor.

        Returns:
            tuple: a tuple holding the unique attributes of the fixed precision tensor.
        """
        chain = None
        if hasattr(tensor, "child"):
            chain = syft.serde._simplify(tensor.child)

        return (
            syft.serde._simplify(tensor.id),
            tensor.field,
            tensor.base,
            tensor.precision_fractional,
            tensor.kappa,
            syft.serde._simplify(tensor.tags),
            syft.serde._simplify(tensor.description),
            chain,
        )

    @staticmethod
    def detail(worker: AbstractWorker, tensor_tuple: tuple) -> "FixedPrecisionTensor":
        """
            This function reconstructs a FixedPrecisionTensor given it's attributes in form of a tuple.
            Args:
                worker: the worker doing the deserialization
                tensor_tuple: a tuple holding the attributes of the FixedPrecisionTensor
            Returns:
                FixedPrecisionTensor: a FixedPrecisionTensor
            Examples:
                shared_tensor = detail(data)
            """

        tensor_id, field, base, precision_fractional, kappa, tags, description, chain = tensor_tuple

        tensor = FixedPrecisionTensor(
            owner=worker,
            id=syft.serde._detail(worker, tensor_id),
            field=field,
            base=base,
            precision_fractional=precision_fractional,
            kappa=kappa,
            tags=syft.serde._detail(worker, tags),
            description=syft.serde._detail(worker, description),
        )

        if chain is not None:
            chain = syft.serde._detail(worker, chain)
            tensor.child = chain

        return tensor<|MERGE_RESOLUTION|>--- conflicted
+++ resolved
@@ -394,7 +394,6 @@
 
         module.addmm = addmm
 
-<<<<<<< HEAD
         def sigmoid(tensor):
             """
             Ref: https://mortendahl.github.io/2017/04/17/private-deep-learning-with-mpc/#approximating-sigmoid
@@ -405,9 +404,9 @@
             degree = 5
             weights = [0.5, 0.2159198015, -0.0082176259, 0.0001825597, -0.0000018848, 0.0000000072]
             degrees = [0, 1, 3, 5, 7, 9]
-            selected_weights = list(weights[1:2 + int((degree - 1) / 2)])
+            selected_weights = list(weights[1 : 2 + int((degree - 1) / 2)])
             result = (tensor * 0 + 1) * torch.tensor(weights[0]).fix_precision().child
-            for w, d in zip(selected_weights, degrees[1:len(selected_weights) + 1]):
+            for w, d in zip(selected_weights, degrees[1 : len(selected_weights) + 1]):
                 result = result + (tensor ** d) * torch.tensor(w).fix_precision().child
 
             return result
@@ -422,22 +421,21 @@
             :return:
             """
             degree = 5
-            weights = [0, 1, -1./3, 2./15, -17./315]
+            weights = [0, 1, -1.0 / 3, 2.0 / 15, -17.0 / 315]
             degrees = [0, 1, 3, 5, 7, 9]
-            selected_weights = list(weights[1:2 + int((degree - 1) / 2)])
+            selected_weights = list(weights[1 : 2 + int((degree - 1) / 2)])
             result = (tensor * 0 + 1) * torch.tensor(weights[0]).fix_precision().child
-            for w, d in zip(selected_weights, degrees[1:len(selected_weights) + 1]):
+            for w, d in zip(selected_weights, degrees[1 : len(selected_weights) + 1]):
                 result = result + (tensor ** d) * torch.tensor(w).fix_precision().child
 
             return result
 
         module.tanh = tanh
-=======
+
         def dot(self, other):
             return self.__mul__(other).sum()
 
         module.dot = dot
->>>>>>> e7c27096
 
         def conv2d(
             input,
