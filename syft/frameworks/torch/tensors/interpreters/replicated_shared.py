from operator import add, sub, mul
import torch
from syft.generic.frameworks.hook import hook_args
import syft
from syft.generic.abstract.tensor import AbstractTensor
from syft.frameworks.torch.mpc.przs import PRZS, gen_alpha_3of3, gen_alpha_2of3


class ReplicatedSharingTensor(AbstractTensor):
    def __init__(self, plain_text=None, players=None, ring_size=None, owner=None):
        super().__init__(owner=owner)
        self.ring_size = ring_size or 2 ** 32
        self.child = self.__validate_input(plain_text, players)

    def __validate_input(self, plain_text, players):
        if plain_text is not None and players:
            if isinstance(plain_text, torch.LongTensor):
                return self.__share_secret(plain_text, players)
            elif plain_text is ReplicatedSharingTensor:
                return plain_text.child
            else:
                dtype = plain_text.dtype if hasattr(plain_text, "dtype") else type(plain_text)
                raise ValueError(f"Expected torch.(int64/long) but got {dtype}")
        else:
            return None

    def __share_secret(self, plain_text, workers):
        number_of_shares = len(workers)
        workers = self.__arrange_workers(list(workers))
        shares = self.generate_shares(plain_text, number_of_shares)
        shares_map = self.__distribute_shares(workers, shares)
        PRZS.setup(workers)
        return shares_map

    @staticmethod
    def __arrange_workers(workers):
        """ having local worker in index 0 saves one communication round"""
        if len(workers) != 3:
            raise ValueError("you must provide 3 players")
        me = syft.hook.local_worker
        if me in workers:
            workers.remove(me)
            workers = [me] + workers
        return workers

    def generate_shares(self, plain_text, number_of_shares=3):
        shares = []
        plain_text = torch.tensor(plain_text, dtype=torch.long)
        for _ in range(number_of_shares - 1):
            shares.append(torch.randint(high=self.ring_size // 2, size=plain_text.shape))
        shares.append((plain_text - sum(shares)) % self.ring_size)
        return shares

    @staticmethod
    def __distribute_shares(workers, shares):
        shares_map = {}
        for i in range(len(shares)):
            pointer1 = shares[i].send(workers[i])
            pointer2 = shares[(i + 1) % len(shares)].send(workers[i])
            shares_map[workers[i]] = (pointer1, pointer2)
        return shares_map

    def reconstruct(self):
        shares = self.retrieve_shares()
        plain_text_mod = self.__sum_shares(shares)
        plain_text = self.__map_modular_to_real(plain_text_mod)
        return plain_text

    get = reconstruct

    def retrieve_shares(self):
        pointers = self.retrieve_pointers()
        shares = []
        for pointer in pointers:
            shares.append(pointer.copy().get())
        return shares

    def retrieve_pointers(self):
        shares_map = self.__get_shares_map()
        players = list(shares_map.keys())
        pointers = list(shares_map[players[0]])
        pointers.append(shares_map[players[1]][1])
        return pointers

    def __sum_shares(self, shares):
        return sum(shares) % self.ring_size

    def __map_modular_to_real(self, mod_number):
        """In a modular ring, a number x is mapped to a negative
        real number ]0,-∞[ iff x > ring_size/2"""
        element_wise_comparison = mod_number > self.ring_size // 2
        real_number = (element_wise_comparison * -self.ring_size) + mod_number
        return real_number

    def add(self, value):
        return self.__switch_public_private(value, self.__public_add, self.__private_add)

    def __public_add(self, plain_text):
        return self.__public_linear_operation(plain_text, add)

    def __private_add(self, secret):
        return self.__private_linear_operation(secret, add)

    __add__ = add
    __radd__ = add

    def sub(self, value):
        return self.__switch_public_private(value, self.__public_sub, self.__private_sub)

    def __public_sub(self, plain_text):
        return self.__public_linear_operation(plain_text, sub)

    def __private_sub(self, secret):
        return self.__private_linear_operation(secret, sub)

    __sub__ = sub

    def rsub(self, value):
        return (self - value) * -1

    __rsub__ = rsub

    def mul(self, value):
        return self.__switch_public_private(value, self.__public_mul, self.__private_mul)

    def __public_mul(self, plain_text):
        return self.__public_multiplication_operation(plain_text, mul)

    def __private_mul(self, secret):
        return self.__private_multiplication_operation(secret, mul)

    __mul__ = mul
    __rmul__ = mul

    def matmul(self, value):
        return self.__switch_public_private(value, self.__public_matmul, self.__private_matmul)

    def __public_matmul(self, plain_text):
        return self.__public_multiplication_operation(plain_text, torch.matmul)

    def __private_matmul(self, secret):
        return self.__private_multiplication_operation(secret, torch.matmul)

    __matmul__ = matmul

    def pow(self, power):
        assert power > 0
        base, result = self, 1
        while power > 0:
            if power % 2 == 1:
                result = result * base
            power = power // 2
            base = base * base
        return result

    __pow__ = pow

    def inject_bit(self, A):
        """
        change the ring_size of a shared bit from 2 to A
        """
        assert self.ring_size == 2
        a = ReplicatedSharingTensor(torch.tensor(1), self.players, A)
        return a.mul(self)

    def rand_(self):
        players = self.__get_players()
        shares_map = {}
        for player in players:
            random_shares = gen_alpha_2of3(player, self.ring_size // 2)
            wrapped_shares = (random_shares[0].wrap(), random_shares[1].wrap())
            shares_map[player] = wrapped_shares
        self.__set_shares_map(shares_map)

    def view(self, *args, **kwargs):
        return self.__apply_to_shares(torch.Tensor.view, *args, *kwargs)

    def unfold(self, kernel_size, padding=0):
        image = self
        image = image.__apply_to_shares(torch.Tensor.double)
        image = image.__apply_to_shares(
            torch.nn.functional.unfold, kernel_size=kernel_size, padding=padding
        )
        image = image.__apply_to_shares(torch.Tensor.long)
        return image

    @staticmethod
    def __switch_public_private(value, public_function, private_function, *args, **kwargs):
        if isinstance(value, (int, float, torch.Tensor, syft.FixedPrecisionTensor)):
            return public_function(value, *args, **kwargs)
        elif isinstance(value, syft.ReplicatedSharingTensor):
            return private_function(value, *args, **kwargs)
        else:
            raise ValueError(
                "expected int, float, torch tensor, or ReplicatedSharingTensor "
                "but got {}".format(type(value))
            )

    def __public_linear_operation(self, plain_text, operator):
        players = self.__get_players()
        shares_map = self.__get_shares_map().copy()
        plain_text = torch.tensor(plain_text, dtype=torch.long)
        remote_plain_text = [plain_text.send(players[0]), plain_text.send(players[-1])]
        shares_map[players[0]] = (
            operator(shares_map[players[0]][0], remote_plain_text[0]),
            shares_map[players[0]][1],
        )
        shares_map[players[-1]] = (
            shares_map[players[-1]][0],
            operator(shares_map[players[-1]][1], remote_plain_text[-1]),
        )
        return ReplicatedSharingTensor(ring_size=self.ring_size).__set_shares_map(shares_map)

    def __private_linear_operation(self, secret, operator):
        x, y = self.__get_shares_map(), secret.__get_shares_map()
        players = self.__get_players()
        z = {
            player: (operator(x[player][0], y[player][0]), operator(x[player][1], y[player][1]))
            for player in players
        }
        return ReplicatedSharingTensor(ring_size=self.ring_size).__set_shares_map(z)

    def __public_multiplication_operation(self, plain_text, operator):
        players = self.__get_players()
        plain_text_map = {
            player: torch.tensor(plain_text, dtype=torch.long).send(player) for player in players
        }
        shares_map = self.__get_shares_map().copy()
        for player in players:
            shares_map[player] = (
                operator(shares_map[player][0], plain_text_map[player]),
                operator(shares_map[player][1], plain_text_map[player]),
            )
        return ReplicatedSharingTensor(ring_size=self.ring_size).__set_shares_map(shares_map)

    def __private_multiplication_operation(self, secret, operator):
        x, y = self.__get_shares_map(), secret.__get_shares_map()
        players = self.__get_players()
        z = [
            operator(x[player][0], y[player][0])
            + operator(x[player][1], y[player][0])
            + operator(x[player][0], y[player][1])
            for player in players
        ]
        z = self.__add_noise(z)
        z = self.__reshare(z, players)
        return ReplicatedSharingTensor(ring_size=self.ring_size).__set_shares_map(z)

    @staticmethod
    def __add_noise(shares):
        noisy_shares = [share + gen_alpha_3of3(share.location).wrap() for share in shares]
        return noisy_shares

    @staticmethod
    def __reshare(shares, workers):
        """convert 3-out-of-3 secret sharing: {player i : share i}
        to 2-out-of-3 sharing: {player i : (share i, share i+1)}"""
        shares_map = {}
        for i in range(len(shares)):
            pointer = shares[(i + 1) % len(shares)].copy().move(workers[i])
            shares_map[workers[i]] = (shares[i], pointer)
        return shares_map

    def __apply_to_shares(self, function, *args, **kwargs):
        """
        function: a reference to a function
        e.g. torch.Tensor.view, torch.nn.F.fold
        """
        shares_map = self.__get_shares_map()
        players = self.__get_players()
        shares_map = {
            player: (
                function(shares_map[player][0], *args, **kwargs),
                function(shares_map[player][1], *args, **kwargs),
            )
            for player in players
        }
        return ReplicatedSharingTensor().__set_shares_map(shares_map)

    def __get_players(self):
        return list(self.__get_shares_map().keys())

    def __get_shares_map(self):
        """
        shares_map: dict(worker i : (share_pointer i, share_pointer i+1)
        """
        return self.child

    def __set_shares_map(self, shares_map):
        self.child = shares_map
        return self

    @property
    def shape(self):
        return self.retrieve_pointers()[0].shape

    @property
    def players(self):
        return self.__get_players()

    def __repr__(self):
        return self.__str__()

    def __str__(self):
        type_name = type(self).__name__
<<<<<<< HEAD
        out = f"[" f"{type_name}] \n"
        out += "players: "
        for player in self.players:
            out += f"{str(player.id)} ,"
        out = out[:-1]
        return out
=======
        out = f"[" f"{type_name}]"
        if self.child is not None:
            for v in self.child.values():
                out += "\n\t-> " + str(v)
        return out


### Register the tensor with hook_args.py ###
hook_args.default_register_tensor(ReplicatedSharingTensor)
>>>>>>> d2bbbc99
<|MERGE_RESOLUTION|>--- conflicted
+++ resolved
@@ -303,21 +303,13 @@
 
     def __str__(self):
         type_name = type(self).__name__
-<<<<<<< HEAD
         out = f"[" f"{type_name}] \n"
         out += "players: "
         for player in self.players:
             out += f"{str(player.id)} ,"
         out = out[:-1]
         return out
-=======
-        out = f"[" f"{type_name}]"
-        if self.child is not None:
-            for v in self.child.values():
-                out += "\n\t-> " + str(v)
-        return out
 
 
 ### Register the tensor with hook_args.py ###
-hook_args.default_register_tensor(ReplicatedSharingTensor)
->>>>>>> d2bbbc99
+hook_args.default_register_tensor(ReplicatedSharingTensor)