import math
import torch

import syft as sy
from syft.frameworks.torch.mpc import spdz
from syft.frameworks.torch.mpc import securenn
from syft.generic.tensor import AbstractTensor
from syft.generic.frameworks.hook import hook_args
from syft.generic.frameworks.overload import overloaded
from syft.workers.abstract import AbstractWorker

from syft_proto.frameworks.torch.tensors.interpreters.v1.additive_shared_pb2 import (
    AdditiveSharingTensor as AdditiveSharingTensorPB,
)
from syft_proto.types.syft.v1.id_pb2 import Id as IdPB

no_wrap = {"no_wrap": True}


class AdditiveSharingTensor(AbstractTensor):
    def __init__(
        self,
        shares: dict = None,
        owner=None,
        id=None,
        field=None,
        n_bits=None,
        crypto_provider=None,
        tags=None,
        description=None,
    ):
        """Initializes an Additive Sharing Tensor, whose behaviour is to split a
        single tensor into shares, distribute the shares amongst several machines,
        and then manage how those shares are used to compute various arithmetic
        functions.

        Args:

            shares: Optional dictionary with the shares already split
            owner: An optional BaseWorker object to specify the worker on which
                the tensor is located.
            id: An optional string or integer id of the AdditiveSharingTensor.
            field: size of the arithmetic field in which the shares live
            n_bits: linked to the field with the relation (2 ** nbits) == field
            crypto_provider: an optional BaseWorker providing crypto elements
                such as Beaver triples
            tags: an optional set of hashtags corresponding to this tensor
                which this tensor should be searchable for
            description: an optional string describing the purpose of the
                tensor
        """
        super().__init__(id=id, owner=owner, tags=tags, description=description)

        if shares is not None:
            self.child = {}
            for location, share in shares.items():
                if isinstance(share, sy.PointerTensor):
                    self.child[location] = share
                elif share.is_wrapper and isinstance(share.child, sy.PointerTensor):
                    self.child[location] = share.child
                else:
                    raise ValueError(
                        f"Shares should be a dict of Pointers, optionally wrapped, but got:\n{shares}"
                    )
        else:
            self.child = None

        self.field = (2 ** securenn.Q_BITS) if field is None else field  # < 63 bits
        self.n_bits = (
            n_bits if n_bits is not None else max(8, round(math.log(self.field, 2)))
        )  # < 63 bits
        # assert 2 ** self.n_bits == self.field
        self.crypto_provider = (
            crypto_provider if crypto_provider is not None else sy.hook.local_worker
        )

    def __repr__(self):
        return self.__str__()

    def __str__(self):
        type_name = type(self).__name__
        out = f"[" f"{type_name}]"
        if self.child is not None:
            for v in self.child.values():
                out += "\n\t-> " + str(v)
        if self.crypto_provider is not None:
            out += f"\n\t*crypto provider: {self.crypto_provider.id}*"
        return out

    def __bool__(self):
        """Prevent evaluation of encrypted tensor"""
        raise ValueError(
            "Additive shared tensors can't be converted boolean values. You should decrypt it first."
        )

    @property
    def locations(self):
        """Provide a locations attribute"""
        return [s.location for s in self.child.values()]

    @property
    def shape(self):
        """
        Return the shape which is the shape of any of the shares
        """
        for share in self.child.values():
            return share.shape

    def dim(self):
        for share in self.child.values():
            return len(share.shape)

    def clone(self):
        """
        Clone should keep ids unchanged, contrary to copy
        """
        cloned_tensor = type(self)(**self.get_class_attributes())
        cloned_tensor.id = self.id
        cloned_tensor.owner = self.owner

        cloned_tensor.child = {location: share.clone() for location, share in self.child.items()}

        return cloned_tensor

    def get_class_attributes(self):
        """
        Specify all the attributes need to build a wrapper correctly when returning a response,
        for example precision_fractional is important when wrapping the result of a method
        on a self which is a fixed precision tensor with a non default precision_fractional.
        """
        return {"crypto_provider": self.crypto_provider, "field": self.field, "n_bits": self.n_bits}

    @property
    def grad(self):
        """
        Gradient makes no sense for Additive Shared Tensor, so we make it clear
        that if someone query .grad on a Additive Shared Tensor it doesn't error
        but returns grad and can't be set
        """
        return None

    def backward(self, *args, **kwargs):
        """Calling backward on Additive Shared Tensor doesn't make sense, but sometimes a call
        can be propagated downward the chain to an AST (for example in create_grad_objects), so
        we just ignore the call."""
        pass

    def get(self):
        """Fetches all shares and returns the plaintext tensor they represent"""

        shares = list()

        for share in self.child.values():
            if isinstance(share, sy.PointerTensor):
                shares.append(share.get())
            else:
                shares.append(share)

        res_field = sum(shares) % self.field

        gate = res_field.native_gt(self.field / 2).long()
        neg_nums = (res_field - self.field) * gate
        pos_nums = res_field * (1 - gate)
        result = neg_nums + pos_nums

        return result

    def virtual_get(self):
        """Get the value of the tensor without calling get
         - Useful for debugging, only for VirtualWorkers"""

        shares = list()

        for v in self.child.values():
            share = v.location._objects[v.id_at_location]
            shares.append(share)

        res_field = sum(shares) % self.field

        gate = res_field.native_gt(self.field / 2).long()
        neg_nums = (res_field - self.field) * gate
        pos_nums = res_field * (1 - gate)
        result = neg_nums + pos_nums

        return result

    def init_shares(self, *owners):
        """Initializes shares and distributes them amongst their respective owners

        Args:
            *owners the list of shareholders. Can be of any length.

            """
        shares = self.generate_shares(
            self.child, n_workers=len(owners), field=self.field, random_type=torch.LongTensor
        )

        shares_dict = {}
        for share, owner in zip(shares, owners):
            share_ptr = share.send(owner, **no_wrap)
            shares_dict[share_ptr.location.id] = share_ptr

        self.child = shares_dict
        return self

    @staticmethod
    def generate_shares(secret, n_workers, field, random_type):
        """The cryptographic method for generating shares given a secret tensor.

        Args:
            secret: the tensor to be shared.
            n_workers: the number of shares to generate for each value
                (i.e., the number of tensors to return)
            field: 1 + the max value for a share
            random_type: the torch type shares should be encoded in (use the smallest possible
                given the choise of mod"
            """

        if not isinstance(secret, random_type):
            secret = secret.type(random_type)

        random_shares = [random_type(secret.shape) for _ in range(n_workers - 1)]

        for share in random_shares:
            share.random_(int(-field / 2), int(field / 2) - 1)

        shares = []
        for i in range(n_workers):
            if i == 0:
                share = random_shares[i]
            elif i < n_workers - 1:
                share = random_shares[i] - random_shares[i - 1]
            else:
                share = secret - random_shares[i - 1]
            share %= field  # Generated shares should be in a finite field Zq
            shares.append(share)

        return shares

    def reconstruct(self):
        """
        Reconstruct the shares of the AdditiveSharingTensor remotely without
        its owner being able to see any sensitive value

        Returns:
            A MultiPointerTensor where all workers hold the reconstructed value
        """
        workers = self.locations

        ptr_to_sh = self.wrap().send(workers[0], **no_wrap)
        pointer = ptr_to_sh.remote_get()

        pointers = [pointer]
        for worker in workers[1:]:
            pointers.append(pointer.copy().move(worker))

        return sy.MultiPointerTensor(children=pointers)

    def zero(self, shape=None):
        """
        Build an additive shared tensor of value zero with the same
        properties as self
        """

        if shape == None or len(shape) == 0:
            shape = self.shape if self.shape else [1]
        zero = (
            torch.zeros(*shape)
            .long()
            .share(
                *self.locations, field=self.field, crypto_provider=self.crypto_provider, **no_wrap
            )
        )
        return zero

    def refresh(self):
        """
        Refresh shares by adding shares of zero
        """
        zero = self.zero()
        r = self + zero
        return r

    @overloaded.overload_method
    def _getitem_multipointer(self, self_shares, indices_shares):
        """
        Support x[i] where x is an AdditiveSharingTensor and i a MultiPointerTensor

        Args:
            self_shares (dict): the dict of shares of x
            indices_shares (dict): the dict of shares of i

        Returns:
            an AdditiveSharingTensor
        """
        selected_shares = {}
        for worker, share in self_shares.items():
            indices = []
            for index in indices_shares:
                if isinstance(index, slice):
                    indices.append(index)
                elif isinstance(index, dict):
                    indices.append(index[worker])
                else:
                    raise NotImplementedError("Index type", type(indices), "not supported")
            selected_share = share[tuple(indices)]
            selected_shares[worker] = selected_share

        return selected_shares

    @overloaded.overload_method
    def _getitem_public(self, self_shares, indices):
        """
        Support x[i] where x is an AdditiveSharingTensor and i a MultiPointerTensor

        Args:
            self_shares (dict): the dict of shares of x
            indices_shares (tuples of ints): integers indices

        Returns:
            an AdditiveSharingTensor

        """
        selected_shares = {}
        for worker, share in self_shares.items():
            selected_shares[worker] = share[indices]

        return selected_shares

    def __getitem__(self, indices):
        if not isinstance(indices, (tuple, list)):
            indices = (indices,)
        tensor_type = type(indices[-1])

        if tensor_type == sy.MultiPointerTensor:
            return self._getitem_multipointer(indices)
        else:
            return self._getitem_public(indices)

    ## SECTION SPDZ

    @overloaded.method
    def add(self, shares: dict, other):
        """Adds operand to the self AST instance.

        Args:
            shares: a dictionary <location_id -> PointerTensor) of shares corresponding to
                self. Equivalent to calling self.child.
            other: the operand being added to self, can be:
                - a dictionary <location_id -> PointerTensor) of shares
                - a torch tensor
                - a constant
        """
        if isinstance(other, int):
            other = torch.LongTensor([other])

        if isinstance(other, (torch.LongTensor, torch.IntTensor)):
            # if someone passes a torch tensor, we share it and keep the dict
            other = other.share(
                *self.child.keys(),
                field=self.field,
                crypto_provider=self.crypto_provider,
                **no_wrap,
            ).child
        elif not isinstance(other, dict):
            # if someone passes in a constant, we cast it to a tensor, share it and keep the dict
            other = (
                torch.Tensor([other])
                .share(
                    *self.child.keys(),
                    field=self.field,
                    crypto_provider=self.crypto_provider,
                    **no_wrap,
                )
                .child
            )

        assert len(shares) == len(other)

        # matches each share which needs to be added according
        # to the location of the share
        new_shares = {}
        for k, v in shares.items():
            new_shares[k] = (other[k] + v) % self.field

        return new_shares

    __add__ = add
    __radd__ = add

    @overloaded.method
    def sub(self, shares: dict, other):
        """Subtracts an operand from the self AST instance.

        Args:
            shares: a dictionary <location_id -> PointerTensor) of shares corresponding to
                self. Equivalent to calling self.child.
            other: the operand being subtracted from self, can be:
                - a dictionary <location_id -> PointerTensor) of shares
                - a torch tensor
                - a constant
        """

        if isinstance(other, int):
            other = torch.LongTensor([other])

        if isinstance(other, (torch.LongTensor, torch.IntTensor)):
            # if someone passes a torch tensor, we share it and keep the dict
            other = other.share(
                *self.child.keys(),
                field=self.field,
                crypto_provider=self.crypto_provider,
                **no_wrap,
            ).child
        elif not isinstance(other, dict):
            # if someone passes in a constant, we cast it to a tensor, share it and keep the dict
            other = (
                torch.tensor([other])
                .share(
                    *self.child.keys(),
                    field=self.field,
                    crypto_provider=self.crypto_provider,
                    **no_wrap,
                )
                .child
            )

        assert len(shares) == len(other)

        # matches each share which needs to be added according
        # to the location of the share
        new_shares = {}
        for k, v in shares.items():
            new_shares[k] = (v - other[k]) % self.field

        return new_shares

    __sub__ = sub

    def __rsub__(self, other):
        return (self - other) * -1

    def _private_mul(self, other, equation: str):
        """Abstractly Multiplies two tensors

        Args:
            self: an AdditiveSharingTensor
            other: another AdditiveSharingTensor
            equation: a string representation of the equation to be computed in einstein
                summation form
        """
        # check to see that operation is either mul or matmul
        assert equation == "mul" or equation == "matmul"
        cmd = getattr(torch, equation)

        assert isinstance(other, AdditiveSharingTensor)

        assert len(self.child) == len(other.child)

        if self.crypto_provider is None:
            raise AttributeError("For multiplication a crypto_provider must be passed.")

        shares = spdz.spdz_mul(cmd, self, other, self.crypto_provider, self.field)

        return shares

    @overloaded.method
    def _public_mul(self, shares, other, equation):
        """Multiplies an AdditiveSharingTensor with a non-private value
        (int, torch tensor, MultiPointerTensor, etc.)

        When other is a constant equal to zero, the shares vanish so we need to add fresh
        shares of zero.

        Args:
            shares (dict): a dictionary <location_id -> PointerTensor) of shares corresponding to
                self. Equivalent to calling self.child.
            other (dict of int): operand being multiplied with self, can be:
                - a dictionary <location_id -> PointerTensor) of shares
                - a torch tensor (Int or Long)
                - or an integer
            equation: a string representation of the equation to be computed in einstein
                summation form
        """
        assert equation == "mul" or equation == "matmul"
        cmd = getattr(torch, equation)
        if isinstance(other, dict):
            return {
                worker: (cmd(share, other[worker]) % self.field) for worker, share in shares.items()
            }
        else:
            other_is_zero = False
            if isinstance(other, (torch.LongTensor, torch.IntTensor)):
                if (other == 0).any():
                    other_is_zero = True
            elif other == 0:
                other_is_zero = True

            if other_is_zero:
                res = {}
                first_it = True

                for worker, share in shares.items():
                    cmd_res = cmd(share, other)
                    if first_it:
                        first_it = False
                        zero_shares = self.zero(cmd_res.shape).child

                    res[worker] = (cmd(share, other) + zero_shares[worker]) % self.field
                return res
            else:
                return {
                    worker: (cmd(share, other) % self.field) for worker, share in shares.items()
                }

    def mul(self, other):
        """Multiplies two tensors together

        Args:
            self (AdditiveSharingTensor): an AdditiveSharingTensor
            other: another AdditiveSharingTensor, or a MultiPointerTensor, or an integer
        """
        if not isinstance(other, sy.AdditiveSharingTensor):
            return self._public_mul(other, "mul")

        return self._private_mul(other, "mul")

    def __mul__(self, other, **kwargs):
        return self.mul(other, **kwargs)

    def __imul__(self, other):
        self = self.mul(other)
        return self

    def square(self):
        return self.mul(self)

    def pow(self, power):
        """
        Compute integer power of a number by recursion using mul

        This uses the following trick:
         - Divide power by 2 and multiply base to itself (if the power is even)
         - Decrement power by 1 to make it even and then follow the first step
        """
        base = self

        result = 1
        while power > 0:
            # If power is odd
            if power % 2 == 1:
                result = result * base

            # Divide the power by 2
            power = power // 2
            # Multiply base to itself
            base = base * base

        return result

    __pow__ = pow

    def matmul(self, other):
        """Multiplies two tensors matrices together

        Args:
            self: an AdditiveSharingTensor
            other: another AdditiveSharingTensor or a MultiPointerTensor
        """
        # If the multiplication can be public
        if not isinstance(other, sy.AdditiveSharingTensor):
            return self._public_mul(other, "matmul")

        return self._private_mul(other, "matmul")

    def mm(self, *args, **kwargs):
        """Multiplies two tensors matrices together
        """
        return self.matmul(*args, **kwargs)

    def __matmul__(self, *args, **kwargs):
        """Multiplies two tensors matrices together
        """
        return self.matmul(*args, **kwargs)

    def __itruediv__(self, *args, **kwargs):

        result = self.__truediv__(*args, **kwargs)
        self.child = result.child

    def _private_div(self, divisor):
        return securenn.division(self, divisor)

    @overloaded.method
    def _public_div(self, shares: dict, divisor):
        # TODO: how to correctly handle division in Zq?
        divided_shares = {}
        for i_worker, (location, pointer) in enumerate(shares.items()):
            # Still no solution to perform a real division on a additive shared tensor
            # without a heavy crypto protocol.
            # For now, the solution works in most cases when the tensor is shared between 2 workers
            # The idea is to compute Q - (Q - pointer) / divisor for as many worker
            # as the number of times the sum of shares "crosses" Q/2.
            if i_worker % 2 == 0:
                divided_shares[location] = self.field - (self.field - pointer) / divisor
            else:
                divided_shares[location] = pointer / divisor

        return divided_shares

    def div(self, divisor):
        if isinstance(divisor, AdditiveSharingTensor):
            return self._private_div(divisor)
        else:
            return self._public_div(divisor)

    __truediv__ = div

    @overloaded.method
    def mod(self, shares: dict, modulus: int):
        assert isinstance(modulus, int)

        moded_shares = {}
        for location, pointer in shares.items():
            moded_shares[location] = pointer % modulus

        return moded_shares

    def __mod__(self, *args, **kwargs):
        return self.mod(*args, **kwargs)

    @overloaded.method
    def chunk(self, shares, *args, **kwargs):
        """
        This method overrides the torch.Tensor.chunk() method of Pytorch
        """
        results = None

        for worker, share in shares.items():
            share_results = share.chunk(*args, **kwargs)
            if isinstance(share_results, (tuple, list)):
                if results is None:
                    results = [{worker: share_result} for share_result in share_results]
                else:
                    for result, share_result in zip(results, share_results):
                        result[worker] = share_result
            else:
                if results is None:
                    results = {}
                results[worker] = share_results

        return results

    @staticmethod
    @overloaded.module
    def torch(module):
        def add(self, other):
            """Overload add(x, y) to redirect to add(y)"""
            return self.add(other)

        module.add = add

        def mul(self, other):
            """Overload torch.mul(x, y) to redirect to x.mul(y)"""
            return self.mul(other)

        module.mul = mul

        def matmul(self, other):
            """Overload torch.matmul(x, y) to redirect to x.matmul(y)"""
            return self.matmul(other)

        module.matmul = matmul

        def sum(self, *args, **kwargs):
            """Overload torch.sum(x) to redirect to x.sum()"""
            return self.sum(*args, **kwargs)

        module.sum = sum

        def dot(self, other):
            """Overload torch.dot(x, y)"""
            return self.mul(other).sum()

        module.dot = dot

        def mean(self, *args, **kwargs):
            """Overload torch.mean(x)"""
            # We cannot directly use mean on Long tensors
            # so we do it by hand with a sum and a division
            sum = self.sum(*args, **kwargs)

            # We need to know how many input values are used for each
            # output value to divide
            dims_to_reduce = args[0] if args else range(self.dim())
            if isinstance(dims_to_reduce, int):
                dims_to_reduce = (dims_to_reduce,)

            div = 1
            for i, s in enumerate(self.shape):
                if i in dims_to_reduce:
                    div *= s

            return sum // div

        module.mean = mean

        @overloaded.function
        def unbind(tensor_shares, **kwargs):
            results = None

            for worker, share in tensor_shares.items():
                share_results = torch.unbind(share, **kwargs)
                if results is None:
                    results = [{worker: share_result} for share_result in share_results]
                else:
                    for result, share_result in zip(results, share_results):
                        result[worker] = share_result

            return results

        module.unbind = unbind

        @overloaded.function
        def stack(tensors_shares, **kwargs):
            results = {}

            workers = tensors_shares[0].keys()

            for worker in workers:
                tensors_share = []
                for tensor_shares in tensors_shares:
                    tensor_share = tensor_shares[worker]
                    tensors_share.append(tensor_share)
                stacked_share = torch.stack(tensors_share, **kwargs)
                results[worker] = stacked_share

            return results

        module.stack = stack

        @overloaded.function
        def cat(tensors_shares, **kwargs):
            # The code is the same for cat and stack, maybe we could factorize

            results = {}

            workers = tensors_shares[0].keys()

            for worker in workers:
                cat_share = []
                for tensor_shares in tensors_shares:
                    tensor_share = tensor_shares[worker]
                    cat_share.append(tensor_share)
                results[worker] = torch.cat(cat_share, **kwargs)

            return results

        module.cat = cat

        def chunk(tensor, *args, **kwargs):
            return tensor.chunk(*args, **kwargs)

        module.chunk = chunk

        @overloaded.function
        def roll(tensor_shares, shifts, **kwargs):
            """ Return a tensor where values are cyclically shifted compared to the original one.
            For instance, torch.roll([1, 2, 3], 1) returns torch.tensor([3, 1, 2]).
            In **kwargs should be dims, an argument to tell along which dimension the tensor should
            be rolled. If dims is None, the tensor is flattened, rolled, and restored to its original shape.
            shifts and dims can be tuples of same length to perform several rolls along different dimensions.
            """
            results = {}
            for worker, share in tensor_shares.items():
                if isinstance(shifts, dict):
                    results[worker] = torch.roll(share, shifts[worker], **kwargs)
                elif isinstance(shifts, tuple) and isinstance(shifts[0], dict):
                    worker_shifts = [s[worker] for s in shifts]
                    results[worker] = torch.roll(share, worker_shifts, **kwargs)
                else:
                    results[worker] = torch.roll(share, shifts, **kwargs)

            return results

        module.roll = roll

        def max(tensor, **kwargs):
            return tensor.max(**kwargs)

        module.max = max

        def argmax(tensor, **kwargs):
            return tensor.argmax(**kwargs)

        module.argmax = argmax

        @overloaded.module
        def functional(module):
            @overloaded.function
            def split(tensor_shares, *args, **kwargs):
                results = None

                for worker, share in tensor_shares.items():
                    share_results = torch.split(share, *args, **kwargs)
                    if results is None:
                        results = [{worker: share_result} for share_result in share_results]
                    else:
                        for result, share_result in zip(results, share_results):
                            result[worker] = share_result

                return results

            module.split = split

        module.functional = functional

        @overloaded.module
        def nn(module):
            @overloaded.module
            def functional(module):
                def relu(tensor_shares):
                    return tensor_shares.relu()

                module.relu = relu

                @overloaded.function
                def pad(input_shares, pad, mode="constant", value=0):
                    padded_shares = {}
                    for location, shares in input_shares.items():
                        padded_shares[location] = torch.nn.functional.pad(shares, pad, mode, value)

                    return padded_shares

                module.pad = pad

            module.functional = functional

        module.nn = nn

    ## SECTION SNN

    def relu(self):
        return securenn.relu(self)

    def positive(self):
        # self >= 0
        return securenn.relu_deriv(self)

    def gt(self, other):
        r = self - other - 1
        return r.positive()

    def __gt__(self, other):
        return self.gt(other)

    def ge(self, other):
        return (self - other).positive()

    def __ge__(self, other):
        return self.ge(other)

    def lt(self, other):
        return (other - self - 1).positive()

    def __lt__(self, other):
        return self.lt(other)

    def le(self, other):
        return (other - self).positive()

    def __le__(self, other):
        return self.le(other)

    def eq(self, other):
        diff = self - other
        diff2 = diff * diff
        negdiff2 = diff2 * -1
        return negdiff2.positive()

    def __eq__(self, other):
        return self.eq(other)

    def max(self, dim=None, return_idx=False):
        """
        Return the maximum value of an additive shared tensor

        Args:
            dim (None or int): if not None, the dimension on which
                the comparison should be done
            return_idx (bool): Return the index of the maximum value
                Note that if dim is specified then the index is returned
                anyway to match the Pytorch syntax.

        return:
            the maximum value (possibly across an axis)
            and optionally the index of the maximum value (possibly across an axis)
        """
        values = self
        n_dim = self.dim()

        # Make checks and transformation
        assert dim is None or (0 <= dim < n_dim), f"Dim overflow  0 <= {dim} < {n_dim}"
        # FIXME make it cleaner and robust for more options
        if n_dim == 2:
            if dim == None:
                values = values.view(-1)
            elif dim == 1:
                values = values.t()
        assert n_dim <= 2, "Max on tensor with len(shape) > 2 is not supported."

        # Init max vals and idx to the first element
        max_value = values[0]
        max_index = torch.tensor([0]).share(
            *self.locations, field=self.field, crypto_provider=self.crypto_provider, **no_wrap
        )

        for i in range(1, len(values)):
            a = values[i]
            beta = a >= max_value
            max_index = max_index + beta * (-max_index + i)  # TODO i - max_index doesn't work
            max_value = max_value + beta * (a - max_value)

        if dim is None and return_idx is False:
            return max_value
        else:
            return max_value, max_index * 1000

    def argmax(self, dim=None):

        max_value, max_index = self.max(dim=dim, return_idx=True)

        return max_index

    ## STANDARD

    @staticmethod
    def select_worker(args, worker):
        """
        utility function for handle_func_command which help to select
        shares (seen as elements of dict) in an argument set. It could
        perhaps be put elsewhere

        Args:
            args: arguments to give to a functions
            worker: owner of the shares to select

        Return:
            args where the AdditiveSharedTensors are replaced by
            the appropriate share
        """
        return map(lambda x: x[worker] if isinstance(x, dict) else x, args)

    @classmethod
    def handle_func_command(cls, command):
        """
        Receive an instruction for a function to be applied on a Syft Tensor,
        Replace in the args all the LogTensors with
        their child attribute, forward the command instruction to the
        handle_function_command of the type of the child attributes, get the
        response and replace a Syft Tensor on top of all tensors found in
        the response.

        Args:
            command: instruction of a function command: (command name,
            <no self>, arguments[, kwargs])

        Returns:
            the response of the function command
        """
        cmd, _, args, kwargs = command

        # Check that the function has not been overwritten
        try:
            # Try to get recursively the attributes in cmd = "<attr1>.<attr2>.<attr3>..."
            cmd = cls.rgetattr(cls, cmd)
        except AttributeError:
            pass
        if not isinstance(cmd, str):
            return cmd(*args, **kwargs)

        tensor = args[0] if not isinstance(args[0], (tuple, list)) else args[0][0]

        # Replace all SyftTensors with their child attribute
        new_args, new_kwargs, new_type = hook_args.unwrap_args_from_function(cmd, args, kwargs)

        results = {}
        for worker, share in new_args[0].items():
            new_type = type(share)
            new_args_worker = tuple(AdditiveSharingTensor.select_worker(new_args, worker))

            # build the new command
            new_command = (cmd, None, new_args_worker, new_kwargs)

            # Send it to the appropriate class and get the response
            results[worker] = new_type.handle_func_command(new_command)

        # Put back AdditiveSharingTensor on the tensors found in the response
        response = hook_args.hook_response(
            cmd, results, wrap_type=cls, wrap_args=tensor.get_class_attributes()
        )

        return response

    def set_garbage_collect_data(self, value):
        shares = self.child
        for _, share in shares.items():
            share.garbage_collect_data = value

    def get_garbage_collect_data(self):
        garbage_collect_data_dict = dict()
        shares = self.child

        for worker, share in shares.items():
            garbage_collect_data_dict[worker] = share.garbage_collect_data

        return garbage_collect_data_dict

    @staticmethod
    def simplify(worker: AbstractWorker, tensor: "AdditiveSharingTensor") -> tuple:
        """
        This function takes the attributes of a AdditiveSharingTensor and saves them in a tuple
        Args:
            tensor (AdditiveSharingTensor): a AdditiveSharingTensor
        Returns:
            tuple: a tuple holding the unique attributes of the additive shared tensor
        Examples:
            data = simplify(tensor)
        """

        chain = None
        if hasattr(tensor, "child"):
            chain = sy.serde.msgpack.serde._simplify(worker, tensor.child)

        # Don't delete the remote values of the shares at simplification
        tensor.set_garbage_collect_data(False)

        return (
            sy.serde.msgpack.serde._simplify(worker, tensor.id),
            tensor.field,
            sy.serde.msgpack.serde._simplify(worker, tensor.crypto_provider.id),
            chain,
        )

    @staticmethod
    def detail(worker: AbstractWorker, tensor_tuple: tuple) -> "AdditiveSharingTensor":
        """
            This function reconstructs a AdditiveSharingTensor given it's attributes in form of a tuple.
            Args:
                worker: the worker doing the deserialization
                tensor_tuple: a tuple holding the attributes of the AdditiveSharingTensor
            Returns:
                AdditiveSharingTensor: a AdditiveSharingTensor
            Examples:
                shared_tensor = detail(data)
            """

        tensor_id, field, crypto_provider, chain = tensor_tuple
        crypto_provider = sy.serde.msgpack.serde._detail(worker, crypto_provider)

        tensor = AdditiveSharingTensor(
            owner=worker,
            id=sy.serde.msgpack.serde._detail(worker, tensor_id),
            field=field,
            crypto_provider=worker.get_worker(crypto_provider),
        )

        if chain is not None:
            chain = sy.serde.msgpack.serde._detail(worker, chain)
            tensor.child = chain

        return tensor

    @staticmethod
    def bufferize(
        worker: AbstractWorker, tensor: "AdditiveSharingTensor"
    ) -> "AdditiveSharingTensorPB":
        """
        This function takes the attributes of a AdditiveSharingTensor and saves them in a protobuf object
        Args:
            tensor (AdditiveSharingTensor): a AdditiveSharingTensor
        Returns:
            protobuf: a protobuf object holding the unique attributes of the additive shared tensor
        Examples:
            data = protobuf(tensor)
        """
        protobuf_tensor = AdditiveSharingTensorPB()

        if hasattr(tensor, "child"):
            for key, value in tensor.child.items():
                sy.serde.protobuf.proto.set_protobuf_id(protobuf_tensor.location_ids.add(), key)
                protobuf_share = sy.serde.protobuf.serde._bufferize(worker, value)
                protobuf_tensor.shares.append(protobuf_share)

        # Don't delete the remote values of the shares at simplification
        tensor.set_garbage_collect_data(False)

        sy.serde.protobuf.proto.set_protobuf_id(protobuf_tensor.id, tensor.id)
        sy.serde.protobuf.proto.set_protobuf_id(
            protobuf_tensor.crypto_provider_id, tensor.crypto_provider.id
        )

<<<<<<< HEAD
        protobuf_tensor.field_int = tensor.field
=======
        if tensor.field >= 2 ** 64:
            protobuf_tensor.field_str = str(tensor.field)
        else:
            protobuf_tensor.field_int = tensor.field
>>>>>>> 2efacddc

        return protobuf_tensor

    @staticmethod
    def unbufferize(
        worker: AbstractWorker, protobuf_tensor: "AdditiveSharingTensorPB"
    ) -> "AdditiveSharingTensor":
        """
            This function reconstructs a AdditiveSharingTensor given its' attributes in form of a protobuf object.
            Args:
                worker: the worker doing the deserialization
                protobuf_tensor: a protobuf object holding the attributes of the AdditiveSharingTensor
            Returns:
                AdditiveSharingTensor: a AdditiveSharingTensor
            Examples:
                shared_tensor = unprotobuf(data)
            """

        tensor_id = sy.serde.protobuf.proto.get_protobuf_id(protobuf_tensor.id)
        crypto_provider_id = sy.serde.protobuf.proto.get_protobuf_id(
            protobuf_tensor.crypto_provider_id
        )
<<<<<<< HEAD
        field = protobuf_tensor.field_int
=======
        field = int(getattr(protobuf_tensor, protobuf_tensor.WhichOneof("field_size")))
>>>>>>> 2efacddc

        tensor = AdditiveSharingTensor(
            owner=worker,
            id=tensor_id,
            field=field,
            crypto_provider=worker.get_worker(crypto_provider_id),
        )

        if protobuf_tensor.location_ids is not None:
            chain = {}
            for pb_location_id, share in zip(protobuf_tensor.location_ids, protobuf_tensor.shares):
                location_id = sy.serde.protobuf.proto.get_protobuf_id(pb_location_id)
                chain[location_id] = sy.serde.protobuf.serde._unbufferize(worker, share)
            tensor.child = chain

        return tensor


### Register the tensor with hook_args.py ###
hook_args.default_register_tensor(AdditiveSharingTensor)<|MERGE_RESOLUTION|>--- conflicted
+++ resolved
@@ -1100,14 +1100,10 @@
             protobuf_tensor.crypto_provider_id, tensor.crypto_provider.id
         )
 
-<<<<<<< HEAD
-        protobuf_tensor.field_int = tensor.field
-=======
         if tensor.field >= 2 ** 64:
             protobuf_tensor.field_str = str(tensor.field)
         else:
             protobuf_tensor.field_int = tensor.field
->>>>>>> 2efacddc
 
         return protobuf_tensor
 
@@ -1130,11 +1126,7 @@
         crypto_provider_id = sy.serde.protobuf.proto.get_protobuf_id(
             protobuf_tensor.crypto_provider_id
         )
-<<<<<<< HEAD
-        field = protobuf_tensor.field_int
-=======
         field = int(getattr(protobuf_tensor, protobuf_tensor.WhichOneof("field_size")))
->>>>>>> 2efacddc
 
         tensor = AdditiveSharingTensor(
             owner=worker,
