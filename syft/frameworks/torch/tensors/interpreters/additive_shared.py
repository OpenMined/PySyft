--- conflicted
+++ resolved
@@ -60,8 +60,12 @@
 
         self.child = shares
         self.dtype = dtype
-
-        if dtype == "long":
+        if dtype == "custom":
+            if field is None:
+                raise ValueError("Field cannot be None for custom dtype")
+            self.field = field
+            self.torch_dtype = torch.int32 if field <= 2 ** 32 else torch.int64
+        elif dtype == "long":
             self.field = 2 ** 64
             self.torch_dtype = torch.int64
         elif dtype == "int":
@@ -114,26 +118,7 @@
             crypto_provider if crypto_provider is not None else sy.hook.local_worker
         )
 
-<<<<<<< HEAD
-    @staticmethod
-    def __init_custom_dtype(*args, **kwargs):
-        dtype = kwargs.pop("dtype")
-        if dtype != "custom":
-            warnings.warn(f"Private method called for dtype '{dtype}'")
-
-        tensor = AdditiveSharingTensor(*args, **kwargs)
-
-        field = kwargs.get("field")
-        if field is None:
-            raise ValueError(f"Field cannot be None for {dtype} dtype")
-        tensor.field = field
-        tensor.torch_dtype = torch.int32 if field <= 2 ** 32 else torch.int64
-        tensor.dtype = dtype
-
-        return tensor
-=======
         self.protocol = protocol
->>>>>>> 63af4f2a
 
     def __repr__(self):
         return self.__str__()
@@ -1164,23 +1149,13 @@
 
         crypto_provider = sy.serde.msgpack.serde._detail(worker, crypto_provider)
 
-        dtype_decoded = dtype.decode("utf-8")
-        if dtype_decoded == "custom":
-            tensor = AdditiveSharingTensor._AdditiveSharingTensor__init_custom_dtype(
-                owner=worker,
-                id=sy.serde.msgpack.serde._detail(worker, tensor_id),
-                field=sy.serde.msgpack.serde._detail(worker, field),
-                dtype=dtype_decoded,
-                crypto_provider=worker.get_worker(crypto_provider),
-            )
-        else:
-            tensor = AdditiveSharingTensor(
-                owner=worker,
-                id=sy.serde.msgpack.serde._detail(worker, tensor_id),
-                field=sy.serde.msgpack.serde._detail(worker, field),
-                dtype=dtype.decode("utf-8"),
-                crypto_provider=worker.get_worker(crypto_provider),
-            )
+        tensor = AdditiveSharingTensor(
+            owner=worker,
+            id=sy.serde.msgpack.serde._detail(worker, tensor_id),
+            field=sy.serde.msgpack.serde._detail(worker, field),
+            dtype=dtype.decode("utf-8"),
+            crypto_provider=worker.get_worker(crypto_provider),
+        )
 
         if chain is not None:
             chain = sy.serde.msgpack.serde._detail(worker, chain)
