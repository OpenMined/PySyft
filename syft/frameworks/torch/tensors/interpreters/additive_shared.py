--- conflicted
+++ resolved
@@ -1021,11 +1021,11 @@
         return self.eq(other)
 
     def _one_hot_to_index(self, dim, keepdim):
-<<<<<<< HEAD
         """
         Convert a one-hot tensor (self) composed of 0 and 1 to a tensor containing
         the indices where self was equal to 1.
         This is used with argmax / argmin.
+
         This is inspired from CrypTen.
         """
         if dim is None:
@@ -1040,28 +1040,6 @@
             result = self * torch.tensor(list(range(n_elem)), dtype=self.torch_dtype).view(size)
             return result.sum(dim, keepdim=keepdim)
 
-    def max(self, dim=None, return_idx=False):
-=======
->>>>>>> 2fa68778
-        """
-        Converts a one-hot self output from an argmax or argmin function to a
-        tensor containing indices from the input self from which the result of the
-        argmax / argmin was obtained.
-
-        This is inspired from CrypTen.
-        """
-        if dim is None:
-            result = self.flatten()
-            n_elem = result.numel()
-            result = result * torch.tensor(list(range(n_elem)), dtype=self.torch_dtype)
-            return result.sum()
-        else:
-            size = [1] * self.dim()
-            size[dim] = self.shape[dim]
-            n_elem = self.shape[dim]
-            result = self * torch.tensor(list(range(n_elem)), dtype=self.torch_dtype).view(size)
-            return result.sum(dim, keepdim=keepdim)
-
     def argmax(self, dim=None, keepdim=False, one_hot=False):
         """
         Compute argmax using pairwise comparisons. Makes the number of rounds fixed, here it is 2.
