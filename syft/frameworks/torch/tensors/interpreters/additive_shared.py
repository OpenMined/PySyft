--- conflicted
+++ resolved
@@ -7,13 +7,10 @@
 from syft.frameworks.torch.mpc import spdz
 from syft.frameworks.torch.mpc import securenn
 from syft.frameworks.torch.mpc import fss
-<<<<<<< HEAD
 from syft.frameworks.torch.tensors.decorators.crypto_provider_required import (
     crypto_provider_required,
 )
-=======
 from syft.generic.utils import allow_command
->>>>>>> 9e325218
 from syft.generic.utils import memorize
 from syft.generic.utils import remote
 
@@ -546,18 +543,12 @@
 
         assert isinstance(other, AdditiveSharingTensor)
 
-<<<<<<< HEAD
         assert len(self.child) == len(other.child)
 
-        shares = spdz.spdz_mul(cmd, self, other, self.crypto_provider, self.field, self.dtype)
-=======
         if self.crypto_provider is None:
             raise AttributeError("For multiplication a crypto_provider must be passed.")
 
-        shares = spdz.spdz_mul(
-            equation, self, other, self.crypto_provider, self.dtype, self.torch_dtype, self.field
-        )
->>>>>>> 9e325218
+        shares = spdz.spdz_mul(cmd, self, other, self.crypto_provider, self.field, self.dtype)
 
         return shares
 
