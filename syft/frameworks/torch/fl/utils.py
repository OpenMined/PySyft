--- conflicted
+++ resolved
@@ -1,10 +1,5 @@
 import torch
-<<<<<<< HEAD
-from typing import Dict
-from typing import Any
-=======
 import copy
->>>>>>> 055349ee
 import logging
 import syft as sy
 from typing import Dict
