--- conflicted
+++ resolved
@@ -15,17 +15,6 @@
     """A Hook which Overrides Methods on PyTorch Tensors.
 
     The purpose of this class is to:
-<<<<<<< HEAD
-
-        * extend torch methods to allow for the moving of tensors
-        from one worker to another
-        * override torch methods to execute commands on one worker
-        that are called on tensors controlled by the local worker.
-
-    This class is typically the first thing you will initialize when
-    using PySyft with PyTorch because it is responsible for augmenting
-    PyTorch with PySyft's added functionality (such as remote execution).
-=======
         * extend torch methods to allow for the moving of tensors from one
         worker to another.
         * override torch methods to execute commands on one worker that are
@@ -69,57 +58,17 @@
         2
         3
         [syft.core.frameworks.torch.tensor.FloatTensor of size 6]
->>>>>>> 98734fd1
     """
 
     def __init__(
         self, torch, local_worker: BaseWorker = None, is_client: bool = True, verbose: bool = True
     ):
-<<<<<<< HEAD
-        """Hook Constructor.
-
-        Init the hook and define all the attributes pertaining to the torch hook in a
-        special TorchAttibute class, that will be added in the syft.torch attributes.
-        Hence, this parameters are now conveyed by the syft module.
-
-        Example:
-            >>> import syft as sy
-            >>> hook = sy.TorchHook()
-            Hooking into Torch...
-            Overloading Complete.
-            >>> x = sy.Tensor([-2,-1,0,1,2,3])
-            >>> x
-            -2
-            -1
-            0
-            1
-            2
-            3
-            [syft.core.frameworks.torch.tensor.FloatTensor of size 6]
-
-        Args:
-            torch: torch module that is going to be stored as an attribute of the hook
-            local_worker (BaseWorker, optional): An instance of :class:`BaseWorker` class. You can optionally provide a local worker as a parameter which
-                TorchHook will assume to be the worker owned by the local machine.
-                If you leave it empty, TorchClient will automatically initialize
-                a :class:`.workers.VirtualWorker` under the assumption you're
-                looking to do local experimentation/development. 
-            is_client (bool, optional): whether or not the TorchHook is
-                being initialized as an end-user client. This can impact whether
-                or not variables are deleted when they fall out of scope. If you set
-                this incorrectly on a end user client, Tensors and Variables will
-                never be deleted. If you set this incorrectly on a remote machine
-                (not a client), tensors will not get saved. It's really only
-                important if you're not initializing the local worker yourself. (Default: True)
-            verbose (bool, optional): whether or not to print operations as they occur. (Default: True)
-=======
         """Initializes the hook.
 
         Initialize the hook and define all the attributes pertaining to the
         torch hook in a special TorchAttibute class, that will be added in the
         syft.torch attributes. Hence, this parameters are now conveyed by the
         syft module.
->>>>>>> 98734fd1
         """
 
         # Save the provided torch module as an attribute of the hook
@@ -139,20 +88,12 @@
         syft.torch = TorchAttributes(torch, self)
 
         if self.local_worker is None:
-<<<<<<< HEAD
-            # Every TorchHook instance should have a local worker which is responsible for
-            # interfacing with other workers. The worker interface is what allows the Torch
-            # specific code in TorchHook to be agnostic to the means by which workers communicate
-            # (such as peer-to-peer, sockets, through local ports, or all within the same process)
-
-=======
             # Every TorchHook instance should have a local worker which is
             # responsible for interfacing with other workers. The worker
             # interface is what allows the Torch specific code in TorchHook to
             # be agnostic to the means by which workers communicate (such as
             # peer-to-peer, sockets, through local ports, or all within the
             # same process)
->>>>>>> 98734fd1
             self.local_worker = workers.VirtualWorker(
                 hook=self, is_client_worker=is_client, id="me"
             )
@@ -168,20 +109,6 @@
         syft.local_worker = self.local_worker
 
     def _hook_native_tensor(self, tensor_type: type, syft_type: type):
-<<<<<<< HEAD
-        """Overloads given native tensor type (Torch Tensor) to add PySyft Tensor Functionality.
-
-        Overloading involves modifying the tensor type with PySyft's added functionality. You may
-        read about what kind of modifications are made in the methods that this method calls.
-
-        Args:
-            tensor_type (type): the type of tensor being hooked (in this refactor this is
-                only ever torch.Tensor, but in previous versions of PySyft this iterated over all
-                tensor types.
-            syft_type (type): the abstract type whose methods should all be added to the
-                tensor_type class. In practice this is only ever TorchTensor. Read more about it
-                there.
-=======
         """Adds PySyft Tensor Functionality to the given native tensor type.
 
         Overloads the given native Torch tensor to add PySyft Tensor
@@ -196,7 +123,6 @@
             syft_type: The abstract type whose methods should all be added to
                 the tensor_type class. In practice this is always TorchTensor.
                 Read more about it there.
->>>>>>> 98734fd1
         """
         # Reinitialize init method of Torch tensor with Syft init
         self._add_registration_to___init__(tensor_type, torch_tensor=True)
@@ -224,21 +150,12 @@
         TODO: auto-registration is disabled at the moment, this might be bad.
 
         Args:
-<<<<<<< HEAD
-            tensor_type (type): the type of tensor being hooked (in this refactor this is
-                only ever torch.Tensor, but in previous versions of PySyft this iterated over all
-                tensor types.
-
-            torch_tensor (bool, optional): if set to true, skip running the native
-                initialization logic. TODO: this flag might never get used.
-=======
             tensor_type: The type of tensor being hooked (in this refactor this
                 is only ever torch.Tensor, but in previous versions of PySyft
                 this iterated over all tensor types.
             torch_tensor: An optional boolean parameter (default False) to
                 specify whether to skip running the native initialization
                 logic. TODO: this flag might never get used.
->>>>>>> 98734fd1
         """
         if "native___init__" not in dir(tensor_type):
             tensor_type.native___init__ = tensor_type.__init__
@@ -261,17 +178,6 @@
 
     @staticmethod
     def _hook_properties(tensor_type: type):
-<<<<<<< HEAD
-        """Overloads tensor_type properties. 
-        
-        This method gets called only on torch.Tensor. If
-        you're not sure how properties work, read:
-        https://www.programiz.com/python-programming/property
-
-        Args:
-            tensor_type (type): the tensor type which is having properties added to it,
-                typically just torch.Tensor
-=======
         """Overloads tensor_type properties.
 
         This method gets called only on torch.Tensor. If you're not sure how
@@ -281,7 +187,6 @@
         Args:
             tensor_type: The tensor type which is having properties
                 added to it, typically just torch.Tensor.
->>>>>>> 98734fd1
         """
 
         @property
@@ -327,21 +232,6 @@
         tensor_type.is_wrapper = is_wrapper
 
     def _which_methods_should_we_auto_overload(self, tensor_type: type, syft_type: type):
-<<<<<<< HEAD
-        """Select Torch methds to auto overload.
-
-        Creates list of Torch methods to auto overload except methods included
-        in exclusion list. By default, it looks for the intersection between
-        the methods of tensor_type and torch_type minus those in the exception list
-        (syft.torch.exclude).
-
-        Args:
-            tensor_type (type): iterating through a tensor type's properties
-            syft_type (type): iterate through all attributes in this type
-        
-        Returns:
-            A list of methods to be overloaded
-=======
         """Creates a list of Torch methods to auto overload.
 
         By default, it looks for the intersection between the methods of
@@ -354,7 +244,6 @@
 
         Returns:
             A list of methods to be overloaded.
->>>>>>> 98734fd1
         """
 
         to_overload = []
@@ -383,17 +272,10 @@
         return to_overload
 
     def _rename_native_functions(self, tensor_type: type):
-<<<<<<< HEAD
-        """Renames functions that are that not auto overloaded as native functions.
-
-        Args:
-            tensor_type (type): the tensor whose native methods are getting
-=======
         """Renames functions that are not auto overloaded as native functions.
 
         Args:
             tensor_type: The type of tensor whose native methods are getting
->>>>>>> 98734fd1
                 renamed. Typically just torch.Tensor.
         """
         for attr in self.to_auto_overload[tensor_type]:
@@ -408,16 +290,6 @@
 
     @staticmethod
     def _add_methods_from__torch_tensor(tensor_type: type, syft_type: type):
-<<<<<<< HEAD
-        """Add methods from the TorchTensor class to the native torch tensor.
-
-        The class TorchTensor is a proxy to avoid extending directly the
-        torch tensor class.
-
-        Args:
-            tensor_type (type): the tensor type to which we are adding
-                methods from TorchTensor class.
-=======
         """Adds methods from the TorchTensor class to the native torch tensor.
 
         The class TorchTensor is a proxy to avoid extending directly the torch
@@ -426,7 +298,6 @@
         Args:
             tensor_type: The tensor type to which we are adding methods
                 from TorchTensor class.
->>>>>>> 98734fd1
         """
         exclude = [
             "__class__",
