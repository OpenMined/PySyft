from functools import wraps

import syft

import crypten
import torch as th

methods_to_hook = ["load"]


<<<<<<< HEAD
    @tracer(func_name=cmd_name)
    @wraps(func)
    def overloaded_func(*args, **kwargs):
        if syft.hook.trace.active:
            response = crypten.cryptensor(th.zeros([]))
        else:
            response = func(*args, **kwargs)  # pragma: no cover
=======
def hook_plan_building():
    """When builing the plan we should not call directly specific
    methods from CrypTen and as such we return here some "dummy" responses
    only to build the plan.
    """
>>>>>>> 7feea7b1

    f = lambda *args, **kwargs: crypten.cryptensor(th.zeros([]))
    for method_name in methods_to_hook:
        method = getattr(crypten, method_name)
        setattr(crypten, f"native_{method_name}", method)
        setattr(crypten, method_name, f)


def unhook_plan_building():
    """After building the plan we unhook the methods such that
    we call the "real" methods in the actual workers
    """
    for method_name in methods_to_hook:
        method = getattr(crypten, f"native_{method_name}")
        setattr(crypten, method_name, method)<|MERGE_RESOLUTION|>--- conflicted
+++ resolved
@@ -8,21 +8,11 @@
 methods_to_hook = ["load"]
 
 
-<<<<<<< HEAD
-    @tracer(func_name=cmd_name)
-    @wraps(func)
-    def overloaded_func(*args, **kwargs):
-        if syft.hook.trace.active:
-            response = crypten.cryptensor(th.zeros([]))
-        else:
-            response = func(*args, **kwargs)  # pragma: no cover
-=======
 def hook_plan_building():
     """When builing the plan we should not call directly specific
     methods from CrypTen and as such we return here some "dummy" responses
     only to build the plan.
     """
->>>>>>> 7feea7b1
 
     f = lambda *args, **kwargs: crypten.cryptensor(th.zeros([]))
     for method_name in methods_to_hook:
