import copy
import types
from functools import wraps

import syft
from syft.generic.frameworks.hook import hook_args
from syft.execution.plan import Plan

import crypten
import torch as th


class CryptenHook(object):
    def hook_crypten(self, to_auto_overload_crypten):
        for func_name in to_auto_overload_crypten:
            self._perform_function_overloading(func_name)

    def _perform_function_overloading(self, func_name):

        # Where the overloading happens
        # 1. Get native function
        native_func = getattr(crypten, func_name)
        # 2. Check it is a proper function
        if type(native_func) in [types.FunctionType, types.BuiltinFunctionType]:
            # 3. Build the hooked function
            new_func = self._get_hooked_func(func_name, native_func)
            # 4. Move the native function
            setattr(crypten, f"native_{func_name}", native_func)
            # 5. Put instead the hooked one
            setattr(crypten, func_name, new_func)

    def _get_hooked_func(self, func_api_name, func):
        @wraps(func)
        def overloaded_func(*args, **kwargs):
            """
            Operate the hooking
            """
            tensor_type = (
                type(args[0]) if not isinstance(args[0], (tuple, list)) else type(args[0][0])
            )

            if tensor_type == crypten.mpc.MPCTensor:
                call_func = getattr(crypten, f"native_{func_api_name}")
                new_args = args
                new_kwargs = kwargs
            else:
                # Remove the top level class (should be the PlaceHolder) and call again
                new_args, new_kwargs, _ = hook_args.unwrap_args_from_function(func, args, kwargs)
                call_func = func

            response = call_func(*new_args, **new_kwargs)

            return response

        return overloaded_func


class CrypTenPlanBuild(object):
    @staticmethod
    def f_return_none(*args, **kwargs):
        return None

    @staticmethod
    def f_return_cryptensor(*args, **kwargs):
        return crypten.cryptensor(th.zeros([]))

    @staticmethod
    def f_return_model(*args, **kwargs):
        return crypten.nn.Module()

    @staticmethod
    def f_return_cryptensor(*args, **kwargs):
        return crypten.cryptensor(th.zeros([]))

    @staticmethod
    def f_return_module(*args, **kwargs):
        return crypten.nn.Module()


# Methods that need to be added to the PlaceHolder when building the plan
# and hence need to be traced
crypten_to_auto_overload = {
    crypten.mpc.MPCTensor: ["get_plain_text"],
    crypten.nn.Module: [
        "encrypt",
        "decrypt",
        "__call__",
        "train",
        "zero_grad",
        "update_parameters",
    ],
}

"""
Methods which we overwrite when building the plan
This list might become bigger as we should support more operations

Why is needed?
When the local party builds the plan it needs to trace the operations that
are done on a CrypTensor and CrypTenModule. It does not know about
what data/model are involved in the computation.
Because of this, when building the plan, the local party can work with
only some "shells" of specific operations

Workflow for local party -- can be seen in syft/frameworks/crypten/context.py:
1. replace real functions/methods with shell like functions/methods (only for some)
2. Call "crypten_init" (to be able to perform some of the CrypTen computation on the
  shell CryptenTensors/CryptenModules)
   Eg: cryptensor + cryptensor
  If this is not done CrypTen will throw an exception because there is tried
to run crypten specific computation in a not crypten environment
3. build the plan (register the set of actions that should be performed)
4. Call "crypten_uninit"
5. Undo the operations done at step 1

Q: Why get_plain_text appears only in the crypten_to_auto_overload, but not
in crypten_plan_hook?
A: 1. The method is added to the PlaceHolder class such that when the plan is
built it would be traced.
   2. The local party will build the plan by being in a CrypTen context (there
is called "crypten.init()" before building the plan) and calling "get_plain_text"
on the "shell" CrypTensor (in our case is a CrypTensor that has only values of 0)
will not require to overwrite another function
"""
<<<<<<< HEAD


def define_crypten_plan_hook():
    global crypten_plan_hook

    crypten_plan_hook = {
        crypten: {
            "load": CrypTenPlanBuild.f_return_model_or_cryptensor,
            "cat": CrypTenPlanBuild.f_return_cryptensor,
        },
        crypten.nn: {"MSELoss": CrypTenPlanBuild.f_return_module},
        crypten.nn.Module: {
            "encrypt": CrypTenPlanBuild.f_return_none,
            "decrypt": CrypTenPlanBuild.f_return_none,
            "__call__": CrypTenPlanBuild.f_return_cryptensor,
            "train": CrypTenPlanBuild.f_return_none,
            "zero_grad": CrypTenPlanBuild.f_return_none,
            "update_parameters": CrypTenPlanBuild.f_return_none,
        },
        crypten.mpc.MPCTensor: {
            "__getitem__": CrypTenPlanBuild.f_return_cryptensor,
            "unsqueeze": CrypTenPlanBuild.f_return_cryptensor,
        },
    }
=======
crypten_plan_hook = {
    crypten: {
        "load": CrypTenPlanBuild.f_return_cryptensor,
        "load_model": CrypTenPlanBuild.f_return_model,
    },
    crypten.nn.Module: {
        "encrypt": CrypTenPlanBuild.f_return_none,
        "decrypt": CrypTenPlanBuild.f_return_none,
        "__call__": CrypTenPlanBuild.f_return_cryptensor,
    },
}
>>>>>>> 426594c2


def hook_plan_building():
    """
    When builing the plan we should not call directly specific
    methods from CrypTen and as such we return here some "dummy" responses
    only to build the plan.
    """

    if "crypten_plan_hook" not in globals():
        define_crypten_plan_hook()

    for module, replace_dict in crypten_plan_hook.items():
        for method_name, f_replace in replace_dict.items():
            method = getattr(module, method_name)
            setattr(module, f"planhook_{method_name}", method)
            setattr(module, method_name, f_replace)


def unhook_plan_building():
    """
    After building the plan we unhook the methods such that
    we call the "real" methods in the actual workers
    """

    for module, replace_dict in crypten_plan_hook.items():
        for method_name in replace_dict:
            method = getattr(module, f"planhook_{method_name}")
            setattr(module, method_name, method)
            delattr(module, f"planhook_{method_name}")


def hook_crypten():
    """Hook the load function from crypten"""
    from syft.frameworks.crypten import load, load_model

<<<<<<< HEAD
    setattr(crypten, "load", crypten_load)
    crypten_funcs_overload = ["cat"]
    CryptenHook().hook_crypten(crypten_funcs_overload)
=======
    setattr(crypten, "load", load)
    setattr(crypten, "load_model", load_model)
>>>>>>> 426594c2


def hook_crypten_module():
    """Overloading crypten.nn.Module with PySyft functionality, the primary module
        responsible for core ML functionality such as Neural network layers and
        loss functions.
        It is important to note that all the operations are actually in-place.
    """
    import crypten

    def _check_encrypted(model):
        """Raise an exception if the model is encrypted"""
        if model.encrypted:
            raise RuntimeError("Crypten model must be unencrypted to run PySyft operations")

    crypten.nn.Module._check_encrypted = _check_encrypted

    def module_is_missing_grad(model):
        """Checks if all the parameters in the model have been assigned a gradient"""
        for p in model.parameters():
            if p.grad is None:
                return True
        return False

    def create_grad_objects(model):
        """Assigns gradient to model parameters if not assigned"""
        for p in model.parameters():
            if p.requires_grad:  # check if the object requires a grad object
                o = p.sum()
                o.backward()
                if p.grad is not None:
                    p.grad -= p.grad

    def module_send_(nn_self, *dest, force_send=False, **kwargs):
        """Overloads crypten.nn instances so that they could be sent to other workers"""
        nn_self._check_encrypted()

        if module_is_missing_grad(nn_self):
            create_grad_objects(nn_self)

        for p in nn_self.parameters():
            p.send_(*dest, **kwargs)

        if isinstance(nn_self.forward, Plan):
            nn_self.forward.send(*dest, force=force_send)

        return nn_self

    crypten.nn.Module.send = module_send_
    crypten.nn.Module.send_ = module_send_

    def module_move_(nn_self, destination):
        """Overloads crypten.nn instances so that they could be moved to other workers"""
        nn_self._check_encrypted()
        params = list(nn_self.parameters())
        for p in params:
            p.move(destination)

    crypten.nn.Module.move = module_move_

    def module_get_(nn_self):
        """Overloads crypten.nn instances with get method so that parameters could be sent back to
        owner"""
        nn_self._check_encrypted()
        for p in nn_self.parameters():
            p.get_()

        if isinstance(nn_self.forward, Plan):
            nn_self.forward.get()

        return nn_self

    crypten.nn.Module.get_ = module_get_
    crypten.nn.Module.get = module_get_

    def module_share_(nn_self, *args, **kwargs):
        """Overloads share for crypten.nn.Module."""
        # TODO: add .data and .grad to syft tensors
        nn_self._check_encrypted()
        if module_is_missing_grad(nn_self):
            create_grad_objects(nn_self)

        for p in nn_self.parameters():
            p.share_(*args, **kwargs)

        return nn_self

    crypten.nn.Module.share_ = module_share_
    crypten.nn.Module.share = module_share_

    def module_fix_precision_(nn_self, *args, **kwargs):
        """Overloads fix_precision for crypten.nn.Module."""
        nn_self._check_encrypted()
        if module_is_missing_grad(nn_self):
            create_grad_objects(nn_self)

        for p in nn_self.parameters():
            p.fix_precision_(*args, **kwargs)

        return nn_self

    crypten.nn.Module.fix_precision_ = module_fix_precision_
    crypten.nn.Module.fix_precision = module_fix_precision_
    crypten.nn.Module.fix_prec = module_fix_precision_

    def module_float_precision_(nn_self):
        """Overloads float_precision for crypten.nn.Module, convert fix_precision
        parameters to normal float parameters"""
        # TODO: add .data and .grad to syft tensors
        # if module_is_missing_grad(nn_self):
        #    create_grad_objects(nn_self)
        nn_self._check_encrypted()
        for p in nn_self.parameters():
            p.float_precision_()

        return nn_self

    crypten.nn.Module.float_precision_ = module_float_precision_
    crypten.nn.Module.float_precision = module_float_precision_
    crypten.nn.Module.float_prec = module_float_precision_

    def module_copy(nn_self):
        """Returns a copy of a crypten.nn.Module"""
        nn_self._check_encrypted()
        return copy.deepcopy(nn_self)

    crypten.nn.Module.copy = module_copy

    @property
    def owner(nn_self):
        """Return the owner of the module"""
        nn_self._check_encrypted()
        for p in nn_self.parameters():
            return p.owner

    crypten.nn.Module.owner = owner

    @property
    def location(nn_self):
        """Get the location of the module"""
        nn_self._check_encrypted()
        try:
            for p in nn_self.parameters():
                return p.location
        except AttributeError:
            raise AttributeError(
                "Module has no attribute location, did you already send it to some location?"
            )

    crypten.nn.Module.location = location<|MERGE_RESOLUTION|>--- conflicted
+++ resolved
@@ -122,7 +122,6 @@
 on the "shell" CrypTensor (in our case is a CrypTensor that has only values of 0)
 will not require to overwrite another function
 """
-<<<<<<< HEAD
 
 
 def define_crypten_plan_hook():
@@ -132,6 +131,7 @@
         crypten: {
             "load": CrypTenPlanBuild.f_return_model_or_cryptensor,
             "cat": CrypTenPlanBuild.f_return_cryptensor,
+            "load_model": CrypTenPlanBuild.f_return_mode,
         },
         crypten.nn: {"MSELoss": CrypTenPlanBuild.f_return_module},
         crypten.nn.Module: {
@@ -147,19 +147,6 @@
             "unsqueeze": CrypTenPlanBuild.f_return_cryptensor,
         },
     }
-=======
-crypten_plan_hook = {
-    crypten: {
-        "load": CrypTenPlanBuild.f_return_cryptensor,
-        "load_model": CrypTenPlanBuild.f_return_model,
-    },
-    crypten.nn.Module: {
-        "encrypt": CrypTenPlanBuild.f_return_none,
-        "decrypt": CrypTenPlanBuild.f_return_none,
-        "__call__": CrypTenPlanBuild.f_return_cryptensor,
-    },
-}
->>>>>>> 426594c2
 
 
 def hook_plan_building():
@@ -196,14 +183,11 @@
     """Hook the load function from crypten"""
     from syft.frameworks.crypten import load, load_model
 
-<<<<<<< HEAD
-    setattr(crypten, "load", crypten_load)
+    setattr(crypten, "load", load)
+    setattr(crypten, "load_model", load_model)
+    
     crypten_funcs_overload = ["cat"]
     CryptenHook().hook_crypten(crypten_funcs_overload)
-=======
-    setattr(crypten, "load", load)
-    setattr(crypten, "load_model", load_model)
->>>>>>> 426594c2
 
 
 def hook_crypten_module():
