class PLAN_CMDS(object):
    FETCH_PLAN = "fetch_plan"
<<<<<<< HEAD
    FETCH_PROTOCOL = "fetch_protocol"
=======
    FETCH_PROTOCOL = "fetch_protocol"


class TENSOR_SERIALIZATION(object):
    TORCH = "torch"
    NUMPY = "numpy"
    TF = "tf"
    ALL = "all"


# Build automatically the reverse map from codes to messaging types
code2MSGTYPE = {}
for code in dir(MSGTYPE):
    if "__" not in code:
        key = getattr(MSGTYPE, code)
        code2MSGTYPE[key] = code
>>>>>>> 41686f81
<|MERGE_RESOLUTION|>--- conflicted
+++ resolved
@@ -1,22 +1,9 @@
 class PLAN_CMDS(object):
     FETCH_PLAN = "fetch_plan"
-<<<<<<< HEAD
     FETCH_PROTOCOL = "fetch_protocol"
-=======
-    FETCH_PROTOCOL = "fetch_protocol"
-
 
 class TENSOR_SERIALIZATION(object):
     TORCH = "torch"
     NUMPY = "numpy"
     TF = "tf"
-    ALL = "all"
-
-
-# Build automatically the reverse map from codes to messaging types
-code2MSGTYPE = {}
-for code in dir(MSGTYPE):
-    if "__" not in code:
-        key = getattr(MSGTYPE, code)
-        code2MSGTYPE[key] = code
->>>>>>> 41686f81
+    ALL = "all"