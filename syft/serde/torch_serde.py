--- conflicted
+++ resolved
@@ -5,13 +5,8 @@
 from collections import OrderedDict
 import io
 from tempfile import TemporaryFile
-<<<<<<< HEAD
 from typing import Tuple, List
-import torch
-=======
-from typing import Tuple
 import warnings
->>>>>>> 4fe48d15
 
 import numpy
 import torch
