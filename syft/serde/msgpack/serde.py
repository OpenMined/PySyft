"""
This file exists to provide one common place for all msgpack serialization to occur.
As msgpack only supports basic types and binary formats every type must be first be
converted to one of these types. Thus, we've split our functionality into three steps.
When converting from a PySyft object (or collection of objects) to an object to be
sent over the wire (a message), those three steps are (in order):

1. Simplify - converts PyTorch objects to simple Python objects (using pickle)
2. Serialize - converts Python objects to binary
3. Compress - compresses the binary (Now we're ready send!)

Inversely, when converting from a message sent over the wire back to a PySyft
object, the three steps are (in order):

1. Decompress - converts compressed binary back to decompressed binary
2. Deserialize - converts from binary to basic python objects
3. Detail - converts some basic python objects back to PyTorch objects (Tensors)

Furthermore, note that there is different simplification/serialization logic
for objects of different types. Thus, instead of using if/else logic, we have
global dictionaries which contain functions and Python types as keys. For
simplification logic, this dictionary is called "simplifiers". The keys
are the types and values are the simplification logic. For example,
simplifiers[tuple] will return the function which knows how to simplify the
tuple type. The same is true for all other simplifier/detailer functions.

By default, the simplification/detail operations expect Torch tensors. If the setup requires other
serialization process, it can override the functions _serialize_tensor and _deserialize_tensor

By default, we serialize using msgpack and compress using lz4.
If different compressions are required, the worker can override the function apply_compress_scheme
"""
from collections import OrderedDict
from typing import Callable

import inspect
import msgpack as msgpack_lib

import syft
from syft import dependency_check

from syft.federated.train_config import TrainConfig
from syft.frameworks.torch.tensors.decorators.logging import LoggingTensor
from syft.frameworks.torch.tensors.interpreters.precision import FixedPrecisionTensor
from syft.frameworks.torch.tensors.interpreters.private import PrivateTensor
from syft.frameworks.torch.tensors.interpreters.additive_shared import AdditiveSharingTensor
from syft.frameworks.torch.tensors.interpreters.autograd import AutogradTensor
from syft.execution.placeholder import PlaceHolder
from syft.execution.placeholder_id import PlaceholderId
from syft.execution.role import Role
from syft.generic.pointers.multi_pointer import MultiPointerTensor
from syft.generic.pointers.object_pointer import ObjectPointer
from syft.generic.pointers.pointer_tensor import PointerTensor
from syft.generic.pointers.pointer_plan import PointerPlan
from syft.generic.pointers.object_wrapper import ObjectWrapper
from syft.generic.string import String
from syft.execution.plan import Plan
from syft.execution.protocol import Protocol
from syft.execution.state import State
from syft.execution.computation import ComputationAction
from syft.execution.communication import CommunicationAction
<<<<<<< HEAD
from syft.execution.protocol import Protocol
from syft.execution.type_wrapper import NestedTypeWrapper
=======
>>>>>>> 828a36f1
from syft.messaging.message import TensorCommandMessage
from syft.messaging.message import ObjectMessage
from syft.messaging.message import ObjectRequestMessage
from syft.messaging.message import IsNoneMessage
from syft.messaging.message import GetShapeMessage
from syft.messaging.message import ForceObjectDeleteMessage
from syft.messaging.message import SearchMessage
from syft.messaging.message import PlanCommandMessage
from syft.messaging.message import WorkerCommandMessage
from syft.serde import compression
from syft.serde import msgpack
from syft.serde.msgpack.native_serde import MAP_NATIVE_SIMPLIFIERS_AND_DETAILERS
from syft.workers.abstract import AbstractWorker
from syft.workers.base import BaseWorker
from syft.frameworks.torch.fl import BaseDataset
from syft.generic.pointers.pointer_dataset import PointerDataset

from syft.exceptions import GetNotPermittedError
from syft.exceptions import ResponseSignatureError

from syft.frameworks.torch.tensors.interpreters.gradients_core import GradFunc

if dependency_check.torch_available:
    from syft.serde.msgpack.torch_serde import MAP_TORCH_SIMPLIFIERS_AND_DETAILERS
else:
    MAP_TORCH_SIMPLIFIERS_AND_DETAILERS = {}

if dependency_check.tensorflow_available:
    from syft_tensorflow.serde import MAP_TF_SIMPLIFIERS_AND_DETAILERS
else:
    MAP_TF_SIMPLIFIERS_AND_DETAILERS = {}

from syft.serde.msgpack.proto import proto_type_info

# Maps a type to a tuple containing its simplifier and detailer function
# NOTE: serialization constants for these objects need to be defined in `proto.json` file
# in https://github.com/OpenMined/proto
MAP_TO_SIMPLIFIERS_AND_DETAILERS = OrderedDict(
    list(MAP_NATIVE_SIMPLIFIERS_AND_DETAILERS.items())
    + list(MAP_TORCH_SIMPLIFIERS_AND_DETAILERS.items())
    + list(MAP_TF_SIMPLIFIERS_AND_DETAILERS.items())
)

# If an object implements its own simplify and detail functions it should be stored in this list
# NOTE: serialization constants for these objects need to be defined in `proto.json` file
# in https://github.com/OpenMined/proto
OBJ_SIMPLIFIER_AND_DETAILERS = [
    AdditiveSharingTensor,
    FixedPrecisionTensor,
    PrivateTensor,
    LoggingTensor,
    MultiPointerTensor,
    PlaceHolder,
    PlaceholderId,
    Role,
    ObjectPointer,
    Plan,
<<<<<<< HEAD
    NestedTypeWrapper,
=======
    Protocol,
>>>>>>> 828a36f1
    State,
    ComputationAction,
    CommunicationAction,
    PointerTensor,
    PointerPlan,
    ObjectWrapper,
    TrainConfig,
    BaseWorker,
    AutogradTensor,
    TensorCommandMessage,
    ObjectMessage,
    ObjectRequestMessage,
    IsNoneMessage,
    GetShapeMessage,
    ForceObjectDeleteMessage,
    SearchMessage,
    PlanCommandMessage,
    WorkerCommandMessage,
    GradFunc,
    String,
    BaseDataset,
    PointerDataset,
]

# If an object implements its own force_simplify and force_detail functions it should be stored in this list
# NOTE: serialization constants for these objects need to be defined in `proto.json` file
# in https://github.com/OpenMined/proto
OBJ_FORCE_FULL_SIMPLIFIER_AND_DETAILERS = [BaseWorker]

# For registering syft objects with custom simplify and detail methods
# NOTE: serialization constants for these objects need to be defined in `proto.json` file
# in https://github.com/OpenMined/proto
EXCEPTION_SIMPLIFIER_AND_DETAILERS = [GetNotPermittedError, ResponseSignatureError]

# cached value
field = 2 ** 64
strField = str(2 ** 64)

## SECTION: High Level Simplification Router
def _force_full_simplify(worker: AbstractWorker, obj: object) -> object:
    """To force a full simplify generally if the usual _simplify is not suitable.

    If we can not full simplify a object we simplify it as usual instead.

    Args:
        obj: The object.

    Returns:
        The simplified object.
    """
    # check to see if there is a full simplifier
    # for this type. If there is, return the full simplified object.
    current_type = type(obj)
    if current_type in forced_full_simplifiers:
        result = (
            forced_full_simplifiers[current_type][0],
            forced_full_simplifiers[current_type][1](worker, obj),
        )
        return result
    # If we already tried to find a full simplifier for this type but failed, we should
    # simplify it instead.
    elif current_type in no_full_simplifiers_found:
        return _simplify(worker, obj)
    else:
        # If the object type is not in forced_full_simplifiers,
        # we check the classes that this object inherits from.
        # `inspect.getmro` give us all types this object inherits
        # from, including `type(obj)`. We can skip the type of the
        # object because we already tried this in the
        # previous step.
        classes_inheritance = inspect.getmro(type(obj))[1:]

        for inheritance_type in classes_inheritance:
            if inheritance_type in forced_full_simplifiers:
                # Store the inheritance_type in forced_full_simplifiers so next
                # time we see this type serde will be faster.
                forced_full_simplifiers[current_type] = forced_full_simplifiers[inheritance_type]
                result = (
                    forced_full_simplifiers[current_type][0],
                    forced_full_simplifiers[current_type][1](worker, obj),
                )
                return result

        # If there is not a full_simplifier for this
        # object, then we simplify it.
        no_full_simplifiers_found.add(current_type)
        return _simplify(worker, obj)


## SECTION: dynamically generate simplifiers and detailers
def _generate_simplifiers_and_detailers():
    """Generate simplifiers, forced full simplifiers and detailers,
    by registering native and torch types, syft objects with custom
    simplify and detail methods, or syft objects with custom
    force_simplify and force_detail methods.

    NOTE: this function uses `proto_type_info` that translates python class into Serde constant defined in
    https://github.com/OpenMined/proto. If the class used in `MAP_TO_SIMPLIFIERS_AND_DETAILERS`,
    `OBJ_SIMPLIFIER_AND_DETAILERS`, `EXCEPTION_SIMPLIFIER_AND_DETAILERS`, `OBJ_FORCE_FULL_SIMPLIFIER_AND_DETAILERS`
    is not defined in `proto.json` file in https://github.com/OpenMined/proto, this function will error.
    Returns:
        The simplifiers, forced_full_simplifiers, detailers
    """
    simplifiers = OrderedDict()
    forced_full_simplifiers = OrderedDict()
    detailers = OrderedDict()

    def _add_simplifier_and_detailer(curr_type, simplifier, detailer, forced=False):
        type_info = proto_type_info(curr_type)
        if forced:
            forced_full_simplifiers[curr_type] = (type_info.forced_code, simplifier)
            detailers[type_info.forced_code] = detailer
        else:
            simplifiers[curr_type] = (type_info.code, simplifier)
            detailers[type_info.code] = detailer

    # Register native and torch types
    for curr_type in MAP_TO_SIMPLIFIERS_AND_DETAILERS:
        simplifier, detailer = MAP_TO_SIMPLIFIERS_AND_DETAILERS[curr_type]
        _add_simplifier_and_detailer(curr_type, simplifier, detailer)

    # Register syft objects with custom simplify and detail methods
    for syft_type in OBJ_SIMPLIFIER_AND_DETAILERS + EXCEPTION_SIMPLIFIER_AND_DETAILERS:
        simplifier, detailer = syft_type.simplify, syft_type.detail
        _add_simplifier_and_detailer(syft_type, simplifier, detailer)

    # Register syft objects with custom force_simplify and force_detail methods
    for syft_type in OBJ_FORCE_FULL_SIMPLIFIER_AND_DETAILERS:
        force_simplifier, force_detailer = syft_type.force_simplify, syft_type.force_detail
        _add_simplifier_and_detailer(syft_type, force_simplifier, force_detailer, forced=True)

    return simplifiers, forced_full_simplifiers, detailers


simplifiers, forced_full_simplifiers, detailers = _generate_simplifiers_and_detailers()
# Store types that are not simplifiable (int, float, None) so we
# can ignore them during serialization.
no_simplifiers_found, no_full_simplifiers_found = set(), set()
# Store types that use simplifiers from their ancestors so we
# can look them up quickly during serialization.
inherited_simplifiers_found = OrderedDict()


def _serialize_msgpack_simple(
    obj: object,
    worker: AbstractWorker = None,
    simplified: bool = False,
    force_full_simplification: bool = False,
) -> bin:
    if worker is None:
        # TODO[jvmancuso]: This might be worth a standalone function.
        worker = syft.framework.hook.local_worker

    # 1) Simplify
    # simplify difficult-to-serialize objects. See the _simplify method
    # for details on how this works. The general purpose is to handle types
    # which the fast serializer cannot handle
    if not simplified:
        if force_full_simplification:
            simple_objects = _force_full_simplify(worker, obj)
        else:
            simple_objects = _simplify(worker, obj)
    else:
        simple_objects = obj

    return simple_objects


def _serialize_msgpack_binary(
    simple_objects: object,
    worker: AbstractWorker = None,
    simplified: bool = False,
    force_full_simplification: bool = False,
) -> bin:
    # 2) Serialize
    # serialize into a binary
    binary = msgpack_lib.dumps(simple_objects)

    # 3) Compress
    # compress the binary and return the result
    # prepend a 1-byte header '0' or '1' to the output stream
    # to denote whether output stream is compressed or not
    # if compressed stream length is greater than input stream
    # we output the input stream as it is with header set to '0'
    # otherwise we output the compressed stream with header set to '1'
    # even if compressed flag is set to false by the caller we
    # output the input stream as it is with header set to '0'
    return compression._compress(binary)


def serialize(
    obj: object,
    worker: AbstractWorker = None,
    simplified: bool = False,
    force_full_simplification: bool = False,
) -> bin:
    """This method can serialize any object PySyft needs to send or store.

    This is the high level function for serializing any object or collection
    of objects which PySyft needs to send over the wire. It includes three
    steps, Simplify, Serialize, and Compress as described inline below.

    Args:
        obj (object): the object to be serialized
        simplified (bool): in some cases we want to pass in data which has
            already been simplified - in which case we must skip double
            simplification - which would be bad.... so bad... so... so bad
        force_full_simplification (bool): Some objects are only partially serialized
            by default. For objects where this is the case, setting this flag to True
            will force the entire object to be serialized. For example, setting this
            flag to True will cause a VirtualWorker to be serialized WITH all of its
            tensors while by default VirtualWorker objects only serialize a small
            amount of metadata.

    Returns:
        binary: the serialized form of the object.
    """
    if worker is None:
        # TODO[jvmancuso]: This might be worth a standalone function.
        worker = syft.framework.hook.local_worker

    simple_objects = _serialize_msgpack_simple(obj, worker, simplified, force_full_simplification)
    return _serialize_msgpack_binary(simple_objects)


def _deserialize_msgpack_binary(binary: bin, worker: AbstractWorker = None) -> object:
    if worker is None:
        # TODO[jvmancuso]: This might be worth a standalone function.
        worker = syft.framework.hook.local_worker

    # 1) Decompress the binary if needed
    binary = compression._decompress(binary)

    # 2) Deserialize
    # This function converts the binary into the appropriate python
    # object (or nested dict/collection of python objects)
    simple_objects = msgpack_lib.loads(binary, use_list=False)

    # sometimes we want to skip detailing (such as in Plan)
    return simple_objects


def _deserialize_msgpack_simple(simple_objects: object, worker: AbstractWorker = None) -> object:
    if worker is None:
        # TODO[jvmancuso]: This might be worth a standalone function.
        worker = syft.framework.hook.local_worker

    # 3) Detail
    # This function converts typed, simple objects into their morefrom typing import Dict
    # complex (and difficult to serialize) counterparts which the
    # serialization library wasn't natively able to serialize (such
    # as msgpack's inability to serialize torch tensors or ... or
    # python slice objects
    return _detail(worker, simple_objects)


def deserialize(binary: bin, worker: AbstractWorker = None) -> object:
    if worker is None:
        # TODO[jvmancuso]: This might be worth a standalone function.
        worker = syft.framework.hook.local_worker

    simple_objects = _deserialize_msgpack_binary(binary, worker)
    return _deserialize_msgpack_simple(simple_objects, worker)


def _simplify_field(obj):
    """
    This function converts large numeric values which
    will cause overflow into str before serialisation
    """
    current_type = type(obj)
    if current_type == int and obj >= field:
        obj = str(obj)
        current_type = str
    return current_type, obj


def _simplify(worker: AbstractWorker, obj: object, **kwargs) -> object:
    """
    This function takes an object as input and returns a simple
    Python object which is supported by the chosen serialization
    method (such as JSON or msgpack). The reason we have this function
    is that some objects are either NOT supported by high level (fast)
    serializers OR the high level serializers don't support the fastest
    form of serialization. For example, PyTorch tensors have custom pickle
    functionality thus its better to pre-serialize PyTorch tensors using
    pickle and then serialize the binary in with the rest of the message
    being sent.

    Args:
        obj: An object which may need to be simplified.

    Returns:
        An simple Python object which msgpack can serialize.

    Raises:
        ValueError: if `move_this` or `in_front_of_that` are not both single ASCII
        characters.
    """

    # Check to see if there is a simplifier
    # for this type. If there is, return the simplified object.
    # breakpoint()
    # current_type = type(obj)
    current_type, obj = _simplify_field(obj)

    # print(current_type, current_type in simplifiers)
    if current_type in simplifiers:
        result = (simplifiers[current_type][0], simplifiers[current_type][1](worker, obj, **kwargs))
        return result
    elif current_type in inherited_simplifiers_found:
        result = (
            inherited_simplifiers_found[current_type][0],
            inherited_simplifiers_found[current_type][1](worker, obj, **kwargs),
        )
        return result

    # If we already tried to find a simplifier for this type but failed, we should
    # just return the object as it is.
    elif current_type in no_simplifiers_found:
        return obj

    else:
        # If the object type is not in simplifiers,
        # we check the classes that this object inherits from.
        # `inspect.getmro` give us all types this object inherits
        # from, including `type(obj)`. We can skip the type of the
        # object because we already tried this in the
        # previous step.
        classes_inheritance = inspect.getmro(type(obj))[1:]

        for inheritance_type in classes_inheritance:
            if inheritance_type in simplifiers:
                # Store the inheritance_type in simplifiers so next time we see this type
                # serde will be faster.
                inherited_simplifiers_found[current_type] = simplifiers[inheritance_type]
                result = (
                    inherited_simplifiers_found[current_type][0],
                    inherited_simplifiers_found[current_type][1](worker, obj, **kwargs),
                )
                return result

        # if there is not a simplifier for this
        # object, then the object is already a
        # simple python object and we can just
        # return it.
        no_simplifiers_found.add(current_type)
        return obj


def _detail_field(typeCode, val):
    """
    This functions converts the field value 2**64 which was
    serialised as str to avoid msgpack overflow back to int
    after deserialisation.
    """
    if typeCode == msgpack.proto_type_info(str).code and val == strField:
        return int(val)
    else:
        return val


def _detail(worker: AbstractWorker, obj: object, **kwargs) -> object:
    """Reverses the functionality of _simplify.
    Where applicable, it converts simple objects into more complex objects such
    as converting binary objects into torch tensors. Read _simplify for more
    information on why _simplify and detail are needed.

    Args:
        worker: the worker which is acquiring the message content, for example
        used to specify the owner of a tensor received(not obvious for
        virtual workers).
        obj: a simple Python object which msgpack deserialized.

    Returns:
        obj: a more complex Python object which msgpack would have had trouble
            deserializing directly.
    """
    if type(obj) in (list, tuple):
        val = detailers[obj[0]](worker, obj[1], **kwargs)
        return _detail_field(obj[0], val)
    else:
        return obj<|MERGE_RESOLUTION|>--- conflicted
+++ resolved
@@ -59,11 +59,8 @@
 from syft.execution.state import State
 from syft.execution.computation import ComputationAction
 from syft.execution.communication import CommunicationAction
-<<<<<<< HEAD
 from syft.execution.protocol import Protocol
 from syft.execution.type_wrapper import NestedTypeWrapper
-=======
->>>>>>> 828a36f1
 from syft.messaging.message import TensorCommandMessage
 from syft.messaging.message import ObjectMessage
 from syft.messaging.message import ObjectRequestMessage
@@ -121,11 +118,8 @@
     Role,
     ObjectPointer,
     Plan,
-<<<<<<< HEAD
     NestedTypeWrapper,
-=======
     Protocol,
->>>>>>> 828a36f1
     State,
     ComputationAction,
     CommunicationAction,
