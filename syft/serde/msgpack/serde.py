--- conflicted
+++ resolved
@@ -130,11 +130,8 @@
     ForceObjectDeleteMessage,
     SearchMessage,
     PlanCommandMessage,
-<<<<<<< HEAD
     GradFunc,
-=======
     String,
->>>>>>> a23c8b31
 ]
 
 # If an object implements its own force_simplify and force_detail functions it should be stored in this list
