"""
This file exists to provide one common place for all serialization to occur
regardless of framework. As msgpack only supports basic types and binary formats
every type must be first be converted to one of these types. Thus, we've split our
functionality into three steps. When converting from a PySyft object (or collection
of objects) to an object to be sent over the wire (a message), those three steps
are (in order):

1. Simplify - converts PyTorch objects to simple Python objects (using pickle)
2. Serialize - converts Python objects to binary
3. Compress - compresses the binary (Now we're ready send!)

Inversely, when converting from a message sent over the wire back to a PySyft
object, the three steps are (in order):

1. Decompress - converts compressed binary back to decompressed binary
2. Deserialize - converts from binary to basic python objects
3. Detail - converts some basic python objects back to PyTorch objects (Tensors)

Furthermore, note that there is different simplification/serialization logic
for objects of different types. Thus, instead of using if/else logic, we have
global dictionaries which contain functions and Python types as keys. For
simplification logic, this dictionary is called "simplifiers". The keys
are the types and values are the simplification logic. For example,
simplifiers[tuple] will return the function which knows how to simplify the
tuple type. The same is true for all other simplifier/detailer functions.

By default, the simplification/detail operations expect Torch tensors. If the setup requires other
serialization process, it can override the functions _serialize_tensor and _deserialize_tensor

By default, we serialize using msgpack and compress using lz4.
If different compressions are required, the worker can override the function apply_compress_scheme
"""
from collections import OrderedDict

import inspect
import lz4
from lz4 import (  # noqa: F401
    frame,
)  # needed as otherwise we will get: module 'lz4' has no attribute 'frame'
import msgpack
import zstd

import syft
from syft import dependency_check
from syft.federated.train_config import TrainConfig
from syft.frameworks.torch.tensors.decorators.logging import LoggingTensor
from syft.frameworks.torch.tensors.interpreters.precision import FixedPrecisionTensor
from syft.frameworks.torch.tensors.interpreters.additive_shared import AdditiveSharingTensor
from syft.frameworks.torch.tensors.interpreters.crt_precision import CRTPrecisionTensor
from syft.frameworks.torch.tensors.interpreters.autograd import AutogradTensor
from syft.generic.pointers.multi_pointer import MultiPointerTensor
from syft.generic.pointers.pointer_tensor import PointerTensor
from syft.generic.pointers.object_wrapper import ObjectWrapper
from syft.messaging.plan import Plan
from syft.messaging.message import Message
from syft.messaging.message import Operation
from syft.messaging.message import ObjectMessage
from syft.messaging.message import ObjectRequestMessage
from syft.messaging.message import IsNoneMessage
from syft.messaging.message import GetShapeMessage
from syft.messaging.message import ForceObjectDeleteMessage
from syft.messaging.message import SearchMessage
from syft.messaging.message import FetchPlanMessage
from syft.serde.native_serde import MAP_NATIVE_SIMPLIFIERS_AND_DETAILERS
from syft.workers.abstract import AbstractWorker
from syft.workers.base import BaseWorker

from syft.exceptions import CompressionNotFoundException
from syft.exceptions import GetNotPermittedError
from syft.exceptions import ResponseSignatureError

if dependency_check.torch_available:
    from syft.serde.torch_serde import MAP_TORCH_SIMPLIFIERS_AND_DETAILERS
else:
    MAP_TORCH_SIMPLIFIERS_AND_DETAILERS = {}

if dependency_check.tensorflow_available:
    from syft_tensorflow.serde import MAP_TF_SIMPLIFIERS_AND_DETAILERS
else:
    MAP_TF_SIMPLIFIERS_AND_DETAILERS = {}

# Maps a type to a tuple containing its simplifier and detailer function
MAP_TO_SIMPLIFIERS_AND_DETAILERS = OrderedDict(
    list(MAP_NATIVE_SIMPLIFIERS_AND_DETAILERS.items())
    + list(MAP_TORCH_SIMPLIFIERS_AND_DETAILERS.items())
    + list(MAP_TF_SIMPLIFIERS_AND_DETAILERS.items())
)

# If an object implements its own simplify and detail functions it should be stored in this list
OBJ_SIMPLIFIER_AND_DETAILERS = [
    AdditiveSharingTensor,
    FixedPrecisionTensor,
    CRTPrecisionTensor,
    LoggingTensor,
    MultiPointerTensor,
    Plan,
    PointerTensor,
    ObjectWrapper,
    TrainConfig,
    BaseWorker,
    AutogradTensor,
<<<<<<< HEAD
    messaging.Message,
    messaging.Operation,
    messaging.ObjectMessage,
    messaging.ObjectRequestMessage,
    messaging.IsNoneMessage,
    messaging.GetShapeMessage,
    messaging.ForceObjectDeleteMessage,
    messaging.SearchMessage,
    messaging.PlanCommandMessage,
=======
    Message,
    Operation,
    ObjectMessage,
    ObjectRequestMessage,
    IsNoneMessage,
    GetShapeMessage,
    ForceObjectDeleteMessage,
    SearchMessage,
    FetchPlanMessage,
>>>>>>> 39394c00
]

# If an object implements its own force_simplify and force_detail functions it should be stored in this list
OBJ_FORCE_FULL_SIMPLIFIER_AND_DETAILERS = [BaseWorker]

# For registering syft objects with custom simplify and detail methods
EXCEPTION_SIMPLIFIER_AND_DETAILERS = [GetNotPermittedError, ResponseSignatureError]

# COMPRESSION SCHEME INT CODES
NO_COMPRESSION = 40
LZ4 = 41
ZSTD = 42
scheme_to_bytes = {
    NO_COMPRESSION: NO_COMPRESSION.to_bytes(1, byteorder="big"),
    LZ4: LZ4.to_bytes(1, byteorder="big"),
    ZSTD: ZSTD.to_bytes(1, byteorder="big"),
}

## SECTION: High Level Simplification Router
def _force_full_simplify(obj: object) -> object:
    """To force a full simplify generally if the usual _simplify is not suitable.

    If we can not full simplify a object we simplify it as usual instead.

    Args:
        obj: The object.

    Returns:
        The simplified object.
    """
    # check to see if there is a full simplifier
    # for this type. If there is, return the full simplified object.
    current_type = type(obj)
    if current_type in forced_full_simplifiers:
        result = (
            forced_full_simplifiers[current_type][0],
            forced_full_simplifiers[current_type][1](obj),
        )
    # If we already tried to find a full simplifier for this type but failed, we should
    # simplify it instead.
    elif current_type in no_full_simplifiers_found:
        return _simplify(obj)
    else:
        # If the object type is not in forced_full_simplifiers,
        # we check the classes that this object inherits from.
        # `inspect.getmro` give us all types this object inherits
        # from, including `type(obj)`. We can skip the type of the
        # object because we already tried this in the
        # previous step.
        classes_inheritance = inspect.getmro(type(obj))[1:]

        for inheritance_type in classes_inheritance:
            if inheritance_type in forced_full_simplifiers:
                # Store the inheritance_type in forced_full_simplifiers so next
                # time we see this type serde will be faster.
                forced_full_simplifiers[current_type] = forced_full_simplifiers[inheritance_type]
                result = (
                    forced_full_simplifiers[current_type][0],
                    forced_full_simplifiers[current_type][1](obj),
                )
                return result

        # If there is not a full_simplifier for this
        # object, then we simplify it.
        no_full_simplifiers_found.add(current_type)
        return _simplify(obj)


## SECTION: dinamically generate simplifiers and detailers
def _generate_simplifiers_and_detailers():
    """Generate simplifiers, forced full simplifiers and detailers,
    by registering native and torch types, syft objects with custom
    simplify and detail methods, or syft objects with custom
    force_simplify and force_detail methods.

    Returns:
        The simplifiers, forced_full_simplifiers, detailers
    """
    simplifiers = OrderedDict()
    forced_full_simplifiers = OrderedDict()
    detailers = []

    def _add_simplifier_and_detailer(curr_type, simplifier, detailer, forced=False):
        if detailer in detailers:
            curr_index = detailers.index(detailer)
        else:
            curr_index = len(detailers)
            detailers.append(detailer)

        if forced:
            forced_full_simplifiers[curr_type] = (curr_index, simplifier)
        else:
            simplifiers[curr_type] = (curr_index, simplifier)

    # Register native and torch types
    for curr_type in MAP_TO_SIMPLIFIERS_AND_DETAILERS:
        simplifier, detailer = MAP_TO_SIMPLIFIERS_AND_DETAILERS[curr_type]
        _add_simplifier_and_detailer(curr_type, simplifier, detailer)

    # Register syft objects with custom simplify and detail methods
    for syft_type in OBJ_SIMPLIFIER_AND_DETAILERS + EXCEPTION_SIMPLIFIER_AND_DETAILERS:
        simplifier, detailer = syft_type.simplify, syft_type.detail
        _add_simplifier_and_detailer(syft_type, simplifier, detailer)

    # Register syft objects with custom force_simplify and force_detail methods
    for syft_type in OBJ_FORCE_FULL_SIMPLIFIER_AND_DETAILERS:
        force_simplifier, force_detailer = syft_type.force_simplify, syft_type.force_detail
        _add_simplifier_and_detailer(syft_type, force_simplifier, force_detailer, forced=True)

    return simplifiers, forced_full_simplifiers, detailers


simplifiers, forced_full_simplifiers, detailers = _generate_simplifiers_and_detailers()
# Store types that are not simplifiable (int, float, None) so we
# can ignore them during serialization.
no_simplifiers_found, no_full_simplifiers_found = set(), set()


## SECTION:  High Level Public Functions (these are the ones you use)
def serialize(
    obj: object,
    simplified: bool = False,
    force_no_compression: bool = False,
    force_no_serialization: bool = False,
    force_full_simplification: bool = False,
) -> bin:
    """This method can serialize any object PySyft needs to send or store.

    This is the high level function for serializing any object or collection
    of objects which PySyft needs to send over the wire. It includes three
    steps, Simplify, Serialize, and Compress as described inline below.

    Args:
        obj (object): the object to be serialized
        simplified (bool): in some cases we want to pass in data which has
            already been simplified - in which case we must skip double
            simplification - which would be bad.... so bad... so... so bad
        force_no_compression (bool): If true, this will override ANY module
            settings and not compress the objects being serialized. The primary
            expected use of this functionality is testing and/or experimentation.
        force_no_serialization (bool): Primarily a testing tool, this will force
            this method to return human-readable Python objects which is very useful
            for testing and debugging (forceably overrides module compression,
            serialization, and the 'force_no_compression' override)). In other words,
            only simplification operations are performed.
        force_full_simplification (bool): Some objects are only partially serialized
            by default. For objects where this is the case, setting this flag to True
            will force the entire object to be serialized. For example, setting this
            flag to True will cause a VirtualWorker to be serialized WITH all of its
            tensors while by default VirtualWorker objects only serialize a small
            amount of metadata.

    Returns:
        binary: the serialized form of the object.
    """
    # 1) Simplify
    # simplify difficult-to-serialize objects. See the _simpliy method
    # for details on how this works. The general purpose is to handle types
    # which the fast serializer cannot handle
    if not simplified:
        if force_full_simplification:
            simple_objects = _force_full_simplify(obj)
        else:
            simple_objects = _simplify(obj)
    else:
        simple_objects = obj

    # 2) Serialize
    # serialize into a binary
    if force_no_serialization:
        return simple_objects
    else:
        binary = msgpack.dumps(simple_objects)

    # 3) Compress
    # optionally compress the binary and return the result
    # prepend a 1-byte header '0' or '1' to the output stream
    # to denote whether output stream is compressed or not
    # if compressed stream length is greater than input stream
    # we output the input stream as it is with header set to '0'
    # otherwise we output the compressed stream with header set to '1'
    # even if compressed flag is set to false by the caller we
    # output the input stream as it is with header set to '0'
    if force_no_compression:
        return binary
    else:
        return _compress(binary)


def deserialize(binary: bin, worker: AbstractWorker = None, details=True) -> object:
    """ This method can deserialize any object PySyft needs to send or store.

    This is the high level function for deserializing any object or collection
    of objects which PySyft has sent over the wire or stored. It includes three
    steps, Decompress, Deserialize, and Detail as described inline below.

    Args:
        binary (bin): the serialized object to be deserialized.
        worker (AbstractWorker): the worker which is acquiring the message content,
            for example used to specify the owner of a tensor received(not obvious
            for virtual workers)
        details (bool): there are some cases where we need to perform the decompression
            and deserialization part, but we don't need to detail all the message.
            This is the case for Plan workers for instance

    Returns:
        object: the deserialized form of the binary input.
    """
    if worker is None:
        # TODO[jvmancuso]: This might be worth a standalone function.
        worker = syft.framework.hook.local_worker

    # 1) Decompress the binary if needed
    binary = _decompress(binary)

    # 2) Deserialize
    # This function converts the binary into the appropriate python
    # object (or nested dict/collection of python objects)
    simple_objects = msgpack.loads(binary, use_list=False)

    if details:
        # 3) Detail
        # This function converts typed, simple objects into their morefrom typing import Dict
        # complex (and difficult to serialize) counterparts which the
        # serialization library wasn't natively able to serialize (such
        # as msgpack's inability to serialize torch tensors or ... or
        # python slice objects
        return _detail(worker, simple_objects)

    else:
        # sometimes we want to skip detailing (such as in Plan)
        return simple_objects


## SECTION: chosen Compression Algorithm


def _apply_compress_scheme(decompressed_input_bin) -> tuple:
    """
    Apply the selected compression scheme.
    By default is used LZ4

    Args:
        decompressed_input_bin: the binary to be compressed
    """
    return apply_lz4_compression(decompressed_input_bin)


def apply_lz4_compression(decompressed_input_bin) -> tuple:
    """
    Apply LZ4 compression to the input

    Args:
        decompressed_input_bin: the binary to be compressed

    Returns:
        a tuple (compressed_result, LZ4)
    """
    return lz4.frame.compress(decompressed_input_bin), LZ4


def apply_zstd_compression(decompressed_input_bin) -> tuple:
    """
    Apply ZSTD compression to the input

    Args:
        decompressed_input_bin: the binary to be compressed

    Returns:
        a tuple (compressed_result, ZSTD)
    """

    return zstd.compress(decompressed_input_bin), ZSTD


def apply_no_compression(decompressed_input_bin) -> tuple:
    """
    No compression is applied to the input

    Args:
        decompressed_input_bin: the binary

    Returns:
        a tuple (the binary, LZ4)
    """

    return decompressed_input_bin, NO_COMPRESSION


def _compress(decompressed_input_bin: bin) -> bin:
    """
    This function compresses a binary using the function _apply_compress_scheme
    if the input has been already compressed in some step, it will return it as it is

    Args:
        decompressed_input_bin (bin): binary to be compressed

    Returns:
        bin: a compressed binary

    """
    compress_stream, compress_scheme = _apply_compress_scheme(decompressed_input_bin)
    try:
        z = scheme_to_bytes[compress_scheme] + compress_stream
        return z
    except KeyError:
        raise CompressionNotFoundException(
            f"Compression scheme not found for compression code: {str(compress_scheme)}"
        )


def _decompress(binary: bin) -> bin:
    """
    This function decompresses a binary using the scheme defined in the first byte of the input

    Args:
        binary (bin): a compressed binary

    Returns:
        bin: decompressed binary

    """

    # check the 1-byte header to check the compression scheme used
    compress_scheme = binary[0]

    # remove the 1-byte header from the input stream
    binary = binary[1:]
    # 1)  Decompress or return the original stream
    if compress_scheme == LZ4:
        return lz4.frame.decompress(binary)
    elif compress_scheme == ZSTD:
        return zstd.decompress(binary)
    elif compress_scheme == NO_COMPRESSION:
        return binary
    else:
        raise CompressionNotFoundException(
            f"Compression scheme not found for compression code: {str(compress_scheme)}"
        )


def _simplify(obj: object) -> object:
    """
    This function takes an object as input and returns a simple
    Python object which is supported by the chosen serialization
    method (such as JSON or msgpack). The reason we have this function
    is that some objects are either NOT supported by high level (fast)
    serializers OR the high level serializers don't support the fastest
    form of serialization. For example, PyTorch tensors have custom pickle
    functionality thus its better to pre-serialize PyTorch tensors using
    pickle and then serialize the binary in with the rest of the message
    being sent.

    Args:
        obj: An object which may need to be simplified.

    Returns:
        An simple Python object which msgpack can serialize.

    Raises:
        ValueError: if `move_this` or `in_front_of_that` are not both single ASCII
        characters.
    """

    # Check to see if there is a simplifier
    # for this type. If there is, return the simplified object.
    current_type = type(obj)
    if current_type in simplifiers:
        result = (simplifiers[current_type][0], simplifiers[current_type][1](obj))
        return result

    # If we already tried to find a simplifier for this type but failed, we should
    # just return the object as it is.
    elif current_type in no_simplifiers_found:
        return obj

    else:
        # If the object type is not in simplifiers,
        # we check the classes that this object inherits from.
        # `inspect.getmro` give us all types this object inherits
        # from, including `type(obj)`. We can skip the type of the
        # object because we already tried this in the
        # previous step.
        classes_inheritance = inspect.getmro(type(obj))[1:]

        for inheritance_type in classes_inheritance:
            if inheritance_type in simplifiers:
                # Store the inheritance_type in simplifiers so next time we see this type
                # serde will be faster.
                simplifiers[current_type] = simplifiers[inheritance_type]
                result = (simplifiers[current_type][0], simplifiers[current_type][1](obj))
                return result

        # if there is not a simplifier for this
        # object, then the object is already a
        # simple python object and we can just
        # return it.
        no_simplifiers_found.add(current_type)
        return obj


def _detail(worker: AbstractWorker, obj: object) -> object:
    """Reverses the functionality of _simplify.
    Where applicable, it converts simple objects into more complex objects such
    as converting binary objects into torch tensors. Read _simplify for more
    information on why _simplify and detail are needed.

    Args:
        worker: the worker which is acquiring the message content, for example
        used to specify the owner of a tensor received(not obvious for
        virtual workers).
        obj: a simple Python object which msgpack deserialized.

    Returns:
        obj: a more complex Python object which msgpack would have had trouble
            deserializing directly.
    """
    if type(obj) in (list, tuple):
        return detailers[obj[0]](worker, obj[1])
    else:
        return obj<|MERGE_RESOLUTION|>--- conflicted
+++ resolved
@@ -61,7 +61,7 @@
 from syft.messaging.message import GetShapeMessage
 from syft.messaging.message import ForceObjectDeleteMessage
 from syft.messaging.message import SearchMessage
-from syft.messaging.message import FetchPlanMessage
+from syft.messaging.message import PlanCommandMessage
 from syft.serde.native_serde import MAP_NATIVE_SIMPLIFIERS_AND_DETAILERS
 from syft.workers.abstract import AbstractWorker
 from syft.workers.base import BaseWorker
@@ -100,17 +100,6 @@
     TrainConfig,
     BaseWorker,
     AutogradTensor,
-<<<<<<< HEAD
-    messaging.Message,
-    messaging.Operation,
-    messaging.ObjectMessage,
-    messaging.ObjectRequestMessage,
-    messaging.IsNoneMessage,
-    messaging.GetShapeMessage,
-    messaging.ForceObjectDeleteMessage,
-    messaging.SearchMessage,
-    messaging.PlanCommandMessage,
-=======
     Message,
     Operation,
     ObjectMessage,
@@ -119,8 +108,7 @@
     GetShapeMessage,
     ForceObjectDeleteMessage,
     SearchMessage,
-    FetchPlanMessage,
->>>>>>> 39394c00
+    PlanCommandMessage,
 ]
 
 # If an object implements its own force_simplify and force_detail functions it should be stored in this list
