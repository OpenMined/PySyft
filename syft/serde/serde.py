"""
This file exists to provide one common place for all serialization to occur
regardless of framework. As msgpack only supports basic types and binary formats
every type must be first be converted to one of these types. Thus, we've split our
functionality into three steps. When converting from a PySyft object (or collection
of objects) to an object to be sent over the wire (a message), those three steps
are (in order):

1. Simplify - converts PyTorch objects to simple Python objects (using pickle)
2. Serialize - converts Python objects to binary
3. Compress - compresses the binary (Now we're ready send!)

Inversely, when converting from a message sent over the wire back to a PySyft
object, the three steps are (in order):

1. Decompress - converts compressed binary back to decompressed binary
2. Deserialize - converts from binary to basic python objects
3. Detail - converts some basic python objects back to PyTorch objects (Tensors)

Furthermore, note that there is different simplification/serialization logic
for objects of different types. Thus, instead of using if/else logic, we have
global dictionaries which contain functions and Python types as keys. For
simplification logic, this dictionary is called "simplifiers". The keys
are the types and values are the simplification logic. For example,
simplifiers[tuple] will return the function which knows how to simplify the
tuple type. The same is true for all other simplifier/detailer functions.

By default, the simplification/detail operations expect Torch tensors. If the setup requires other
serialization process, it can override the functions _serialize_tensor and _deserialize_tensor

By default, we serialize using msgpack and compress using lz4.
If different compressions are required, the worker can override the function apply_compress_scheme
"""
from collections import OrderedDict
import msgpack
import lz4
from lz4 import (  # noqa: F401
    frame,
)  # needed as otherwise we will get: module 'lz4' has no attribute 'frame'
import zstd

import syft as sy
from syft import dependency_check

from syft.federated import TrainConfig

from syft.workers import AbstractWorker
from syft.workers import VirtualWorker

from syft import messaging

from syft.exceptions import CompressionNotFoundException
from syft.exceptions import GetNotPermittedError
from syft.exceptions import ResponseSignatureError


from syft.frameworks.torch.tensors.decorators import LoggingTensor
from syft.frameworks.torch.tensors.interpreters import FixedPrecisionTensor
from syft.frameworks.torch.tensors.interpreters import AdditiveSharingTensor
from syft.frameworks.torch.tensors.interpreters import CRTPrecisionTensor
from syft.frameworks.torch.tensors.interpreters import AutogradTensor
from syft.generic.pointers import MultiPointerTensor

from syft.generic import pointers

from syft.serde.native_serde import MAP_NATIVE_SIMPLIFIERS_AND_DETAILERS

if dependency_check.torch_available:
    from syft.serde.torch_serde import MAP_TORCH_SIMPLIFIERS_AND_DETAILERS
else:
    MAP_TORCH_SIMPLIFIERS_AND_DETAILERS = {}

if dependency_check.tensorflow_available:
    from syft.frameworks.tensorflow import MAP_TF_SIMPLIFIERS_AND_DETAILERS
else:
    MAP_TF_SIMPLIFIERS_AND_DETAILERS = {}

from syft.serde.proto import proto_type_info

# Maps a type to a tuple containing its simplifier and detailer function
# NOTE: serialization constants for these objects need to be defined in `proto.json` file
# in https://github.com/OpenMined/proto
MAP_TO_SIMPLIFIERS_AND_DETAILERS = OrderedDict(
    list(MAP_NATIVE_SIMPLIFIERS_AND_DETAILERS.items())
    + list(MAP_TORCH_SIMPLIFIERS_AND_DETAILERS.items())
    + list(MAP_TF_SIMPLIFIERS_AND_DETAILERS.items())
)

<<<<<<< HEAD
# If a object implements its own simplify and detail functions it should be stored in this list
# NOTE: serialization constants for these objects need to be defined in `proto.json` file
# in https://github.com/OpenMined/proto
=======
# If an object implements its own simplify and detail functions it should be stored in this list
>>>>>>> 968ab9eb
OBJ_SIMPLIFIER_AND_DETAILERS = [
    AdditiveSharingTensor,
    FixedPrecisionTensor,
    CRTPrecisionTensor,
    LoggingTensor,
    MultiPointerTensor,
    messaging.Plan,
    pointers.PointerTensor,
    pointers.ObjectWrapper,
    TrainConfig,
    VirtualWorker,
    AutogradTensor,
    messaging.Message,
    messaging.Operation,
    messaging.ObjectMessage,
    messaging.ObjectRequestMessage,
    messaging.IsNoneMessage,
    messaging.GetShapeMessage,
    messaging.ForceObjectDeleteMessage,
    messaging.SearchMessage,
]

# If an object implements its own force_simplify and force_detail functions it should be stored in this list
<<<<<<< HEAD
# NOTE: serialization constants for these objects need to be defined in `proto.json` file
# in https://github.com/OpenMined/proto
OBJ_FORCE_FULL_SIMPLIFIER_AND_DETAILERS = [VirtualWorker]

# NOTE: serialization constants for these objects need to be defined in `proto.json` file
# in https://github.com/OpenMined/proto
=======
OBJ_FORCE_FULL_SIMPLIFIER_AND_DETAILERS = [VirtualWorker]

# For registering syft objects with custom simplify and detail methods
>>>>>>> 968ab9eb
EXCEPTION_SIMPLIFIER_AND_DETAILERS = [GetNotPermittedError, ResponseSignatureError]

# COMPRESSION SCHEME INT CODES
NO_COMPRESSION = 40
LZ4 = 41
ZSTD = 42
scheme_to_bytes = {
    NO_COMPRESSION: NO_COMPRESSION.to_bytes(1, byteorder="big"),
    LZ4: LZ4.to_bytes(1, byteorder="big"),
    ZSTD: ZSTD.to_bytes(1, byteorder="big"),
}

## SECTION: High Level Simplification Router
def _force_full_simplify(obj: object) -> object:
    """To force a full simplify genrally if the usual _simplify is not suitable.
    
    Args:
        The object
    
    Returns:
        The simplified object
    """
    current_type = type(obj)

    if current_type in forced_full_simplifiers:
        left = forced_full_simplifiers[current_type][0]

        right = forced_full_simplifiers[current_type][1]
        right = right(obj)

        result = (left, right)
    else:
        result = _simplify(obj)

    return result


## SECTION: dinamically generate simplifiers and detailers
def _generate_simplifiers_and_detailers():
<<<<<<< HEAD
    """Generate simplifiers, forced full simplifiers and detailers.

    NOTE: this function uses `proto_type_info` that translates python class into Serde constant defined in
    https://github.com/OpenMined/proto. If the class used in `MAP_TO_SIMPLIFIERS_AND_DETAILERS`,
    `OBJ_SIMPLIFIER_AND_DETAILERS`, `EXCEPTION_SIMPLIFIER_AND_DETAILERS`, `OBJ_FORCE_FULL_SIMPLIFIER_AND_DETAILERS`
    is not defined in `proto.json` file in https://github.com/OpenMined/proto, this function will error.
=======
    """Generate simplifiers, forced full simplifiers and detailers,
    by registering native and torch types, syft objects with custom
    simplify and detail methods, or syft objects with custom
    force_simplify and force_detail methods.
    
    Returns:
        The simplifiers, forced_full_simplifiers, detailers
>>>>>>> 968ab9eb
    """
    simplifiers = OrderedDict()
    forced_full_simplifiers = OrderedDict()
    detailers = OrderedDict()

    def _add_simplifier_and_detailer(curr_type, simplifier, detailer, forced=False):
        type_info = proto_type_info(curr_type)
        if forced:
            forced_full_simplifiers[curr_type] = (type_info.forced_code, simplifier)
            detailers[type_info.forced_code] = detailer
        else:
            simplifiers[curr_type] = (type_info.code, simplifier)
            detailers[type_info.code] = detailer

    # Register native and torch types
    for curr_type in MAP_TO_SIMPLIFIERS_AND_DETAILERS:
        simplifier, detailer = MAP_TO_SIMPLIFIERS_AND_DETAILERS[curr_type]
        _add_simplifier_and_detailer(curr_type, simplifier, detailer)

    # Register syft objects with custom simplify and detail methods
    for syft_type in OBJ_SIMPLIFIER_AND_DETAILERS + EXCEPTION_SIMPLIFIER_AND_DETAILERS:
        simplifier, detailer = syft_type.simplify, syft_type.detail
        _add_simplifier_and_detailer(syft_type, simplifier, detailer)

    # Register syft objects with custom force_simplify and force_detail methods
    for syft_type in OBJ_FORCE_FULL_SIMPLIFIER_AND_DETAILERS:
        force_simplifier, force_detailer = syft_type.force_simplify, syft_type.force_detail
        _add_simplifier_and_detailer(syft_type, force_simplifier, force_detailer, forced=True)

    return simplifiers, forced_full_simplifiers, detailers


simplifiers, forced_full_simplifiers, detailers = _generate_simplifiers_and_detailers()


## SECTION:  High Level Public Functions (these are the ones you use)
def serialize(
    obj: object,
    simplified: bool = False,
    force_no_compression: bool = False,
    force_no_serialization: bool = False,
    force_full_simplification: bool = False,
) -> bin:
    """This method can serialize any object PySyft needs to send or store.

    This is the high level function for serializing any object or collection
    of objects which PySyft needs to send over the wire. It includes three
    steps, Simplify, Serialize, and Compress as described inline below.

    Args:
        obj (object): the object to be serialized
        simplified (bool): in some cases we want to pass in data which has
            already been simplified - in which case we must skip double
            simplification - which would be bad.... so bad... so... so bad
        force_no_compression (bool): If true, this will override ANY module
            settings and not compress the objects being serialized. The primary
            expected use of this functionality is testing and/or experimentation.
        force_no_serialization (bool): Primarily a testing tool, this will force
            this method to return human-readable Python objects which is very useful
            for testing and debugging (forceably overrides module compression,
            serialization, and the 'force_no_compression' override)). In other words,
            only simplification operations are performed.
        force_full_simplification (bool): Some objects are only partially serialized
            by default. For objects where this is the case, setting this flag to True
            will force the entire object to be serialized. For example, setting this
            flag to True will cause a VirtualWorker to be serialized WITH all of its
            tensors while by default VirtualWorker objects only serialize a small
            amount of metadata.

    Returns:
        binary: the serialized form of the object.
    """
    # 1) Simplify
    # simplify difficult-to-serialize objects. See the _simpliy method
    # for details on how this works. The general purpose is to handle types
    # which the fast serializer cannot handle
    if not simplified:
        if force_full_simplification:
            simple_objects = _force_full_simplify(obj)
        else:
            simple_objects = _simplify(obj)
    else:
        simple_objects = obj

    # 2) Serialize
    # serialize into a binary
    if force_no_serialization:
        return simple_objects
    else:
        binary = msgpack.dumps(simple_objects)

    # 3) Compress
    # optionally compress the binary and return the result
    # prepend a 1-byte header '0' or '1' to the output stream
    # to denote whether output stream is compressed or not
    # if compressed stream length is greater than input stream
    # we output the input stream as it is with header set to '0'
    # otherwise we output the compressed stream with header set to '1'
    # even if compressed flag is set to false by the caller we
    # output the input stream as it is with header set to '0'
    if force_no_compression:
        return binary
    else:
        return _compress(binary)


def deserialize(binary: bin, worker: AbstractWorker = None, details=True) -> object:
    """ This method can deserialize any object PySyft needs to send or store.

    This is the high level function for deserializing any object or collection
    of objects which PySyft has sent over the wire or stored. It includes three
    steps, Decompress, Deserialize, and Detail as described inline below.

    Args:
        binary (bin): the serialized object to be deserialized.
        worker (AbstractWorker): the worker which is acquiring the message content,
            for example used to specify the owner of a tensor received(not obvious
            for virtual workers)
        details (bool): there are some cases where we need to perform the decompression
            and deserialization part, but we don't need to detail all the message.
            This is the case for Plan workers for instance

    Returns:
        object: the deserialized form of the binary input.
    """
    if worker is None:
        # TODO[jvmancuso]: This might be worth a standalone function.
        worker = sy.framework.hook.local_worker

    # 1) Decompress the binary if needed
    binary = _decompress(binary)

    # 2) Deserialize
    # This function converts the binary into the appropriate python
    # object (or nested dict/collection of python objects)
    simple_objects = msgpack.loads(binary, use_list=False)

    if details:
        # 3) Detail
        # This function converts typed, simple objects into their morefrom typing import Dict
        # complex (and difficult to serialize) counterparts which the
        # serialization library wasn't natively able to serialize (such
        # as msgpack's inability to serialize torch tensors or ... or
        # python slice objects
        return _detail(worker, simple_objects)

    else:
        # sometimes we want to skip detailing (such as in Plan)
        return simple_objects


## SECTION: chosen Compression Algorithm


def _apply_compress_scheme(decompressed_input_bin) -> tuple:
    """
    Apply the selected compression scheme.
    By default is used LZ4

    Args:
        decompressed_input_bin: the binary to be compressed
    """
    return apply_lz4_compression(decompressed_input_bin)


def apply_lz4_compression(decompressed_input_bin) -> tuple:
    """
    Apply LZ4 compression to the input

    Args:
        decompressed_input_bin: the binary to be compressed
        
    Returns:
        a tuple (compressed_result, LZ4)
    """
    return lz4.frame.compress(decompressed_input_bin), LZ4


def apply_zstd_compression(decompressed_input_bin) -> tuple:
    """
    Apply ZSTD compression to the input

    Args:
        decompressed_input_bin: the binary to be compressed
    
    Returns:
        a tuple (compressed_result, ZSTD)
    """

    return zstd.compress(decompressed_input_bin), ZSTD


def apply_no_compression(decompressed_input_bin) -> tuple:
    """
    No compression is applied to the input

    Args:
        decompressed_input_bin: the binary
        
    Returns:
        a tuple (the binary, LZ4)
    """

    return decompressed_input_bin, NO_COMPRESSION


def _compress(decompressed_input_bin: bin) -> bin:
    """
    This function compresses a binary using the function _apply_compress_scheme
    if the input has been already compressed in some step, it will return it as it is

    Args:
        decompressed_input_bin (bin): binary to be compressed

    Returns:
        bin: a compressed binary

    """
    compress_stream, compress_scheme = _apply_compress_scheme(decompressed_input_bin)
    try:
        z = scheme_to_bytes[compress_scheme] + compress_stream
        return z
    except KeyError:
        raise CompressionNotFoundException(
            f"Compression scheme not found for compression code: {str(compress_scheme)}"
        )


def _decompress(binary: bin) -> bin:
    """
    This function decompresses a binary using the scheme defined in the first byte of the input

    Args:
        binary (bin): a compressed binary

    Returns:
        bin: decompressed binary

    """

    # check the 1-byte header to check the compression scheme used
    compress_scheme = binary[0]

    # remove the 1-byte header from the input stream
    binary = binary[1:]
    # 1)  Decompress or return the original stream
    if compress_scheme == LZ4:
        return lz4.frame.decompress(binary)
    elif compress_scheme == ZSTD:
        return zstd.decompress(binary)
    elif compress_scheme == NO_COMPRESSION:
        return binary
    else:
        raise CompressionNotFoundException(
            f"Compression scheme not found for compression code: {str(compress_scheme)}"
        )


def _simplify(obj: object) -> object:
    """
    This function takes an object as input and returns a simple
    Python object which is supported by the chosen serialization
    method (such as JSON or msgpack). The reason we have this function
    is that some objects are either NOT supported by high level (fast)
    serializers OR the high level serializers don't support the fastest
    form of serialization. For example, PyTorch tensors have custom pickle
    functionality thus its better to pre-serialize PyTorch tensors using
    pickle and then serialize the binary in with the rest of the message
    being sent.

    Args:
        obj: an object which may need to be simplified.

    Returns:
        obj: an simple Python object which msgpack can serialize.

    Raises:
        ValueError: if `move_this` or `in_front_of_that` are not both single ASCII
        characters.
    """
    try:
        # check to see if there is a simplifier
        # for this type. If there is, run return
        # the simplified object
        current_type = type(obj)
        result = (simplifiers[current_type][0], simplifiers[current_type][1](obj))
        return result

    except KeyError:
        # if there is not a simplifier for this
        # object, then the object is already a
        # simple python object and we can just
        # return it
        return obj


def _detail(worker: AbstractWorker, obj: object) -> object:
    """Reverses the functionality of _simplify.
    Where applicable, it converts simple objects into more complex objects such
    as converting binary objects into torch tensors. Read _simplify for more
    information on why _simplify and detail are needed.

    Args:
        worker: the worker which is acquiring the message content, for example
        used to specify the owner of a tensor received(not obvious for
        virtual workers).
        obj: a simple Python object which msgpack deserialized.

    Returns:
        obj: a more complex Python object which msgpack would have had trouble
            deserializing directly.
    """
    if type(obj) in (list, tuple):
        return detailers[obj[0]](worker, obj[1])
    else:
        return obj<|MERGE_RESOLUTION|>--- conflicted
+++ resolved
@@ -86,13 +86,9 @@
     + list(MAP_TF_SIMPLIFIERS_AND_DETAILERS.items())
 )
 
-<<<<<<< HEAD
-# If a object implements its own simplify and detail functions it should be stored in this list
+# If an object implements its own simplify and detail functions it should be stored in this list
 # NOTE: serialization constants for these objects need to be defined in `proto.json` file
 # in https://github.com/OpenMined/proto
-=======
-# If an object implements its own simplify and detail functions it should be stored in this list
->>>>>>> 968ab9eb
 OBJ_SIMPLIFIER_AND_DETAILERS = [
     AdditiveSharingTensor,
     FixedPrecisionTensor,
@@ -116,18 +112,13 @@
 ]
 
 # If an object implements its own force_simplify and force_detail functions it should be stored in this list
-<<<<<<< HEAD
 # NOTE: serialization constants for these objects need to be defined in `proto.json` file
 # in https://github.com/OpenMined/proto
 OBJ_FORCE_FULL_SIMPLIFIER_AND_DETAILERS = [VirtualWorker]
 
+# For registering syft objects with custom simplify and detail methods
 # NOTE: serialization constants for these objects need to be defined in `proto.json` file
 # in https://github.com/OpenMined/proto
-=======
-OBJ_FORCE_FULL_SIMPLIFIER_AND_DETAILERS = [VirtualWorker]
-
-# For registering syft objects with custom simplify and detail methods
->>>>>>> 968ab9eb
 EXCEPTION_SIMPLIFIER_AND_DETAILERS = [GetNotPermittedError, ResponseSignatureError]
 
 # COMPRESSION SCHEME INT CODES
@@ -143,10 +134,10 @@
 ## SECTION: High Level Simplification Router
 def _force_full_simplify(obj: object) -> object:
     """To force a full simplify genrally if the usual _simplify is not suitable.
-    
+
     Args:
         The object
-    
+
     Returns:
         The simplified object
     """
@@ -167,22 +158,18 @@
 
 ## SECTION: dinamically generate simplifiers and detailers
 def _generate_simplifiers_and_detailers():
-<<<<<<< HEAD
-    """Generate simplifiers, forced full simplifiers and detailers.
+    """Generate simplifiers, forced full simplifiers and detailers,
+    by registering native and torch types, syft objects with custom
+    simplify and detail methods, or syft objects with custom
+    force_simplify and force_detail methods.
 
     NOTE: this function uses `proto_type_info` that translates python class into Serde constant defined in
     https://github.com/OpenMined/proto. If the class used in `MAP_TO_SIMPLIFIERS_AND_DETAILERS`,
     `OBJ_SIMPLIFIER_AND_DETAILERS`, `EXCEPTION_SIMPLIFIER_AND_DETAILERS`, `OBJ_FORCE_FULL_SIMPLIFIER_AND_DETAILERS`
     is not defined in `proto.json` file in https://github.com/OpenMined/proto, this function will error.
-=======
-    """Generate simplifiers, forced full simplifiers and detailers,
-    by registering native and torch types, syft objects with custom
-    simplify and detail methods, or syft objects with custom
-    force_simplify and force_detail methods.
-    
+
     Returns:
         The simplifiers, forced_full_simplifiers, detailers
->>>>>>> 968ab9eb
     """
     simplifiers = OrderedDict()
     forced_full_simplifiers = OrderedDict()
@@ -354,7 +341,7 @@
 
     Args:
         decompressed_input_bin: the binary to be compressed
-        
+
     Returns:
         a tuple (compressed_result, LZ4)
     """
@@ -367,7 +354,7 @@
 
     Args:
         decompressed_input_bin: the binary to be compressed
-    
+
     Returns:
         a tuple (compressed_result, ZSTD)
     """
@@ -381,7 +368,7 @@
 
     Args:
         decompressed_input_bin: the binary
-        
+
     Returns:
         a tuple (the binary, LZ4)
     """
