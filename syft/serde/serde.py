"""
This file exists to provide one common place for all serialization to occur
regardless of framework. As msgpack only supports basic types and binary formats
every type must be first be converted to one of these types. Thus, we've split our
functionality into three steps. When converting from a PySyft object (or collection
of objects) to an object to be sent over the wire (a message), those three steps
are (in order):

1. Simplify - converts PyTorch objects to simple Python objects (using pickle)
2. Serialize - converts Python objects to binary
3. Compress - compresses the binary (Now we're ready send!)

Inversely, when converting from a message sent over the wire back to a PySyft
object, the three steps are (in order):

1. Decompress - converts compressed binary back to decompressed binary
2. Deserialize - converts from binary to basic python objects
3. Detail - converts some basic python objects back to PyTorch objects (Tensors)

Furthermore, note that there is different simplification/serialization logic
for objects of different types. Thus, instead of using if/else logic, we have
global dictionaries which contain functions and Python types as keys. For
simplification logic, this dictionary is called "simplifiers". The keys
are the types and values are the simplification logic. For example,
simplifiers[tuple] will return the function which knows how to simplify the
tuple type. The same is true for all other simplifier/detailer functions.

By default, the simplification/detail operations expect Torch tensors. If the setup requires other
serialization process, it can override the functions _serialize_tensor and _deserialize_tensor

By default, we serialize using msgpack and compress using lz4.
If different compressions are required, the worker can override the function apply_compress_scheme
"""
from collections import OrderedDict

import inspect
import lz4
from lz4 import (  # noqa: F401
    frame,
)  # needed as otherwise we will get: module 'lz4' has no attribute 'frame'
import msgpack
import zstd
import importlib
from typing import Union

import syft
from syft import dependency_check
from syft.federated.train_config import TrainConfig
from syft.frameworks.torch.tensors.decorators.logging import LoggingTensor
from syft.frameworks.torch.tensors.interpreters.precision import FixedPrecisionTensor
from syft.frameworks.torch.tensors.interpreters.additive_shared import AdditiveSharingTensor
from syft.frameworks.torch.tensors.interpreters.crt_precision import CRTPrecisionTensor
from syft.frameworks.torch.tensors.interpreters.autograd import AutogradTensor
from syft.generic.pointers.multi_pointer import MultiPointerTensor
from syft.generic.pointers.object_pointer import ObjectPointer
from syft.generic.pointers.pointer_tensor import PointerTensor
from syft.generic.pointers.object_wrapper import ObjectWrapper
from syft.generic.string import String
from syft.messaging.plan import Plan
<<<<<<< HEAD
=======
from syft.messaging.plan.state import State
from syft.messaging.plan.procedure import Procedure
from syft.messaging.protocol import Protocol
>>>>>>> eb2af5ea
from syft.messaging.message import Message
from syft.messaging.message import Operation
from syft.messaging.message import ObjectMessage
from syft.messaging.message import ObjectRequestMessage
from syft.messaging.message import IsNoneMessage
from syft.messaging.message import GetShapeMessage
from syft.messaging.message import ForceObjectDeleteMessage
from syft.messaging.message import SearchMessage
from syft.messaging.message import PlanCommandMessage
from syft.serde.native_serde import MAP_NATIVE_SIMPLIFIERS_AND_DETAILERS
from syft.workers.abstract import AbstractWorker
from syft.workers.base import BaseWorker

from syft.exceptions import CompressionNotFoundException
from syft.exceptions import GetNotPermittedError
from syft.exceptions import ResponseSignatureError

if dependency_check.torch_available:
    from syft.serde.torch_serde import MAP_TORCH_SIMPLIFIERS_AND_DETAILERS
else:
    MAP_TORCH_SIMPLIFIERS_AND_DETAILERS = {}

if dependency_check.tensorflow_available:
    from syft_tensorflow.serde import MAP_TF_SIMPLIFIERS_AND_DETAILERS
else:
    MAP_TF_SIMPLIFIERS_AND_DETAILERS = {}

# Maps a type to a tuple containing its simplifier and detailer function
MAP_TO_SIMPLIFIERS_AND_DETAILERS = OrderedDict(
    list(MAP_NATIVE_SIMPLIFIERS_AND_DETAILERS.items())
    + list(MAP_TORCH_SIMPLIFIERS_AND_DETAILERS.items())
    + list(MAP_TF_SIMPLIFIERS_AND_DETAILERS.items())
)

# If an object implements its own simplify and detail functions it should be stored in this list
OBJ_SIMPLIFIER_AND_DETAILERS = [
    AdditiveSharingTensor,
    FixedPrecisionTensor,
    CRTPrecisionTensor,
    LoggingTensor,
    MultiPointerTensor,
    ObjectPointer,
    Plan,
<<<<<<< HEAD
=======
    State,
    Procedure,
    Protocol,
>>>>>>> eb2af5ea
    PointerTensor,
    ObjectWrapper,
    TrainConfig,
    BaseWorker,
    AutogradTensor,
    Message,
    Operation,
    ObjectMessage,
    ObjectRequestMessage,
    IsNoneMessage,
    GetShapeMessage,
    ForceObjectDeleteMessage,
    SearchMessage,
    PlanCommandMessage,
    String,
]

# If an object implements its own force_simplify and force_detail functions it should be stored in this list
OBJ_FORCE_FULL_SIMPLIFIER_AND_DETAILERS = [BaseWorker]

# For registering syft objects with custom simplify and detail methods
EXCEPTION_SIMPLIFIER_AND_DETAILERS = [GetNotPermittedError, ResponseSignatureError]

# COMPRESSION SCHEME INT CODES
NO_COMPRESSION = 40
LZ4 = 41
ZSTD = 42
scheme_to_bytes = {
    NO_COMPRESSION: NO_COMPRESSION.to_bytes(1, byteorder="big"),
    LZ4: LZ4.to_bytes(1, byteorder="big"),
    ZSTD: ZSTD.to_bytes(1, byteorder="big"),
}

## SECTION: High Level Simplification Router
def _force_full_simplify(obj: object) -> object:
    """To force a full simplify generally if the usual _simplify is not suitable.

    If we can not full simplify a object we simplify it as usual instead.

    Args:
        obj: The object.

    Returns:
        The simplified object.
    """
    # check to see if there is a full simplifier
    # for this type. If there is, return the full simplified object.
    current_type = type(obj)
    if current_type in forced_full_simplifiers:
        result = (
            forced_full_simplifiers[current_type][0],
            forced_full_simplifiers[current_type][1](obj),
        )
    # If we already tried to find a full simplifier for this type but failed, we should
    # simplify it instead.
    elif current_type in no_full_simplifiers_found:
        return _simplify(obj)
    else:
        # If the object type is not in forced_full_simplifiers,
        # we check the classes that this object inherits from.
        # `inspect.getmro` give us all types this object inherits
        # from, including `type(obj)`. We can skip the type of the
        # object because we already tried this in the
        # previous step.
        classes_inheritance = inspect.getmro(type(obj))[1:]

        for inheritance_type in classes_inheritance:
            if inheritance_type in forced_full_simplifiers:
                # Store the inheritance_type in forced_full_simplifiers so next
                # time we see this type serde will be faster.
                forced_full_simplifiers[current_type] = forced_full_simplifiers[inheritance_type]
                result = (
                    forced_full_simplifiers[current_type][0],
                    forced_full_simplifiers[current_type][1](obj),
                )
                return result

        # If there is not a full_simplifier for this
        # object, then we simplify it.
        no_full_simplifiers_found.add(current_type)
        return _simplify(obj)


## SECTION: dinamically generate simplifiers and detailers
def _generate_simplifiers_and_detailers():
    """Generate simplifiers, forced full simplifiers and detailers,
    by registering native and torch types, syft objects with custom
    simplify and detail methods, or syft objects with custom
    force_simplify and force_detail methods.

    Returns:
        The simplifiers, forced_full_simplifiers, detailers
    """
    simplifiers = OrderedDict()
    forced_full_simplifiers = OrderedDict()
    detailers = []

    def _add_simplifier_and_detailer(curr_type, simplifier, detailer, forced=False):
        if detailer in detailers:
            curr_index = detailers.index(detailer)
        else:
            curr_index = len(detailers)
            detailers.append(detailer)

        if forced:
            forced_full_simplifiers[curr_type] = (curr_index, simplifier)
        else:
            simplifiers[curr_type] = (curr_index, simplifier)

    # Register native and torch types
    for curr_type in MAP_TO_SIMPLIFIERS_AND_DETAILERS:
        simplifier, detailer = MAP_TO_SIMPLIFIERS_AND_DETAILERS[curr_type]
        _add_simplifier_and_detailer(curr_type, simplifier, detailer)

    # Register syft objects with custom simplify and detail methods
    for syft_type in OBJ_SIMPLIFIER_AND_DETAILERS + EXCEPTION_SIMPLIFIER_AND_DETAILERS:
        simplifier, detailer = syft_type.simplify, syft_type.detail
        _add_simplifier_and_detailer(syft_type, simplifier, detailer)

    # Register syft objects with custom force_simplify and force_detail methods
    for syft_type in OBJ_FORCE_FULL_SIMPLIFIER_AND_DETAILERS:
        force_simplifier, force_detailer = syft_type.force_simplify, syft_type.force_detail
        _add_simplifier_and_detailer(syft_type, force_simplifier, force_detailer, forced=True)

    return simplifiers, forced_full_simplifiers, detailers


simplifiers, forced_full_simplifiers, detailers = _generate_simplifiers_and_detailers()
# Store types that are not simplifiable (int, float, None) so we
# can ignore them during serialization.
no_simplifiers_found, no_full_simplifiers_found = set(), set()


## SECTION:  High Level Public Functions (these are the ones you use)
def serialize(
    obj: object,
    simplified: bool = False,
    force_no_compression: bool = False,
    force_no_serialization: bool = False,
    force_full_simplification: bool = False,
) -> bin:
    """This method can serialize any object PySyft needs to send or store.

    This is the high level function for serializing any object or collection
    of objects which PySyft needs to send over the wire. It includes three
    steps, Simplify, Serialize, and Compress as described inline below.

    Args:
        obj (object): the object to be serialized
        simplified (bool): in some cases we want to pass in data which has
            already been simplified - in which case we must skip double
            simplification - which would be bad.... so bad... so... so bad
        force_no_compression (bool): If true, this will override ANY module
            settings and not compress the objects being serialized. The primary
            expected use of this functionality is testing and/or experimentation.
        force_no_serialization (bool): Primarily a testing tool, this will force
            this method to return human-readable Python objects which is very useful
            for testing and debugging (forceably overrides module compression,
            serialization, and the 'force_no_compression' override)). In other words,
            only simplification operations are performed.
        force_full_simplification (bool): Some objects are only partially serialized
            by default. For objects where this is the case, setting this flag to True
            will force the entire object to be serialized. For example, setting this
            flag to True will cause a VirtualWorker to be serialized WITH all of its
            tensors while by default VirtualWorker objects only serialize a small
            amount of metadata.

    Returns:
        binary: the serialized form of the object.
    """
    # 1) Simplify
    # simplify difficult-to-serialize objects. See the _simpliy method
    # for details on how this works. The general purpose is to handle types
    # which the fast serializer cannot handle
    if not simplified:
        if force_full_simplification:
            simple_objects = _force_full_simplify(obj)
        else:
            simple_objects = _simplify(obj)
    else:
        simple_objects = obj

    # 2) Serialize
    # serialize into a binary
    if force_no_serialization:
        return simple_objects
    else:
        binary = msgpack.dumps(simple_objects)

    # 3) Compress
    # optionally compress the binary and return the result
    # prepend a 1-byte header '0' or '1' to the output stream
    # to denote whether output stream is compressed or not
    # if compressed stream length is greater than input stream
    # we output the input stream as it is with header set to '0'
    # otherwise we output the compressed stream with header set to '1'
    # even if compressed flag is set to false by the caller we
    # output the input stream as it is with header set to '0'
    if force_no_compression:
        return binary
    else:
        return _compress(binary)


def deserialize(binary: bin, worker: AbstractWorker = None, details=True) -> object:
    """ This method can deserialize any object PySyft needs to send or store.

    This is the high level function for deserializing any object or collection
    of objects which PySyft has sent over the wire or stored. It includes three
    steps, Decompress, Deserialize, and Detail as described inline below.

    Args:
        binary (bin): the serialized object to be deserialized.
        worker (AbstractWorker): the worker which is acquiring the message content,
            for example used to specify the owner of a tensor received(not obvious
            for virtual workers)
        details (bool): there are some cases where we need to perform the decompression
            and deserialization part, but we don't need to detail all the message.
            This is the case for Plan workers for instance

    Returns:
        object: the deserialized form of the binary input.
    """
    if worker is None:
        # TODO[jvmancuso]: This might be worth a standalone function.
        worker = syft.framework.hook.local_worker

    # 1) Decompress the binary if needed
    binary = _decompress(binary)

    # 2) Deserialize
    # This function converts the binary into the appropriate python
    # object (or nested dict/collection of python objects)
    simple_objects = msgpack.loads(binary, use_list=False)

    if details:
        # 3) Detail
        # This function converts typed, simple objects into their morefrom typing import Dict
        # complex (and difficult to serialize) counterparts which the
        # serialization library wasn't natively able to serialize (such
        # as msgpack's inability to serialize torch tensors or ... or
        # python slice objects
        return _detail(worker, simple_objects)

    else:
        # sometimes we want to skip detailing (such as in Plan)
        return simple_objects


## SECTION: chosen Compression Algorithm


def _apply_compress_scheme(decompressed_input_bin) -> tuple:
    """
    Apply the selected compression scheme.
    By default is used LZ4

    Args:
        decompressed_input_bin: the binary to be compressed
    """
    return apply_lz4_compression(decompressed_input_bin)


def apply_lz4_compression(decompressed_input_bin) -> tuple:
    """
    Apply LZ4 compression to the input

    Args:
        decompressed_input_bin: the binary to be compressed

    Returns:
        a tuple (compressed_result, LZ4)
    """
    return lz4.frame.compress(decompressed_input_bin), LZ4


def apply_zstd_compression(decompressed_input_bin) -> tuple:
    """
    Apply ZSTD compression to the input

    Args:
        decompressed_input_bin: the binary to be compressed

    Returns:
        a tuple (compressed_result, ZSTD)
    """

    return zstd.compress(decompressed_input_bin), ZSTD


def apply_no_compression(decompressed_input_bin) -> tuple:
    """
    No compression is applied to the input

    Args:
        decompressed_input_bin: the binary

    Returns:
        a tuple (the binary, LZ4)
    """

    return decompressed_input_bin, NO_COMPRESSION


def _compress(decompressed_input_bin: bin) -> bin:
    """
    This function compresses a binary using the function _apply_compress_scheme
    if the input has been already compressed in some step, it will return it as it is

    Args:
        decompressed_input_bin (bin): binary to be compressed

    Returns:
        bin: a compressed binary

    """
    compress_stream, compress_scheme = _apply_compress_scheme(decompressed_input_bin)
    try:
        z = scheme_to_bytes[compress_scheme] + compress_stream
        return z
    except KeyError:
        raise CompressionNotFoundException(
            f"Compression scheme not found for compression code: {str(compress_scheme)}"
        )


def _decompress(binary: bin) -> bin:
    """
    This function decompresses a binary using the scheme defined in the first byte of the input

    Args:
        binary (bin): a compressed binary

    Returns:
        bin: decompressed binary

    """

    # check the 1-byte header to check the compression scheme used
    compress_scheme = binary[0]

    # remove the 1-byte header from the input stream
    binary = binary[1:]
    # 1)  Decompress or return the original stream
    if compress_scheme == LZ4:
        return lz4.frame.decompress(binary)
    elif compress_scheme == ZSTD:
        return zstd.decompress(binary)
    elif compress_scheme == NO_COMPRESSION:
        return binary
    else:
        raise CompressionNotFoundException(
            f"Compression scheme not found for compression code: {str(compress_scheme)}"
        )


def _simplify(obj: object) -> object:
    """
    This function takes an object as input and returns a simple
    Python object which is supported by the chosen serialization
    method (such as JSON or msgpack). The reason we have this function
    is that some objects are either NOT supported by high level (fast)
    serializers OR the high level serializers don't support the fastest
    form of serialization. For example, PyTorch tensors have custom pickle
    functionality thus its better to pre-serialize PyTorch tensors using
    pickle and then serialize the binary in with the rest of the message
    being sent.

    Args:
        obj: An object which may need to be simplified.

    Returns:
        An simple Python object which msgpack can serialize.

    Raises:
        ValueError: if `move_this` or `in_front_of_that` are not both single ASCII
        characters.
    """

    # Check to see if there is a simplifier
    # for this type. If there is, return the simplified object.
    # breakpoint()
    current_type = type(obj)
    if current_type in simplifiers:
        result = (simplifiers[current_type][0], simplifiers[current_type][1](obj))
        return result

    # If we already tried to find a simplifier for this type but failed, we should
    # just return the object as it is.
    elif current_type in no_simplifiers_found:
        return obj

    # This line was added by Alan Aboudib while developing the SyferText
    # library.
    # The reason is that this `_simplify` function is able to simplify
    # only objects of class types registered in
    # `OBJ_SIMPLIFIER_AND_DETAILERS`
    # I added this line to break this requirement: Any object that
    # has a static `simplify()` method can now be simplified using
    # this function.
    # However, such `simplify()` method should return a tuple
    # whose last element is what I call the  path of the 
    # class whose object we are wishing to simplify.
    # Example: syfertext.tokenizer/Tokenizer
    # where `syfertext.tokenizer` is the name of the module in which
    # the `Tokenizer` class is defined.
    elif hasattr(current_type, 'simplify'):

        # Get the tuple returned by the `simplify` method
        result = current_type.simplify(obj)

        # Get the type path
        type_path = result[-1]

        # Get the simple object tuple
        simple_obj = result[:-1]

        return (type_path, simple_obj)
    
    else:
        # If the object type is not in simplifiers,
        # we check the classes that this object inherits from.
        # `inspect.getmro` give us all types this object inherits
        # from, including `type(obj)`. We can skip the type of the
        # object because we already tried this in the
        # previous step.
        classes_inheritance = inspect.getmro(type(obj))[1:]

        for inheritance_type in classes_inheritance:
            if inheritance_type in simplifiers:
                # Store the inheritance_type in simplifiers so next time we see this type
                # serde will be faster.
                simplifiers[current_type] = simplifiers[inheritance_type]
                result = (simplifiers[current_type][0], simplifiers[current_type][1](obj))
                return result

        # if there is not a simplifier for this
        # object, then the object is already a
        # simple python object and we can just
        # return it.
        no_simplifiers_found.add(current_type)
        return obj


def _detail(worker: AbstractWorker, obj: object) -> object:
    """Reverses the functionality of _simplify.
    Where applicable, it converts simple objects into more complex objects such
    as converting binary objects into torch tensors. Read _simplify for more
    information on why _simplify and detail are needed.

    Args:
        worker: the worker which is acquiring the message content, for example
        used to specify the owner of a tensor received(not obvious for
        virtual workers).
        obj: a simple Python object which msgpack deserialized.

    Returns:
        obj: a more complex Python object which msgpack would have had trouble
            deserializing directly.
    """


    if type(obj) in (list, tuple):


        # Get the index of of the detailer in `detailers` or
        # the type path in case the object to detail is
        # of a type not registered in
        # `OBJ_SIMPLIFIER_AND_DETAILERS`
        # Check out the explaination for the need of the
        # `type_path` provided by Alan Aboudib in the
        # `_simplify` function above
        idx_or_path = obj[0]

        # Get the simplified object
        simple_obj = obj[1]
        
        # Get the detailer
        detailer = _getDetailer(idx_or_path)

        # Detail the simplified object into a realy object
        obj = detailer(worker, simple_obj)

        return obj
    
    else:
        return obj

    
def _getDetailer(idx_or_path: Union[int, bytes]) -> callable:
    """
       This function is used by the `_detail` method.
       it returns the appropriate detailer function.

       Args:
           idx_or_path: int or bytes
                        if of type `bytes` then it refers to the full
                        path of the class that have the appropriate
                        `detail` method to be used.
                        if of type `int` then it refers to the index
                        of the detailer in the `detailer` list defined
                        in this file

      Returns:
             detailer: callable
                       the detailer method to be used
    """

    # If `idx_or_path` referes to a type path, it will
    # actually be of type `bytes` since it is the result of
    # a serialized and deserialized str object.
    if isinstance(idx_or_path, bytes):

        # Decode the byte object into a str
        type_path = str(idx_or_path, encoding = 'utf-8')

        # The type path has the following format:
        # <module_name>/<class_name>
        # So split them
        module_name = type_path.split('/')[0]
        type_name =  type_path.split('/')[1]

        # import the module dynamically and get the
        # class from it. I call it `current_type`
        module = importlib.import_module(module_name)
        current_type = getattr(module, type_name)

        # get the `detail` static method
        detailer = current_type.detail
        

    # Else, `idx_or_path` is of type integer referring
    # to the index of the appropriate detailer in
    # the `detailers` list defined in this file.
    else:
        
        detailer =  detailers[idx_or_path]


    # Return the detailer
    return detailer
    <|MERGE_RESOLUTION|>--- conflicted
+++ resolved
@@ -57,12 +57,11 @@
 from syft.generic.pointers.object_wrapper import ObjectWrapper
 from syft.generic.string import String
 from syft.messaging.plan import Plan
-<<<<<<< HEAD
-=======
+
+
 from syft.messaging.plan.state import State
 from syft.messaging.plan.procedure import Procedure
 from syft.messaging.protocol import Protocol
->>>>>>> eb2af5ea
 from syft.messaging.message import Message
 from syft.messaging.message import Operation
 from syft.messaging.message import ObjectMessage
@@ -106,12 +105,9 @@
     MultiPointerTensor,
     ObjectPointer,
     Plan,
-<<<<<<< HEAD
-=======
     State,
     Procedure,
     Protocol,
->>>>>>> eb2af5ea
     PointerTensor,
     ObjectWrapper,
     TrainConfig,
