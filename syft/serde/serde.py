--- conflicted
+++ resolved
@@ -101,11 +101,8 @@
     CRTPrecisionTensor,
     LoggingTensor,
     MultiPointerTensor,
-<<<<<<< HEAD
     PromiseTensor,
-=======
     ObjectPointer,
->>>>>>> eb2af5ea
     Plan,
     State,
     Procedure,
