--- conflicted
+++ resolved
@@ -86,11 +86,8 @@
     pointers.ObjectWrapper,
     TrainConfig,
     VirtualWorker,
-<<<<<<< HEAD
     AutogradTensor,
-=======
     Message,
->>>>>>> 06ce0232
 ]
 
 # If a object implements its own force_simplify and force_detail functions it should be stored in this list
