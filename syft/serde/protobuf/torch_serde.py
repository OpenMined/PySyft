--- conflicted
+++ resolved
@@ -31,11 +31,8 @@
 from syft_proto.types.torch.v1.tensor_data_pb2 import TensorData as TensorDataPB
 from syft_proto.types.torch.v1.tensor_pb2 import TorchTensor as TorchTensorPB
 from syft_proto.types.torch.v1.traced_module_pb2 import TracedModule as TracedModulePB
-<<<<<<< HEAD
 from syft_proto.types.torch.v1.memory_format_pb2 import MemoryFormat as MemoryFormatPB
-=======
 from syft_proto.types.torch.v1.dtype_pb2 import TorchDType as TorchDTypePB
->>>>>>> 5a7040b6
 
 SERIALIZERS_SYFT_TO_PROTOBUF = {
     TENSOR_SERIALIZATION.TORCH: TorchTensorPB.Serializer.SERIALIZER_TORCH,
@@ -616,7 +613,6 @@
         return SizePB
 
 
-<<<<<<< HEAD
 class TorchMemFormatWrapper(SyftSerializable):
     """
     Wrapper that serializes torch.memory_format.
@@ -654,7 +650,9 @@
 
     @staticmethod
     def get_original_class() -> type(torch.memory_format):
-=======
+        return torch.dtype
+
+
 class TorchDTypeWrapper(SyftSerializable):
     """
     Wrapper that serializes torch.dtype using protobuffers.
@@ -690,14 +688,12 @@
 
     @staticmethod
     def get_original_class() -> type(torch.dtype):
->>>>>>> 5a7040b6
         """
             This method returns the wrapped type.
 
             Returns:
                 Wrapped type.
         """
-<<<<<<< HEAD
         return torch.memory_format
 
     @staticmethod
@@ -709,8 +705,6 @@
                 Protobuf schema for torch.memory_format.
         """
         return MemoryFormatPB
-=======
-        return torch.dtype
 
     @staticmethod
     def get_protobuf_schema() -> type(TorchDTypePB):
@@ -720,5 +714,4 @@
             Returns:
                 Protobuf schema for torch.dtype.
         """
-        return TorchDTypePB
->>>>>>> 5a7040b6
+        return TorchDTypePB