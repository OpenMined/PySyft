--- conflicted
+++ resolved
@@ -6,17 +6,8 @@
 
 venv/bin/activate: reqs
 	test -e venv/bin/activate || python -m venv venv
-<<<<<<< HEAD
-	(. venv/bin/activate; \
-		pip install -Ur $(REQ_DIR)/requirements.txt; \
-		pip install -Ur $(REQ_DIR)/requirements_dev.txt; \
-		pip install -Ur $(REQ_DIR)/requirements_udacity.txt; \
-		python setup.py install; \
-	)
-=======
 	. venv/bin/activate; pip install -Ur $(REQ_DIR)/requirements.txt; pip install -Ur $(REQ_DIR)/requirements_dev.txt; pip install -Ur $(REQ_DIR)/requirements_udacity.txt; pip install -Ur $(REQ_DIR)/requirements_notebooks.txt; python setup.py install
 	touch venv/bin/activate
->>>>>>> f6f7fd0f
 
 install_hooks: venv
 	venv/bin/pre-commit install
