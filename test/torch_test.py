from unittest import TestCase
from syft.core.hooks import TorchHook
from syft.core.workers import VirtualWorker

import torch
from torch.autograd import Variable as Var
import torch.nn.functional as F
import torch.optim as optim
import torch.nn as nn

import json


class TestTorchTensor(TestCase):
    def test___repr__(self):

        hook = TorchHook(verbose=False)

        # stopping pep8 warning
        s = str(hook)
        s += ""

        x = torch.FloatTensor([1, 2, 3, 4, 5])
        assert x.__repr__() == '\n 1\n 2\n 3\n 4\n 5\n[torch.FloatTensor of size 5]\n'

    def test_send_tensor(self):

        hook = TorchHook(verbose=False)
        remote = VirtualWorker(id=1, hook=hook)

        x = torch.FloatTensor([1, 2, 3, 4, 5])
        x = x.send_(remote)
        assert x.id in remote._objects

    def test_get_tensor(self):

        hook = TorchHook(verbose=False)
        remote = VirtualWorker(id=1, hook=hook)

        x = torch.FloatTensor([1, 2, 3, 4, 5])
        x = x.send_(remote)

        # at this point, the remote worker should have x in its objects dict
        assert x.id in remote._objects

        assert((x.get_() == torch.FloatTensor([1, 2, 3, 4, 5])).float().mean() == 1)

        # because .get_() was called, x should no longer be in the remote worker's objects dict
        assert x.id not in remote._objects

    def test_deser_tensor(self):

        unregistered_tensor = torch.FloatTensor.deser(torch.FloatTensor, {"data": [1, 2, 3, 4, 5]})
        assert (unregistered_tensor == torch.FloatTensor([1, 2, 3, 4, 5])).float().sum() == 5

    def test_deser_tensor_from_message(self):

        hook = TorchHook(verbose=False)

        message_obj = json.loads(' {"torch_type": "torch.FloatTensor", "data": [1.0, 2.0, \
                                 3.0, 4.0, 5.0], "id": 9756847736, "owners": [1], "is_poin\
                                 ter": false}')
        obj_type = hook.guard.types_guard(message_obj['torch_type'])
        unregistered_tensor = torch.FloatTensor.deser(obj_type, message_obj)

        assert (unregistered_tensor == torch.FloatTensor([1, 2, 3, 4, 5])).float().sum() == 5

        # has not been registered
        assert unregistered_tensor.id != 9756847736

    def test_fixed_prec_ops(self):
        hook = TorchHook(verbose=False)

        x = torch.FloatTensor([1, 2, 3, 4, 5]).set_precision(7)
        y = torch.FloatTensor([1, 2, 3, 4, 5]).set_precision(3)

        assert ((x + y).free_precision() == torch.FloatTensor([2, 4, 6, 8, 10])).float().sum() == 5
        assert ((x / y).free_precision() == torch.FloatTensor([1, 1, 1, 1, 1])).float().sum() == 5
        assert ((x * y).free_precision() == torch.FloatTensor([1, 4, 9, 16, 25])).float().sum() == 5
        assert ((x - y).free_precision() == torch.FloatTensor([0, 0, 0, 0, 0])).float().sum() == 5

        x = torch.FloatTensor([1, 2, 3, 4, 5]).set_precision(3)
        y = torch.FloatTensor([1, 2, 3, 4, 5]).set_precision(7)

        assert ((x + y).free_precision() == torch.FloatTensor([2, 4, 6, 8, 10])).float().sum() == 5
        assert ((x / y).free_precision() == torch.FloatTensor([1, 1, 1, 1, 1])).float().sum() == 5
        assert ((x * y).free_precision() == torch.FloatTensor([1, 4, 9, 16, 25])).float().sum() == 5
        assert ((x - y).free_precision() == torch.FloatTensor([0, 0, 0, 0, 0])).float().sum() == 5

        x = torch.FloatTensor([1, 2, 3, 4, 5]).set_precision(3)
        y = torch.FloatTensor([1, 2, 3, 4, 5]).set_precision(3)

        assert ((x + y).free_precision() == torch.FloatTensor([2, 4, 6, 8, 10])).float().sum() == 5
        assert ((x / y).free_precision() == torch.FloatTensor([1, 1, 1, 1, 1])).float().sum() == 5
        assert ((x * y).free_precision() == torch.FloatTensor([1, 4, 9, 16, 25])).float().sum() == 5
        assert ((x - y).free_precision() == torch.FloatTensor([0, 0, 0, 0, 0])).float().sum() == 5

    def test_local_tensor_unary_methods(self):
        ''' Unit tests for methods mentioned on issue 1385
        https://github.com/OpenMined/PySyft/issues/1385'''

        x = torch.FloatTensor([1, 2, -3, 4, 5])
        assert (x.abs() == torch.FloatTensor([1, 2, 3, 4, 5])).float().sum() == 5
        assert (x.abs_() == torch.FloatTensor([1, 2, 3, 4, 5])).float().sum() == 5
        x = x.cos()
        assert (x.int().get() == torch.IntTensor(
            [0, 0, 0, 0, 0])).float().sum() == 5

        x = x.cos_()
        assert (x.int().get() == torch.IntTensor(
            [0, 0, 0, 0, 0])).float().sum() == 5

        x = torch.FloatTensor([1, 2, -3, 4, 5])

        assert (x.ceil() == x).float().sum() == 5
        assert (x.ceil_() == x).float().sum() == 5
        assert (x.cpu() == x).float().sum() == 5
<<<<<<< HEAD
    
    
=======

    def test_local_tensor_binary_methods(self):
        ''' Unit tests for methods mentioned on issue 1385
        https://github.com/OpenMined/PySyft/issues/1385'''

        x = torch.FloatTensor([1, 2, 3, 4])
        y = torch.FloatTensor([[1, 2, 3, 4]])
        z = torch.matmul(x, y.t())
        assert (torch.equal(z, torch.FloatTensor([30])))
        z = torch.add(x, y)
        assert (torch.equal(z, torch.FloatTensor([[2, 4, 6, 8]])))
        x = torch.FloatTensor([[1, 2, 3], [3, 4, 5], [5, 6, 7]])
        y = torch.FloatTensor([[1, 2, 3], [3, 4, 5], [5, 6, 7]])
        z = torch.cross(x, y, dim=1)
        assert (torch.equal(z, torch.FloatTensor([[0, 0, 0], [0, 0, 0], [0, 0, 0]])))
        x = torch.FloatTensor([[1, 2, 3], [3, 4, 5], [5, 6, 7]])
        y = torch.FloatTensor([[1, 2, 3], [3, 4, 5], [5, 6, 7]])
        z = torch.dist(x, y)
        assert (torch.equal(torch.FloatTensor([z]), torch.FloatTensor([0])))
        x = torch.FloatTensor([1, 2, 3])
        y = torch.FloatTensor([1, 2, 3])
        z = torch.dot(x, y)
        assert torch.equal(torch.FloatTensor([z]), torch.FloatTensor([14]))
        z = torch.eq(x, y)
        assert (torch.equal(z, torch.ByteTensor([1, 1, 1])))
        z = torch.ge(x, y)
        assert (torch.equal(z, torch.ByteTensor([1, 1, 1])))

>>>>>>> 0805a441
    def test_remote_tensor_unary_methods(self):
        ''' Unit tests for methods mentioned on issue 1385
        https://github.com/OpenMined/PySyft/issues/1385'''

        hook = TorchHook(verbose=False)
        local = hook.local_worker
        remote = VirtualWorker(hook, 0)
        local.add_worker(remote)

        x = torch.FloatTensor([1, 2, -3, 4, 5]).send(remote)
        assert (x.abs().get() == torch.FloatTensor([1, 2, 3, 4, 5])).float().sum() == 5

        x = torch.FloatTensor([1, 2, -3, 4, 5]).send(remote)
        assert (x.cos().int().get() == torch.IntTensor(
            [0, 0, 0, 0, 0])).float().sum() == 5
        y = x.cos_()
        assert (y.cos_().int().get() == torch.IntTensor(
            [0, 0, 0, 0, 0])).float().sum() == 5
        x = torch.FloatTensor([1, 2, -3, 4, 5]).send(remote)
        assert (x.ceil().get() == torch.FloatTensor([1, 2, -3, 4, 5])).float().sum() == 5

        assert (x.cpu().get() == torch.FloatTensor([1, 2, -3, 4, 5])).float().sum() == 5

    def test_local_tensor_binary_methods(self):
        
        x = torch.FloatTensor([1, 2, 3, 4, 5])
        y = torch.FloatTensor([1, 2, 3, 4, 5])
        assert (x.add_(y) == torch.FloatTensor([2,4,6,8,10])).float().sum() == 5

    def test_remote_tensor_binary_methods(self):

        hook = TorchHook(verbose = False)
        local = hook.local_worker
        remote = VirtualWorker(hook, 0)
        local.add_worker(remote)

        x = torch.FloatTensor([1, 2, 3, 4, 5]).send(remote)
        y = torch.FloatTensor([1, 2, 3, 4, 5]).send(remote)
        assert (x.add_(y).get() == torch.FloatTensor([2,4,6,8,10])).float().sum() == 5

    def test_remote_tensor_binary_methods(self):
        ''' Unit tests for methods mentioned on issue 1385
        https://github.com/OpenMined/PySyft/issues/1385'''

        hook = TorchHook(verbose=False)
        local = hook.local_worker
        remote = VirtualWorker(hook, 1)
        local.add_worker(remote)

        x = torch.FloatTensor([1, 2, 3, 4]).send(remote)
        y = torch.FloatTensor([[1, 2, 3, 4]]).send(remote)
        z = torch.matmul(x, y.t())
        assert (torch.equal(z.get(), torch.FloatTensor([30])))
        z = torch.add(x, y)
        assert (torch.equal(z.get(), torch.FloatTensor([[2, 4, 6, 8]])))
        x = torch.FloatTensor([[1, 2, 3], [3, 4, 5], [5, 6, 7]]).send(remote)
        y = torch.FloatTensor([[1, 2, 3], [3, 4, 5], [5, 6, 7]]).send(remote)
        z = torch.cross(x, y, dim=1)
        assert (torch.equal(z.get().get(), torch.FloatTensor([[0, 0, 0], [0, 0, 0], [0, 0, 0]])))
        x = torch.FloatTensor([[1, 2, 3], [3, 4, 5], [5, 6, 7]]).send(remote)
        y = torch.FloatTensor([[1, 2, 3], [3, 4, 5], [5, 6, 7]]).send(remote)
        z = torch.dist(x, y)
        t = torch.FloatTensor([z])
        assert (torch.equal(t.get(), torch.FloatTensor([0.])))
        x = torch.FloatTensor([1, 2, 3]).send(remote)
        y = torch.FloatTensor([1, 2, 3]).send(remote)
        z = torch.dot(x, y)
        t = torch.FloatTensor([z])
        assert torch.equal(t.get(), torch.FloatTensor([14]))
        z = torch.eq(x, y)
        assert (torch.equal(z.get(), torch.ByteTensor([1, 1, 1])))
        z = torch.ge(x, y)
        assert (torch.equal(z.get(), torch.ByteTensor([1, 1, 1])))


class TestTorchVariable(TestCase):

    def test_remote_backprop(self):

        hook = TorchHook(verbose=False)
        local = hook.local_worker
        local.verbose = False
        remote = VirtualWorker(id=1, hook=hook, verbose=False)
        local.add_worker(remote)

        x = Var(torch.ones(2, 2), requires_grad=True).send_(remote)
        x2 = Var(torch.ones(2, 2)*2, requires_grad=True).send_(remote)

        y = x * x2

        y.sum().backward()

        # remote grads should be correct
        assert (remote._objects[x2.id].grad.data == torch.ones(2, 2)).all()
        assert (remote._objects[x.id].grad.data == torch.ones(2, 2)*2).all()

        assert (y.get().data == torch.ones(2, 2)*2).all()

        assert (x.get().data == torch.ones(2, 2)).all()
        assert (x2.get().data == torch.ones(2, 2)*2).all()

        assert (x.grad.data == torch.ones(2, 2)*2).all()
        assert (x2.grad.data == torch.ones(2, 2)).all()

    def test_variable_data_attribute_bug(self):

        # previously, newly created Variable objects would lose their OpenMined given
        # attributes on the .data python objects they contain whenever the Variable
        # object is returned from a function. This bug was fixed by storing a bbackup
        # pointer to the .data object (.data_backup) so that the python object doesn't
        # get garbage collected. This test used to error out at the last line (as
        # indcated below)

        hook = TorchHook(verbose=False)
        local = hook.local_worker
        local.verbose = False

        def relu(x):
            """Rectified linear activation"""
            return torch.clamp(x, min=0.)

        def linear(x, w):
            """Linear transformation of x by w"""
            return x.mm(w)

        x = Var(torch.FloatTensor([[1, 1], [2, 2]]), requires_grad=True)
        y = Var(torch.FloatTensor([[1, 1], [2, 2]]), requires_grad=True)

        z = linear(x, y)

        # previously we had to do the following to prevent this bug
        # leaving it here for reference in case the bug returns later.
        # print(z.data.is_pointer)

        # before the bugfix, the following line would error out.
        z = relu(z)

        assert True

    def test_var_gradient_keeps_id_during_send_(self):
        # PyTorch has a tendency to delete var.grad python objects
        # and re-initialize them (resulting in new/random ids)
        # we have fixed this bug and recorded how it was fixed
        # as well as the creation of this unit test in the following
        # video (1:50:00 - 2:00:00) ish
        # https://www.twitch.tv/videos/275838386

        # this is our hook
        hook = TorchHook(verbose=False)
        local = hook.local_worker
        local.verbose = False

        remote = VirtualWorker(id=1, hook=hook, verbose=False)
        local.add_worker(remote)

        data = Var(torch.FloatTensor([[0, 0], [0, 1], [1, 0], [1, 1]]))
        target = Var(torch.FloatTensor([[0], [0], [1], [1]]))

        model = Var(torch.zeros(2, 1), requires_grad=True)

        # generates grad objects on model
        pred = data.mm(model)
        loss = ((pred - target)**2).sum()
        loss.backward()

        # the grad's true id
        original_data_id = model.data.id + 0
        original_grad_id = model.grad.data.id + 0

        model.send_(remote)

        assert model.data.id == original_data_id
        assert model.grad.data.id == original_grad_id

    def test_send_var_with_gradient(self):

        # previously, there was a bug involving sending variables with graidents
        # to remote tensors. This bug was documented in Issue 1350
        # https://github.com/OpenMined/PySyft/issues/1350

        # this is our hook
        hook = TorchHook(verbose=False)
        local = hook.local_worker
        local.verbose = False

        remote = VirtualWorker(id=1, hook=hook, verbose=False)
        local.add_worker(remote)

        data = Var(torch.FloatTensor([[0, 0], [0, 1], [1, 0], [1, 1]]))
        target = Var(torch.FloatTensor([[0], [0], [1], [1]]))

        model = Var(torch.zeros(2, 1), requires_grad=True)

        # generates grad objects on model
        pred = data.mm(model)
        loss = ((pred - target)**2).sum()
        loss.backward()

        # ensure that model and all (grand)children are owned by the local worker
        assert model.owners[0].id == local.id
        assert model.data.owners[0].id == local.id

        # if you get a failure here saying that model.grad.owners does not exist
        # check in hooks.py - _hook_new_grad(). self.grad_backup has probably either
        # been deleted or is being run at the wrong time (see comments there)
        assert model.grad.owners[0].id == local.id
        assert model.grad.data.owners[0].id == local.id

        # ensure that objects are not yet pointers (haven't sent it yet)
        assert not model.is_pointer
        assert not model.data.is_pointer
        assert not model.grad.is_pointer
        assert not model.grad.data.is_pointer

        model.send_(remote)

        # ensures that object ids do not change during the sending process
        assert model.owners[0].id == remote.id
        assert model.data.owners[0].id == remote.id
        assert model.grad.owners[0].id == remote.id
        assert model.grad.data.owners[0].id == remote.id

        # ensures that all local objects are now pointers
        assert model.is_pointer
        assert model.data.is_pointer
        assert model.grad.is_pointer
        assert model.grad.data.is_pointer

        # makes sure that tensors actually get sent to remote worker
        assert model.id in remote._objects
        assert model.data.id in remote._objects
        assert model.grad.id in remote._objects
        assert model.grad.data.id in remote._objects

    def test_federated_learning(self):

        hook = TorchHook(verbose=False)
        me = hook.local_worker
        me.verbose = False

        bob = VirtualWorker(id=1, hook=hook, verbose=False)
        alice = VirtualWorker(id=2, hook=hook, verbose=False)

        me.add_worker(bob)
        me.add_worker(alice)

        # create our dataset
        data = Var(torch.FloatTensor([[0, 0], [0, 1], [1, 0], [1, 1]]))
        target = Var(torch.FloatTensor([[0], [0], [1], [1]]))

        data_bob = data[0:2].send(bob)
        target_bob = target[0:2].send(bob)

        data_alice = data[2:].send(alice)
        target_alice = target[2:].send(alice)

        # create our model
        model = nn.Linear(2, 1)

        opt = optim.SGD(params=model.parameters(), lr=0.1)

        datasets = [(data_bob, target_bob), (data_alice, target_alice)]

        for iter in range(3):

            for data, target in datasets:
                model.send(data.owners[0])

                # update the model
                model.zero_grad()
                pred = model(data)
                loss = ((pred - target)**2).sum()
                loss.backward()
                opt.step()

                model.get_()
                if(iter == 0):
                    first_loss = loss.get().data[0]

        assert loss.get().data[0] < first_loss

    def test_torch_function_on_remote_var(self):
        hook = TorchHook(verbose=False)
        me = hook.local_worker
        remote = VirtualWorker(id=2,hook=hook)
        me.add_worker(remote)

        x = Var(torch.FloatTensor([[1, 2], [3, 4]]))
        y = Var(torch.FloatTensor([[1, 2], [1, 2]]))
        x.send(remote)
        y.send(remote)
        z = torch.matmul(x, y)
        z.get()
        assert torch.equal(z, Var(torch.FloatTensor([[3, 6], [7, 14]])))

    def test_torch_relu_on_remote_var(self):
        hook = TorchHook(verbose=False)
        me = hook.local_worker
        remote = VirtualWorker(id=2,hook=hook)
        me.add_worker(remote)

        x = Var(torch.FloatTensor([[1, -1], [-1, 1]]))
        x.send(remote)
        x = F.relu(x)
        x.get()
        assert torch.equal(x, Var(torch.FloatTensor([[1, 0], [0, 1]])))

    def test_local_var_unary_methods(self):
        ''' Unit tests for methods mentioned on issue 1385
            https://github.com/OpenMined/PySyft/issues/1385'''

        x = Var(torch.FloatTensor([1, 2, -3, 4, 5]))
        assert torch.equal(x.abs(), Var(torch.FloatTensor([1, 2, 3, 4, 5])))
        assert torch.equal(x.abs_(), Var(torch.FloatTensor([1, 2, 3, 4, 5])))
        x = Var(torch.FloatTensor([1, 2, -3, 4, 5]))
        assert torch.equal(x.cos().int(), Var(torch.IntTensor(
            [0, 0, 0, 0, 0])))
        x = Var(torch.FloatTensor([1, 2, -3, 4, 5]))
        assert torch.equal(x.cos_().int(), Var(torch.IntTensor(
            [0, 0, 0, 0, 0])))
        x = Var(torch.FloatTensor([1, 2, -3, 4, 5]))
        assert torch.equal(x.ceil(), x)
        assert torch.equal(x.ceil_(), x)
        assert torch.equal(x.cpu(), x)


    def test_local_var_binary_methods(self):
        ''' Unit tests for methods mentioned on issue 1385
            https://github.com/OpenMined/PySyft/issues/1385'''
        x = torch.FloatTensor([1, 2, 3, 4])
        y = torch.FloatTensor([[1, 2, 3, 4]])
        z = torch.matmul(x, y.t())
        assert (torch.equal(z, torch.FloatTensor([30])))
        z = torch.add(x, y)
        assert (torch.equal(z, torch.FloatTensor([[2, 4, 6, 8]])))
        x = torch.FloatTensor([[1, 2, 3], [3, 4, 5], [5, 6, 7]])
        y = torch.FloatTensor([[1, 2, 3], [3, 4, 5], [5, 6, 7]])
        z = torch.cross(x, y, dim=1)
        assert (torch.equal(z, torch.FloatTensor([[0, 0, 0], [0, 0, 0], [0, 0, 0]])))
        x = torch.FloatTensor([[1, 2, 3], [3, 4, 5], [5, 6, 7]])
        y = torch.FloatTensor([[1, 2, 3], [3, 4, 5], [5, 6, 7]])
        z = torch.dist(x, y)
        t = torch.FloatTensor([z])
        assert (torch.equal(t, torch.FloatTensor([0.])))
        x = torch.FloatTensor([1, 2, 3])
        y = torch.FloatTensor([1, 2, 3])
        z = torch.dot(x, y)
        t = torch.FloatTensor([z])
        assert torch.equal(t, torch.FloatTensor([14]))
        z = torch.eq(x, y)
        assert (torch.equal(z, torch.ByteTensor([1, 1, 1])))
        z = torch.ge(x, y)
        assert (torch.equal(z, torch.ByteTensor([1, 1, 1])))

    def test_remote_var_unary_methods(self):
        ''' Unit tests for methods mentioned on issue 1385
            https://github.com/OpenMined/PySyft/issues/1385'''
        hook = TorchHook()
        local = hook.local_worker
        remote = VirtualWorker(hook, 0)
        local.add_worker(remote)

        x = Var(torch.FloatTensor([1, 2, -3, 4, 5])).send(remote)
        assert torch.equal(x.abs().get(), Var(torch.FloatTensor([1, 2, 3, 4, 5])))
        assert torch.equal(x.abs_().get(), Var(torch.FloatTensor([1, 2, 3, 4, 5])))
        assert torch.equal(x.cos().int().get(), Var(torch.IntTensor(
            [0, 0, 0, 0, 0])))
        assert torch.equal(x.cos_().int().get(), Var(torch.IntTensor(
            [0, 0, 0, 0, 0])))
        x = Var(torch.FloatTensor([1, 2, -3, 4, 5])).send(remote)
        assert torch.equal(x.ceil().get(), Var(torch.FloatTensor([1, 2, -3, 4, 5])))
        assert torch.equal(x.ceil_().get(), Var(torch.FloatTensor([1, 2, -3, 4, 5])))
        assert torch.equal(x.cpu().get(), Var(torch.FloatTensor([1, 2, -3, 4, 5])))

<<<<<<< HEAD
    def test_local_var_binary_methods(self):
        
        x = Var(torch.FloatTensor([1, 2, 3, 4, 5]))
        y = Var(torch.FloatTensor([1, 2, 3, 4, 5]))
        assert  torch.equal(x.add_(y), Var(torch.FloatTensor([2,4,6,8,10])))

    def test_remote_var_binary_methods(self):

        hook = TorchHook()
        local = hook.local_worker
        remote = VirtualWorker(hook, 0)
        local.add_worker(remote)

        x = Var(torch.FloatTensor([1, 2, 3, 4, 5])).send(remote)
        y = Var(torch.FloatTensor([1, 2, 3, 4, 5])).send(remote)
        assert torch.equal(x.add_(y).get(),  Var(torch.FloatTensor([2,4,6,8,10])))
=======

    def test_remote_var_binary_methods(self):
        ''' Unit tests for methods mentioned on issue 1385
            https://github.com/OpenMined/PySyft/issues/1385'''
        hook = TorchHook(verbose=False)
        local = hook.local_worker
        remote = VirtualWorker(hook, 1)
        local.add_worker(remote)

        x = Var(torch.FloatTensor([1, 2, 3, 4])).send(remote)
        y = Var(torch.FloatTensor([[1, 2, 3, 4]])).send(remote)
        z = torch.matmul(x, y.t())
        assert (torch.equal(z.get(), Var(torch.FloatTensor([30]))))
        z = torch.add(x, y)
        assert (torch.equal(z.get(), Var(torch.FloatTensor([[2, 4, 6, 8]]))))
        x = Var(torch.FloatTensor([[1, 2, 3], [3, 4, 5], [5, 6, 7]])).send(remote)
        y = Var(torch.FloatTensor([[1, 2, 3], [3, 4, 5], [5, 6, 7]])).send(remote)
        z = torch.cross(x, y, dim=1)
        assert (torch.equal(z.get(), Var(torch.FloatTensor([[0, 0, 0], [0, 0, 0], [0, 0, 0]]))))
        x = Var(torch.FloatTensor([[1, 2, 3], [3, 4, 5], [5, 6, 7]])).send(remote)
        y = Var(torch.FloatTensor([[1, 2, 3], [3, 4, 5], [5, 6, 7]])).send(remote)
        z = torch.dist(x, y)
        assert (torch.equal(z.get(), Var(torch.FloatTensor([0.]))))
        x = Var(torch.FloatTensor([1, 2, 3])).send(remote)
        y = Var(torch.FloatTensor([1, 2, 3])).send(remote)
        z = torch.dot(x, y)
        print(torch.equal(z.get(), Var(torch.FloatTensor([14]))))
        z = torch.eq(x, y)
        assert (torch.equal(z.get(), Var(torch.ByteTensor([1, 1, 1]))))
        z = torch.ge(x, y)
        assert (torch.equal(z.get(), Var(torch.ByteTensor([1, 1, 1]))))
>>>>>>> 0805a441
<|MERGE_RESOLUTION|>--- conflicted
+++ resolved
@@ -115,10 +115,6 @@
         assert (x.ceil() == x).float().sum() == 5
         assert (x.ceil_() == x).float().sum() == 5
         assert (x.cpu() == x).float().sum() == 5
-<<<<<<< HEAD
-    
-    
-=======
 
     def test_local_tensor_binary_methods(self):
         ''' Unit tests for methods mentioned on issue 1385
@@ -147,7 +143,6 @@
         z = torch.ge(x, y)
         assert (torch.equal(z, torch.ByteTensor([1, 1, 1])))
 
->>>>>>> 0805a441
     def test_remote_tensor_unary_methods(self):
         ''' Unit tests for methods mentioned on issue 1385
         https://github.com/OpenMined/PySyft/issues/1385'''
@@ -522,7 +517,6 @@
         assert torch.equal(x.ceil_().get(), Var(torch.FloatTensor([1, 2, -3, 4, 5])))
         assert torch.equal(x.cpu().get(), Var(torch.FloatTensor([1, 2, -3, 4, 5])))
 
-<<<<<<< HEAD
     def test_local_var_binary_methods(self):
         
         x = Var(torch.FloatTensor([1, 2, 3, 4, 5]))
@@ -539,7 +533,6 @@
         x = Var(torch.FloatTensor([1, 2, 3, 4, 5])).send(remote)
         y = Var(torch.FloatTensor([1, 2, 3, 4, 5])).send(remote)
         assert torch.equal(x.add_(y).get(),  Var(torch.FloatTensor([2,4,6,8,10])))
-=======
 
     def test_remote_var_binary_methods(self):
         ''' Unit tests for methods mentioned on issue 1385
@@ -570,5 +563,4 @@
         z = torch.eq(x, y)
         assert (torch.equal(z.get(), Var(torch.ByteTensor([1, 1, 1]))))
         z = torch.ge(x, y)
-        assert (torch.equal(z.get(), Var(torch.ByteTensor([1, 1, 1]))))
->>>>>>> 0805a441
+        assert (torch.equal(z.get(), Var(torch.ByteTensor([1, 1, 1]))))