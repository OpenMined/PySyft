import pytest
import syft as sy
from syft.frameworks.crypten.context import run_multiworkers

import torch as th
import crypten
from crypten.communicator import DistributedCommunicator


@pytest.mark.parametrize("crypten_initialized", [False, True])
def test_context(workers, crypten_initialized):
    # self, alice and bob
    n_workers = 3

    alice = workers["alice"]
    bob = workers["bob"]

    alice_tensor_ptr = th.tensor([42, 53, 3, 2]).tag("crypten_data").send(alice)
    bob_tensor_ptr = th.tensor([101, 32, 29, 2]).tag("crypten_data").send(bob)

    print(crypten_initialized)
    if crypten_initialized:
        crypten.init()

    @run_multiworkers([alice, bob], master_addr="127.0.0.1")
    @sy.func2plan()
    def plan_func(crypten=crypten):
        alice_tensor = crypten.load("crypten_data", 1)
        bob_tensor = crypten.load("crypten_data", 2)

        crypt = alice_tensor + bob_tensor
        result = crypt.get_plain_text()
        return result

    return_values = plan_func()

<<<<<<< HEAD
    is_initialized = DistributedCommunicator.is_initialized()

    # Check crypten state is left in the same state as beore
    if crypten_initialized:
        assert is_initialized
        crypten.uninit()
    else:
        assert not is_initialized

    # A toy function is ran at each party, and they should all decrypt
    # a tensor with value [143, 85]
    expected_value = [143, 85, 32, 4]
=======
    expected_value = th.tensor([143, 85, 32, 4])
>>>>>>> 7feea7b1
    for rank in range(n_workers):
        assert th.all(
            return_values[rank] == expected_value
        ), "Crypten party with rank {} don't match expected value {} != {}".format(
            rank, return_values[rank], expected_value
        )<|MERGE_RESOLUTION|>--- conflicted
+++ resolved
@@ -34,7 +34,6 @@
 
     return_values = plan_func()
 
-<<<<<<< HEAD
     is_initialized = DistributedCommunicator.is_initialized()
 
     # Check crypten state is left in the same state as beore
@@ -46,10 +45,8 @@
 
     # A toy function is ran at each party, and they should all decrypt
     # a tensor with value [143, 85]
-    expected_value = [143, 85, 32, 4]
-=======
     expected_value = th.tensor([143, 85, 32, 4])
->>>>>>> 7feea7b1
+
     for rank in range(n_workers):
         assert th.all(
             return_values[rank] == expected_value
