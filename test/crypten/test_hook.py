--- conflicted
+++ resolved
@@ -1,13 +1,9 @@
 import pytest
 from os import name as os_name
 
-<<<<<<< HEAD
-=======
-if os_name != 'nt':
-    import crypten
->>>>>>> 472a9de6
 import torch
 import syft
+
 if os_name != "nt":
     import crypten
 
