--- conflicted
+++ resolved
@@ -2009,7 +2009,6 @@
     ]
 
 
-<<<<<<< HEAD
 # syft.messaging.message.CryptenInitPlan
 def make_crypteninitplan(**kwargs):
     def compare(detailed, original):
@@ -2091,7 +2090,7 @@
             ),
             "cmp_detailed": compare,
         },
-=======
+
 def make_paillier(**kwargs):
     # TODO: Add proper testing for paillier tensor
 
@@ -2112,5 +2111,4 @@
             ),
             "cmp_detailed": compare,
         }
->>>>>>> 817e9d7e
     ]