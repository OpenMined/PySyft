from collections import OrderedDict
import pytest
import numpy
import torch
from functools import partial
import traceback
import io

import syft
from syft.serde import msgpack

# Make dict of type codes
CODE = OrderedDict()
for cls, simplifier in msgpack.serde.simplifiers.items():
    CODE[cls] = simplifier[0]
FORCED_CODE = OrderedDict()
for cls, simplifier in msgpack.serde.forced_full_simplifiers.items():
    FORCED_CODE[cls] = simplifier[0]

########################################################################
# Functions that return list of serde samples in the following format:
# [
#   {
#    "value": original_value,
#    "simplified": simplified_value,
#    "cmp_detailed": custom_detailed_values_comparison_function, # optional
#    "cmp_simplified": custom_simplified_values_comparison_function, # optional
#    "framework": None or torch, # optional, affects tensor serialization strategy
#    "forced": (bool), # optional, enables forced full simplification
#   },
#   ...
# ]
########################################################################

########################################################################
# Native types.
########################################################################

# None


def make_none(**kwargs):
    return [{"value": None}]


# Dict.
def make_dict(**kwargs):
    return [
        {
            "value": {1: "hello", 2: "world"},
            "simplified": (
                CODE[dict],
                (
                    (1, (CODE[str], (b"hello",))),  # [not simplified tuple]  # key  # value
                    (2, (CODE[str], (b"world",))),
                ),
            ),
        },
        {
            "value": {"hello": "world"},
            "simplified": (
                CODE[dict],
                (
                    (  # [not simplified tuple]
                        (CODE[str], (b"hello",)),  # key
                        (CODE[str], (b"world",)),  # value
                    ),
                ),
            ),
        },
        {"value": {}, "simplified": (CODE[dict], tuple())},
    ]


# List.
def make_list(**kwargs):
    return [
        {
            "value": ["hello", "world"],
            "simplified": (
                CODE[list],
                ((CODE[str], (b"hello",)), (CODE[str], (b"world",))),  # item
            ),
        },
        {"value": ["hello"], "simplified": (CODE[list], ((CODE[str], (b"hello",)),))},  # item
        {"value": [], "simplified": (CODE[list], tuple())},
        # Tests that forced full simplify should return just simplified object if it doesn't have full simplifier
        {
            "forced": True,
            "value": ["hello"],
            "simplified": (CODE[list], ((CODE[str], (b"hello",)),)),  # item
        },
    ]


# Tuple.
def make_tuple(**kwargs):
    return [
        {
            "value": ("hello", "world"),
            "simplified": (CODE[tuple], ((CODE[str], (b"hello",)), (CODE[str], (b"world",)))),
        },
        {"value": ("hello",), "simplified": (CODE[tuple], ((CODE[str], (b"hello",)),))},
        {"value": tuple(), "simplified": (CODE[tuple], tuple())},
    ]


# Set.
def make_set(**kwargs):
    def compare_simplified(actual, expected):
        """When set is simplified and converted to tuple, elements order in tuple is random
        We compare tuples as sets because the set order is undefined"""
        assert actual[0] == expected[0]
        assert set(actual[1]) == set(expected[1])
        return True

    return [
        {
            "value": {"hello", "world"},
            "simplified": (CODE[set], ((CODE[str], (b"world",)), (CODE[str], (b"hello",)))),
            "cmp_simplified": compare_simplified,
        },
        {"value": {"hello"}, "simplified": (CODE[set], ((CODE[str], (b"hello",)),))},
        {"value": set([]), "simplified": (CODE[set], tuple())},
    ]


# Slice.
def make_slice(**kwargs):
    return [
        {"value": slice(10, 20, 30), "simplified": (CODE[slice], (10, 20, 30))},
        {"value": slice(10, 20), "simplified": (CODE[slice], (10, 20, None))},
        {"value": slice(10), "simplified": (CODE[slice], (None, 10, None))},
    ]


# Range.
def make_range(**kwargs):
    return [
        {"value": range(1, 3, 4), "simplified": (CODE[range], (1, 3, 4))},
        {"value": range(1, 3), "simplified": (CODE[range], (1, 3, 1))},
    ]


# String.
def make_str(**kwargs):
    return [
        {"value": "a string", "simplified": (CODE[str], (b"a string",))},
        {"value": "", "simplified": (CODE[str], (b"",))},
    ]


# Int.
def make_int(**kwargs):
    return [
        {"value": 5, "simplified": 5},
        # Tests that forced full simplify should return just simplified object if it doesn't have full simplifier
        {"forced": True, "value": 5, "simplified": 5},
    ]


# Float.
def make_float(**kwargs):
    return [{"value": 5.1, "simplified": 5.1}]


# Ellipsis.
def make_ellipsis(**kwargs):
    return [{"value": ..., "simplified": (CODE[type(Ellipsis)], (b"",))}]


########################################################################
# Numpy.
########################################################################

# numpy.ndarray
def make_numpy_ndarray(**kwargs):
    np_array = numpy.random.random((2, 2))

    def compare(detailed, original):
        """Compare numpy arrays"""
        assert numpy.array_equal(detailed, original)
        return True

    return [
        {
            "value": np_array,
            "simplified": (
                CODE[type(np_array)],
                (
                    np_array.tobytes(),  # (bytes) serialized bin
                    (CODE[tuple], (2, 2)),  # (tuple) shape
                    (CODE[str], (b"float64",)),  # (str) dtype.name
                ),
            ),
            "cmp_detailed": compare,
        }
    ]


# numpy.float32, numpy.float64, numpy.int32, numpy.int64
def make_numpy_number(dtype, **kwargs):
    num = numpy.array([2.2], dtype=dtype)[0]
    return [
        {
            "value": num,
            "simplified": (
                CODE[dtype],
                (
                    num.tobytes(),  # (bytes)
                    (CODE[str], (num.dtype.name.encode("utf-8"),)),  # (str) dtype.name
                ),
            ),
        }
    ]


########################################################################
# PyTorch.
########################################################################

# Utility functions.


def compare_modules(detailed, original):
    """Compare ScriptModule instances"""
    input = torch.randn(10, 3)
    # NOTE: after serde TopLevelTracedModule or jit.ScriptFunction become
    # ScriptModule (that's what torch.jit.load returns in detail function)
    assert isinstance(detailed, torch.jit.ScriptModule)
    # Code changes after torch.jit.load(): function becomes `forward` method
    if type(original) != torch.jit.ScriptFunction:
        assert detailed.code == original.code
    # model outputs match
    assert detailed(input).equal(original(input))
    return True


def save_to_buffer(tensor) -> bin:
    """Serializes a pytorch tensor to binary"""
    binary_stream = io.BytesIO()
    torch.save(tensor, binary_stream)
    return binary_stream.getvalue()


# torch.device
def make_torch_device(**kwargs):
    torch_device = torch.device("cpu")
    return [
        {
            "value": torch_device,
            "simplified": (CODE[type(torch_device)], ((CODE[str], (b"cpu",)),)),  # (str) device
        }
    ]


# torch.dtype
def make_torch_dtype(**kwargs):
    torch_dtype = torch.int32
    return [
        {"value": torch_dtype, "simplified": (CODE[type(torch_dtype)], "int32")}  # (str) device
    ]


# torch.jit.ScriptModule
def make_torch_scriptmodule(**kwargs):
    class ScriptModule(torch.jit.ScriptModule):
        def __init__(self):
            super(ScriptModule, self).__init__()

        @torch.jit.script_method
        def forward(self, x):  # pragma: no cover
            return x + 2

    sm = ScriptModule()
    return [
        {
            "value": sm,
            "simplified": (
                CODE[torch.jit.ScriptModule],
                (sm.save_to_buffer(),),  # (bytes) serialized torchscript
            ),
            "cmp_detailed": compare_modules,
        }
    ]


# torch.jit.ScriptFunction
def make_torch_scriptfunction(**kwargs):
    @torch.jit.script
    def func(x):  # pragma: no cover
        return x + 2

    return [
        {
            "value": func,
            "simplified": (
                CODE[torch.jit.ScriptFunction],
                (func.save_to_buffer(),),  # (bytes) serialized torchscript
            ),
            "cmp_detailed": compare_modules,
        }
    ]


# torch.memory_format
def make_torch_memoryformat(**kwargs):
    memory_format = torch.preserve_format

    return [{"value": memory_format, "simplified": (CODE[torch.memory_format], 3)}]


# torch.jit.TopLevelTracedModule
# NOTE: if the model is created inside the function, it will be serialized differently depending on the context
class TopLevelTraceModel(torch.nn.Module):
    def __init__(self):
        super(TopLevelTraceModel, self).__init__()
        self.w1 = torch.nn.Parameter(torch.randn(3, 1), requires_grad=True)
        self.b1 = torch.nn.Parameter(torch.randn(1), requires_grad=True)

    def forward(self, x):
        x = x @ self.w1 + self.b1
        return x


topLevelTraceModel = TopLevelTraceModel()


def make_torch_topleveltracedmodule(**kwargs):
    tm = torch.jit.trace(topLevelTraceModel, torch.randn(10, 3))

    return [
        {
            "value": tm,
            "simplified": (
                CODE[torch.jit.TopLevelTracedModule],
                (tm.save_to_buffer(),),  # (bytes) serialized torchscript
            ),
            "cmp_detailed": compare_modules,
        }
    ]


# torch.nn.parameter.Parameter
def make_torch_parameter(**kwargs):
    param = torch.nn.Parameter(torch.randn(3, 3), requires_grad=True)

    def compare(detailed, original):
        assert type(detailed) == torch.nn.Parameter
        assert detailed.data.equal(original.data)
        assert detailed.id == original.id
        assert detailed.requires_grad == original.requires_grad
        return True

    return [
        {
            "value": param,
            "simplified": (
                CODE[torch.nn.Parameter],
                (
                    param.id,  # (int) id
                    msgpack.serde._simplify(
                        kwargs["workers"]["serde_worker"], param.data
                    ),  # (Tensor) data
                    param.requires_grad,  # (bool) requires_grad
                    None,
                ),
            ),
            "cmp_detailed": compare,
        }
    ]


# torch.Tensor
def make_torch_tensor(**kwargs):
    tensor = torch.randn(3, 3)
    tensor.tag("tag1")
    tensor.describe("desc")

    def compare(detailed, original):
        assert type(detailed) == torch.Tensor
        assert detailed.data.equal(original.data)
        assert detailed.id == original.id
        assert detailed.requires_grad == original.requires_grad
        assert detailed.tags == original.tags
        assert detailed.description == original.description
        return True

    return [
        # Default pytorch tensor serialization strategy
        {
            "value": tensor,
            "simplified": (
                CODE[torch.Tensor],
                (
                    tensor.id,  # (int) id
                    save_to_buffer(tensor),  # (bytes) serialized tensor
                    None,  # (AbstractTensor) chain
                    None,  # (AbstractTensor) grad_chain
                    (CODE[set], ((CODE[str], (b"tag1",)),)),  # (set of str) tags
                    (CODE[str], (b"desc",)),  # (str) description
                    (CODE[str], (b"torch",)),  # (str) framework
                    None,  # (int) origin
                    None,  # (int) id_at_origin
                ),
            ),
            "cmp_detailed": compare,
        },
        # "All" tensor serialization strategy
        {
            "framework": None,
            "value": tensor,
            "simplified": (
                CODE[torch.Tensor],
                (
                    tensor.id,  # (int) id
                    (
                        CODE[tuple],
                        (  # serialized tensor
                            (CODE[tuple], (3, 3)),  # tensor.shape
                            (CODE[str], (b"float32",)),  # tensor.dtype
                            (
                                CODE[list],
                                tuple(tensor.flatten().tolist()),
                            ),  # tensor contents as flat list
                        ),
                    ),
                    None,  # (AbstractTensor) chain
                    None,  # (AbstractTensor) grad_chain
                    (CODE[set], ((CODE[str], (b"tag1",)),)),  # (set of str) tags
                    (CODE[str], (b"desc",)),  # (str) description
                    (CODE[str], (b"all",)),  # (str) framework
                    None,  # (int) origin
                    None,  # (int) id_at_origin
                ),
            ),
            "cmp_detailed": compare,
        },
    ]


# torch.Size
def make_torch_size(**kwargs):
    return [
        {
            "value": torch.randn(3, 3).size(),
            "simplified": (CODE[torch.Size], (3, 3)),  # (int) *shape
        }
    ]


########################################################################
# PySyft.
########################################################################

# Utility functions


def compare_actions(detailed, original):
    """Compare 2 Actions"""
    assert len(detailed) == len(original)
    for original_op, detailed_op in zip(original, detailed):
        for original_arg, detailed_arg in zip(original_op.args, detailed_op.args):
            assert original_arg == detailed_arg
        for original_return, detailed_return in zip(original_op.return_ids, detailed_op.return_ids):
            assert original_return == detailed_return
        assert original_op.name == detailed_op.name
        assert original_op.kwargs == detailed_op.kwargs
    return True


def compare_placeholders_list(detailed, original):
    """Compare 2 lists of placeholders"""
    assert len(detailed) == len(original)
    for original_ph, detailed_ph in zip(original, detailed):
        assert detailed_ph.id == original_ph.id
        assert detailed_ph.tags == original_ph.tags
        assert detailed_ph.description == original_ph.description
        assert detailed_ph.expected_shape == original_ph.expected_shape
    return True


def compare_placeholders_dict(detailed, original):
    """Compare 2 dicts of placeholders"""
    assert len(detailed) == len(original)
    for key, detailed_ph in detailed.items():
        original_ph = original[key]
        assert detailed_ph.id == original_ph.id
        assert detailed_ph.tags == original_ph.tags
        assert detailed_ph.description == original_ph.description
        assert detailed_ph.expected_shape == original_ph.expected_shape
    return True


def compare_roles(detailed, original):
    """Compare 2 Roles"""
    assert detailed.id == original.id
    compare_actions(detailed.actions, original.actions)
    compare_placeholders_list(detailed.state.state_placeholders, original.state.state_placeholders)
    compare_placeholders_dict(detailed.placeholders, original.placeholders)
    assert detailed.input_placeholder_ids == original.input_placeholder_ids
    assert detailed.output_placeholder_ids == original.output_placeholder_ids
    return True


# AdditiveSharingTensor
def make_additivesharingtensor(**kwargs):
    workers = kwargs["workers"]
    alice, bob, james = workers["alice"], workers["bob"], workers["james"]
    tensor = torch.tensor([[3.1, 4.3]]).fix_prec().share(alice, bob, crypto_provider=james)
    ast = tensor.child.child

    def compare(detailed, original):
        assert (
            type(detailed)
            == syft.frameworks.torch.tensors.interpreters.additive_shared.AdditiveSharingTensor
        )
        assert detailed.id == original.id
        assert detailed.field == original.field
        assert detailed.child.keys() == original.child.keys()
        return True

    return [
        {
            "value": ast,
            "simplified": (
                CODE[
                    syft.frameworks.torch.tensors.interpreters.additive_shared.AdditiveSharingTensor
                ],
                (
                    ast.id,  # (int or str) id
                    (CODE[str], (str(ast.field).encode("utf-8"),))
                    if ast.field == 2 ** 64
                    else ast.field,  # (int or str) field
                    ast.dtype.encode("utf-8"),
                    (CODE[str], (ast.crypto_provider.id.encode("utf-8"),)),  # (str) worker_id
                    msgpack.serde._simplify(
                        kwargs["workers"]["serde_worker"], ast.child
                    ),  # (dict of AbstractTensor) simplified chain
                    ast.get_garbage_collect_data(),
                ),
            ),
            "cmp_detailed": compare,
        }
    ]


# FixedPrecisionTensor
def make_fixedprecisiontensor(**kwargs):
    workers = kwargs["workers"]
    alice, bob, james = workers["alice"], workers["bob"], workers["james"]
    t = torch.tensor([[3.1, 4.3]])
    fpt_tensor = t.fix_prec(base=12, precision_fractional=5).share(
        alice, bob, crypto_provider=james
    )
    fpt = fpt_tensor.child
    fpt.tag("tag1")
    fpt.describe("desc")
    # AdditiveSharingTensor.simplify sets garbage_collect_data=False on child tensors during simplify
    # This changes tensors' internal state in chain and is required to pass the test
    msgpack.serde._simplify(kwargs["workers"]["serde_worker"], fpt)

    def compare(detailed, original):
        assert (
            type(detailed)
            == syft.frameworks.torch.tensors.interpreters.precision.FixedPrecisionTensor
        )
        assert detailed.id == original.id
        assert detailed.field == original.field
        assert detailed.base == original.base
        assert detailed.precision_fractional == original.precision_fractional
        assert detailed.kappa == original.kappa
        assert detailed.tags == original.tags
        assert detailed.description == original.description
        return True

    return [
        {
            "value": fpt,
            "simplified": (
                CODE[syft.frameworks.torch.tensors.interpreters.precision.FixedPrecisionTensor],
                (
                    fpt.id,  # (int or str) id
                    (CODE[str], (str(fpt.field).encode("utf-8"),))
                    if fpt.field == 2 ** 64
                    else fpt.field,  # (int or str) field
                    fpt.dtype,  # (str) dtype
                    12,  # (int) base
                    5,  # (int) precision_fractional
                    fpt.kappa,  # (int) kappa
                    (CODE[set], ((CODE[str], (b"tag1",)),)),  # (set of str) tags
                    (CODE[str], (b"desc",)),  # (str) description
                    msgpack.serde._simplify(
                        kwargs["workers"]["serde_worker"], fpt.child
                    ),  # (AbstractTensor) chain
                ),
            ),
            "cmp_detailed": compare,
        }
    ]


# LoggingTensor
def make_loggingtensor(**kwargs):
    t = torch.randn(3, 3)
    lt = syft.frameworks.torch.tensors.decorators.logging.LoggingTensor().on(t).child

    def compare(detailed, original):
        assert type(detailed) == syft.frameworks.torch.tensors.decorators.logging.LoggingTensor
        assert detailed.id == original.id
        assert detailed.child.equal(original.child)
        return True

    return [
        {
            "value": lt,
            "simplified": (
                CODE[syft.frameworks.torch.tensors.decorators.logging.LoggingTensor],
                (
                    lt.id,  # (int or str) id
                    msgpack.serde._simplify(
                        kwargs["workers"]["serde_worker"], lt.child
                    ),  # (AbstractTensor) chain
                ),
            ),
            "cmp_detailed": compare,
        }
    ]


# syft.execution.placeholder_id.PlaceholderId
def make_placeholder_id(**kwargs):
    p = syft.execution.placeholder.PlaceHolder()
    obj_id = p.id

    def compare(detailed, original):
        assert type(detailed) == syft.execution.placeholder_id.PlaceholderId
        assert detailed.value == original.value
        return True

    return [
        {
            "value": obj_id,
            "simplified": (CODE[syft.execution.placeholder_id.PlaceholderId], (obj_id.value,)),
            "cmp_detailed": compare,
        }
    ]


# syft.generic.pointers.multi_pointer.MultiPointerTensor
def make_multipointertensor(**kwargs):
    workers = kwargs["workers"]
    alice, bob = workers["alice"], workers["bob"]
    t = torch.randn(3, 3)
    mpt = t.send(alice, bob).child

    def compare(detailed, original):
        assert type(detailed) == syft.generic.pointers.multi_pointer.MultiPointerTensor
        assert detailed.id == original.id
        assert detailed.child.keys() == original.child.keys()
        return True

    return [
        {
            "value": mpt,
            "simplified": (
                CODE[syft.generic.pointers.multi_pointer.MultiPointerTensor],
                (
                    mpt.id,  # (int or str) id
                    msgpack.serde._simplify(kwargs["workers"]["serde_worker"], mpt.child),  # (dict)
                ),
            ),
            "cmp_detailed": compare,
        }
    ]


# syft.frameworks.torch.fl.dataset
def make_basedataset(**kwargs):
    workers = kwargs["workers"]
    alice, bob, james = workers["alice"], workers["bob"], workers["james"]
    dataset = syft.BaseDataset(torch.tensor([1, 2, 3, 4]), torch.tensor([5, 6, 7, 8]))
    dataset.tag("#tag1").describe("desc")

    def compare(detailed, original):
        assert type(detailed) == syft.BaseDataset
        assert (detailed.data == original.data).all()
        assert (detailed.targets == original.targets).all()
        assert detailed.id == original.id
        assert detailed.tags == original.tags
        assert detailed.description == original.description
        return True

    return [
        {
            "value": dataset,
            "simplified": (
                CODE[syft.frameworks.torch.fl.dataset.BaseDataset],
                (
                    msgpack.serde._simplify(kwargs["workers"]["serde_worker"], dataset.data),
                    msgpack.serde._simplify(kwargs["workers"]["serde_worker"], dataset.targets),
                    dataset.id,
                    msgpack.serde._simplify(
                        kwargs["workers"]["serde_worker"], dataset.tags
                    ),  # (set of str) tags
                    msgpack.serde._simplify(
                        kwargs["workers"]["serde_worker"], dataset.description
                    ),  # (str) description
                    msgpack.serde._simplify(kwargs["workers"]["serde_worker"], dataset.child),
                ),
            ),
            "cmp_detailed": compare,
        }
    ]


# syft.generic.pointers.pointer_dataset.PointerDataset
def make_pointerdataset(**kwargs):
    alice, me = kwargs["workers"]["alice"], kwargs["workers"]["me"]
    data = torch.tensor([1, 2, 3, 4])
    targets = torch.tensor([5, 6, 7, 8])
    dataset = syft.BaseDataset(data, targets).tag("#test")
    dataset.send(alice)
    ptr = me.request_search(["#test"], location=alice)[0]

    def compare(detailed, original):
        assert type(detailed) == syft.generic.pointers.pointer_dataset.PointerDataset
        assert detailed.id == original.id
        assert detailed.id_at_location == original.id_at_location
        assert detailed.location == original.location
        assert detailed.tags == original.tags
        assert detailed.description == original.description
        assert detailed.garbage_collect_data == original.garbage_collect_data
        return True

    return [
        {
            "value": ptr,
            "simplified": (
                CODE[syft.generic.pointers.pointer_dataset.PointerDataset],
                (
                    ptr.id,  # (int) id
                    ptr.id_at_location,  # (int) id_at_location
                    (CODE[str], (b"alice",)),  # (str) worker_id
                    (CODE[set], ((CODE[str], (b"#test",)),)),  # (set or None) tags
                    None,  # description
                    False,  # (bool) garbage_collect_data
                ),
            ),
            "cmp_detailed": compare,
        }
    ]


# syft.execution.plan.Plan
def make_plan(**kwargs):
    # Function to plan
    @syft.func2plan([torch.Size((3,))])
    def plan(x):
        x = x + x
        y = torch.abs(x)
        return x

    # Model to plan
    class Net(syft.Plan):
        def __init__(self):
            super(Net, self).__init__()
            self.fc1 = torch.nn.Linear(3, 3)
            self.fc2 = torch.nn.Linear(3, 2)

        def forward(self, x):
            x = torch.nn.functional.relu(self.fc1(x))
            x = self.fc2(x)
            return torch.nn.functional.log_softmax(x, dim=0)

    with kwargs["workers"]["serde_worker"].registration_enabled():
        model_plan = Net()
        model_plan.build(torch.tensor([1.0, 2.0, 3.0]))

    def compare(detailed, original):
        assert type(detailed) == syft.execution.plan.Plan
        assert detailed.id == original.id
        compare_roles(detailed.role, original.role)
        assert detailed.include_state == original.include_state
        assert detailed.is_built == original.is_built
        assert detailed.name == original.name
        assert detailed.tags == original.tags
        assert detailed.description == original.description
        with kwargs["workers"]["serde_worker"].registration_enabled():
            t = torch.tensor([1.1, -2, 3])
            res1 = detailed(t)
            res2 = original(t)
        assert res1.equal(res2)
        return True

    return [
        {
            "value": plan,
            "simplified": (
                CODE[syft.execution.plan.Plan],
                (
                    plan.id,  # (int or str) id
                    msgpack.serde._simplify(kwargs["workers"]["serde_worker"], plan.role),
                    plan.include_state,
                    plan.is_built,
                    msgpack.serde._simplify(kwargs["workers"]["serde_worker"], plan.name),
                    msgpack.serde._simplify(kwargs["workers"]["serde_worker"], plan.tags),
                    msgpack.serde._simplify(kwargs["workers"]["serde_worker"], plan.description),
                    msgpack.serde._simplify(
                        kwargs["workers"]["serde_worker"], plan.torchscript
                    ),  # Torchscript
                ),
            ),
            "cmp_detailed": compare,
        },
        {
            "value": model_plan,
            "simplified": (
                CODE[syft.execution.plan.Plan],
                (
                    model_plan.id,  # (int or str) id
                    msgpack.serde._simplify(kwargs["workers"]["serde_worker"], model_plan.role),
                    model_plan.include_state,
                    model_plan.is_built,
                    msgpack.serde._simplify(kwargs["workers"]["serde_worker"], model_plan.name),
                    msgpack.serde._simplify(kwargs["workers"]["serde_worker"], model_plan.tags),
                    msgpack.serde._simplify(
                        kwargs["workers"]["serde_worker"], model_plan.description
                    ),
                    msgpack.serde._simplify(
                        kwargs["workers"]["serde_worker"], model_plan.torchscript
                    ),  # Torchscript
                ),
            ),
            "cmp_detailed": compare,
        },
    ]


# Role
def make_role(**kwargs):
    @syft.func2plan(args_shape=[(1,)], state=(torch.tensor([1.0]),))
    def plan_abs(x, state):
        (bias,) = state.read()
        x = x.abs()
        return x + bias

    plan_abs.build(torch.tensor([3.0]))
    role = plan_abs.role

    def compare(detailed, original):
        assert type(detailed) == syft.execution.role.Role
        compare_roles(detailed, original)
        return True

    return [
        {
            "value": role,
            "simplified": (
                CODE[syft.execution.role.Role],
                (
                    role.id,
                    msgpack.serde._simplify(kwargs["workers"]["serde_worker"], role.actions),
                    msgpack.serde._simplify(kwargs["workers"]["serde_worker"], role.state),
                    msgpack.serde._simplify(kwargs["workers"]["serde_worker"], role.placeholders),
                    role.input_placeholder_ids,
                    role.output_placeholder_ids,
                ),
            ),
            "cmp_detailed": compare,
        }
    ]


# State
def make_state(**kwargs):
    me = kwargs["workers"]["me"]

    t1, t2 = torch.randn(3, 3), torch.randn(3, 3)
    p1, p2 = syft.PlaceHolder(), syft.PlaceHolder()
    p1.tag("state1"), p2.tag("state2")
    p1.instantiate(t1), p2.instantiate(t2)
    state = syft.execution.state.State(owner=me, state_placeholders=[p1, p2])

    def compare(detailed, original):
        assert type(detailed) == syft.execution.state.State
        compare_placeholders_list(detailed.state_placeholders, original.state_placeholders)
        for i in range(len(original.tensors())):
            assert detailed.tensors()[i].equal(original.tensors()[i])
        return True

    return [
        {
            "value": state,
            "simplified": (
                CODE[syft.execution.state.State],
                (
                    (
                        CODE[list],
                        (  # (list) state_placeholders
                            msgpack.serde._simplify(kwargs["workers"]["serde_worker"], p1),
                            msgpack.serde._simplify(kwargs["workers"]["serde_worker"], p2),
                        ),
                    ),
                    (
                        CODE[list],
                        (  # (list) tensors
                            msgpack.serde._simplify(kwargs["workers"]["serde_worker"], t1),
                            msgpack.serde._simplify(kwargs["workers"]["serde_worker"], t2),
                        ),
                    ),
                ),
            ),
            "cmp_detailed": compare,
        }
    ]


# Protocol
def make_protocol(**kwargs):
    worker = kwargs["workers"]["serde_worker"]

    @syft.func2plan([torch.Size((1, 3))])
    def plan(x):
        x = x + x
        x = torch.abs(x)
        return x

    with worker.registration_enabled():
        worker.register_obj(plan)

    plan.owner = worker
    protocol = syft.execution.protocol.Protocol(
        [("serde-worker-Protocol", plan), ("serde-worker-Protocol", plan)], owner=worker
    )
    protocol.tag("aaa")
    protocol.describe("desc")

    def compare(detailed, original):
        assert type(detailed) == syft.execution.protocol.Protocol
        assert detailed.id == original.id
        assert detailed.tags == original.tags
        assert detailed.description == original.description
        assert detailed.plans == original.plans
        assert detailed.owner == original.owner
        assert detailed.workers_resolved == original.workers_resolved
        return True

    return [
        {
            "value": protocol,
            "simplified": (
                CODE[syft.execution.protocol.Protocol],
                (
                    protocol.id,  # (int)
                    (CODE[set], ((CODE[str], (b"aaa",)),)),  # (set of strings) tags
                    (CODE[str], (b"desc",)),  # (str) description
                    (
                        CODE[list],  # (list) plans reference
                        (
                            # (tuple) reference: worker_id (int/str), plan_id (int/str)
                            (CODE[tuple], ((CODE[str], (b"serde-worker-Protocol",)), plan.id)),
                            (CODE[tuple], ((CODE[str], (b"serde-worker-Protocol",)), plan.id)),
                        ),
                    ),
                    False,  # (bool) workers_resolved
                ),
            ),
            "cmp_detailed": compare,
        }
    ]


# syft.generic.pointers.pointer_tensor.PointerTensor
def make_pointertensor(**kwargs):
    alice = kwargs["workers"]["alice"]
    tensor = torch.randn(3, 3)
    ptr = tensor.send(alice).child

    def compare(detailed, original):
        assert type(detailed) == syft.generic.pointers.pointer_tensor.PointerTensor
        assert detailed.id == original.id
        assert detailed.id_at_location == original.id_at_location
        assert detailed.location == original.location
        assert detailed.point_to_attr == original.point_to_attr
        # Not testing grabage collect data as we are always setting it as False at receiver end
        # irrespective of its initial value
        assert detailed.garbage_collect_data == original.garbage_collect_data
        assert detailed.get().equal(tensor)
        return True

    return [
        {
            "value": ptr,
            "simplified": (
                CODE[syft.generic.pointers.pointer_tensor.PointerTensor],
                (
                    ptr.id,  # (int or str) id
                    ptr.id_at_location,  # (int or str) id_at_location
                    (CODE[str], (b"alice",)),  # (str) worker_id
                    None,  # (str) point_to_attr
                    (CODE[torch.Size], (3, 3)),  # (torch.Size) _shape
                    True,  # (bool) garbage_collect_data
                    ptr.tags,
                    ptr.description,
                ),
            ),
            "cmp_detailed": compare,
        }
    ]


# syft.generic.pointers.pointer_plan.PointerPlan
def make_pointerplan(**kwargs):
    alice, me = kwargs["workers"]["alice"], kwargs["workers"]["me"]

    @syft.func2plan([torch.Size((1, 3))])
    def plan(x):
        x = x + x
        x = torch.abs(x)
        return x

    plan.send(alice)
    ptr = me.request_search([plan.id], location=alice)[0]

    def compare(detailed, original):
        assert type(detailed) == syft.generic.pointers.pointer_plan.PointerPlan
        assert detailed.id == original.id
        assert detailed.id_at_location == original.id_at_location
        assert detailed.location == original.location
        assert detailed.garbage_collect_data == original.garbage_collect_data
        # execute
        t = torch.randn(3, 3).send(alice)
        assert detailed(t).get().equal(original(t).get())
        return True

    return [
        {
            "value": ptr,
            "simplified": (
                CODE[syft.generic.pointers.pointer_plan.PointerPlan],
                (
                    ptr.id,  # (int) id
                    ptr.id_at_location,  # (int) id_at_location
                    (CODE[str], (b"alice",)),  # (str) worker_id
                    (CODE[set], ()),  # (set or None) tags
                    False,  # (bool) garbage_collect_data
                ),
            ),
            "cmp_detailed": compare,
        }
    ]


# syft.generic.pointers.pointer_protocol.PointerProtocol
def make_pointerprotocol(**kwargs):
    alice, me = kwargs["workers"]["alice"], kwargs["workers"]["me"]

    @syft.func2plan([torch.Size((1, 3))])
    def plan(x):
        x = x + x
        x = torch.abs(x)
        return x

    protocol = syft.execution.protocol.Protocol(
        [("worker1", plan), ("worker2", plan)], tags=["aaa", "bbb"], description="desc"
    )
    protocol.send(alice)
    ptr = me.request_search([protocol.id], location=alice)[0]

    def compare(detailed, original):
        assert type(detailed) == syft.generic.pointers.pointer_protocol.PointerProtocol
        assert detailed.id == original.id
        assert detailed.id_at_location == original.id_at_location
        assert detailed.location == original.location
        assert detailed.garbage_collect_data == original.garbage_collect_data
        return True

    return [
        {
            "value": ptr,
            "simplified": (
                CODE[syft.generic.pointers.pointer_protocol.PointerProtocol],
                (
                    ptr.id,  # (int or str) id
                    ptr.id_at_location,  # (int) id_at_location
                    (CODE[str], (b"alice",)),  # (str) location.id
                    False,  # (bool) garbage_collect_data
                ),
            ),
            "cmp_detailed": compare,
        }
    ]


# syft.generic.pointers.object_wrapper.ObjectWrapper
def make_objectwrapper(**kwargs):
    obj = torch.randn(3, 3)
    wrapper = syft.generic.pointers.object_wrapper.ObjectWrapper(obj, id=123)

    def compare(detailed, original):
        assert type(detailed) == syft.generic.pointers.object_wrapper.ObjectWrapper
        assert detailed.id == original.id
        # tensors
        assert detailed.obj.equal(original.obj)
        return True

    return [
        {
            "value": wrapper,
            "simplified": (
                CODE[syft.generic.pointers.object_wrapper.ObjectWrapper],
                (
                    123,  # (int) id
                    msgpack.serde._simplify(kwargs["workers"]["serde_worker"], obj),  # (Any) obj
                ),
            ),
            "cmp_detailed": compare,
        }
    ]


# syft.generic.pointers.object_pointer.ObjectPointer
def make_objectpointer(**kwargs):
    alice = kwargs["workers"]["alice"]
    obj = torch.randn(3, 3)
    obj_ptr = obj.send(alice)
    ptr = syft.generic.pointers.object_pointer.ObjectPointer.create_pointer(obj, alice, obj.id)

    def compare(detailed, original):
        assert type(detailed) == syft.generic.pointers.object_pointer.ObjectPointer
        assert detailed.id == original.id
        assert detailed.id_at_location == original.id_at_location
        assert detailed.location == original.location
        assert detailed.point_to_attr == original.point_to_attr
        assert detailed.garbage_collect_data == original.garbage_collect_data
        return True

    return [
        {
            "value": ptr,
            "simplified": (
                CODE[syft.generic.pointers.object_pointer.ObjectPointer],
                (
                    ptr.id,  # (int or str) id
                    ptr.id_at_location,  # (int or str) id
                    (CODE[str], (b"alice",)),  # (str) location.id
                    None,  # (str) point_to_attr
                    True,  # (bool) garbage_collect_data
                ),
            ),
            "cmp_detailed": compare,
        }
    ]


# syft.generic.string.String
def make_string(**kwargs):
    def compare_simplified(actual, expected):
        """This is a custom comparison functino.
           The reason for using this is that when set is that tags are use. Tags are sets.
           When sets are simplified and converted to tuple, elements order in tuple is random
           We compare tuples as sets because the set order is undefined.

           This function is inspired by the one with the same name defined above in `make_set`.
        """
        assert actual[0] == expected[0]
        assert actual[1][0] == expected[1][0]
        assert actual[1][1] == expected[1][1]
        assert actual[1][2][0] == expected[1][2][0]
        assert set(actual[1][2][1]) == set(expected[1][2][1])
        assert actual[1][3] == expected[1][3]
        return True

    return [
        {
            "value": syft.generic.string.String(
                "Hello World", id=1234, tags=set(["tag1", "tag2"]), description="description"
            ),
            "simplified": (
                CODE[syft.generic.string.String],
                (
                    (CODE[str], (b"Hello World",)),
                    1234,
                    (CODE[set], ((CODE[str], (b"tag1",)), (CODE[str], (b"tag2",)))),
                    (CODE[str], (b"description",)),
                ),
            ),
            "cmp_simplified": compare_simplified,
        }
    ]


# syft.federated.train_config.TrainConfig
def make_trainconfig(**kwargs):
    class Model(torch.jit.ScriptModule):
        def __init__(self):
            super(Model, self).__init__()
            self.w1 = torch.nn.Parameter(torch.randn(10, 1), requires_grad=True)
            self.b1 = torch.nn.Parameter(torch.randn(1), requires_grad=True)

        @torch.jit.script_method
        def forward(self, x):  # pragma: no cover
            x = x @ self.w1 + self.b1
            return x

    class Loss(torch.jit.ScriptModule):
        def __init__(self):
            super(Loss, self).__init__()

        @torch.jit.script_method
        def forward(self, pred, target):  # pragma: no cover
            return ((target.view(pred.shape).float() - pred.float()) ** 2).mean()

    loss = Loss()
    model = Model()
    conf = syft.federated.train_config.TrainConfig(
        model=model, loss_fn=loss, batch_size=2, optimizer="SGD", optimizer_args={"lr": 0.1}
    )

    def compare(detailed, original):
        assert type(detailed) == syft.federated.train_config.TrainConfig
        assert detailed.id == original.id
        assert detailed._model_id == original._model_id
        assert detailed._loss_fn_id == original._loss_fn_id
        assert detailed.batch_size == original.batch_size
        assert detailed.epochs == original.epochs
        assert detailed.optimizer == original.optimizer
        assert detailed.optimizer_args == original.optimizer_args
        assert detailed.max_nr_batches == original.max_nr_batches
        assert detailed.shuffle == original.shuffle
        return True

    return [
        {
            "value": conf,
            "simplified": (
                CODE[syft.federated.train_config.TrainConfig],
                (
                    None,  # (int) _model_id
                    None,  # (int) _loss_fn_id
                    2,  # (int) batch_size
                    1,  # (int) epochs
                    (CODE[str], (b"SGD",)),  # (str) optimizer
                    (CODE[dict], (((CODE[str], (b"lr",)), 0.1),)),  # (dict) optimizer_args
                    conf.id,  # (int or str)
                    -1,  # (int) max_nr_batches
                    True,  # (bool) shuffle
                ),
            ),
            "cmp_detailed": compare,
        }
    ]


# syft.workers.base.BaseWorker
def make_baseworker(**kwargs):
    worker = kwargs["workers"]["serde_worker"]

    t = torch.rand(3, 3)
    with worker.registration_enabled():
        worker.register_obj(t)

    def compare(detailed, original):
        assert isinstance(detailed, syft.workers.base.BaseWorker)
        assert detailed.id == original.id
        return True

    return [
        {
            "value": worker,
            "simplified": (
                CODE[syft.workers.base.BaseWorker],
                ((CODE[str], (b"serde-worker-BaseWorker",)),),  # id (str)
            ),
            "cmp_detailed": compare,
        },
        # Forced simplification
        {
            "forced": True,
            "value": worker,
            "simplified": (
                FORCED_CODE[syft.workers.base.BaseWorker],
                (
                    (CODE[str], (b"serde-worker-BaseWorker",)),  # id (str)
                    msgpack.serde._simplify(worker, worker._objects),  # (dict) _objects
                    worker.auto_add,  # (bool) auto_add
                ),
            ),
            "cmp_detailed": compare,
        },
    ]


# syft.frameworks.torch.tensors.interpreters.autograd.AutogradTensor
def make_autogradtensor(**kwargs):

    t = torch.tensor([1, 2, 3])
    agt = (
        syft.frameworks.torch.tensors.interpreters.autograd.AutogradTensor(
            owner=kwargs["workers"]["serde_worker"]
        )
        .on(t)
        .child
    )
    agt.tag("aaa")
    agt.describe("desc")

    def compare(detailed, original):
        assert type(detailed) == syft.frameworks.torch.tensors.interpreters.autograd.AutogradTensor
        assert detailed.owner == original.owner
        assert detailed.id == original.id
        assert detailed.child.equal(original.child)
        assert detailed.requires_grad == original.requires_grad
        assert detailed.preinitialize_grad == original.preinitialize_grad
        assert detailed.grad_fn == original.grad_fn
        assert detailed.tags == original.tags
        assert detailed.description == original.description
        return True

    return [
        {
            "value": agt,
            "simplified": (
                CODE[syft.frameworks.torch.tensors.interpreters.autograd.AutogradTensor],
                (
                    agt.id,  # (int)
                    msgpack.serde._simplify(
                        kwargs["workers"]["serde_worker"], agt.child
                    ),  # (AbstractTensor) chain
                    True,  # (bool) requires_grad
                    False,  # (bool) preinitialize_grad
                    None,  # [always None, ignored in constructor] grad_fn
                    (CODE[set], ((CODE[str], (b"aaa",)),)),  # (set of str) tags
                    (CODE[str], (b"desc",)),  # (str) description
                ),
            ),
            "cmp_detailed": compare,
        }
    ]


# syft.frameworks.torch.tensors.interpreters.private.PrivateTensor
def make_privatetensor(**kwargs):
    t = torch.tensor([1, 2, 3])
    pt = t.private_tensor(allowed_users=("test",))
    pt.tag("tag1")
    pt.describe("private")
    pt = pt.child

    def compare(detailed, original):
        assert type(detailed) == syft.frameworks.torch.tensors.interpreters.private.PrivateTensor
        assert detailed.id == original.id
        assert detailed.allowed_users == original.allowed_users
        assert detailed.tags == original.tags
        assert detailed.description == original.description
        assert detailed.child.equal(original.child)
        return True

    return [
        {
            "value": pt,
            "simplified": (
                CODE[syft.frameworks.torch.tensors.interpreters.private.PrivateTensor],
                (
                    pt.id,  # (int or str) id
                    (CODE[tuple], ((CODE[str], (b"test",)),)),  # (tuple of ?) allowed_users
                    (CODE[set], ((CODE[str], (b"tag1",)),)),  # (set of str) tags
                    (CODE[str], (b"private",)),  # (str) description
                    msgpack.serde._simplify(
                        kwargs["workers"]["serde_worker"], t
                    ),  # (AbstractTensor) chain
                ),
            ),
            "cmp_detailed": compare,
        }
    ]


# syft.frameworks.torch.tensors.interpreters.PlaceHolder
def make_placeholder(**kwargs):
    ph = syft.execution.placeholder.PlaceHolder(shape=torch.randn(3, 4).shape)
    ph.tag("tag1")
    ph.describe("just a placeholder")

    def compare(detailed, original):
        assert type(detailed) == syft.execution.placeholder.PlaceHolder
        assert detailed.id == original.id
        assert detailed.tags == original.tags
        assert detailed.description == original.description
        assert detailed.expected_shape == original.expected_shape
        return True

    return [
        {
            "value": ph,
            "simplified": (
                CODE[syft.execution.placeholder.PlaceHolder],
                (
                    msgpack.serde._simplify(kwargs["workers"]["serde_worker"], ph.id),
                    (CODE[set], ((CODE[str], (b"tag1",)),)),  # (set of str) tags
                    (CODE[str], (b"just a placeholder",)),  # (str) description
                    (CODE[tuple], (3, 4)),  # (tuple of int) expected_shape
                ),
            ),
            "cmp_detailed": compare,
        }
    ]


# syft.execution.communication.CommunicationAction
def make_communication_action(**kwargs):
    bob = kwargs["workers"]["bob"]
    alice = kwargs["workers"]["alice"]
    bob.log_msgs = True

    x = torch.tensor([1, 2, 3, 4]).send(bob)
    x.remote_send(alice)
    com = bob._get_msg(-1).action

    bob.log_msgs = False

    def compare(detailed, original):
        detailed_msg = (
            detailed.obj_id,
            detailed.name,
            detailed.source,
            detailed.destinations,
            detailed.kwargs,
        )
        original_msg = (
            original.obj_id,
            original.name,
            original.source,
            original.destinations,
            original.kwargs,
        )
        assert type(detailed) == syft.messaging.message.CommunicationAction
        for i in range(len(original_msg)):
            assert detailed_msg[i] == original_msg[i]
        return True

    msg = (com.obj_id, com.name, com.source, com.destinations, com.kwargs)

    return [
        {
            "value": com,
            "simplified": (
                CODE[syft.execution.communication.CommunicationAction],
                (
<<<<<<< HEAD
                    msgpack.serde._simplify(syft.hook.local_worker, com.obj_id),
                    msgpack.serde._simplify(syft.hook.local_worker, com.name),
                    msgpack.serde._simplify(syft.hook.local_worker, com.source),
                    msgpack.serde._simplify(syft.hook.local_worker, com.destinations),
                    msgpack.serde._simplify(syft.hook.local_worker, com.kwargs),
=======
                    msgpack.serde._simplify(kwargs["workers"]["serde_worker"], com.obj_id),
                    msgpack.serde._simplify(kwargs["workers"]["serde_worker"], com.source),
                    msgpack.serde._simplify(kwargs["workers"]["serde_worker"], com.destinations),
                    msgpack.serde._simplify(kwargs["workers"]["serde_worker"], com.kwargs),
>>>>>>> c7167680
                ),
            ),
            "cmp_detailed": compare,
        }
    ]


# syft.execution.computation.ComputationAction
def make_computation_action(**kwargs):
    bob = kwargs["workers"]["bob"]
    bob.log_msgs = True

    x = torch.tensor([1, 2, 3, 4]).send(bob)
    y = x * 2
    op1 = bob._get_msg(-1).action

    a = torch.tensor([[1, 2], [3, 4]]).send(bob)
    b = a.sum(1, keepdim=True)
    op2 = bob._get_msg(-1).action

    bob.log_msgs = False

    def compare(detailed, original):
        detailed_msg = (detailed.name, detailed.target, detailed.args, detailed.kwargs)
        original_msg = (original.name, original.target, original.args, original.kwargs)
        assert type(detailed) == syft.execution.computation.ComputationAction
        for i in range(len(original_msg)):
            if type(original_msg[i]) != torch.Tensor:
                assert detailed_msg[i] == original_msg[i]
            else:
                assert detailed_msg[i].equal(original_msg[i])
        assert detailed.return_ids == original.return_ids
        return True

    message1 = (op1.name, op1.target, op1.args, op1.kwargs)
    message2 = (op2.name, op2.target, op2.args, op2.kwargs)

    return [
        {
            "value": op1,
            "simplified": (
                CODE[syft.execution.computation.ComputationAction],
                (
                    msgpack.serde._simplify(
                        kwargs["workers"]["serde_worker"], message1
                    ),  # (Any) message
                    (CODE[tuple], (op1.return_ids[0],)),  # (tuple) return_ids
                ),
            ),
            "cmp_detailed": compare,
        },
        {
            "value": op2,
            "simplified": (
                CODE[syft.execution.computation.ComputationAction],
                (
                    msgpack.serde._simplify(
                        kwargs["workers"]["serde_worker"], message2
                    ),  # (Any) message
                    (CODE[tuple], (op2.return_ids[0],)),  # (tuple) return_ids
                ),
            ),
            "cmp_detailed": compare,
        },
    ]


# syft.messaging.message.TensorCommandMessage
def make_command_message(**kwargs):
    bob = kwargs["workers"]["bob"]
    alice = kwargs["workers"]["alice"]
    bob.log_msgs = True

    x = torch.tensor([1, 2, 3, 4]).send(bob)
    y = x * 2
    cmd1 = bob._get_msg(-1)

    a = torch.tensor([[1, 2], [3, 4]]).send(bob)
    b = a.sum(1, keepdim=True)
    cmd2 = bob._get_msg(-1)

    x = torch.tensor([1, 2, 3, 4]).send(bob)
    x.remote_send(alice)
    cmd3 = bob._get_msg(-1)

    bob.log_msgs = False

    def compare(detailed, original):
        if isinstance(detailed.action, syft.execution.computation.ComputationAction):
            detailed = detailed.action
            original = original.action

            detailed_msg = (detailed.name, detailed.target, detailed.args, detailed.kwargs)
            original_msg = (original.name, original.target, original.args, original.kwargs)
            for i in range(len(original_msg)):
                if type(original_msg[i]) != torch.Tensor:
                    assert detailed_msg[i] == original_msg[i]
                else:
                    assert detailed_msg[i].equal(original_msg[i])
            assert detailed.return_ids == original.return_ids
            return True

        elif isinstance(detailed.action, syft.execution.communication.CommunicationAction):
            assert detailed.action == original.action
            return True

    return [
        {
            "value": cmd1,
            "simplified": (
                CODE[syft.messaging.message.TensorCommandMessage],
                (
                    msgpack.serde._simplify(kwargs["workers"]["serde_worker"], cmd1.action),
                ),  # (Any) message
            ),
            "cmp_detailed": compare,
        },
        {
            "value": cmd2,
            "simplified": (
                CODE[syft.messaging.message.TensorCommandMessage],
                (
                    msgpack.serde._simplify(kwargs["workers"]["serde_worker"], cmd2.action),
                ),  # (Any) message
            ),
            "cmp_detailed": compare,
        },
        {
            "value": cmd3,
            "simplified": (
                CODE[syft.messaging.message.TensorCommandMessage],
                (msgpack.serde._simplify(kwargs["workers"]["serde_worker"], cmd3.action),),
            ),
            "cmp_detailed": compare,
        },
    ]


# syft.messaging.message.ObjectMessage
def make_objectmessage(**kwargs):
    bob = kwargs["workers"]["bob"]
    bob.log_msgs = True
    x = torch.tensor([1, 2, 3, 4]).send(bob)
    obj = bob._get_msg(-1)
    bob.log_msgs = False

    def compare(detailed, original):
        assert type(detailed) == syft.messaging.message.ObjectMessage
        # torch tensors
        assert detailed.object.equal(original.object)
        return True

    return [
        {
            "value": obj,
            "simplified": (
                CODE[syft.messaging.message.ObjectMessage],
                (
                    msgpack.serde._simplify(
                        kwargs["workers"]["serde_worker"], obj.object
                    ),  # (Any) simplified object
                ),
            ),
            "cmp_detailed": compare,
        }
    ]


# ObjectRequestMessage
def make_objectrequestmessage(**kwargs):
    bob = kwargs["workers"]["bob"]
    bob.log_msgs = True
    x = torch.tensor([1, 2, 3, 4]).send(bob)
    x.get()
    obj_req = bob._get_msg(-1)
    bob.log_msgs = False

    def compare(detailed, original):
        assert type(detailed) == syft.messaging.message.ObjectRequestMessage
        assert detailed.object_id == original.object_id
        assert detailed.user == original.user
        assert detailed.reason == original.reason
        return True

    return [
        {
            "value": obj_req,
            "simplified": (
                CODE[syft.messaging.message.ObjectRequestMessage],
                (
                    msgpack.serde._simplify(kwargs["workers"]["serde_worker"], obj_req.object_id),
                    msgpack.serde._simplify(kwargs["workers"]["serde_worker"], obj_req.user),
                    msgpack.serde._simplify(kwargs["workers"]["serde_worker"], obj_req.reason),
                ),
            ),
            "cmp_detailed": compare,
        }
    ]


# IsNoneMessage
def make_isnonemessage(**kwargs):
    bob = kwargs["workers"]["bob"]
    bob.log_msgs = True
    t = torch.tensor([1, 2, 3, 4])
    x = t.send(bob)
    x.child.is_none()
    nm = bob._get_msg(-1)
    bob.log_msgs = False

    def compare(detailed, original):
        assert type(detailed) == syft.messaging.message.IsNoneMessage
        # torch tensors
        assert detailed.object_id == original.object_id
        return True

    return [
        {
            "value": nm,
            "simplified": (
                CODE[syft.messaging.message.IsNoneMessage],
                (msgpack.serde._simplify(kwargs["workers"]["serde_worker"], nm.object_id),),
            ),
            "cmp_detailed": compare,
        }
    ]


# GetShapeMessage
def make_getshapemessage(**kwargs):
    bob = kwargs["workers"]["bob"]
    bob.log_msgs = True
    t = torch.tensor([1, 2, 3, 4])
    x = t.send(bob)
    z = x + x
    s = z.shape
    shape_message = bob._get_msg(-1)
    bob.log_msgs = False

    def compare(detailed, original):
        assert type(detailed) == syft.messaging.message.GetShapeMessage
        # torch tensor
        assert detailed.tensor_id == original.tensor_id
        return True

    return [
        {
            "value": shape_message,
            "simplified": (
                CODE[syft.messaging.message.GetShapeMessage],
                (
                    msgpack.serde._simplify(
                        kwargs["workers"]["serde_worker"], shape_message.tensor_id
                    ),  # (Any) simplified tensor
                ),
            ),
            "cmp_detailed": compare,
        }
    ]


# ForceObjectDeleteMessage
def make_forceobjectdeletemessage(**kwargs):
    bob = kwargs["workers"]["bob"]
    bob.log_msgs = True
    t = torch.tensor([1, 2, 3, 4])
    id = t.id
    x = t.send(bob)
    del x
    del_message = bob._get_msg(-1)
    bob.log_msgs = False

    def compare(detailed, original):
        assert type(detailed) == syft.messaging.message.ForceObjectDeleteMessage
        assert detailed.object_id == original.object_id
        return True

    return [
        {
            "value": del_message,
            "simplified": (
                CODE[syft.messaging.message.ForceObjectDeleteMessage],
                (id,),  # (int) id
            ),
            "cmp_detailed": compare,
        }
    ]


# SearchMessage
def make_searchmessage(**kwargs):
    search_message = syft.messaging.message.SearchMessage([1, "test", 3])

    def compare(detailed, original):
        assert type(detailed) == syft.messaging.message.SearchMessage
        assert detailed.query == original.query
        return True

    return [
        {
            "value": search_message,
            "simplified": (
                CODE[syft.messaging.message.SearchMessage],
                ((CODE[list], (1, (CODE[str], (b"test",)), 3)),),  # (Any) message
            ),
            "cmp_detailed": compare,
        }
    ]


# PlanCommandMessage
def make_plancommandmessage(**kwargs):
    bob = kwargs["workers"]["bob"]
    bob.log_msgs = True

    @syft.func2plan(args_shape=[(1,)])
    def plan(data):
        return data * 3

    plan.send(bob)
    plan.owner.fetch_plan(plan.id, bob)
    fetch_plan_cmd = bob._get_msg(-1)
    bob.log_msgs = False

    def compare(detailed, original):
        assert type(detailed) == syft.messaging.message.PlanCommandMessage
        assert detailed.command_name == original.command_name
        assert detailed.args == original.args
        return True

    return [
        {
            "value": fetch_plan_cmd,
            "simplified": (
                CODE[syft.messaging.message.PlanCommandMessage],
                (
                    (CODE[str], (b"fetch_plan",)),  # (str) command
                    (CODE[tuple], (plan.id, False)),  # (tuple) args
                ),
            ),
            "cmp_detailed": compare,
        }
    ]


# WorkerCommandMessage
def make_workercommandmessage(**kwargs):
    server, remote_proxy = kwargs["start_remote_worker"](
        id=kwargs["id"], hook=kwargs["hook"], port=kwargs["port"]
    )

    remote_proxy._log_msgs_remote(value=True)
    nr_objects = remote_proxy.objects_count_remote()
    assert nr_objects == 0

    objects_count_msg = remote_proxy._get_msg_remote(
        index=-2
    )  # index -2 as last message is _get_msg message

    remote_proxy.close()
    server.terminate()

    def compare(detailed, original):
        assert type(detailed) == syft.messaging.message.WorkerCommandMessage
        assert detailed.contents == original.contents
        return True

    return [
        {
            "value": objects_count_msg,
            "simplified": (
                CODE[syft.messaging.message.WorkerCommandMessage],
                (
                    (CODE[str], (b"objects_count",)),  # (str) command
                    (CODE[tuple], ((CODE[tuple], ()), (CODE[dict], ()), (CODE[list], ()))),
                ),
            ),
            "cmp_detailed": compare,
        }
    ]


# syft.exceptions.GetNotPermittedError
def make_getnotpermittederror(**kwargs):
    try:
        raise syft.exceptions.GetNotPermittedError()
    except syft.exceptions.GetNotPermittedError as e:
        err = e

    def compare(detailed, original):
        assert type(detailed) == syft.exceptions.GetNotPermittedError
        assert (
            traceback.format_tb(detailed.__traceback__)[-1]
            == traceback.format_tb(original.__traceback__)[-1]
        )
        return True

    return [
        {
            "value": err,
            "simplified": (
                CODE[syft.exceptions.GetNotPermittedError],
                (
                    (CODE[str], (b"GetNotPermittedError",)),  # (str) __name__
                    msgpack.serde._simplify(
                        kwargs["workers"]["serde_worker"],
                        "Traceback (most recent call last):\n"
                        + "".join(traceback.format_tb(err.__traceback__)),
                    ),  # (str) traceback
                    (CODE[dict], tuple()),  # (dict) attributes
                ),
            ),
            "cmp_detailed": compare,
        }
    ]


# syft.exceptions.ResponseSignatureError
def make_responsesignatureerror(**kwargs):
    try:
        raise syft.exceptions.ResponseSignatureError()
    except syft.exceptions.ResponseSignatureError as e:
        err = e

    def compare(detailed, original):
        assert type(detailed) == syft.exceptions.ResponseSignatureError
        assert (
            traceback.format_tb(detailed.__traceback__)[-1]
            == traceback.format_tb(original.__traceback__)[-1]
        )
        assert detailed.get_attributes() == original.get_attributes()
        return True

    return [
        {
            "value": err,
            "simplified": (
                CODE[syft.exceptions.ResponseSignatureError],
                (
                    (CODE[str], (b"ResponseSignatureError",)),  # (str) __name__
                    msgpack.serde._simplify(
                        kwargs["workers"]["serde_worker"],
                        "Traceback (most recent call last):\n"
                        + "".join(traceback.format_tb(err.__traceback__)),
                    ),  # (str) traceback
                    msgpack.serde._simplify(
                        kwargs["workers"]["serde_worker"], err.get_attributes()
                    ),  # (dict) attributes
                ),
            ),
            "cmp_detailed": compare,
        }
    ]


# syft.frameworks.torch.tensors.interpreters.gradients_core.GradFunc
def make_gradfn(**kwargs):
    alice, bob = kwargs["workers"]["alice"], kwargs["workers"]["bob"]
    t = torch.tensor([1, 2, 3])

    x_share = t.share(alice, bob, requires_grad=True)
    y_share = t.share(alice, bob, requires_grad=True)
    z_share = x_share + y_share  # AddBackward

    # This is bad. We should find something robust
    x_share.child.child.set_garbage_collect_data(False)
    y_share.child.child.set_garbage_collect_data(False)

    grad_fn = z_share.child.grad_fn

    def compare(detailed, original):
        assert isinstance(
            detailed, syft.frameworks.torch.tensors.interpreters.gradients_core.GradFunc
        )
        assert detailed.__class__.__name__ == original.__class__.__name__

        # This block only works only for syft tensor attributes
        for detailed_attr, original_attr in zip(detailed._attributes, original._attributes):
            assert detailed_attr.__class__.__name__ == original_attr.__class__.__name__
            assert detailed_attr.get().equal(t)

        return True

    return [
        {
            "value": grad_fn,
            "simplified": (
                CODE[syft.frameworks.torch.tensors.interpreters.gradients_core.GradFunc],
                (
                    CODE[list],
                    (
                        (CODE[str], (b"AddBackward",)),
                        msgpack.serde._simplify(kwargs["workers"]["serde_worker"], x_share.child),
                        msgpack.serde._simplify(kwargs["workers"]["serde_worker"], y_share.child),
                    ),
                ),
            ),
            "cmp_detailed": compare,
        }
    ]<|MERGE_RESOLUTION|>--- conflicted
+++ resolved
@@ -1448,18 +1448,11 @@
             "simplified": (
                 CODE[syft.execution.communication.CommunicationAction],
                 (
-<<<<<<< HEAD
-                    msgpack.serde._simplify(syft.hook.local_worker, com.obj_id),
-                    msgpack.serde._simplify(syft.hook.local_worker, com.name),
-                    msgpack.serde._simplify(syft.hook.local_worker, com.source),
-                    msgpack.serde._simplify(syft.hook.local_worker, com.destinations),
-                    msgpack.serde._simplify(syft.hook.local_worker, com.kwargs),
-=======
                     msgpack.serde._simplify(kwargs["workers"]["serde_worker"], com.obj_id),
+                    msgpack.serde._simplify(kwargs["workers"]["serde_worker"], com.name),
                     msgpack.serde._simplify(kwargs["workers"]["serde_worker"], com.source),
                     msgpack.serde._simplify(kwargs["workers"]["serde_worker"], com.destinations),
                     msgpack.serde._simplify(kwargs["workers"]["serde_worker"], com.kwargs),
->>>>>>> c7167680
                 ),
             ),
             "cmp_detailed": compare,
