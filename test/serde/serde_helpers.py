--- conflicted
+++ resolved
@@ -662,7 +662,7 @@
     ]
 
 
-<<<<<<< HEAD
+# syft.frameworks.torch.fl.dataset
 def make_basedataset(**kwargs):
     workers = kwargs["workers"]
     alice, bob, james = workers["alice"], workers["bob"], workers["james"]
@@ -697,10 +697,7 @@
     ]
 
 
-# syft.messaging.plan.plan.Plan
-=======
 # syft.execution.plan.Plan
->>>>>>> 7c7c5a34
 def make_plan(**kwargs):
     # Function to plan
     @syft.func2plan([torch.Size((3,))])
