--- conflicted
+++ resolved
@@ -1295,15 +1295,10 @@
             "simplified": (
                 FORCED_CODE[syft.workers.virtual.VirtualWorker],
                 (
-<<<<<<< HEAD
-                    (CODE[str], (b"serde-worker-BaseWorker",)),  # id (str)
+                    (CODE[str], (b"serde-worker-VirtualWorker",)),  # id (str)
                     msgpack.serde._simplify(
                         worker, worker.object_store._objects
                     ),  # (dict) _objects
-=======
-                    (CODE[str], (b"serde-worker-VirtualWorker",)),  # id (str)
-                    msgpack.serde._simplify(worker, worker._objects),  # (dict) _objects
->>>>>>> e44610bc
                     worker.auto_add,  # (bool) auto_add
                 ),
             ),
