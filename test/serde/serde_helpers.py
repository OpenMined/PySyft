from collections import OrderedDict
import pytest
import numpy
import torch
from functools import partial
import traceback
import io

import syft
from syft.serde import msgpack
from syft.workers.virtual import VirtualWorker

# Make dict of type codes
CODE = OrderedDict()
for cls, simplifier in msgpack.serde.get_simplifiers():
    CODE[cls] = simplifier[0]
FORCED_CODE = OrderedDict()
for cls, simplifier in msgpack.serde.forced_full_simplifiers.items():
    FORCED_CODE[cls] = simplifier[0]

########################################################################
# Functions that return list of serde samples in the following format:
# [
#   {
#    "value": original_value,
#    "simplified": simplified_value,
#    "cmp_detailed": custom_detailed_values_comparison_function, # optional
#    "cmp_simplified": custom_simplified_values_comparison_function, # optional
#    "framework": None or torch, # optional, affects tensor serialization strategy
#    "forced": (bool), # optional, enables forced full simplification
#   },
#   ...
# ]
########################################################################

########################################################################
# Native types.
########################################################################

# None


def make_none(**kwargs):
    return [{"value": None}]


# Dict.
def make_dict(**kwargs):
    return [
        {
            "value": {1: "hello", 2: "world"},
            "simplified": (
                CODE[dict],
                (
                    (1, (CODE[str], (b"hello",))),  # [not simplified tuple]  # key  # value
                    (2, (CODE[str], (b"world",))),
                ),
            ),
        },
        {
            "value": {"hello": "world"},
            "simplified": (
                CODE[dict],
                (
                    (  # [not simplified tuple]
                        (CODE[str], (b"hello",)),  # key
                        (CODE[str], (b"world",)),  # value
                    ),
                ),
            ),
        },
        {"value": {}, "simplified": (CODE[dict], tuple())},
    ]


# List.
def make_list(**kwargs):
    return [
        {
            "value": ["hello", "world"],
            "simplified": (
                CODE[list],
                ((CODE[str], (b"hello",)), (CODE[str], (b"world",))),  # item
            ),
        },
        {"value": ["hello"], "simplified": (CODE[list], ((CODE[str], (b"hello",)),))},  # item
        {"value": [], "simplified": (CODE[list], tuple())},
        # Tests that forced full simplify should return just simplified object if it doesn't have full simplifier
        {
            "forced": True,
            "value": ["hello"],
            "simplified": (CODE[list], ((CODE[str], (b"hello",)),)),  # item
        },
    ]


# Tuple.
def make_tuple(**kwargs):
    return [
        {
            "value": ("hello", "world"),
            "simplified": (CODE[tuple], ((CODE[str], (b"hello",)), (CODE[str], (b"world",)))),
        },
        {"value": ("hello",), "simplified": (CODE[tuple], ((CODE[str], (b"hello",)),))},
        {"value": tuple(), "simplified": (CODE[tuple], tuple())},
    ]


# Set.
def make_set(**kwargs):
    def compare_simplified(actual, expected):
        """When set is simplified and converted to tuple, elements order in tuple is random
        We compare tuples as sets because the set order is undefined"""
        assert actual[0] == expected[0]
        assert set(actual[1]) == set(expected[1])
        return True

    return [
        {
            "value": {"hello", "world"},
            "simplified": (CODE[set], ((CODE[str], (b"world",)), (CODE[str], (b"hello",)))),
            "cmp_simplified": compare_simplified,
        },
        {"value": {"hello"}, "simplified": (CODE[set], ((CODE[str], (b"hello",)),))},
        {"value": set([]), "simplified": (CODE[set], tuple())},
    ]


# Slice.
def make_slice(**kwargs):
    return [
        {"value": slice(10, 20, 30), "simplified": (CODE[slice], (10, 20, 30))},
        {"value": slice(10, 20), "simplified": (CODE[slice], (10, 20, None))},
        {"value": slice(10), "simplified": (CODE[slice], (None, 10, None))},
    ]


# Range.
def make_range(**kwargs):
    return [
        {"value": range(1, 3, 4), "simplified": (CODE[range], (1, 3, 4))},
        {"value": range(1, 3), "simplified": (CODE[range], (1, 3, 1))},
    ]


# String.
def make_str(**kwargs):
    return [
        {"value": "a string", "simplified": (CODE[str], (b"a string",))},
        {"value": "", "simplified": (CODE[str], (b"",))},
    ]


# Int.
def make_int(**kwargs):
    return [
        {"value": 5, "simplified": 5},
        # Tests that forced full simplify should return just simplified object if it doesn't have full simplifier
        {"forced": True, "value": 5, "simplified": 5},
    ]


# Float.
def make_float(**kwargs):
    return [{"value": 5.1, "simplified": 5.1}]


# Ellipsis.
def make_ellipsis(**kwargs):
    return [{"value": ..., "simplified": (CODE[type(Ellipsis)], (b"",))}]


########################################################################
# Numpy.
########################################################################

# numpy.ndarray
def make_numpy_ndarray(**kwargs):
    np_array = numpy.random.random((2, 2))

    def compare(detailed, original):
        """Compare numpy arrays"""
        assert numpy.array_equal(detailed, original)
        return True

    return [
        {
            "value": np_array,
            "simplified": (
                CODE[type(np_array)],
                (
                    np_array.tobytes(),  # (bytes) serialized bin
                    (CODE[tuple], (2, 2)),  # (tuple) shape
                    (CODE[str], (b"float64",)),  # (str) dtype.name
                ),
            ),
            "cmp_detailed": compare,
        }
    ]


# numpy.float32, numpy.float64, numpy.int32, numpy.int64
def make_numpy_number(dtype, **kwargs):
    num = numpy.array([2.2], dtype=dtype)[0]
    return [
        {
            "value": num,
            "simplified": (
                CODE[dtype],
                (
                    num.tobytes(),  # (bytes)
                    (CODE[str], (num.dtype.name.encode("utf-8"),)),  # (str) dtype.name
                ),
            ),
        }
    ]


########################################################################
# PyTorch.
########################################################################

# Utility functions.


def compare_modules(detailed, original):
    """Compare ScriptModule instances"""
    input = torch.randn(10, 3)
    # NOTE: after serde TopLevelTracedModule or jit.ScriptFunction become
    # ScriptModule (that's what torch.jit.load returns in detail function)
    assert isinstance(detailed, torch.jit.ScriptModule)
    # Code changes after torch.jit.load(): function becomes `forward` method
    if type(original) != torch.jit.ScriptFunction:
        assert detailed.code == original.code
    # model outputs match
    assert detailed(input).equal(original(input))
    return True


def save_to_buffer(tensor) -> bin:
    """Serializes a pytorch tensor to binary"""
    binary_stream = io.BytesIO()
    torch.save(tensor, binary_stream)
    return binary_stream.getvalue()


# torch.device
def make_torch_device(**kwargs):
    torch_device = torch.device("cpu")
    return [
        {
            "value": torch_device,
            "simplified": (CODE[type(torch_device)], ((CODE[str], (b"cpu",)),)),  # (str) device
        }
    ]


# torch.dtype
def make_torch_dtype(**kwargs):
    torch_dtype = torch.int32
    return [
        {"value": torch_dtype, "simplified": (CODE[type(torch_dtype)], "int32")}  # (str) device
    ]


# torch.jit.ScriptModule
def make_torch_scriptmodule(**kwargs):
    class ScriptModule(torch.jit.ScriptModule):
        def __init__(self):
            super(ScriptModule, self).__init__()

        @torch.jit.script_method
        def forward(self, x):  # pragma: no cover
            return x + 2

    sm = ScriptModule()
    return [
        {
            "value": sm,
            "simplified": (
                CODE[torch.jit.ScriptModule],
                (sm.save_to_buffer(),),  # (bytes) serialized torchscript
            ),
            "cmp_detailed": compare_modules,
        }
    ]


# torch.jit.ScriptFunction
def make_torch_scriptfunction(**kwargs):
    @torch.jit.script
    def func(x):  # pragma: no cover
        return x + 2

    return [
        {
            "value": func,
            "simplified": (
                CODE[torch.jit.ScriptFunction],
                (func.save_to_buffer(),),  # (bytes) serialized torchscript
            ),
            "cmp_detailed": compare_modules,
        }
    ]


# torch.memory_format
def make_torch_memoryformat(**kwargs):
    memory_format = torch.preserve_format

    return [{"value": memory_format, "simplified": (CODE[torch.memory_format], 3)}]


# torch.jit.TopLevelTracedModule
# NOTE: if the model is created inside the function, it will be serialized differently depending on the context
class TopLevelTraceModel(torch.nn.Module):
    def __init__(self):
        super(TopLevelTraceModel, self).__init__()
        self.w1 = torch.nn.Parameter(torch.randn(3, 1), requires_grad=True)
        self.b1 = torch.nn.Parameter(torch.randn(1), requires_grad=True)

    def forward(self, x):
        x = x @ self.w1 + self.b1
        return x


topLevelTraceModel = TopLevelTraceModel()


def make_torch_topleveltracedmodule(**kwargs):
    tm = torch.jit.trace(topLevelTraceModel, torch.randn(10, 3))

    return [
        {
            "value": tm,
            "simplified": (
                CODE[torch.jit.TopLevelTracedModule],
                (tm.save_to_buffer(),),  # (bytes) serialized torchscript
            ),
            "cmp_detailed": compare_modules,
        }
    ]


# torch.nn.parameter.Parameter
def make_torch_parameter(**kwargs):
    param = torch.nn.Parameter(torch.randn(3, 3), requires_grad=True)

    def compare(detailed, original):
        assert type(detailed) == torch.nn.Parameter
        assert detailed.data.equal(original.data)
        assert detailed.id == original.id
        assert detailed.requires_grad == original.requires_grad
        return True

    return [
        {
            "value": param,
            "simplified": (
                CODE[torch.nn.Parameter],
                (
                    param.id,  # (int) id
                    msgpack.serde._simplify(
                        kwargs["workers"]["serde_worker"], param.data
                    ),  # (Tensor) data
                    param.requires_grad,  # (bool) requires_grad
                    None,
                ),
            ),
            "cmp_detailed": compare,
        }
    ]


# torch.Tensor
def make_torch_tensor(**kwargs):
    tensor = torch.randn(3, 3)
    tensor.tag("tag1")
    tensor.describe("desc")

    def compare(detailed, original):
        assert type(detailed) == torch.Tensor
        assert detailed.data.equal(original.data)
        assert detailed.id == original.id
        assert detailed.requires_grad == original.requires_grad
        assert detailed.tags == original.tags
        assert detailed.description == original.description
        return True

    return [
        # Default pytorch tensor serialization strategy
        {
            "value": tensor,
            "simplified": (
                CODE[torch.Tensor],
                (
                    tensor.id,  # (int) id
                    save_to_buffer(tensor),  # (bytes) serialized tensor
                    None,  # (AbstractTensor) chain
                    None,  # (AbstractTensor) grad_chain
                    (CODE[set], ((CODE[str], (b"tag1",)),)),  # (set of str) tags
                    (CODE[str], (b"desc",)),  # (str) description
                    (CODE[str], (b"torch",)),  # (str) framework
                    None,  # (int) origin
                    None,  # (int) id_at_origin
                ),
            ),
            "cmp_detailed": compare,
        },
        # "All" tensor serialization strategy
        {
            "framework": None,
            "value": tensor,
            "simplified": (
                CODE[torch.Tensor],
                (
                    tensor.id,  # (int) id
                    (
                        CODE[tuple],
                        (  # serialized tensor
                            (CODE[tuple], (3, 3)),  # tensor.shape
                            (CODE[str], (b"float32",)),  # tensor.dtype
                            (
                                CODE[list],
                                tuple(tensor.flatten().tolist()),
                            ),  # tensor contents as flat list
                        ),
                    ),
                    None,  # (AbstractTensor) chain
                    None,  # (AbstractTensor) grad_chain
                    (CODE[set], ((CODE[str], (b"tag1",)),)),  # (set of str) tags
                    (CODE[str], (b"desc",)),  # (str) description
                    (CODE[str], (b"all",)),  # (str) framework
                    None,  # (int) origin
                    None,  # (int) id_at_origin
                ),
            ),
            "cmp_detailed": compare,
        },
    ]


# torch.Size
def make_torch_size(**kwargs):
    return [
        {
            "value": torch.randn(3, 3).size(),
            "simplified": (CODE[torch.Size], (3, 3)),  # (int) *shape
        }
    ]


########################################################################
# PySyft.
########################################################################

# Utility functions


def compare_actions(detailed, original):
    """Compare 2 Actions"""
    assert len(detailed) == len(original)
    for original_op, detailed_op in zip(original, detailed):
        for original_arg, detailed_arg in zip(original_op.args, detailed_op.args):
            assert original_arg == detailed_arg
        for original_return, detailed_return in zip(original_op.return_ids, detailed_op.return_ids):
            assert original_return == detailed_return
        assert original_op.name == detailed_op.name
        assert original_op.kwargs == detailed_op.kwargs
    return True


def compare_placeholders_list(detailed, original):
    """Compare 2 lists of placeholders"""
    assert len(detailed) == len(original)
    for original_ph, detailed_ph in zip(original, detailed):
        assert detailed_ph.id == original_ph.id
        assert detailed_ph.tags == original_ph.tags
        assert detailed_ph.description == original_ph.description
        assert detailed_ph.expected_shape == original_ph.expected_shape
    return True


def compare_placeholders_dict(detailed, original):
    """Compare 2 dicts of placeholders"""
    assert len(detailed) == len(original)
    for key, detailed_ph in detailed.items():
        original_ph = original[key]
        assert detailed_ph.id == original_ph.id
        assert detailed_ph.tags == original_ph.tags
        assert detailed_ph.description == original_ph.description
        assert detailed_ph.expected_shape == original_ph.expected_shape
    return True


def compare_roles(detailed, original):
    """Compare 2 Roles"""
    assert detailed.id == original.id
    compare_actions(detailed.actions, original.actions)
    compare_placeholders_list(detailed.state.state_placeholders, original.state.state_placeholders)
    compare_placeholders_dict(detailed.placeholders, original.placeholders)
    assert detailed.input_placeholder_ids == original.input_placeholder_ids
    assert detailed.output_placeholder_ids == original.output_placeholder_ids
    return True


# AdditiveSharingTensor
def make_additivesharingtensor(**kwargs):
    workers = kwargs["workers"]
    alice, bob, james = workers["alice"], workers["bob"], workers["james"]
    tensor = torch.tensor([[3.1, 4.3]]).fix_prec().share(alice, bob, crypto_provider=james)
    ast = tensor.child.child

    def compare(detailed, original):
        assert (
            type(detailed)
            == syft.frameworks.torch.tensors.interpreters.additive_shared.AdditiveSharingTensor
        )
        assert detailed.id == original.id
        assert detailed.field == original.field
        assert detailed.child.keys() == original.child.keys()
        return True

    return [
        {
            "value": ast,
            "simplified": (
                CODE[
                    syft.frameworks.torch.tensors.interpreters.additive_shared.AdditiveSharingTensor
                ],
                (
                    ast.id,  # (int or str) id
                    (CODE[str], (str(ast.field).encode("utf-8"),))
                    if ast.field == 2 ** 64
                    else ast.field,  # (int or str) field
                    ast.dtype.encode("utf-8"),
                    (CODE[str], (ast.crypto_provider.id.encode("utf-8"),)),  # (str) worker_id
                    msgpack.serde._simplify(
                        kwargs["workers"]["serde_worker"], ast.child
                    ),  # (dict of AbstractTensor) simplified chain
                    ast.get_garbage_collect_data(),
                ),
            ),
            "cmp_detailed": compare,
        }
    ]


# FixedPrecisionTensor
def make_fixedprecisiontensor(**kwargs):
    workers = kwargs["workers"]
    alice, bob, james = workers["alice"], workers["bob"], workers["james"]
    t = torch.tensor([[3.1, 4.3]])
    fpt_tensor = t.fix_prec(base=12, precision_fractional=5).share(
        alice, bob, crypto_provider=james
    )
    fpt = fpt_tensor.child
    fpt.tag("tag1")
    fpt.describe("desc")
    # AdditiveSharingTensor.simplify sets garbage_collect_data=False on child tensors during simplify
    # This changes tensors' internal state in chain and is required to pass the test
    msgpack.serde._simplify(kwargs["workers"]["serde_worker"], fpt)

    def compare(detailed, original):
        assert (
            type(detailed)
            == syft.frameworks.torch.tensors.interpreters.precision.FixedPrecisionTensor
        )
        assert detailed.id == original.id
        assert detailed.field == original.field
        assert detailed.base == original.base
        assert detailed.precision_fractional == original.precision_fractional
        assert detailed.kappa == original.kappa
        assert detailed.tags == original.tags
        assert detailed.description == original.description
        return True

    return [
        {
            "value": fpt,
            "simplified": (
                CODE[syft.frameworks.torch.tensors.interpreters.precision.FixedPrecisionTensor],
                (
                    fpt.id,  # (int or str) id
                    (CODE[str], (str(fpt.field).encode("utf-8"),))
                    if fpt.field == 2 ** 64
                    else fpt.field,  # (int or str) field
                    fpt.dtype,  # (str) dtype
                    12,  # (int) base
                    5,  # (int) precision_fractional
                    fpt.kappa,  # (int) kappa
                    (CODE[set], ((CODE[str], (b"tag1",)),)),  # (set of str) tags
                    (CODE[str], (b"desc",)),  # (str) description
                    msgpack.serde._simplify(
                        kwargs["workers"]["serde_worker"], fpt.child
                    ),  # (AbstractTensor) chain
                ),
            ),
            "cmp_detailed": compare,
        }
    ]


# LoggingTensor
def make_loggingtensor(**kwargs):
    t = torch.randn(3, 3)
    lt = syft.frameworks.torch.tensors.decorators.logging.LoggingTensor().on(t).child

    def compare(detailed, original):
        assert type(detailed) == syft.frameworks.torch.tensors.decorators.logging.LoggingTensor
        assert detailed.id == original.id
        assert detailed.child.equal(original.child)
        return True

    return [
        {
            "value": lt,
            "simplified": (
                CODE[syft.frameworks.torch.tensors.decorators.logging.LoggingTensor],
                (
                    lt.id,  # (int or str) id
                    msgpack.serde._simplify(
                        kwargs["workers"]["serde_worker"], lt.child
                    ),  # (AbstractTensor) chain
                ),
            ),
            "cmp_detailed": compare,
        }
    ]


# syft.execution.placeholder_id.PlaceholderId
def make_placeholder_id(**kwargs):
    p = syft.execution.placeholder.PlaceHolder()
    obj_id = p.id

    def compare(detailed, original):
        assert type(detailed) == syft.execution.placeholder_id.PlaceholderId
        assert detailed.value == original.value
        return True

    return [
        {
            "value": obj_id,
            "simplified": (CODE[syft.execution.placeholder_id.PlaceholderId], (obj_id.value,)),
            "cmp_detailed": compare,
        }
    ]


# syft.generic.pointers.multi_pointer.MultiPointerTensor
def make_multipointertensor(**kwargs):
    workers = kwargs["workers"]
    alice, bob = workers["alice"], workers["bob"]
    t = torch.randn(3, 3)
    mpt = t.send(alice, bob).child

    def compare(detailed, original):
        assert type(detailed) == syft.generic.pointers.multi_pointer.MultiPointerTensor
        assert detailed.id == original.id
        assert detailed.child.keys() == original.child.keys()
        return True

    return [
        {
            "value": mpt,
            "simplified": (
                CODE[syft.generic.pointers.multi_pointer.MultiPointerTensor],
                (
                    mpt.id,  # (int or str) id
                    msgpack.serde._simplify(kwargs["workers"]["serde_worker"], mpt.child),  # (dict)
                ),
            ),
            "cmp_detailed": compare,
        }
    ]


# syft.frameworks.torch.fl.dataset
def make_basedataset(**kwargs):
    workers = kwargs["workers"]
    alice, bob, james = workers["alice"], workers["bob"], workers["james"]
    dataset = syft.BaseDataset(torch.tensor([1, 2, 3, 4]), torch.tensor([5, 6, 7, 8]))
    dataset.tag("#tag1").describe("desc")

    def compare(detailed, original):
        assert type(detailed) == syft.BaseDataset
        assert (detailed.data == original.data).all()
        assert (detailed.targets == original.targets).all()
        assert detailed.id == original.id
        assert detailed.tags == original.tags
        assert detailed.description == original.description
        return True

    return [
        {
            "value": dataset,
            "simplified": (
                CODE[syft.frameworks.torch.fl.dataset.BaseDataset],
                (
                    msgpack.serde._simplify(kwargs["workers"]["serde_worker"], dataset.data),
                    msgpack.serde._simplify(kwargs["workers"]["serde_worker"], dataset.targets),
                    dataset.id,
                    msgpack.serde._simplify(
                        kwargs["workers"]["serde_worker"], dataset.tags
                    ),  # (set of str) tags
                    msgpack.serde._simplify(
                        kwargs["workers"]["serde_worker"], dataset.description
                    ),  # (str) description
                    msgpack.serde._simplify(kwargs["workers"]["serde_worker"], dataset.child),
                ),
            ),
            "cmp_detailed": compare,
        }
    ]


# syft.generic.pointers.pointer_dataset.PointerDataset
def make_pointerdataset(**kwargs):
    alice, me = kwargs["workers"]["alice"], kwargs["workers"]["me"]
    data = torch.tensor([1, 2, 3, 4])
    targets = torch.tensor([5, 6, 7, 8])
    dataset = syft.BaseDataset(data, targets).tag("#test")
    dataset.send(alice)
    ptr = me.request_search(["#test"], location=alice)[0]

    def compare(detailed, original):
        assert type(detailed) == syft.generic.pointers.pointer_dataset.PointerDataset
        assert detailed.id == original.id
        assert detailed.id_at_location == original.id_at_location
        assert detailed.location == original.location
        assert detailed.tags == original.tags
        assert detailed.description == original.description
        assert detailed.garbage_collect_data == original.garbage_collect_data
        return True

    return [
        {
            "value": ptr,
            "simplified": (
                CODE[syft.generic.pointers.pointer_dataset.PointerDataset],
                (
                    ptr.id,  # (int) id
                    ptr.id_at_location,  # (int) id_at_location
                    (CODE[str], (b"alice",)),  # (str) worker_id
                    (CODE[set], ((CODE[str], (b"#test",)),)),  # (set or None) tags
                    None,  # description
                    False,  # (bool) garbage_collect_data
                ),
            ),
            "cmp_detailed": compare,
        }
    ]


# syft.execution.plan.Plan
def make_plan(**kwargs):
    # Function to plan
    @syft.func2plan([torch.Size((3,))])
    def plan(x):
        x = x + x
        y = torch.abs(x)
        return x

    # Model to plan
    class Net(syft.Plan):
        def __init__(self):
            super(Net, self).__init__()
            self.fc1 = torch.nn.Linear(3, 3)
            self.fc2 = torch.nn.Linear(3, 2)

        def forward(self, x):
            x = torch.nn.functional.relu(self.fc1(x))
            x = self.fc2(x)
            return torch.nn.functional.log_softmax(x, dim=0)

    with kwargs["workers"]["serde_worker"].registration_enabled():
        model_plan = Net()
        model_plan.build(torch.tensor([1.0, 2.0, 3.0]))

    def compare(detailed, original):
        assert type(detailed) == syft.execution.plan.Plan
        assert detailed.id == original.id
        compare_roles(detailed.role, original.role)
        assert detailed.include_state == original.include_state
        assert detailed.is_built == original.is_built
        assert detailed.name == original.name
        assert detailed.tags == original.tags
        assert detailed.description == original.description
        with kwargs["workers"]["serde_worker"].registration_enabled():
            t = torch.tensor([1.1, -2, 3])
            res1 = detailed(t)
            res2 = original(t)
        assert res1.equal(res2)
        return True

    return [
        {
            "value": plan,
            "simplified": (
                CODE[syft.execution.plan.Plan],
                (
                    plan.id,  # (int or str) id
                    msgpack.serde._simplify(kwargs["workers"]["serde_worker"], plan.role),
                    plan.include_state,
                    msgpack.serde._simplify(kwargs["workers"]["serde_worker"], plan.name),
                    msgpack.serde._simplify(kwargs["workers"]["serde_worker"], plan.tags),
                    msgpack.serde._simplify(kwargs["workers"]["serde_worker"], plan.description),
                    msgpack.serde._simplify(
                        kwargs["workers"]["serde_worker"], plan.torchscript
                    ),  # Torchscript
                    msgpack.serde._simplify(kwargs["workers"]["serde_worker"], plan.input_types),
                ),
            ),
            "cmp_detailed": compare,
        },
        {
            "value": model_plan,
            "simplified": (
                CODE[syft.execution.plan.Plan],
                (
                    model_plan.id,  # (int or str) id
                    msgpack.serde._simplify(kwargs["workers"]["serde_worker"], model_plan.role),
                    model_plan.include_state,
                    msgpack.serde._simplify(kwargs["workers"]["serde_worker"], model_plan.name),
                    msgpack.serde._simplify(kwargs["workers"]["serde_worker"], model_plan.tags),
                    msgpack.serde._simplify(
                        kwargs["workers"]["serde_worker"], model_plan.description
                    ),
                    msgpack.serde._simplify(
                        kwargs["workers"]["serde_worker"], model_plan.torchscript
                    ),  # Torchscript
                    msgpack.serde._simplify(
                        kwargs["workers"]["serde_worker"], model_plan.input_types
                    ),
                ),
            ),
            "cmp_detailed": compare,
        },
    ]


# Role
def make_role(**kwargs):
    @syft.func2plan(args_shape=[(1,)], state=(torch.tensor([1.0]),))
    def plan_abs(x, state):
        (bias,) = state.read()
        x = x.abs()
        return x + bias

    plan_abs.build(torch.tensor([3.0]))
    role = plan_abs.role

    def compare(detailed, original):
        assert type(detailed) == syft.execution.role.Role
        compare_roles(detailed, original)
        return True

    return [
        {
            "value": role,
            "simplified": (
                CODE[syft.execution.role.Role],
                (
                    role.id,
                    msgpack.serde._simplify(kwargs["workers"]["serde_worker"], role.actions),
                    msgpack.serde._simplify(kwargs["workers"]["serde_worker"], role.state),
                    msgpack.serde._simplify(kwargs["workers"]["serde_worker"], role.placeholders),
                    role.input_placeholder_ids,
                    role.output_placeholder_ids,
                ),
            ),
            "cmp_detailed": compare,
        }
    ]


def make_type(**kwargs):
    serialized_type = type("test")

    def compare(detailed, original):
        assert type(detailed) == type(original)
        assert detailed == original
        return True

    return [
        {
            "value": serialized_type,
            "simplified": (msgpack.serde._simplify(syft.hook.local_worker, serialized_type)),
            "cmp_detailed": compare,
        }
    ]


def make_nested_type_wrapper(**kwargs):
    reference_serialized_input = (
        (type(torch.tensor([1.0, -2.0])), type(torch.tensor([1, 2]))),
        {
            "k1": [type(5), (type(True), type(False))],
            "k2": {
                "kk1": [type(torch.tensor([5, 7])), type(torch.tensor([5, 7]))],
                "kk2": [type(True), (type(torch.tensor([9, 10])),)],
            },
            "k3": type(torch.tensor([8])),
        },
        type(torch.tensor([11, 12])),
        (type(1), (type(2), (type(3), (type(4), [type(5), type(6)])))),
    )

    wrapper = syft.execution.plan.NestedTypeWrapper()
    wrapper.nested_input_types = reference_serialized_input

    def compare(detailed, original):
        assert detailed.nested_input_types == original.nested_input_types
        return True

    return [
        {
            "value": wrapper,
            "simplified": syft.serde.msgpack.serde._simplify(syft.hook.local_worker, wrapper),
            "cmp_detailed": compare,
        }
    ]


# State
def make_state(**kwargs):
    me = kwargs["workers"]["me"]

    t1, t2 = torch.randn(3, 3), torch.randn(3, 3)
    p1, p2 = syft.PlaceHolder(), syft.PlaceHolder()
    p1.tag("state1"), p2.tag("state2")
    p1.instantiate(t1), p2.instantiate(t2)
    state = syft.execution.state.State(state_placeholders=[p1, p2])

    def compare(detailed, original):
        assert type(detailed) == syft.execution.state.State
        compare_placeholders_list(detailed.state_placeholders, original.state_placeholders)
        for i in range(len(original.tensors())):
            assert detailed.tensors()[i].equal(original.tensors()[i])
        return True

    return [
        {
            "value": state,
            "simplified": (
                CODE[syft.execution.state.State],
                (
                    (
                        CODE[list],
                        (  # (list) state_placeholders
                            msgpack.serde._simplify(kwargs["workers"]["serde_worker"], p1),
                            msgpack.serde._simplify(kwargs["workers"]["serde_worker"], p2),
                        ),
                    ),
                    (
                        CODE[list],
                        (  # (list) tensors
                            msgpack.serde._simplify(kwargs["workers"]["serde_worker"], t1),
                            msgpack.serde._simplify(kwargs["workers"]["serde_worker"], t2),
                        ),
                    ),
                ),
            ),
            "cmp_detailed": compare,
        }
    ]


# Protocol
def make_protocol(**kwargs):
    alice = kwargs["workers"]["alice"]
    bob = kwargs["workers"]["bob"]

<<<<<<< HEAD
    @syft.func2protocol(args_shape={"alice": ((1,),), "bob": ((1,),)})
    def protocol(roles):
        # fetch tensors from stores
        # TODO fix fetch once we have the real implementation of it
        tensor1 = roles["alice"].load(torch.tensor([1]))
        tensor2 = roles["bob"].load(torch.tensor([1]))
=======
    @syft.func2protocol(roles=["alice", "bob"], args_shape={"alice": ((1,),), "bob": ((1,),)})
    def protocol(alice, bob):
        tensor1 = alice.fetch(torch.tensor([1]))
        tensor2 = bob.fetch(torch.tensor([1]))
>>>>>>> 1b414694

        t1plus = tensor1 + 1
        t2plus = tensor2 + 1

        return t1plus, t2plus

    protocol.build()

    # plan.owner = worker
    protocol.tag("aaa")
    protocol.describe("desc")

    def compare(detailed, original):
        assert type(detailed) == syft.execution.protocol.Protocol
        assert detailed.id == original.id
        assert detailed.name == original.name
        assert detailed.roles.keys() == original.roles.keys()
        for k, v in detailed.roles.items():
            assert compare_roles(original.roles[k], v)
        assert detailed.tags == original.tags
        assert detailed.description == original.description
        return True

    return [
        {
            "value": protocol,
            "simplified": (
                CODE[syft.execution.protocol.Protocol],
                (
                    protocol.id,  # (int or str) id
                    msgpack.serde._simplify(kwargs["workers"]["serde_worker"], protocol.name),
                    msgpack.serde._simplify(kwargs["workers"]["serde_worker"], protocol.roles),
                    msgpack.serde._simplify(kwargs["workers"]["serde_worker"], protocol.tags),
                    msgpack.serde._simplify(
                        kwargs["workers"]["serde_worker"], protocol.description
                    ),
                ),
            ),
            "cmp_detailed": compare,
        }
    ]


# syft.generic.pointers.pointer_tensor.PointerTensor
def make_pointertensor(**kwargs):
    alice = kwargs["workers"]["alice"]
    tensor = torch.randn(3, 3)
    ptr = tensor.send(alice).child

    def compare(detailed, original):
        assert type(detailed) == syft.generic.pointers.pointer_tensor.PointerTensor
        assert detailed.id == original.id
        assert detailed.id_at_location == original.id_at_location
        assert detailed.location == original.location
        assert detailed.point_to_attr == original.point_to_attr
        # Not testing grabage collect data as we are always setting it as False at receiver end
        # irrespective of its initial value
        assert detailed.garbage_collect_data == original.garbage_collect_data
        assert detailed.get().equal(tensor)
        return True

    return [
        {
            "value": ptr,
            "simplified": (
                CODE[syft.generic.pointers.pointer_tensor.PointerTensor],
                (
                    ptr.id,  # (int or str) id
                    ptr.id_at_location,  # (int or str) id_at_location
                    (CODE[str], (b"alice",)),  # (str) worker_id
                    None,  # (str) point_to_attr
                    (CODE[torch.Size], (3, 3)),  # (torch.Size) _shape
                    True,  # (bool) garbage_collect_data
                    ptr.tags,
                    ptr.description,
                ),
            ),
            "cmp_detailed": compare,
        }
    ]


# syft.generic.pointers.pointer_plan.PointerPlan
def make_pointerplan(**kwargs):
    alice, me = kwargs["workers"]["alice"], kwargs["workers"]["me"]

    @syft.func2plan([torch.Size((1, 3))])
    def plan(x):
        x = x + x
        x = torch.abs(x)
        return x

    plan.send(alice)
    ptr = me.request_search([plan.id], location=alice)[0]

    def compare(detailed, original):
        assert type(detailed) == syft.generic.pointers.pointer_plan.PointerPlan
        assert detailed.id == original.id
        assert detailed.id_at_location == original.id_at_location
        assert detailed.location == original.location
        assert detailed.garbage_collect_data == original.garbage_collect_data
        # execute
        t = torch.randn(3, 3).send(alice)
        assert detailed(t).get().equal(original(t).get())
        return True

    return [
        {
            "value": ptr,
            "simplified": (
                CODE[syft.generic.pointers.pointer_plan.PointerPlan],
                (
                    ptr.id,  # (int) id
                    ptr.id_at_location,  # (int) id_at_location
                    (CODE[str], (b"alice",)),  # (str) worker_id
                    (CODE[set], ()),  # (set or None) tags
                    False,  # (bool) garbage_collect_data
                ),
            ),
            "cmp_detailed": compare,
        }
    ]


# syft.generic.pointers.object_wrapper.ObjectWrapper
def make_objectwrapper(**kwargs):
    obj = torch.randn(3, 3)
    wrapper = syft.generic.pointers.object_wrapper.ObjectWrapper(obj, id=123)

    def compare(detailed, original):
        assert type(detailed) == syft.generic.pointers.object_wrapper.ObjectWrapper
        assert detailed.id == original.id
        # tensors
        assert detailed.obj.equal(original.obj)
        return True

    return [
        {
            "value": wrapper,
            "simplified": (
                CODE[syft.generic.pointers.object_wrapper.ObjectWrapper],
                (
                    123,  # (int) id
                    msgpack.serde._simplify(kwargs["workers"]["serde_worker"], obj),  # (Any) obj
                ),
            ),
            "cmp_detailed": compare,
        }
    ]


# syft.generic.pointers.object_pointer.ObjectPointer
def make_objectpointer(**kwargs):
    alice = kwargs["workers"]["alice"]
    obj = torch.randn(3, 3)
    obj_ptr = obj.send(alice)
    ptr = syft.generic.pointers.object_pointer.ObjectPointer.create_pointer(obj, alice, obj.id)

    def compare(detailed, original):
        assert type(detailed) == syft.generic.pointers.object_pointer.ObjectPointer
        assert detailed.id == original.id
        assert detailed.id_at_location == original.id_at_location
        assert detailed.location == original.location
        assert detailed.point_to_attr == original.point_to_attr
        assert detailed.garbage_collect_data == original.garbage_collect_data
        return True

    return [
        {
            "value": ptr,
            "simplified": (
                CODE[syft.generic.pointers.object_pointer.ObjectPointer],
                (
                    ptr.id,  # (int or str) id
                    ptr.id_at_location,  # (int or str) id
                    (CODE[str], (b"alice",)),  # (str) location.id
                    None,  # (str) point_to_attr
                    True,  # (bool) garbage_collect_data
                ),
            ),
            "cmp_detailed": compare,
        }
    ]


# syft.generic.string.String
def make_string(**kwargs):
    def compare_simplified(actual, expected):
        """This is a custom comparison functino.
           The reason for using this is that when set is that tags are use. Tags are sets.
           When sets are simplified and converted to tuple, elements order in tuple is random
           We compare tuples as sets because the set order is undefined.

           This function is inspired by the one with the same name defined above in `make_set`.
        """
        assert actual[0] == expected[0]
        assert actual[1][0] == expected[1][0]
        assert actual[1][1] == expected[1][1]
        assert actual[1][2][0] == expected[1][2][0]
        assert set(actual[1][2][1]) == set(expected[1][2][1])
        assert actual[1][3] == expected[1][3]
        return True

    return [
        {
            "value": syft.generic.string.String(
                "Hello World", id=1234, tags=set(["tag1", "tag2"]), description="description"
            ),
            "simplified": (
                CODE[syft.generic.string.String],
                (
                    (CODE[str], (b"Hello World",)),
                    1234,
                    (CODE[set], ((CODE[str], (b"tag1",)), (CODE[str], (b"tag2",)))),
                    (CODE[str], (b"description",)),
                ),
            ),
            "cmp_simplified": compare_simplified,
        }
    ]


# syft.federated.train_config.TrainConfig
def make_trainconfig(**kwargs):
    class Model(torch.jit.ScriptModule):
        def __init__(self):
            super(Model, self).__init__()
            self.w1 = torch.nn.Parameter(torch.randn(10, 1), requires_grad=True)
            self.b1 = torch.nn.Parameter(torch.randn(1), requires_grad=True)

        @torch.jit.script_method
        def forward(self, x):  # pragma: no cover
            x = x @ self.w1 + self.b1
            return x

    class Loss(torch.jit.ScriptModule):
        def __init__(self):
            super(Loss, self).__init__()

        @torch.jit.script_method
        def forward(self, pred, target):  # pragma: no cover
            return ((target.view(pred.shape).float() - pred.float()) ** 2).mean()

    loss = Loss()
    model = Model()
    conf = syft.federated.train_config.TrainConfig(
        model=model, loss_fn=loss, batch_size=2, optimizer="SGD", optimizer_args={"lr": 0.1}
    )

    def compare(detailed, original):
        assert type(detailed) == syft.federated.train_config.TrainConfig
        assert detailed.id == original.id
        assert detailed._model_id == original._model_id
        assert detailed._loss_fn_id == original._loss_fn_id
        assert detailed.batch_size == original.batch_size
        assert detailed.epochs == original.epochs
        assert detailed.optimizer == original.optimizer
        assert detailed.optimizer_args == original.optimizer_args
        assert detailed.max_nr_batches == original.max_nr_batches
        assert detailed.shuffle == original.shuffle
        return True

    return [
        {
            "value": conf,
            "simplified": (
                CODE[syft.federated.train_config.TrainConfig],
                (
                    None,  # (int) _model_id
                    None,  # (int) _loss_fn_id
                    2,  # (int) batch_size
                    1,  # (int) epochs
                    (CODE[str], (b"SGD",)),  # (str) optimizer
                    (CODE[dict], (((CODE[str], (b"lr",)), 0.1),)),  # (dict) optimizer_args
                    conf.id,  # (int or str)
                    -1,  # (int) max_nr_batches
                    True,  # (bool) shuffle
                ),
            ),
            "cmp_detailed": compare,
        }
    ]


# syft.workers.virtual.VirtualWorker
def make_virtual_worker(**kwargs):
    worker = VirtualWorker(
        id=f"serde-worker-{cls.__name__}",
        hook=kwargs["workers"]["serde_worker"].hook,
        auto_add=False,
    )

    t = torch.rand(3, 3)
    with worker.registration_enabled():
        worker.register_obj(t)

    def compare(detailed, original):
        assert isinstance(detailed, syft.workers.virtual.VirtualWorker)
        assert detailed.id == original.id
        return True

    return [
        {
            "value": worker,
            "simplified": (
                CODE[syft.workers.virtual.VirtualWorker],
                ((CODE[str], (b"serde-worker-VirtualWorker",)),),  # id (str)
            ),
            "cmp_detailed": compare,
        },
        # Forced simplification
        {
            "forced": True,
            "value": worker,
            "simplified": (
                FORCED_CODE[syft.workers.virtual.VirtualWorker],
                (
                    (CODE[str], (b"serde-worker-VirtualWorker",)),  # id (str)
                    msgpack.serde._simplify(
                        worker, worker.object_store._objects
                    ),  # (dict) _objects
                    worker.auto_add,  # (bool) auto_add
                ),
            ),
            "cmp_detailed": compare,
        },
    ]


# syft.frameworks.torch.tensors.interpreters.autograd.AutogradTensor
def make_autogradtensor(**kwargs):

    t = torch.tensor([1, 2, 3])
    agt = (
        syft.frameworks.torch.tensors.interpreters.autograd.AutogradTensor(
            owner=kwargs["workers"]["serde_worker"]
        )
        .on(t)
        .child
    )
    agt.tag("aaa")
    agt.describe("desc")

    def compare(detailed, original):
        assert type(detailed) == syft.frameworks.torch.tensors.interpreters.autograd.AutogradTensor
        assert detailed.owner == original.owner
        assert detailed.id == original.id
        assert detailed.child.equal(original.child)
        assert detailed.requires_grad == original.requires_grad
        assert detailed.preinitialize_grad == original.preinitialize_grad
        assert detailed.grad_fn == original.grad_fn
        assert detailed.tags == original.tags
        assert detailed.description == original.description
        return True

    return [
        {
            "value": agt,
            "simplified": (
                CODE[syft.frameworks.torch.tensors.interpreters.autograd.AutogradTensor],
                (
                    agt.id,  # (int)
                    msgpack.serde._simplify(
                        kwargs["workers"]["serde_worker"], agt.child
                    ),  # (AbstractTensor) chain
                    True,  # (bool) requires_grad
                    False,  # (bool) preinitialize_grad
                    None,  # [always None, ignored in constructor] grad_fn
                    (CODE[set], ((CODE[str], (b"aaa",)),)),  # (set of str) tags
                    (CODE[str], (b"desc",)),  # (str) description
                ),
            ),
            "cmp_detailed": compare,
        }
    ]


# syft.frameworks.torch.tensors.interpreters.private.PrivateTensor
def make_privatetensor(**kwargs):
    t = torch.tensor([1, 2, 3])
    pt = t.private_tensor(allowed_users=("test",))
    pt.tag("tag1")
    pt.describe("private")
    pt = pt.child

    def compare(detailed, original):
        assert type(detailed) == syft.frameworks.torch.tensors.interpreters.private.PrivateTensor
        assert detailed.id == original.id
        assert detailed.allowed_users == original.allowed_users
        assert detailed.tags == original.tags
        assert detailed.description == original.description
        assert detailed.child.equal(original.child)
        return True

    return [
        {
            "value": pt,
            "simplified": (
                CODE[syft.frameworks.torch.tensors.interpreters.private.PrivateTensor],
                (
                    pt.id,  # (int or str) id
                    (CODE[tuple], ((CODE[str], (b"test",)),)),  # (tuple of ?) allowed_users
                    (CODE[set], ((CODE[str], (b"tag1",)),)),  # (set of str) tags
                    (CODE[str], (b"private",)),  # (str) description
                    msgpack.serde._simplify(
                        kwargs["workers"]["serde_worker"], t
                    ),  # (AbstractTensor) chain
                ),
            ),
            "cmp_detailed": compare,
        }
    ]


# syft.frameworks.torch.tensors.interpreters.PlaceHolder
def make_placeholder(**kwargs):
    ph = syft.execution.placeholder.PlaceHolder(shape=torch.randn(3, 4).shape)
    ph.tag("tag1")
    ph.describe("just a placeholder")

    def compare(detailed, original):
        assert type(detailed) == syft.execution.placeholder.PlaceHolder
        assert detailed.id == original.id
        assert detailed.tags == original.tags
        assert detailed.description == original.description
        assert detailed.expected_shape == original.expected_shape
        return True

    return [
        {
            "value": ph,
            "simplified": (
                CODE[syft.execution.placeholder.PlaceHolder],
                (
                    msgpack.serde._simplify(kwargs["workers"]["serde_worker"], ph.id),
                    (CODE[set], ((CODE[str], (b"tag1",)),)),  # (set of str) tags
                    (CODE[str], (b"just a placeholder",)),  # (str) description
                    (CODE[tuple], (3, 4)),  # (tuple of int) expected_shape
                ),
            ),
            "cmp_detailed": compare,
        }
    ]


# syft.execution.communication.CommunicationAction
def make_communication_action(**kwargs):
    bob = kwargs["workers"]["bob"]
    alice = kwargs["workers"]["alice"]
    bob.log_msgs = True

    x = torch.tensor([1, 2, 3, 4]).send(bob)
    x.remote_send(alice)
    com = bob._get_msg(-1).action

    bob.log_msgs = False

    def compare(detailed, original):
        assert type(detailed) == syft.messaging.message.CommunicationAction

        detailed_msg = (
            detailed.name,
            detailed.target,
            detailed.args,
            detailed.kwargs,
            detailed.return_ids,
            detailed.return_value,
        )
        original_msg = (
            original.name,
            original.target,
            original.args,
            original.kwargs,
            original.return_ids,
            original.return_value,
        )

        for i in range(len(original_msg)):
            if type(original_msg[i]) != torch.Tensor:
                assert detailed_msg[i] == original_msg[i], f"{detailed_msg[i]} != {original_msg[i]}"
            else:
                assert detailed_msg[i].equal(
                    original_msg[i]
                ), f"{detailed_msg[i]} != {original_msg[i]}"

        return True

    return [
        {
            "value": com,
            "simplified": (
                CODE[syft.execution.communication.CommunicationAction],
                (
                    msgpack.serde._simplify(kwargs["workers"]["serde_worker"], com.name),
                    msgpack.serde._simplify(kwargs["workers"]["serde_worker"], com.target),
                    msgpack.serde._simplify(kwargs["workers"]["serde_worker"], com.args),
                    msgpack.serde._simplify(kwargs["workers"]["serde_worker"], com.kwargs),
                    msgpack.serde._simplify(kwargs["workers"]["serde_worker"], com.return_ids),
                    msgpack.serde._simplify(kwargs["workers"]["serde_worker"], com.return_value),
                ),
            ),
            "cmp_detailed": compare,
        }
    ]


# syft.execution.computation.ComputationAction
def make_computation_action(**kwargs):
    bob = kwargs["workers"]["bob"]
    bob.log_msgs = True

    x = torch.tensor([1, 2, 3, 4]).send(bob)
    y = x * 2
    op1 = bob._get_msg(-1).action

    a = torch.tensor([[1, 2], [3, 4]]).send(bob)
    b = a.sum(1, keepdim=True)
    op2 = bob._get_msg(-1).action

    bob.log_msgs = False

    def compare(detailed, original):
        assert type(detailed) == syft.execution.computation.ComputationAction

        detailed_msg = (
            detailed.name,
            detailed.target,
            detailed.args,
            detailed.kwargs,
            detailed.return_ids,
            detailed.return_value,
        )

        original_msg = (
            original.name,
            original.target,
            original.args,
            original.kwargs,
            original.return_ids,
            original.return_value,
        )

        for i in range(len(original_msg)):
            if type(original_msg[i]) != torch.Tensor:
                assert detailed_msg[i] == original_msg[i], f"{detailed_msg[i]} != {original_msg[i]}"
            else:
                assert detailed_msg[i].equal(
                    original_msg[i]
                ), f"{detailed_msg[i]} != {original_msg[i]}"

        return True

    return [
        {
            "value": op1,
            "simplified": (
                CODE[syft.execution.computation.ComputationAction],
                (
                    msgpack.serde._simplify(kwargs["workers"]["serde_worker"], op1.name),
                    msgpack.serde._simplify(kwargs["workers"]["serde_worker"], op1.target),
                    msgpack.serde._simplify(kwargs["workers"]["serde_worker"], op1.args),
                    msgpack.serde._simplify(kwargs["workers"]["serde_worker"], op1.kwargs),
                    msgpack.serde._simplify(kwargs["workers"]["serde_worker"], op1.return_ids),
                    msgpack.serde._simplify(kwargs["workers"]["serde_worker"], op1.return_value),
                ),
            ),
            "cmp_detailed": compare,
        },
        {
            "value": op2,
            "simplified": (
                CODE[syft.execution.computation.ComputationAction],
                (
                    msgpack.serde._simplify(kwargs["workers"]["serde_worker"], op2.name),
                    msgpack.serde._simplify(kwargs["workers"]["serde_worker"], op2.target),
                    msgpack.serde._simplify(kwargs["workers"]["serde_worker"], op2.args),
                    msgpack.serde._simplify(kwargs["workers"]["serde_worker"], op2.kwargs),
                    msgpack.serde._simplify(kwargs["workers"]["serde_worker"], op2.return_ids),
                    msgpack.serde._simplify(kwargs["workers"]["serde_worker"], op2.return_value),
                ),
            ),
            "cmp_detailed": compare,
        },
    ]


# syft.messaging.message.TensorCommandMessage
def make_tensor_command_message(**kwargs):
    bob = kwargs["workers"]["bob"]
    alice = kwargs["workers"]["alice"]
    bob.log_msgs = True

    x = torch.tensor([1, 2, 3, 4]).send(bob)
    y = x * 2
    cmd1 = bob._get_msg(-1)

    a = torch.tensor([[1, 2], [3, 4]]).send(bob)
    b = a.sum(1, keepdim=True)
    cmd2 = bob._get_msg(-1)

    x = torch.tensor([1, 2, 3, 4]).send(bob)
    x.remote_send(alice)
    cmd3 = bob._get_msg(-1)

    bob.log_msgs = False

    def compare(detailed, original):
        detailed_action = detailed.action
        original_action = original.action

        detailed_action = (
            detailed.name,
            detailed.target,
            detailed.args,
            detailed.kwargs,
            detailed.return_ids,
            detailed.return_value,
        )

        original_action = (
            original.name,
            original.target,
            original.args,
            original.kwargs,
            original.return_ids,
            original.return_value,
        )

        for i in range(len(original_action)):
            if type(original_action[i]) != torch.Tensor:
                assert detailed_action[i] == original_action[i]
            else:
                assert detailed_action[i].equal(original_action[i])

        return True

    return [
        {
            "value": cmd1,
            "simplified": (
                CODE[syft.messaging.message.TensorCommandMessage],
                (
                    msgpack.serde._simplify(kwargs["workers"]["serde_worker"], cmd1.action),
                ),  # (Any) message
            ),
            "cmp_detailed": compare,
        },
        {
            "value": cmd2,
            "simplified": (
                CODE[syft.messaging.message.TensorCommandMessage],
                (
                    msgpack.serde._simplify(kwargs["workers"]["serde_worker"], cmd2.action),
                ),  # (Any) message
            ),
            "cmp_detailed": compare,
        },
        {
            "value": cmd3,
            "simplified": (
                CODE[syft.messaging.message.TensorCommandMessage],
                (msgpack.serde._simplify(kwargs["workers"]["serde_worker"], cmd3.action),),
            ),
            "cmp_detailed": compare,
        },
    ]


# syft.messaging.message.ObjectMessage
def make_objectmessage(**kwargs):
    bob = kwargs["workers"]["bob"]
    bob.log_msgs = True
    x = torch.tensor([1, 2, 3, 4]).send(bob)
    obj = bob._get_msg(-1)
    bob.log_msgs = False

    def compare(detailed, original):
        assert type(detailed) == syft.messaging.message.ObjectMessage
        # torch tensors
        assert detailed.object.equal(original.object)
        return True

    return [
        {
            "value": obj,
            "simplified": (
                CODE[syft.messaging.message.ObjectMessage],
                (
                    msgpack.serde._simplify(
                        kwargs["workers"]["serde_worker"], obj.object
                    ),  # (Any) simplified object
                ),
            ),
            "cmp_detailed": compare,
        }
    ]


# ObjectRequestMessage
def make_objectrequestmessage(**kwargs):
    bob = kwargs["workers"]["bob"]
    bob.log_msgs = True
    x = torch.tensor([1, 2, 3, 4]).send(bob)
    x.get()
    obj_req = bob._get_msg(-1)
    bob.log_msgs = False

    def compare(detailed, original):
        assert type(detailed) == syft.messaging.message.ObjectRequestMessage
        assert detailed.object_id == original.object_id
        assert detailed.user == original.user
        assert detailed.reason == original.reason
        return True

    return [
        {
            "value": obj_req,
            "simplified": (
                CODE[syft.messaging.message.ObjectRequestMessage],
                (
                    msgpack.serde._simplify(kwargs["workers"]["serde_worker"], obj_req.object_id),
                    msgpack.serde._simplify(kwargs["workers"]["serde_worker"], obj_req.user),
                    msgpack.serde._simplify(kwargs["workers"]["serde_worker"], obj_req.reason),
                ),
            ),
            "cmp_detailed": compare,
        }
    ]


# IsNoneMessage
def make_isnonemessage(**kwargs):
    bob = kwargs["workers"]["bob"]
    bob.log_msgs = True
    t = torch.tensor([1, 2, 3, 4])
    x = t.send(bob)
    x.child.is_none()
    nm = bob._get_msg(-1)
    bob.log_msgs = False

    def compare(detailed, original):
        assert type(detailed) == syft.messaging.message.IsNoneMessage
        # torch tensors
        assert detailed.object_id == original.object_id
        return True

    return [
        {
            "value": nm,
            "simplified": (
                CODE[syft.messaging.message.IsNoneMessage],
                (msgpack.serde._simplify(kwargs["workers"]["serde_worker"], nm.object_id),),
            ),
            "cmp_detailed": compare,
        }
    ]


# GetShapeMessage
def make_getshapemessage(**kwargs):
    bob = kwargs["workers"]["bob"]
    bob.log_msgs = True
    t = torch.tensor([1, 2, 3, 4])
    x = t.send(bob)
    z = x + x
    s = z.shape
    shape_message = bob._get_msg(-1)
    bob.log_msgs = False

    def compare(detailed, original):
        assert type(detailed) == syft.messaging.message.GetShapeMessage
        # torch tensor
        assert detailed.tensor_id == original.tensor_id
        return True

    return [
        {
            "value": shape_message,
            "simplified": (
                CODE[syft.messaging.message.GetShapeMessage],
                (
                    msgpack.serde._simplify(
                        kwargs["workers"]["serde_worker"], shape_message.tensor_id
                    ),  # (Any) simplified tensor
                ),
            ),
            "cmp_detailed": compare,
        }
    ]


# ForceObjectDeleteMessage
def make_forceobjectdeletemessage(**kwargs):
    bob = kwargs["workers"]["bob"]
    bob.log_msgs = True
    t = torch.tensor([1, 2, 3, 4])
    id = t.id
    x = t.send(bob)
    del x
    del_message = bob._get_msg(-1)
    bob.log_msgs = False

    def compare(detailed, original):
        assert type(detailed) == syft.messaging.message.ForceObjectDeleteMessage
        assert detailed.object_id == original.object_id
        return True

    return [
        {
            "value": del_message,
            "simplified": (
                CODE[syft.messaging.message.ForceObjectDeleteMessage],
                (id,),  # (int) id
            ),
            "cmp_detailed": compare,
        }
    ]


# SearchMessage
def make_searchmessage(**kwargs):
    search_message = syft.messaging.message.SearchMessage([1, "test", 3])

    def compare(detailed, original):
        assert type(detailed) == syft.messaging.message.SearchMessage
        assert detailed.query == original.query
        return True

    return [
        {
            "value": search_message,
            "simplified": (
                CODE[syft.messaging.message.SearchMessage],
                ((CODE[list], (1, (CODE[str], (b"test",)), 3)),),  # (Any) message
            ),
            "cmp_detailed": compare,
        }
    ]


# PlanCommandMessage
def make_plancommandmessage(**kwargs):
    bob = kwargs["workers"]["bob"]
    bob.log_msgs = True

    @syft.func2plan(args_shape=[(1,)])
    def plan(data):
        return data * 3

    plan.send(bob)
    plan.owner.fetch_plan(plan.id, bob)
    fetch_plan_cmd = bob._get_msg(-1)
    bob.log_msgs = False

    def compare(detailed, original):
        assert type(detailed) == syft.messaging.message.PlanCommandMessage
        assert detailed.command_name == original.command_name
        assert detailed.args == original.args
        return True

    return [
        {
            "value": fetch_plan_cmd,
            "simplified": (
                CODE[syft.messaging.message.PlanCommandMessage],
                (
                    (CODE[str], (b"fetch_plan",)),  # (str) command
                    (CODE[tuple], (plan.id, False)),  # (tuple) args
                ),
            ),
            "cmp_detailed": compare,
        }
    ]


# WorkerCommandMessage
def make_workercommandmessage(**kwargs):
    server, remote_proxy = kwargs["start_remote_worker"](
        id=kwargs["id"], hook=kwargs["hook"], port=kwargs["port"]
    )

    remote_proxy._log_msgs_remote(value=True)
    nr_objects = remote_proxy.tensors_count_remote()
    assert nr_objects == 0

    objects_count_msg = remote_proxy._get_msg_remote(
        index=-2
    )  # index -2 as last message is _get_msg message

    remote_proxy.close()
    server.terminate()

    def compare(detailed, original):
        assert type(detailed) == syft.messaging.message.WorkerCommandMessage
        return True

    return [
        {
            "value": objects_count_msg,
            "simplified": (
                CODE[syft.messaging.message.WorkerCommandMessage],
                (
                    (CODE[str], (b"tensors_count",)),  # (str) command
                    (CODE[tuple], ((CODE[tuple], ()), (CODE[dict], ()), (CODE[list], ()))),
                ),
            ),
            "cmp_detailed": compare,
        }
    ]


# syft.exceptions.GetNotPermittedError
def make_getnotpermittederror(**kwargs):
    try:
        raise syft.exceptions.GetNotPermittedError()
    except syft.exceptions.GetNotPermittedError as e:
        err = e

    def compare(detailed, original):
        assert type(detailed) == syft.exceptions.GetNotPermittedError
        assert (
            traceback.format_tb(detailed.__traceback__)[-1]
            == traceback.format_tb(original.__traceback__)[-1]
        )
        return True

    return [
        {
            "value": err,
            "simplified": (
                CODE[syft.exceptions.GetNotPermittedError],
                (
                    (CODE[str], (b"GetNotPermittedError",)),  # (str) __name__
                    msgpack.serde._simplify(
                        kwargs["workers"]["serde_worker"],
                        "Traceback (most recent call last):\n"
                        + "".join(traceback.format_tb(err.__traceback__)),
                    ),  # (str) traceback
                    (CODE[dict], tuple()),  # (dict) attributes
                ),
            ),
            "cmp_detailed": compare,
        }
    ]


# syft.exceptions.ResponseSignatureError
def make_responsesignatureerror(**kwargs):
    try:
        raise syft.exceptions.ResponseSignatureError()
    except syft.exceptions.ResponseSignatureError as e:
        err = e

    def compare(detailed, original):
        assert type(detailed) == syft.exceptions.ResponseSignatureError
        assert (
            traceback.format_tb(detailed.__traceback__)[-1]
            == traceback.format_tb(original.__traceback__)[-1]
        )
        assert detailed.get_attributes() == original.get_attributes()
        return True

    return [
        {
            "value": err,
            "simplified": (
                CODE[syft.exceptions.ResponseSignatureError],
                (
                    (CODE[str], (b"ResponseSignatureError",)),  # (str) __name__
                    msgpack.serde._simplify(
                        kwargs["workers"]["serde_worker"],
                        "Traceback (most recent call last):\n"
                        + "".join(traceback.format_tb(err.__traceback__)),
                    ),  # (str) traceback
                    msgpack.serde._simplify(
                        kwargs["workers"]["serde_worker"], err.get_attributes()
                    ),  # (dict) attributes
                ),
            ),
            "cmp_detailed": compare,
        }
    ]


# syft.frameworks.torch.tensors.interpreters.gradients_core.GradFunc
def make_gradfn(**kwargs):
    alice, bob = kwargs["workers"]["alice"], kwargs["workers"]["bob"]
    t = torch.tensor([1, 2, 3])

    x_share = t.share(alice, bob, requires_grad=True)
    y_share = t.share(alice, bob, requires_grad=True)
    z_share = x_share + y_share  # AddBackward

    # This is bad. We should find something robust
    x_share.child.child.set_garbage_collect_data(False)
    y_share.child.child.set_garbage_collect_data(False)

    grad_fn = z_share.child.grad_fn

    def compare(detailed, original):
        assert isinstance(
            detailed, syft.frameworks.torch.tensors.interpreters.gradients_core.GradFunc
        )
        assert detailed.__class__.__name__ == original.__class__.__name__

        # This block only works only for syft tensor attributes
        for detailed_attr, original_attr in zip(detailed._attributes, original._attributes):
            assert detailed_attr.__class__.__name__ == original_attr.__class__.__name__
            assert detailed_attr.get().equal(t)

        return True

    return [
        {
            "value": grad_fn,
            "simplified": (
                CODE[syft.frameworks.torch.tensors.interpreters.gradients_core.GradFunc],
                (
                    CODE[list],
                    (
                        (CODE[str], (b"AddBackward",)),
                        msgpack.serde._simplify(kwargs["workers"]["serde_worker"], x_share.child),
                        msgpack.serde._simplify(kwargs["workers"]["serde_worker"], y_share.child),
                    ),
                ),
            ),
            "cmp_detailed": compare,
        }
    ]


def make_paillier(**kwargs):
    # TODO: Add proper testing for paillier tensor

    def compare(original, detailed):
        return True

    tensor = syft.frameworks.torch.tensors.interpreters.paillier.PaillierTensor()
    simplfied = syft.frameworks.torch.tensors.interpreters.paillier.PaillierTensor.simplify(
        kwargs["workers"]["serde_worker"], tensor
    )

    return [
        {
            "value": tensor,
            "simplified": (
                CODE[syft.frameworks.torch.tensors.interpreters.paillier.PaillierTensor],
                simplfied,
            ),
            "cmp_detailed": compare,
        }
    ]<|MERGE_RESOLUTION|>--- conflicted
+++ resolved
@@ -972,19 +972,10 @@
     alice = kwargs["workers"]["alice"]
     bob = kwargs["workers"]["bob"]
 
-<<<<<<< HEAD
-    @syft.func2protocol(args_shape={"alice": ((1,),), "bob": ((1,),)})
-    def protocol(roles):
-        # fetch tensors from stores
-        # TODO fix fetch once we have the real implementation of it
-        tensor1 = roles["alice"].load(torch.tensor([1]))
-        tensor2 = roles["bob"].load(torch.tensor([1]))
-=======
     @syft.func2protocol(roles=["alice", "bob"], args_shape={"alice": ((1,),), "bob": ((1,),)})
     def protocol(alice, bob):
         tensor1 = alice.fetch(torch.tensor([1]))
         tensor2 = bob.fetch(torch.tensor([1]))
->>>>>>> 1b414694
 
         t1plus = tensor1 + 1
         t2plus = tensor2 + 1
