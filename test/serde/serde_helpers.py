--- conflicted
+++ resolved
@@ -599,48 +599,6 @@
     ]
 
 
-<<<<<<< HEAD
-=======
-# CRTPrecisionTensor
-def make_crtprecisiontensor(**kwargs):
-    workers = kwargs["workers"]
-    alice, bob, james = workers["alice"], workers["bob"], workers["james"]
-    t = torch.tensor([[3.1, 4.3]])
-    cpt = t.fix_prec(storage="crt").share(alice, bob, crypto_provider=james).child
-    # AdditiveSharingTensor.simplify sets garbage_collect_data=False on child tensors during simplify
-    # This changes tensors' internal state in chain and is required to pass the test
-    msgpack.serde._simplify(kwargs["workers"]["serde_worker"], cpt)
-
-    def compare(detailed, original):
-        assert (
-            type(detailed)
-            == syft.frameworks.torch.tensors.interpreters.crt_precision.CRTPrecisionTensor
-        )
-        assert detailed.id == original.id
-        assert detailed.base == original.base
-        assert detailed.precision_fractional == original.precision_fractional
-        return True
-
-    return [
-        {
-            "value": cpt,
-            "simplified": (
-                CODE[syft.frameworks.torch.tensors.interpreters.crt_precision.CRTPrecisionTensor],
-                (
-                    cpt.id,  # (int) id
-                    cpt.base,  # (int) base
-                    cpt.precision_fractional,  # (int) precision_fractional
-                    msgpack.serde._simplify(
-                        kwargs["workers"]["serde_worker"], cpt.child
-                    ),  # (dict of AbstractTensor) simplified chain
-                ),
-            ),
-            "cmp_detailed": compare,
-        }
-    ]
-
-
->>>>>>> 8afcfb17
 # LoggingTensor
 def make_loggingtensor(**kwargs):
     t = torch.randn(3, 3)
