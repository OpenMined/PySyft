from collections import OrderedDict
import pytest
import numpy
import torch
from functools import partial
import traceback
import io

import syft
from syft.serde import msgpack

# Make dict of type codes
CODE = OrderedDict()
for cls, simplifier in msgpack.serde.simplifiers.items():
    CODE[cls] = simplifier[0]
FORCED_CODE = OrderedDict()
for cls, simplifier in msgpack.serde.forced_full_simplifiers.items():
    FORCED_CODE[cls] = simplifier[0]

########################################################################
# Functions that return list of serde samples in the following format:
# [
#   {
#    "value": original_value,
#    "simplified": simplified_value,
#    "cmp_detailed": custom_detailed_values_comparison_function, # optional
#    "cmp_simplified": custom_simplified_values_comparison_function, # optional
#    "framework": None or torch, # optional, affects tensor serialization strategy
#    "forced": (bool), # optional, enables forced full simplification
#   },
#   ...
# ]
########################################################################

########################################################################
# Native types.
########################################################################

# None


def make_none(**kwargs):
    return [{"value": None}]


# Dict.
def make_dict(**kwargs):
    return [
        {
            "value": {1: "hello", 2: "world"},
            "simplified": (
                CODE[dict],
                (
                    (1, (CODE[str], (b"hello",))),  # [not simplified tuple]  # key  # value
                    (2, (CODE[str], (b"world",))),
                ),
            ),
        },
        {
            "value": {"hello": "world"},
            "simplified": (
                CODE[dict],
                (
                    (  # [not simplified tuple]
                        (CODE[str], (b"hello",)),  # key
                        (CODE[str], (b"world",)),  # value
                    ),
                ),
            ),
        },
        {"value": {}, "simplified": (CODE[dict], tuple())},
    ]


# List.
def make_list(**kwargs):
    return [
        {
            "value": ["hello", "world"],
            "simplified": (
                CODE[list],
                ((CODE[str], (b"hello",)), (CODE[str], (b"world",))),  # item
            ),
        },
        {"value": ["hello"], "simplified": (CODE[list], ((CODE[str], (b"hello",)),))},  # item
        {"value": [], "simplified": (CODE[list], tuple())},
        # Tests that forced full simplify should return just simplified object if it doesn't have full simplifier
        {
            "forced": True,
            "value": ["hello"],
            "simplified": (CODE[list], ((CODE[str], (b"hello",)),)),  # item
        },
    ]


# Tuple.
def make_tuple(**kwargs):
    return [
        {
            "value": ("hello", "world"),
            "simplified": (CODE[tuple], ((CODE[str], (b"hello",)), (CODE[str], (b"world",)))),
        },
        {"value": ("hello",), "simplified": (CODE[tuple], ((CODE[str], (b"hello",)),))},
        {"value": tuple(), "simplified": (CODE[tuple], tuple())},
    ]


# Set.
def make_set(**kwargs):
    def compare_simplified(actual, expected):
        """When set is simplified and converted to tuple, elements order in tuple is random
        We compare tuples as sets because the set order is undefined"""
        assert actual[0] == expected[0]
        assert set(actual[1]) == set(expected[1])
        return True

    return [
        {
            "value": {"hello", "world"},
            "simplified": (CODE[set], ((CODE[str], (b"world",)), (CODE[str], (b"hello",)))),
            "cmp_simplified": compare_simplified,
        },
        {"value": {"hello"}, "simplified": (CODE[set], ((CODE[str], (b"hello",)),))},
        {"value": set([]), "simplified": (CODE[set], tuple())},
    ]


# Slice.
def make_slice(**kwargs):
    return [
        {"value": slice(10, 20, 30), "simplified": (CODE[slice], (10, 20, 30))},
        {"value": slice(10, 20), "simplified": (CODE[slice], (10, 20, None))},
        {"value": slice(10), "simplified": (CODE[slice], (None, 10, None))},
    ]


# Range.
def make_range(**kwargs):
    return [
        {"value": range(1, 3, 4), "simplified": (CODE[range], (1, 3, 4))},
        {"value": range(1, 3), "simplified": (CODE[range], (1, 3, 1))},
    ]


# String.
def make_str(**kwargs):
    return [
        {"value": "a string", "simplified": (CODE[str], (b"a string",))},
        {"value": "", "simplified": (CODE[str], (b"",))},
    ]


# Int.
def make_int(**kwargs):
    return [
        {"value": 5, "simplified": 5},
        # Tests that forced full simplify should return just simplified object if it doesn't have full simplifier
        {"forced": True, "value": 5, "simplified": 5},
    ]


# Float.
def make_float(**kwargs):
    return [{"value": 5.1, "simplified": 5.1}]


# Ellipsis.
def make_ellipsis(**kwargs):
    return [{"value": ..., "simplified": (CODE[type(Ellipsis)], (b"",))}]


########################################################################
# Numpy.
########################################################################

# numpy.ndarray
def make_numpy_ndarray(**kwargs):
    np_array = numpy.random.random((2, 2))

    def compare(detailed, original):
        """Compare numpy arrays"""
        assert numpy.array_equal(detailed, original)
        return True

    return [
        {
            "value": np_array,
            "simplified": (
                CODE[type(np_array)],
                (
                    np_array.tobytes(),  # (bytes) serialized bin
                    (CODE[tuple], (2, 2)),  # (tuple) shape
                    (CODE[str], (b"float64",)),  # (str) dtype.name
                ),
            ),
            "cmp_detailed": compare,
        }
    ]


# numpy.float32, numpy.float64, numpy.int32, numpy.int64
def make_numpy_number(dtype, **kwargs):
    num = numpy.array([2.2], dtype=dtype)[0]
    return [
        {
            "value": num,
            "simplified": (
                CODE[dtype],
                (
                    num.tobytes(),  # (bytes)
                    (CODE[str], (num.dtype.name.encode("utf-8"),)),  # (str) dtype.name
                ),
            ),
        }
    ]


########################################################################
# PyTorch.
########################################################################

# Utility functions.


def compare_modules(detailed, original):
    """Compare ScriptModule instances"""
    input = torch.randn(10, 3)
    # NOTE: after serde TopLevelTracedModule or jit.ScriptFunction become
    # ScriptModule (that's what torch.jit.load returns in detail function)
    assert isinstance(detailed, torch.jit.ScriptModule)
    # Code changes after torch.jit.load(): function becomes `forward` method
    if type(original) != torch.jit.ScriptFunction:
        assert detailed.code == original.code
    # model outputs match
    assert detailed(input).equal(original(input))
    return True


def save_to_buffer(tensor) -> bin:
    """Serializes a pytorch tensor to binary"""
    binary_stream = io.BytesIO()
    torch.save(tensor, binary_stream)
    return binary_stream.getvalue()


# torch.device
def make_torch_device(**kwargs):
    torch_device = torch.device("cpu")
    return [
        {
            "value": torch_device,
            "simplified": (CODE[type(torch_device)], ((CODE[str], (b"cpu",)),)),  # (str) device
        }
    ]


# torch.dtype
def make_torch_dtype(**kwargs):
    torch_dtype = torch.int32
    return [
        {"value": torch_dtype, "simplified": (CODE[type(torch_dtype)], "int32")}  # (str) device
    ]


# torch.jit.ScriptModule
def make_torch_scriptmodule(**kwargs):
    class ScriptModule(torch.jit.ScriptModule):
        def __init__(self):
            super(ScriptModule, self).__init__()

        @torch.jit.script_method
        def forward(self, x):  # pragma: no cover
            return x + 2

    sm = ScriptModule()
    return [
        {
            "value": sm,
            "simplified": (
                CODE[torch.jit.ScriptModule],
                (sm.save_to_buffer(),),  # (bytes) serialized torchscript
            ),
            "cmp_detailed": compare_modules,
        }
    ]


# torch.jit.ScriptFunction
def make_torch_scriptfunction(**kwargs):
    @torch.jit.script
    def func(x):  # pragma: no cover
        return x + 2

    return [
        {
            "value": func,
            "simplified": (
                CODE[torch.jit.ScriptFunction],
                (func.save_to_buffer(),),  # (bytes) serialized torchscript
            ),
            "cmp_detailed": compare_modules,
        }
    ]


# torch.memory_format
def make_torch_memoryformat(**kwargs):
    memory_format = torch.preserve_format

    return [{"value": memory_format, "simplified": (CODE[torch.memory_format], 3)}]


# torch.jit.TopLevelTracedModule
# NOTE: if the model is created inside the function, it will be serialized differently depending on the context
class TopLevelTraceModel(torch.nn.Module):
    def __init__(self):
        super(TopLevelTraceModel, self).__init__()
        self.w1 = torch.nn.Parameter(torch.randn(3, 1), requires_grad=True)
        self.b1 = torch.nn.Parameter(torch.randn(1), requires_grad=True)

    def forward(self, x):
        x = x @ self.w1 + self.b1
        return x


topLevelTraceModel = TopLevelTraceModel()


def make_torch_topleveltracedmodule(**kwargs):
    tm = torch.jit.trace(topLevelTraceModel, torch.randn(10, 3))

    return [
        {
            "value": tm,
            "simplified": (
                CODE[torch.jit.TopLevelTracedModule],
                (tm.save_to_buffer(),),  # (bytes) serialized torchscript
            ),
            "cmp_detailed": compare_modules,
        }
    ]


# torch.nn.parameter.Parameter
def make_torch_parameter(**kwargs):
    param = torch.nn.Parameter(torch.randn(3, 3), requires_grad=True)

    def compare(detailed, original):
        assert type(detailed) == torch.nn.Parameter
        assert detailed.data.equal(original.data)
        assert detailed.id == original.id
        assert detailed.requires_grad == original.requires_grad
        return True

    return [
        {
            "value": param,
            "simplified": (
                CODE[torch.nn.Parameter],
                (
                    param.id,  # (int) id
                    msgpack.serde._simplify(syft.hook.local_worker, param.data),  # (Tensor) data
                    param.requires_grad,  # (bool) requires_grad
                    None,
                ),
            ),
            "cmp_detailed": compare,
        }
    ]


# torch.Tensor
def make_torch_tensor(**kwargs):
    tensor = torch.randn(3, 3)
    tensor.tag("tag1")
    tensor.describe("desc")

    def compare(detailed, original):
        assert type(detailed) == torch.Tensor
        assert detailed.data.equal(original.data)
        assert detailed.id == original.id
        assert detailed.requires_grad == original.requires_grad
        assert detailed.tags == original.tags
        assert detailed.description == original.description
        return True

    return [
        # Default pytorch tensor serialization strategy
        {
            "value": tensor,
            "simplified": (
                CODE[torch.Tensor],
                (
                    tensor.id,  # (int) id
                    save_to_buffer(tensor),  # (bytes) serialized tensor
                    None,  # (AbstractTensor) chain
                    None,  # (AbstractTensor) grad_chain
                    (CODE[set], ((CODE[str], (b"tag1",)),)),  # (set of str) tags
                    (CODE[str], (b"desc",)),  # (str) description
                    (CODE[str], (b"torch",)),  # (str) framework
                ),
            ),
            "cmp_detailed": compare,
        },
        # "All" tensor serialization strategy
        {
            "framework": None,
            "value": tensor,
            "simplified": (
                CODE[torch.Tensor],
                (
                    tensor.id,  # (int) id
                    (
                        CODE[tuple],
                        (  # serialized tensor
                            (CODE[tuple], (3, 3)),  # tensor.shape
                            (CODE[str], (b"float32",)),  # tensor.dtype
                            (
                                CODE[list],
                                tuple(tensor.flatten().tolist()),
                            ),  # tensor contents as flat list
                        ),
                    ),
                    None,  # (AbstractTensor) chain
                    None,  # (AbstractTensor) grad_chain
                    (CODE[set], ((CODE[str], (b"tag1",)),)),  # (set of str) tags
                    (CODE[str], (b"desc",)),  # (str) description
                    (CODE[str], (b"all",)),  # (str) framework
                ),
            ),
            "cmp_detailed": compare,
        },
    ]


# torch.Size
def make_torch_size(**kwargs):
    return [
        {
            "value": torch.randn(3, 3).size(),
            "simplified": (CODE[torch.Size], (3, 3)),  # (int) *shape
        }
    ]


########################################################################
# PySyft.
########################################################################

# Utility functions


def compare_actions(detailed, original):
    """Compare 2 Actions"""
    assert len(detailed) == len(original)
    for i, detailed_op in enumerate(detailed):
        original_op = original[i]
        compare_placeholders_list(original_op.args, detailed_op.args)
        # return_ids is not a list (why?)
        compare_placeholders_list([original_op.return_ids], [detailed_op.return_ids])
        assert original_op.name == detailed_op.name
        assert original_op.kwargs == detailed_op.kwargs
    return True


def compare_placeholders_list(detailed, original):
    """Compare 2 lists of placeholders"""
    assert len(detailed) == len(original)
    for i, detailed_ph in enumerate(detailed):
        original_ph = original[i]
        assert detailed_ph.id == original_ph.id
        assert detailed_ph.tags == original_ph.tags
        assert detailed_ph.description == original_ph.description
    return True


def compare_placeholders_dict(detailed, original):
    """Compare 2 dicts of placeholders"""
    assert len(detailed) == len(original)
    for key, detailed_ph in detailed.items():
        original_ph = original[key]
        assert detailed_ph.id == original_ph.id
        assert detailed_ph.tags == original_ph.tags
        assert detailed_ph.description == original_ph.description
    return True


# AdditiveSharingTensor
def make_additivesharingtensor(**kwargs):
    workers = kwargs["workers"]
    alice, bob, james = workers["alice"], workers["bob"], workers["james"]
    tensor = torch.tensor([[3.1, 4.3]]).fix_prec().share(alice, bob, crypto_provider=james)
    ast = tensor.child.child

    def compare(detailed, original):
        assert (
            type(detailed)
            == syft.frameworks.torch.tensors.interpreters.additive_shared.AdditiveSharingTensor
        )
        assert detailed.id == original.id
        assert detailed.field == original.field
        assert detailed.child.keys() == original.child.keys()
        return True

    return [
        {
            "value": ast,
            "simplified": (
                CODE[
                    syft.frameworks.torch.tensors.interpreters.additive_shared.AdditiveSharingTensor
                ],
                (
                    ast.id,  # (int or str) id
                    ast.field,  # (int) field
                    (CODE[str], (ast.crypto_provider.id.encode("utf-8"),)),  # (str) worker_id
                    msgpack.serde._simplify(
                        syft.hook.local_worker, ast.child
                    ),  # (dict of AbstractTensor) simplified chain
                ),
            ),
            "cmp_detailed": compare,
        }
    ]


# FixedPrecisionTensor
def make_fixedprecisiontensor(**kwargs):
    workers = kwargs["workers"]
    alice, bob, james = workers["alice"], workers["bob"], workers["james"]
    t = torch.tensor([[3.1, 4.3]])
    fpt_tensor = t.fix_prec(base=12, precision_fractional=5).share(
        alice, bob, crypto_provider=james
    )
    fpt = fpt_tensor.child
    fpt.tag("tag1")
    fpt.describe("desc")
    # AdditiveSharingTensor.simplify sets garbage_collect_data=False on child tensors during simplify
    # This changes tensors' internal state in chain and is required to pass the test
    msgpack.serde._simplify(syft.hook.local_worker, fpt)

    def compare(detailed, original):
        assert (
            type(detailed)
            == syft.frameworks.torch.tensors.interpreters.precision.FixedPrecisionTensor
        )
        assert detailed.id == original.id
        assert detailed.field == original.field
        assert detailed.base == original.base
        assert detailed.precision_fractional == original.precision_fractional
        assert detailed.kappa == original.kappa
        assert detailed.tags == original.tags
        assert detailed.description == original.description
        return True

    return [
        {
            "value": fpt,
            "simplified": (
                CODE[syft.frameworks.torch.tensors.interpreters.precision.FixedPrecisionTensor],
                (
                    fpt.id,  # (int or str) id
                    fpt.field,  # (int) field
                    12,  # (int) base
                    5,  # (int) precision_fractional
                    fpt.kappa,  # (int) kappa
                    (CODE[set], ((CODE[str], (b"tag1",)),)),  # (set of str) tags
                    (CODE[str], (b"desc",)),  # (str) description
                    msgpack.serde._simplify(
                        syft.hook.local_worker, fpt.child
                    ),  # (AbstractTensor) chain
                ),
            ),
            "cmp_detailed": compare,
        }
    ]


# CRTPrecisionTensor
def make_crtprecisiontensor(**kwargs):
    workers = kwargs["workers"]
    alice, bob, james = workers["alice"], workers["bob"], workers["james"]
    t = torch.tensor([[3.1, 4.3]])
    cpt = t.fix_prec(storage="crt").share(alice, bob, crypto_provider=james).child
    # AdditiveSharingTensor.simplify sets garbage_collect_data=False on child tensors during simplify
    # This changes tensors' internal state in chain and is required to pass the test
    msgpack.serde._simplify(syft.hook.local_worker, cpt)

    def compare(detailed, original):
        assert (
            type(detailed)
            == syft.frameworks.torch.tensors.interpreters.crt_precision.CRTPrecisionTensor
        )
        assert detailed.id == original.id
        assert detailed.base == original.base
        assert detailed.precision_fractional == original.precision_fractional
        return True

    return [
        {
            "value": cpt,
            "simplified": (
                CODE[syft.frameworks.torch.tensors.interpreters.crt_precision.CRTPrecisionTensor],
                (
                    cpt.id,  # (int) id
                    cpt.base,  # (int) base
                    cpt.precision_fractional,  # (int) precision_fractional
                    msgpack.serde._simplify(
                        syft.hook.local_worker, cpt.child
                    ),  # (dict of AbstractTensor) simplified chain
                ),
            ),
            "cmp_detailed": compare,
        }
    ]


# LoggingTensor
def make_loggingtensor(**kwargs):
    t = torch.randn(3, 3)
    lt = syft.frameworks.torch.tensors.decorators.logging.LoggingTensor().on(t).child

    def compare(detailed, original):
        assert type(detailed) == syft.frameworks.torch.tensors.decorators.logging.LoggingTensor
        assert detailed.id == original.id
        assert detailed.child.equal(original.child)
        return True

    return [
        {
            "value": lt,
            "simplified": (
                CODE[syft.frameworks.torch.tensors.decorators.logging.LoggingTensor],
                (
                    lt.id,  # (int or str) id
                    msgpack.serde._simplify(
                        syft.hook.local_worker, lt.child
                    ),  # (AbstractTensor) chain
                ),
            ),
            "cmp_detailed": compare,
        }
    ]


# syft.generic.pointers.multi_pointer.MultiPointerTensor
def make_multipointertensor(**kwargs):
    workers = kwargs["workers"]
    alice, bob = workers["alice"], workers["bob"]
    t = torch.randn(3, 3)
    mpt = t.send(alice, bob).child

    def compare(detailed, original):
        assert type(detailed) == syft.generic.pointers.multi_pointer.MultiPointerTensor
        assert detailed.id == original.id
        assert detailed.child.keys() == original.child.keys()
        return True

    return [
        {
            "value": mpt,
            "simplified": (
                CODE[syft.generic.pointers.multi_pointer.MultiPointerTensor],
                (
                    mpt.id,  # (int or str) id
                    msgpack.serde._simplify(syft.hook.local_worker, mpt.child),  # (dict)
                ),
            ),
            "cmp_detailed": compare,
        }
    ]


# syft.execution.plan.Plan
def make_plan(**kwargs):
    # Function to plan
    @syft.func2plan([torch.Size((3,))])
    def plan(x):
        x = x + x
        y = torch.abs(x)
        return x

    # Model to plan
    class Net(syft.Plan):
        def __init__(self):
            super(Net, self).__init__()
            self.fc1 = torch.nn.Linear(3, 3)
            self.fc2 = torch.nn.Linear(3, 2)

        def forward(self, x):
            x = torch.nn.functional.relu(self.fc1(x))
            x = self.fc2(x)
            return torch.nn.functional.log_softmax(x, dim=0)

    with syft.hook.local_worker.registration_enabled():
        model_plan = Net()
        model_plan.build(torch.tensor([1.0, 2.0, 3.0]))

    def compare(detailed, original):
        assert type(detailed) == syft.execution.plan.Plan
        assert detailed.id == original.id
        compare_placeholders_dict(detailed.placeholders, original.placeholders)
        compare_actions(detailed.actions, original.actions)
        # State
        compare_placeholders_list(
            detailed.state.state_placeholders, original.state.state_placeholders
        )

        assert detailed.include_state == original.include_state
        assert detailed.is_built == original.is_built
        compare_placeholders_dict(detailed.placeholders, original.placeholders)
        assert detailed.name == original.name
        assert detailed.tags == original.tags
        assert detailed.description == original.description
        with syft.hook.local_worker.registration_enabled():
            t = torch.tensor([1.1, -2, 3])
            res1 = detailed(t)
            res2 = original(t)
        assert res1.equal(res2)
        return True

    return [
        {
            "value": plan,
            "simplified": (
                CODE[syft.execution.plan.Plan],
                (
                    plan.id,  # (int or str) id
                    msgpack.serde._simplify(syft.hook.local_worker, plan.actions),
                    msgpack.serde._simplify(syft.hook.local_worker, plan.state),  # (State)
                    plan.include_state,  # (bool) include_state
                    plan.is_built,  # (bool) is_built
                    msgpack.serde._simplify(syft.hook.local_worker, plan.name),  # (str) name
                    msgpack.serde._simplify(syft.hook.local_worker, plan.tags),  # (set of str) tags
                    msgpack.serde._simplify(
                        syft.hook.local_worker, plan.description
                    ),  # (str) description
                    # (PlaceHolder) placeholders
                    msgpack.serde._simplify(syft.hook.local_worker, plan.placeholders),
                ),
            ),
            "cmp_detailed": compare,
        },
        {
            "value": model_plan,
            "simplified": (
                CODE[syft.execution.plan.Plan],
                (
                    model_plan.id,  # (int or str) id
                    msgpack.serde._simplify(syft.hook.local_worker, model_plan.actions),
                    msgpack.serde._simplify(syft.hook.local_worker, model_plan.state),  # (State)
                    model_plan.include_state,  # (bool) include_state
                    model_plan.is_built,  # (bool) is_built
                    msgpack.serde._simplify(syft.hook.local_worker, model_plan.name),  # (str) name
                    msgpack.serde._simplify(syft.hook.local_worker, model_plan.tags),  # (list) tags
                    msgpack.serde._simplify(
                        syft.hook.local_worker, model_plan.description
                    ),  # (str) description
                    # (PlaceHolder) placeholders
                    msgpack.serde._simplify(syft.hook.local_worker, model_plan.placeholders),
                ),
            ),
            "cmp_detailed": compare,
        },
    ]


# State
def make_state(**kwargs):
    me = kwargs["workers"]["me"]

    t1, t2 = torch.randn(3, 3), torch.randn(3, 3)
    p1, p2 = syft.PlaceHolder(), syft.PlaceHolder()
    p1.tag("state1"), p2.tag("state2")
    p1.instantiate(t1), p2.instantiate(t2)
    state = syft.execution.state.State(owner=me, state_placeholders=[p1, p2])

    def compare(detailed, original):
        assert type(detailed) == syft.execution.state.State
        compare_placeholders_list(detailed.state_placeholders, original.state_placeholders)
        for i in range(len(original.tensors())):
            assert detailed.tensors()[i].equal(original.tensors()[i])
        return True

    return [
        {
            "value": state,
            "simplified": (
                CODE[syft.execution.state.State],
                (
                    (
                        CODE[list],
                        (  # (list) state_placeholders
                            msgpack.serde._simplify(syft.hook.local_worker, p1),
                            msgpack.serde._simplify(syft.hook.local_worker, p2),
                        ),
                    ),
                    (
                        CODE[list],
                        (  # (list) tensors
                            msgpack.serde._simplify(syft.hook.local_worker, t1),
                            msgpack.serde._simplify(syft.hook.local_worker, t2),
                        ),
                    ),
                ),
            ),
            "cmp_detailed": compare,
        }
    ]


# Protocol
def make_protocol(**kwargs):
    me = kwargs["workers"]["me"]

    @syft.func2plan([torch.Size((1, 3))])
    def plan(x):
        x = x + x
        x = torch.abs(x)
        return x

    with me.registration_enabled():
        me.register_obj(plan)

    protocol = syft.execution.protocol.Protocol([("me", plan), ("me", plan)])
    protocol.tag("aaa")
    protocol.describe("desc")

    def compare(detailed, original):
        assert type(detailed) == syft.execution.protocol.Protocol
        assert detailed.id == original.id
        assert detailed.tags == original.tags
        assert detailed.description == original.description
        assert detailed.plans == original.plans
        assert detailed.owner == original.owner
        assert detailed.workers_resolved == original.workers_resolved
        return True

    return [
        {
            "value": protocol,
            "simplified": (
                CODE[syft.execution.protocol.Protocol],
                (
                    protocol.id,  # (int)
                    (CODE[set], ((CODE[str], (b"aaa",)),)),  # (set of strings) tags
                    (CODE[str], (b"desc",)),  # (str) description
                    (
                        CODE[list],  # (list) plans reference
                        (
                            # (tuple) reference: worker_id (int/str), plan_id (int/str)
                            (CODE[tuple], ((CODE[str], (b"me",)), plan.id)),
                            (CODE[tuple], ((CODE[str], (b"me",)), plan.id)),
                        ),
                    ),
                    False,  # (bool) workers_resolved
                ),
            ),
            "cmp_detailed": compare,
        }
    ]


# syft.generic.pointers.pointer_tensor.PointerTensor
def make_pointertensor(**kwargs):
    alice = kwargs["workers"]["alice"]
    tensor = torch.randn(3, 3)
    ptr = tensor.send(alice).child

    def compare(detailed, original):
        assert type(detailed) == syft.generic.pointers.pointer_tensor.PointerTensor
        assert detailed.id == original.id
        assert detailed.id_at_location == original.id_at_location
        assert detailed.location == original.location
        assert detailed.point_to_attr == original.point_to_attr
        # Not testing grabage collect data as we are always setting it as False at receiver end
        # irrespective of its initial value
        assert detailed.garbage_collect_data == original.garbage_collect_data
        assert detailed.get().equal(tensor)
        return True

    return [
        {
            "value": ptr,
            "simplified": (
                CODE[syft.generic.pointers.pointer_tensor.PointerTensor],
                (
                    ptr.id,  # (int or str) id
                    ptr.id_at_location,  # (int or str) id_at_location
                    (CODE[str], (b"alice",)),  # (str) worker_id
                    None,  # (str) point_to_attr
                    (CODE[torch.Size], (3, 3)),  # (torch.Size) _shape
                    True,  # (bool) garbage_collect_data
                    ptr.tags,
                    ptr.description,
                ),
            ),
            "cmp_detailed": compare,
        }
    ]


# syft.generic.pointers.pointer_plan.PointerPlan
def make_pointerplan(**kwargs):
    alice, me = kwargs["workers"]["alice"], kwargs["workers"]["me"]

    @syft.func2plan([torch.Size((1, 3))])
    def plan(x):
        x = x + x
        x = torch.abs(x)
        return x

    plan.send(alice)
    ptr = me.request_search([plan.id], location=alice)[0]

    def compare(detailed, original):
        assert type(detailed) == syft.generic.pointers.pointer_plan.PointerPlan
        assert detailed.id == original.id
        assert detailed.id_at_location == original.id_at_location
        assert detailed.location == original.location
        assert detailed.garbage_collect_data == original.garbage_collect_data
        # execute
        t = torch.randn(3, 3).send(alice)
        assert detailed(t).get().equal(original(t).get())
        return True

    return [
        {
            "value": ptr,
            "simplified": (
                CODE[syft.generic.pointers.pointer_plan.PointerPlan],
                (
                    ptr.id,  # (int) id
                    ptr.id_at_location,  # (int) id_at_location
                    (CODE[str], (b"alice",)),  # (str) worker_id
                    None,  # (set or None) tags
                    False,  # (bool) garbage_collect_data
                ),
            ),
            "cmp_detailed": compare,
        }
    ]


# syft.generic.pointers.pointer_protocol.PointerProtocol
def make_pointerprotocol(**kwargs):
    alice, me = kwargs["workers"]["alice"], kwargs["workers"]["me"]

    @syft.func2plan([torch.Size((1, 3))])
    def plan(x):
        x = x + x
        x = torch.abs(x)
        return x

    protocol = syft.execution.protocol.Protocol(
        [("worker1", plan), ("worker2", plan)], tags=["aaa", "bbb"], description="desc"
    )
    protocol.send(alice)
    ptr = me.request_search([protocol.id], location=alice)[0]

    def compare(detailed, original):
        assert type(detailed) == syft.generic.pointers.pointer_protocol.PointerProtocol
        assert detailed.id == original.id
        assert detailed.id_at_location == original.id_at_location
        assert detailed.location == original.location
        assert detailed.garbage_collect_data == original.garbage_collect_data
        return True

    return [
        {
            "value": ptr,
            "simplified": (
                CODE[syft.generic.pointers.pointer_protocol.PointerProtocol],
                (
                    ptr.id,  # (int or str) id
                    ptr.id_at_location,  # (int) id_at_location
                    (CODE[str], (b"alice",)),  # (str) location.id
                    False,  # (bool) garbage_collect_data
                ),
            ),
            "cmp_detailed": compare,
        }
    ]


# syft.generic.pointers.object_wrapper.ObjectWrapper
def make_objectwrapper(**kwargs):
    obj = torch.randn(3, 3)
    wrapper = syft.generic.pointers.object_wrapper.ObjectWrapper(obj, id=123)

    def compare(detailed, original):
        assert type(detailed) == syft.generic.pointers.object_wrapper.ObjectWrapper
        assert detailed.id == original.id
        # tensors
        assert detailed.obj.equal(original.obj)
        return True

    return [
        {
            "value": wrapper,
            "simplified": (
                CODE[syft.generic.pointers.object_wrapper.ObjectWrapper],
                (
                    123,  # (int) id
                    msgpack.serde._simplify(syft.hook.local_worker, obj),  # (Any) obj
                ),
            ),
            "cmp_detailed": compare,
        }
    ]


# syft.generic.pointers.object_pointer.ObjectPointer
def make_objectpointer(**kwargs):
    alice = kwargs["workers"]["alice"]
    obj = torch.randn(3, 3)
    obj_ptr = obj.send(alice)
    ptr = syft.generic.pointers.object_pointer.ObjectPointer.create_pointer(obj, alice, obj.id)

    def compare(detailed, original):
        assert type(detailed) == syft.generic.pointers.object_pointer.ObjectPointer
        assert detailed.id == original.id
        assert detailed.id_at_location == original.id_at_location
        assert detailed.location == original.location
        assert detailed.point_to_attr == original.point_to_attr
        assert detailed.garbage_collect_data == original.garbage_collect_data
        return True

    return [
        {
            "value": ptr,
            "simplified": (
                CODE[syft.generic.pointers.object_pointer.ObjectPointer],
                (
                    ptr.id,  # (int or str) id
                    ptr.id_at_location,  # (int or str) id
                    (CODE[str], (b"alice",)),  # (str) location.id
                    None,  # (str) point_to_attr
                    True,  # (bool) garbage_collect_data
                ),
            ),
            "cmp_detailed": compare,
        }
    ]


# syft.generic.string.String
def make_string(**kwargs):
    def compare_simplified(actual, expected):
        """This is a custom comparison functino.
           The reason for using this is that when set is that tags are use. Tags are sets.
           When sets are simplified and converted to tuple, elements order in tuple is random
           We compare tuples as sets because the set order is undefined.

           This function is inspired by the one with the same name defined above in `make_set`.
        """
        assert actual[0] == expected[0]
        assert actual[1][0] == expected[1][0]
        assert actual[1][1] == expected[1][1]
        assert actual[1][2][0] == expected[1][2][0]
        assert set(actual[1][2][1]) == set(expected[1][2][1])
        assert actual[1][3] == expected[1][3]
        return True

    return [
        {
            "value": syft.generic.string.String(
                "Hello World", id=1234, tags=set(["tag1", "tag2"]), description="description"
            ),
            "simplified": (
                CODE[syft.generic.string.String],
                (
                    (CODE[str], (b"Hello World",)),
                    1234,
                    (CODE[set], ((CODE[str], (b"tag1",)), (CODE[str], (b"tag2",)))),
                    (CODE[str], (b"description",)),
                ),
            ),
            "cmp_simplified": compare_simplified,
        }
    ]


# syft.federated.train_config.TrainConfig
def make_trainconfig(**kwargs):
    class Model(torch.jit.ScriptModule):
        def __init__(self):
            super(Model, self).__init__()
            self.w1 = torch.nn.Parameter(torch.randn(10, 1), requires_grad=True)
            self.b1 = torch.nn.Parameter(torch.randn(1), requires_grad=True)

        @torch.jit.script_method
        def forward(self, x):  # pragma: no cover
            x = x @ self.w1 + self.b1
            return x

    class Loss(torch.jit.ScriptModule):
        def __init__(self):
            super(Loss, self).__init__()

        @torch.jit.script_method
        def forward(self, pred, target):  # pragma: no cover
            return ((target.view(pred.shape).float() - pred.float()) ** 2).mean()

    loss = Loss()
    model = Model()
    conf = syft.federated.train_config.TrainConfig(
        model=model, loss_fn=loss, batch_size=2, optimizer="SGD", optimizer_args={"lr": 0.1}
    )

    def compare(detailed, original):
        assert type(detailed) == syft.federated.train_config.TrainConfig
        assert detailed.id == original.id
        assert detailed._model_id == original._model_id
        assert detailed._loss_fn_id == original._loss_fn_id
        assert detailed.batch_size == original.batch_size
        assert detailed.epochs == original.epochs
        assert detailed.optimizer == original.optimizer
        assert detailed.optimizer_args == original.optimizer_args
        assert detailed.max_nr_batches == original.max_nr_batches
        assert detailed.shuffle == original.shuffle
        return True

    return [
        {
            "value": conf,
            "simplified": (
                CODE[syft.federated.train_config.TrainConfig],
                (
                    None,  # (int) _model_id
                    None,  # (int) _loss_fn_id
                    2,  # (int) batch_size
                    1,  # (int) epochs
                    (CODE[str], (b"SGD",)),  # (str) optimizer
                    (CODE[dict], (((CODE[str], (b"lr",)), 0.1),)),  # (dict) optimizer_args
                    conf.id,  # (int or str)
                    -1,  # (int) max_nr_batches
                    True,  # (bool) shuffle
                ),
            ),
            "cmp_detailed": compare,
        }
    ]


# syft.workers.base.BaseWorker
def make_baseworker(**kwargs):
    bob = kwargs["workers"]["bob"]
    t = torch.rand(3, 3)
    with bob.registration_enabled():
        bob.register_obj(t)

    def compare(detailed, original):
        assert isinstance(detailed, syft.workers.base.BaseWorker)
        assert detailed.id == original.id
        return True

    return [
        {
            "value": bob,
            "simplified": (
                CODE[syft.workers.base.BaseWorker],
                ((CODE[str], (b"bob",)),),  # id (str)
            ),
            "cmp_detailed": compare,
        },
        # Forced simplification
        {
            "forced": True,
            "value": bob,
            "simplified": (
                FORCED_CODE[syft.workers.base.BaseWorker],
                (
                    (CODE[str], (b"bob",)),  # id (str)
                    msgpack.serde._simplify(
                        syft.hook.local_worker, bob._objects
                    ),  # (dict) _objects
                    True,  # (bool) auto_add
                ),
            ),
            "cmp_detailed": compare,
        },
    ]


# syft.frameworks.torch.tensors.interpreters.autograd.AutogradTensor
def make_autogradtensor(**kwargs):

    t = torch.tensor([1, 2, 3])
    agt = syft.frameworks.torch.tensors.interpreters.autograd.AutogradTensor().on(t).child
    agt.tag("aaa")
    agt.describe("desc")

    def compare(detailed, original):
        assert type(detailed) == syft.frameworks.torch.tensors.interpreters.autograd.AutogradTensor
        assert detailed.owner == original.owner
        assert detailed.id == original.id
        assert detailed.child.equal(original.child)
        assert detailed.requires_grad == original.requires_grad
        assert detailed.preinitialize_grad == original.preinitialize_grad
        assert detailed.grad_fn == original.grad_fn
        assert detailed.tags == original.tags
        assert detailed.description == original.description
        return True

    return [
        {
            "value": agt,
            "simplified": (
                CODE[syft.frameworks.torch.tensors.interpreters.autograd.AutogradTensor],
                (
                    agt.id,  # (int)
                    msgpack.serde._simplify(
                        syft.hook.local_worker, agt.child
                    ),  # (AbstractTensor) chain
                    True,  # (bool) requires_grad
                    False,  # (bool) preinitialize_grad
                    None,  # [always None, ignored in constructor] grad_fn
                    (CODE[set], ((CODE[str], (b"aaa",)),)),  # (set of str) tags
                    (CODE[str], (b"desc",)),  # (str) description
                ),
            ),
            "cmp_detailed": compare,
        }
    ]


# syft.frameworks.torch.tensors.interpreters.private.PrivateTensor
def make_privatetensor(**kwargs):
    t = torch.tensor([1, 2, 3])
    pt = t.private_tensor(allowed_users=("test",))
    pt.tag("tag1")
    pt.describe("private")
    pt = pt.child

    def compare(detailed, original):
        assert type(detailed) == syft.frameworks.torch.tensors.interpreters.private.PrivateTensor
        assert detailed.id == original.id
        assert detailed.allowed_users == original.allowed_users
        assert detailed.tags == original.tags
        assert detailed.description == original.description
        assert detailed.child.equal(original.child)
        return True

    return [
        {
            "value": pt,
            "simplified": (
                CODE[syft.frameworks.torch.tensors.interpreters.private.PrivateTensor],
                (
                    pt.id,  # (int or str) id
                    (CODE[tuple], ((CODE[str], (b"test",)),)),  # (tuple of ?) allowed_users
                    (CODE[set], ((CODE[str], (b"tag1",)),)),  # (set of str) tags
                    (CODE[str], (b"private",)),  # (str) description
                    msgpack.serde._simplify(syft.hook.local_worker, t),  # (AbstractTensor) chain
                ),
            ),
            "cmp_detailed": compare,
        }
    ]


# syft.frameworks.torch.tensors.interpreters.PlaceHolder
def make_placeholder(**kwargs):
    ph = syft.frameworks.torch.tensors.interpreters.placeholder.PlaceHolder()
    ph.tag("tag1")
    ph.describe("just a placeholder")

    def compare(detailed, original):
        assert type(detailed) == syft.frameworks.torch.tensors.interpreters.placeholder.PlaceHolder
        assert detailed.id == original.id
        assert detailed.tags == original.tags
        assert detailed.description == original.description
        return True

    return [
        {
            "value": ph,
            "simplified": (
                CODE[syft.frameworks.torch.tensors.interpreters.placeholder.PlaceHolder],
                (
                    ph.id,  # (int) id
                    (CODE[set], ((CODE[str], (b"tag1",)),)),  # (set of str) tags
                    (CODE[str], (b"just a placeholder",)),  # (str) description
                ),
            ),
            "cmp_detailed": compare,
        }
    ]


<<<<<<< HEAD
# Message
def make_message(**kwargs):
    def compare(detailed, original):
        assert type(detailed) == syft.messaging.message.Message
        assert detailed.contents == original.contents
        return True

    return [
        {
            "value": syft.messaging.message.Message([1, 2, 3]),
            "simplified": (
                CODE[syft.messaging.message.Message],
                ((CODE[list], (1, 2, 3)),),  # (Any) simplified content
            ),
            "cmp_detailed": compare,
        },
        {
            "value": syft.messaging.message.Message((1, 2, 3)),
            "simplified": (
                CODE[syft.messaging.message.Message],
                ((CODE[tuple], (1, 2, 3)),),  # (Any) simplified content
            ),
            "cmp_detailed": compare,
        },
    ]


# syft.execution.communication.CommunicationAction
def make_communication_action(**kwargs):
    bob = kwargs["workers"]["bob"]
    alice = kwargs["workers"]["alice"]
    bob.log_msgs = True

    x = torch.tensor([1, 2, 3, 4]).send(bob)
    x.remote_send(alice)
    com = bob._get_msg(-1).action

    bob.log_msgs = False

    def compare(detailed, original):
        detailed_msg = (detailed.obj, detailed.source, detailed.destinations, detailed.kwargs)
        original_msg = (original.obj, original.source, original.destinations, original.kwargs)
        assert type(detailed) == syft.messaging.message.CommunicationAction
        for i in range(len(original_msg)):
            if type(original_msg[i]) != torch.Tensor:
                assert detailed_msg[i] == original_msg[i]
            else:
                assert detailed_msg[i].equal(original_msg[i])
        return True

    msg = (com.obj, com.source, com.destinations, com.kwargs)

    return [
        {
            "value": com,
            "simplified": (
                CODE[syft.execution.communication.CommunicationAction],
                (
                    msgpack.serde._simplify(syft.hook.local_worker, com.obj),
                    msgpack.serde._simplify(syft.hook.local_worker, com.source),
                    msgpack.serde._simplify(syft.hook.local_worker, com.destinations),
                    msgpack.serde._simplify(syft.hook.local_worker, com.kwargs),
                ),
            ),
            "cmp_detailed": compare,
        }
    ]


=======
>>>>>>> 1295cd62
# syft.execution.computation.ComputationAction
def make_computation_action(**kwargs):
    bob = kwargs["workers"]["bob"]
    bob.log_msgs = True

    x = torch.tensor([1, 2, 3, 4]).send(bob)
    y = x * 2
    op1 = bob._get_msg(-1).action

    a = torch.tensor([[1, 2], [3, 4]]).send(bob)
    b = a.sum(1, keepdim=True)
    op2 = bob._get_msg(-1).action

    bob.log_msgs = False

    def compare(detailed, original):
        detailed_msg = (detailed.name, detailed.target, detailed.args, detailed.kwargs)
        original_msg = (original.name, original.target, original.args, original.kwargs)
        assert type(detailed) == syft.execution.computation.ComputationAction
        for i in range(len(original_msg)):
            if type(original_msg[i]) != torch.Tensor:
                assert detailed_msg[i] == original_msg[i]
            else:
                assert detailed_msg[i].equal(original_msg[i])
        assert detailed.return_ids == original.return_ids
        return True

    message1 = (op1.name, op1.target, op1.args, op1.kwargs)
    message2 = (op2.name, op2.target, op2.args, op2.kwargs)

    return [
        {
            "value": op1,
            "simplified": (
                CODE[syft.execution.computation.ComputationAction],
                (
                    msgpack.serde._simplify(syft.hook.local_worker, message1),  # (Any) message
                    (CODE[tuple], (op1.return_ids[0],)),  # (tuple) return_ids
                ),
            ),
            "cmp_detailed": compare,
        },
        {
            "value": op2,
            "simplified": (
                CODE[syft.execution.computation.ComputationAction],
                (
                    msgpack.serde._simplify(syft.hook.local_worker, message2),  # (Any) message
                    (CODE[tuple], (op2.return_ids[0],)),  # (tuple) return_ids
                ),
            ),
            "cmp_detailed": compare,
        },
    ]


# syft.messaging.message.CommandMessage
def make_command_message(**kwargs):
    bob = kwargs["workers"]["bob"]
    alice = kwargs["workers"]["alice"]
    bob.log_msgs = True

    x = torch.tensor([1, 2, 3, 4]).send(bob)
    y = x * 2
    cmd1 = bob._get_msg(-1)

    a = torch.tensor([[1, 2], [3, 4]]).send(bob)
    b = a.sum(1, keepdim=True)
    cmd2 = bob._get_msg(-1)

    x = torch.tensor([1, 2, 3, 4]).send(bob)
    x.remote_send(alice)
    cmd3 = bob._get_msg(-1)

    bob.log_msgs = False

    def compare(detailed, original):
        if isinstance(detailed.action, syft.execution.computation.ComputationAction):
            detailed = detailed.action
            original = original.action

            detailed_msg = (detailed.name, detailed.target, detailed.args, detailed.kwargs)
            original_msg = (original.name, original.target, original.args, original.kwargs)
            for i in range(len(original_msg)):
                if type(original_msg[i]) != torch.Tensor:
                    assert detailed_msg[i] == original_msg[i]
                else:
                    assert detailed_msg[i].equal(original_msg[i])
            assert detailed.return_ids == original.return_ids
            return True

        elif isinstance(detailed.action, syft.execution.communication.CommunicationAction):
            assert detailed.action == original.action
            return True

        else:
            return False

    return [
        {
            "value": cmd1,
            "simplified": (
                CODE[syft.messaging.message.CommandMessage],
                (msgpack.serde._simplify(syft.hook.local_worker, cmd1.action),),  # (Any) message
            ),
            "cmp_detailed": compare,
        },
        {
            "value": cmd2,
            "simplified": (
                CODE[syft.messaging.message.CommandMessage],
                (msgpack.serde._simplify(syft.hook.local_worker, cmd2.action),),  # (Any) message
            ),
            "cmp_detailed": compare,
        },
        {
            "value": cmd3,
            "simplified": (
                CODE[syft.messaging.message.CommandMessage],
                (msgpack.serde._simplify(syft.hook.local_worker, cmd3.action),),
            ),
            "cmp_detailed": compare,
        },
    ]


# syft.messaging.message.ObjectMessage
def make_objectmessage(**kwargs):
    bob = kwargs["workers"]["bob"]
    bob.log_msgs = True
    x = torch.tensor([1, 2, 3, 4]).send(bob)
    obj = bob._get_msg(-1)
    bob.log_msgs = False

    def compare(detailed, original):
        assert type(detailed) == syft.messaging.message.ObjectMessage
        # torch tensors
        assert detailed.object.equal(original.object)
        return True

    return [
        {
            "value": obj,
            "simplified": (
                CODE[syft.messaging.message.ObjectMessage],
                (
                    msgpack.serde._simplify(
                        syft.hook.local_worker, obj.object
                    ),  # (Any) simplified object
                ),
            ),
            "cmp_detailed": compare,
        }
    ]


# ObjectRequestMessage
def make_objectrequestmessage(**kwargs):
    bob = kwargs["workers"]["bob"]
    bob.log_msgs = True
    x = torch.tensor([1, 2, 3, 4]).send(bob)
    x.get()
    obj_req = bob._get_msg(-1)
    bob.log_msgs = False

    def compare(detailed, original):
        assert type(detailed) == syft.messaging.message.ObjectRequestMessage
        assert detailed.object_id == original.object_id
        assert detailed.user == original.user
        assert detailed.reason == original.reason
        return True

    return [
        {
            "value": obj_req,
            "simplified": (
                CODE[syft.messaging.message.ObjectRequestMessage],
                (
                    msgpack.serde._simplify(syft.hook.local_worker, obj_req.object_id),
                    msgpack.serde._simplify(syft.hook.local_worker, obj_req.user),
                    msgpack.serde._simplify(syft.hook.local_worker, obj_req.reason),
                ),
            ),
            "cmp_detailed": compare,
        }
    ]


# IsNoneMessage
def make_isnonemessage(**kwargs):
    bob = kwargs["workers"]["bob"]
    bob.log_msgs = True
    t = torch.tensor([1, 2, 3, 4])
    x = t.send(bob)
    x.child.is_none()
    nm = bob._get_msg(-1)
    bob.log_msgs = False

    def compare(detailed, original):
        assert type(detailed) == syft.messaging.message.IsNoneMessage
        # torch tensors
        assert detailed.object_id == original.object_id
        return True

    return [
        {
            "value": nm,
            "simplified": (
                CODE[syft.messaging.message.IsNoneMessage],
                (msgpack.serde._simplify(syft.hook.local_worker, nm.object_id),),
            ),
            "cmp_detailed": compare,
        }
    ]


# GetShapeMessage
def make_getshapemessage(**kwargs):
    bob = kwargs["workers"]["bob"]
    bob.log_msgs = True
    t = torch.tensor([1, 2, 3, 4])
    x = t.send(bob)
    z = x + x
    s = z.shape
    shape_message = bob._get_msg(-1)
    bob.log_msgs = False

    def compare(detailed, original):
        assert type(detailed) == syft.messaging.message.GetShapeMessage
        # torch tensor
        assert detailed.tensor_id == original.tensor_id
        return True

    return [
        {
            "value": shape_message,
            "simplified": (
                CODE[syft.messaging.message.GetShapeMessage],
                (
                    msgpack.serde._simplify(
                        syft.hook.local_worker, shape_message.tensor_id
                    ),  # (Any) simplified tensor
                ),
            ),
            "cmp_detailed": compare,
        }
    ]


# ForceObjectDeleteMessage
def make_forceobjectdeletemessage(**kwargs):
    bob = kwargs["workers"]["bob"]
    bob.log_msgs = True
    t = torch.tensor([1, 2, 3, 4])
    id = t.id
    x = t.send(bob)
    del x
    del_message = bob._get_msg(-1)
    bob.log_msgs = False

    def compare(detailed, original):
        assert type(detailed) == syft.messaging.message.ForceObjectDeleteMessage
        assert detailed.object_id == original.object_id
        return True

    return [
        {
            "value": del_message,
            "simplified": (
                CODE[syft.messaging.message.ForceObjectDeleteMessage],
                (id,),  # (int) id
            ),
            "cmp_detailed": compare,
        }
    ]


# SearchMessage
def make_searchmessage(**kwargs):
    search_message = syft.messaging.message.SearchMessage([1, "test", 3])

    def compare(detailed, original):
        assert type(detailed) == syft.messaging.message.SearchMessage
        assert detailed.query == original.query
        return True

    return [
        {
            "value": search_message,
            "simplified": (
                CODE[syft.messaging.message.SearchMessage],
                ((CODE[list], (1, (CODE[str], (b"test",)), 3)),),  # (Any) message
            ),
            "cmp_detailed": compare,
        }
    ]


# PlanCommandMessage
def make_plancommandmessage(**kwargs):
    bob = kwargs["workers"]["bob"]
    bob.log_msgs = True

    @syft.func2plan(args_shape=[(1,)])
    def plan(data):
        return data * 3

    plan.send(bob)
    plan.owner.fetch_plan(plan.id, bob)
    fetch_plan_cmd = bob._get_msg(-1)
    bob.log_msgs = False

    def compare(detailed, original):
        assert type(detailed) == syft.messaging.message.PlanCommandMessage
        assert detailed.command_name == original.command_name
        assert detailed.args == original.args
        return True

    return [
        {
            "value": fetch_plan_cmd,
            "simplified": (
                CODE[syft.messaging.message.PlanCommandMessage],
                (
                    (CODE[str], (b"fetch_plan",)),  # (str) command
                    (CODE[tuple], (plan.id, False)),  # (tuple) args
                ),
            ),
            "cmp_detailed": compare,
        }
    ]


# ExecuteWorkerFunctionMessage
def make_executeworkerfunctionmessage(**kwargs):
    server, remote_proxy = kwargs["start_remote_worker"](
        id=kwargs["id"], hook=kwargs["hook"], port=kwargs["port"]
    )

    remote_proxy._log_msgs_remote(value=True)
    nr_objects = remote_proxy.objects_count_remote()
    assert nr_objects == 0

    objects_count_msg = remote_proxy._get_msg_remote(
        index=-2
    )  # index -2 as last message is _get_msg message

    remote_proxy.close()
    server.terminate()

    def compare(detailed, original):
        assert type(detailed) == syft.messaging.message.ExecuteWorkerFunctionMessage
        assert detailed.contents == original.contents
        return True

    return [
        {
            "value": objects_count_msg,
            "simplified": (
                CODE[syft.messaging.message.ExecuteWorkerFunctionMessage],
                (
                    (CODE[str], (b"objects_count",)),  # (str) command
                    (CODE[tuple], ((CODE[tuple], ()), (CODE[dict], ()), (CODE[list], ()))),
                ),
            ),
            "cmp_detailed": compare,
        }
    ]


# syft.exceptions.GetNotPermittedError
def make_getnotpermittederror(**kwargs):
    try:
        raise syft.exceptions.GetNotPermittedError()
    except syft.exceptions.GetNotPermittedError as e:
        err = e

    def compare(detailed, original):
        assert type(detailed) == syft.exceptions.GetNotPermittedError
        assert (
            traceback.format_tb(detailed.__traceback__)[-1]
            == traceback.format_tb(original.__traceback__)[-1]
        )
        return True

    return [
        {
            "value": err,
            "simplified": (
                CODE[syft.exceptions.GetNotPermittedError],
                (
                    (CODE[str], (b"GetNotPermittedError",)),  # (str) __name__
                    msgpack.serde._simplify(
                        syft.hook.local_worker,
                        "Traceback (most recent call last):\n"
                        + "".join(traceback.format_tb(err.__traceback__)),
                    ),  # (str) traceback
                    (CODE[dict], tuple()),  # (dict) attributes
                ),
            ),
            "cmp_detailed": compare,
        }
    ]


# syft.exceptions.ResponseSignatureError
def make_responsesignatureerror(**kwargs):
    try:
        raise syft.exceptions.ResponseSignatureError()
    except syft.exceptions.ResponseSignatureError as e:
        err = e

    def compare(detailed, original):
        assert type(detailed) == syft.exceptions.ResponseSignatureError
        assert (
            traceback.format_tb(detailed.__traceback__)[-1]
            == traceback.format_tb(original.__traceback__)[-1]
        )
        assert detailed.get_attributes() == original.get_attributes()
        return True

    return [
        {
            "value": err,
            "simplified": (
                CODE[syft.exceptions.ResponseSignatureError],
                (
                    (CODE[str], (b"ResponseSignatureError",)),  # (str) __name__
                    msgpack.serde._simplify(
                        syft.hook.local_worker,
                        "Traceback (most recent call last):\n"
                        + "".join(traceback.format_tb(err.__traceback__)),
                    ),  # (str) traceback
                    msgpack.serde._simplify(
                        syft.hook.local_worker, err.get_attributes()
                    ),  # (dict) attributes
                ),
            ),
            "cmp_detailed": compare,
        }
    ]


# syft.frameworks.torch.tensors.interpreters.gradients_core.GradFunc
def make_gradfn(**kwargs):
    alice, bob = kwargs["workers"]["alice"], kwargs["workers"]["bob"]
    t = torch.tensor([1, 2, 3])

    x_share = t.share(alice, bob, requires_grad=True)
    y_share = t.share(alice, bob, requires_grad=True)
    z_share = x_share + y_share  # AddBackward

    # This is bad. We should find something robust
    x_share.child.child.set_garbage_collect_data(False)
    y_share.child.child.set_garbage_collect_data(False)

    grad_fn = z_share.child.grad_fn

    def compare(detailed, original):
        assert isinstance(
            detailed, syft.frameworks.torch.tensors.interpreters.gradients_core.GradFunc
        )
        assert detailed.__class__.__name__ == original.__class__.__name__

        # This block only works only for syft tensor attributes
        for detailed_attr, original_attr in zip(detailed._attributes, original._attributes):
            assert detailed_attr.__class__.__name__ == original_attr.__class__.__name__
            assert detailed_attr.get().equal(t)

        return True

    return [
        {
            "value": grad_fn,
            "simplified": (
                CODE[syft.frameworks.torch.tensors.interpreters.gradients_core.GradFunc],
                (
                    CODE[list],
                    (
                        (CODE[str], (b"AddBackward",)),
                        msgpack.serde._simplify(syft.hook.local_worker, x_share.child),
                        msgpack.serde._simplify(syft.hook.local_worker, y_share.child),
                    ),
                ),
            ),
            "cmp_detailed": compare,
        }
    ]<|MERGE_RESOLUTION|>--- conflicted
+++ resolved
@@ -1288,34 +1288,6 @@
     ]
 
 
-<<<<<<< HEAD
-# Message
-def make_message(**kwargs):
-    def compare(detailed, original):
-        assert type(detailed) == syft.messaging.message.Message
-        assert detailed.contents == original.contents
-        return True
-
-    return [
-        {
-            "value": syft.messaging.message.Message([1, 2, 3]),
-            "simplified": (
-                CODE[syft.messaging.message.Message],
-                ((CODE[list], (1, 2, 3)),),  # (Any) simplified content
-            ),
-            "cmp_detailed": compare,
-        },
-        {
-            "value": syft.messaging.message.Message((1, 2, 3)),
-            "simplified": (
-                CODE[syft.messaging.message.Message],
-                ((CODE[tuple], (1, 2, 3)),),  # (Any) simplified content
-            ),
-            "cmp_detailed": compare,
-        },
-    ]
-
-
 # syft.execution.communication.CommunicationAction
 def make_communication_action(**kwargs):
     bob = kwargs["workers"]["bob"]
@@ -1358,8 +1330,6 @@
     ]
 
 
-=======
->>>>>>> 1295cd62
 # syft.execution.computation.ComputationAction
 def make_computation_action(**kwargs):
     bob = kwargs["workers"]["bob"]
