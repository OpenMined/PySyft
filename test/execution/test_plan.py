--- conflicted
+++ resolved
@@ -616,7 +616,6 @@
     assert len(pointers) == 2
 
 
-<<<<<<< HEAD
 def test_plan_nested_no_build_inner(workers):
     alice = workers["alice"]
     expected_res = th.tensor(200)
@@ -832,8 +831,6 @@
     assert reference_serialized_input_1 == serialized_input_1
 
 
-=======
->>>>>>> 29899898
 def test_plan_input_usage(hook):
     x11 = th.tensor([-1, 2.0])
     x12 = th.tensor([1, -2.0])
