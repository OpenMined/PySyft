--- conflicted
+++ resolved
@@ -10,11 +10,6 @@
     def protocol(alice, bob):
         tensor = alice.torch.tensor([1])
 
-<<<<<<< HEAD
-    @sy.func2protocol(args_shape={"alice": ((1,),)})
-    def protocol(roles):
-        tensor = roles["alice"].load(th.tensor([1]))
-=======
         return tensor
 
     assert protocol.is_built
@@ -32,7 +27,6 @@
         return tensor1, tensor2
 
     assert protocol.is_built
->>>>>>> 1b414694
 
     for role in protocol.roles.values():
         assert len(role.actions) == 1
@@ -54,19 +48,10 @@
     assert "send" in [action.name for action in traced_actions]
 
 
-<<<<<<< HEAD
-def test_trace_communication_actions_get(workers):
-    bob = workers["bob"]
-
-    @sy.func2protocol(args_shape={"alice": ((1,),)})
-    def protocol(roles):
-        tensor = roles["alice"].load(th.tensor([1]))
-=======
 def test_trace_communication_actions_get():
     @sy.func2protocol(roles=["alice", "bob"], args_shape={"alice": ((1,),)})
     def protocol(alice, bob):
         tensor = alice.torch.tensor([1])
->>>>>>> 1b414694
 
         ptr = tensor.send(bob.worker)
         res = ptr.get()
@@ -84,17 +69,8 @@
     def protocol(alice, bob):
         tensor = alice.torch.tensor([1])
 
-<<<<<<< HEAD
-    @sy.func2protocol(args_shape={"alice": ((1,),)})
-    def protocol(roles):
-        tensor = roles["alice"].load(th.tensor([1]))
-
-        ptr = tensor.send(bob)
-        res = ptr.send(alice)
-=======
         ptr = tensor.send(bob.worker)
         res = ptr.send(alice.worker)
->>>>>>> 1b414694
         return res
 
     traced_actions = protocol.roles["alice"].actions
@@ -104,19 +80,10 @@
     assert "send" in [action.name for action in traced_actions]
 
 
-<<<<<<< HEAD
-def test_trace_communication_actions_move(workers):
-    alice, bob = workers["alice"], workers["bob"]
-
-    @sy.func2protocol(args_shape={"alice": ((1,),)})
-    def protocol(roles):
-        tensor = roles["alice"].load(th.tensor([1]))
-=======
 def test_trace_communication_actions_move():
     @sy.func2protocol(roles=["alice", "bob"], args_shape={"alice": ((1,),)})
     def protocol(alice, bob):
         tensor = alice.torch.tensor([1])
->>>>>>> 1b414694
 
         ptr = tensor.send(bob.worker)
         res = ptr.move(alice.worker)
@@ -129,19 +96,10 @@
     assert "move" in [action.name for action in traced_actions]
 
 
-<<<<<<< HEAD
-def test_trace_communication_actions_share(workers):
-    alice, bob = workers["alice"], workers["bob"]
-
-    @sy.func2protocol(args_shape={"alice": ((1,),)})
-    def protocol(roles):
-        tensor = roles["alice"].load(th.tensor([1]))
-=======
 def test_trace_communication_actions_share():
     @sy.func2protocol(roles=["alice", "bob"], args_shape={"alice": ((1,),)})
     def protocol(alice, bob):
         tensor = alice.torch.tensor([1])
->>>>>>> 1b414694
 
         ptr = tensor.send(bob.worker)
         ptr = ptr.fix_prec()
@@ -155,19 +113,10 @@
     assert "share" in [action.name for action in traced_actions]
 
 
-<<<<<<< HEAD
-def test_trace_communication_actions_share_(workers):
-    alice, bob = workers["alice"], workers["bob"]
-
-    @sy.func2protocol(args_shape={"alice": ((1,),)})
-    def protocol(roles):
-        tensor = roles["alice"].load(th.tensor([1]))
-=======
 def test_trace_communication_actions_share_():
     @sy.func2protocol(roles=["alice", "bob"], args_shape={"alice": ((1,),)})
     def protocol(alice, bob):
         tensor = alice.torch.tensor([1])
->>>>>>> 1b414694
 
         ptr = tensor.send(bob.worker)
         ptr = ptr.fix_prec()
@@ -181,19 +130,10 @@
     assert "share_" in [action.name for action in traced_actions]
 
 
-<<<<<<< HEAD
-def test_trace_communication_actions_remote_send(workers):
-    alice, bob = workers["alice"], workers["bob"]
-
-    @sy.func2protocol(args_shape={"alice": ((1,),)})
-    def protocol(roles):
-        tensor = roles["alice"].load(th.tensor([1]))
-=======
 def test_trace_communication_actions_remote_send():
     @sy.func2protocol(roles=["alice", "bob"], args_shape={"alice": ((1,),)})
     def protocol(alice, bob):
         tensor = alice.torch.tensor([1])
->>>>>>> 1b414694
 
         ptr = tensor.send(bob.worker)
         res = ptr.remote_send(alice.worker)
@@ -206,19 +146,10 @@
     assert "remote_send" in [action.name for action in traced_actions]
 
 
-<<<<<<< HEAD
-def test_trace_communication_actions_mid_get(workers):
-    bob = workers["bob"]
-
-    @sy.func2protocol(args_shape={"alice": ((1,),)})
-    def protocol(roles):
-        tensor = roles["alice"].load(th.tensor([1]))
-=======
 def test_trace_communication_actions_mid_get():
     @sy.func2protocol(roles=["alice", "bob"], args_shape={"alice": ((1,),)})
     def protocol(alice, bob):
         tensor = alice.torch.tensor([1])
->>>>>>> 1b414694
 
         ptr = tensor.send(bob.worker)
         res = ptr.mid_get()
@@ -236,15 +167,7 @@
     def protocol(alice, bob):
         tensor = alice.torch.tensor([1])
 
-<<<<<<< HEAD
-    @sy.func2protocol(args_shape={"alice": ((1,),)})
-    def protocol(roles):
-        tensor = roles["alice"].load(th.tensor([1]))
-
-        ptr = tensor.send(bob).send(alice)
-=======
         ptr = tensor.send(bob.worker).send(alice.worker)
->>>>>>> 1b414694
         res = ptr.remote_get()
         return res
 
@@ -255,23 +178,11 @@
     assert "remote_get" in [action.name for action in traced_actions]
 
 
-<<<<<<< HEAD
-def test_create_roles_from_decorator(workers):
-
-    roles_args_shape = {"alice": ((1,),), "bob": ((1,),)}
-
-    @sy.func2protocol(args_shape=roles_args_shape)
-    def protocol(roles):
-        # fetch tensors from stores
-        tensor1 = roles["alice"].load(th.tensor([1]))
-        tensor2 = roles["bob"].load(th.tensor([1]))
-=======
 def test_create_roles_from_decorator():
     @sy.func2protocol(roles=["alice", "bob"], args_shape={"alice": ((1,),), "bob": ((1,),)})
     def protocol(alice, bob):
         tensor1 = alice.torch.tensor([1])
         tensor2 = bob.torch.tensor([2])
->>>>>>> 1b414694
 
         t1plus = tensor1 + 1
         t2plus = tensor2 + 1
@@ -283,20 +194,11 @@
     assert "bob" in protocol.roles
 
 
-<<<<<<< HEAD
-def test_multi_role_tracing(workers):
-    @sy.func2protocol(args_shape={"alice": ((1,),), "bob": ((1,),)})
-    def protocol(roles):
-        # fetch tensors from stores
-        tensor1 = roles["alice"].load(th.tensor([1]))
-        tensor2 = roles["bob"].load(th.tensor([1]))
-=======
 def test_multi_role_tracing():
     @sy.func2protocol(roles=["alice", "bob"], args_shape={"alice": ((1,),), "bob": ((1,),)})
     def protocol(alice, bob):
         tensor1 = alice.torch.tensor([1])
         tensor2 = bob.torch.tensor([2])
->>>>>>> 1b414694
 
         t1plus = tensor1 + 1
         t2plus = tensor2 + 1
@@ -312,21 +214,12 @@
     assert len(protocol.roles["bob"].actions) == 2
 
 
-<<<<<<< HEAD
-def test_multi_role_execution(workers):
-    @sy.func2protocol(args_shape={"alice": ((1,), (1,)), "bob": ((1,),)})
-    def protocol(roles):
-        tensor1 = roles["alice"].load(th.tensor([1]))
-        tensor2 = roles["bob"].load(th.tensor([2]))
-        tensor3 = roles["alice"].load(th.tensor([3]))
-=======
 def test_multi_role_execution():
     @sy.func2protocol(roles=["alice", "bob"], args_shape={"alice": ((1,), (1,)), "bob": ((1,),)})
     def protocol(alice, bob):
         tensor1 = alice.torch.tensor([1])
         tensor2 = bob.torch.tensor([2])
         tensor3 = alice.torch.tensor([3])
->>>>>>> 1b414694
 
         res1 = tensor2
         res2 = tensor1 + tensor3
@@ -344,21 +237,18 @@
     assert (dict_res["alice"][0] == th.tensor([4])).all()
 
 
-<<<<<<< HEAD
 def test_stateful_protocol(workers):
     shapes = {"alice": ((1,),), "bob": ((1,),)}
     states = {"alice": (th.tensor([1]), th.tensor([3])), "bob": (th.tensor([5]),)}
 
-    @sy.func2protocol(args_shape=shapes, states=states)
-    def protocol(roles):
-        # fetch tensors from stores
-        # TODO will we fetch tensors that come from states this way?
-        # With tags?
-        tensor1 = roles["alice"].load(th.tensor([1]))
-        tensor2 = roles["bob"].load(th.tensor([1]))
-
-        t1plus = tensor1 + 1
-        t2plus = tensor2 + 1
+    @sy.func2protocol(roles=["alice", "bob"], args_shape=shapes, states=states)
+    def protocol(alice, bob):
+        # fetch tensors from states
+        tensor_a1, tensor_a2 = alice.load(th.tensor([1]))
+        tensor_b1 = bob.load(th.tensor([1]))
+
+        t1plus = tensor_a1 + tensor_a2
+        t2plus = tensor_b1 + 1
 
         return t1plus, t2plus
 
@@ -367,19 +257,11 @@
     assert all(protocol.roles["bob"].state.state_placeholders[0].child == th.tensor([5]))
 
 
-def test_copy(workers):
-    @sy.func2protocol(args_shape={"alice": ((1,),), "bob": ((1,),)})
-    def protocol(roles):
-        # fetch tensors from stores
-        tensor1 = roles["alice"].load(th.tensor([1]))
-        tensor2 = roles["bob"].load(th.tensor([1]))
-=======
 def test_copy():
     @sy.func2protocol(roles=["alice", "bob"], args_shape={"alice": ((1,),), "bob": ((1,),)})
     def protocol(alice, bob):
         tensor1 = alice.torch.tensor([1])
         tensor2 = bob.torch.tensor([2])
->>>>>>> 1b414694
 
         t1plus = tensor1 + 1
         t2plus = tensor2 + 1
