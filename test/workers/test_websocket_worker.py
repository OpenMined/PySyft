import time

import torch

from syft.workers import WebsocketClientWorker
from syft.workers import WebsocketServerWorker


def test_websocket_worker(hook, start_proc):
    """Evaluates that you can do basic tensor operations using
    WebsocketServerWorker"""

    kwargs = {"id": "fed", "host": "localhost", "port": 8765, "hook": hook}
    process_remote_worker = start_proc(WebsocketServerWorker, kwargs)

    time.sleep(0.1)
    x = torch.ones(5)

    local_worker = WebsocketClientWorker(**kwargs)

    x = x.send(local_worker)
    y = x + x
    y = y.get()

    assert (y == torch.ones(5) * 2).all()

    del x

<<<<<<< HEAD
    local_worker.remove_worker_from_local_worker_registry()
    process_remote_worker.terminate()
=======
    socket_pipe.ws.shutdown()
    time.sleep(0.1)
    server.terminate()
>>>>>>> c1894a58


def test_websocket_workers_search(hook, start_proc):
    """Evaluates that a client can search and find tensors that belong
    to another party"""

    # Sample tensor to store on the server
    sample_data = torch.tensor([1, 2, 3, 4]).tag("#sample_data", "#another_tag")
    # Args for initializing the websocket server and client
    base_kwargs = {"id": "fed2", "host": "localhost", "port": 8766, "hook": hook}
    server_kwargs = base_kwargs
    server_kwargs["data"] = [sample_data]
    process_remote_worker = start_proc(WebsocketServerWorker, server_kwargs)

    time.sleep(0.1)

    local_worker = WebsocketClientWorker(**base_kwargs)

    # Search for the tensor located on the server by using its tag
    results = local_worker.search("#sample_data", "#another_tag")

    assert results
    assert results[0].owner.id == "me"
    assert results[0].location.id == "fed2"

<<<<<<< HEAD
    local_worker.remove_worker_from_local_worker_registry()
    process_remote_worker.terminate()


def test_list_objects_remote(hook, start_proc):

    kwargs = {"id": "fed", "host": "localhost", "port": 8765, "hook": hook}
    process_remote_fed1 = start_proc(WebsocketServerWorker, kwargs)

    time.sleep(0.1)

    kwargs = {"id": "fed", "host": "localhost", "port": 8765, "hook": hook}
    local_fed1 = WebsocketClientWorker(**kwargs)

    x = torch.tensor([1, 2, 3]).send(local_fed1)

    res = local_fed1.list_objects_remote()
    res_dict = eval(res.replace("tensor", "torch.tensor"))
    assert len(res_dict) == 1

    y = torch.tensor([4, 5, 6]).send(local_fed1)
    res = local_fed1.list_objects_remote()
    res_dict = eval(res.replace("tensor", "torch.tensor"))
    assert len(res_dict) == 2

    # delete x before terminating the websocket connection
    del x
    del y
    time.sleep(0.1)
    local_fed1.remove_worker_from_local_worker_registry()
    process_remote_fed1.terminate()


def test_objects_count_remote(hook, start_proc):

    kwargs = {"id": "fed", "host": "localhost", "port": 8765, "hook": hook}
    process_remote_worker = start_proc(WebsocketServerWorker, kwargs)

    time.sleep(0.1)

    kwargs = {"id": "fed", "host": "localhost", "port": 8765, "hook": hook}
    local_worker = WebsocketClientWorker(**kwargs)

    x = torch.tensor([1, 2, 3]).send(local_worker)

    nr_objects = local_worker.objects_count_remote()
    assert nr_objects == 1

    y = torch.tensor([4, 5, 6]).send(local_worker)
    nr_objects = local_worker.objects_count_remote()
    assert nr_objects == 2

    x.get()
    nr_objects = local_worker.objects_count_remote()
    assert nr_objects == 1

    # delete remote object before terminating the websocket connection
    del y
    time.sleep(0.1)
    local_worker.remove_worker_from_local_worker_registry()
    process_remote_worker.terminate()
=======
    client_worker.ws.shutdown()
    client_worker.ws.close()
    time.sleep(0.1)
    server.terminate()
>>>>>>> c1894a58
<|MERGE_RESOLUTION|>--- conflicted
+++ resolved
@@ -26,14 +26,10 @@
 
     del x
 
-<<<<<<< HEAD
     local_worker.remove_worker_from_local_worker_registry()
+    local_worker.ws.shutdown()
+    time.sleep(0.1)
     process_remote_worker.terminate()
-=======
-    socket_pipe.ws.shutdown()
-    time.sleep(0.1)
-    server.terminate()
->>>>>>> c1894a58
 
 
 def test_websocket_workers_search(hook, start_proc):
@@ -59,8 +55,9 @@
     assert results[0].owner.id == "me"
     assert results[0].location.id == "fed2"
 
-<<<<<<< HEAD
     local_worker.remove_worker_from_local_worker_registry()
+    local_worker.ws.shutdown()
+    time.sleep(0.1)
     process_remote_worker.terminate()
 
 
@@ -72,16 +69,16 @@
     time.sleep(0.1)
 
     kwargs = {"id": "fed", "host": "localhost", "port": 8765, "hook": hook}
-    local_fed1 = WebsocketClientWorker(**kwargs)
+    local_worker = WebsocketClientWorker(**kwargs)
 
-    x = torch.tensor([1, 2, 3]).send(local_fed1)
+    x = torch.tensor([1, 2, 3]).send(local_worker)
 
-    res = local_fed1.list_objects_remote()
+    res = local_worker.list_objects_remote()
     res_dict = eval(res.replace("tensor", "torch.tensor"))
     assert len(res_dict) == 1
 
-    y = torch.tensor([4, 5, 6]).send(local_fed1)
-    res = local_fed1.list_objects_remote()
+    y = torch.tensor([4, 5, 6]).send(local_worker)
+    res = local_worker.list_objects_remote()
     res_dict = eval(res.replace("tensor", "torch.tensor"))
     assert len(res_dict) == 2
 
@@ -89,7 +86,9 @@
     del x
     del y
     time.sleep(0.1)
-    local_fed1.remove_worker_from_local_worker_registry()
+    local_worker.ws.shutdown()
+    time.sleep(0.1)
+    local_worker.remove_worker_from_local_worker_registry()
     process_remote_fed1.terminate()
 
 
@@ -119,11 +118,7 @@
     # delete remote object before terminating the websocket connection
     del y
     time.sleep(0.1)
+    local_worker.ws.shutdown()
+    time.sleep(0.1)
     local_worker.remove_worker_from_local_worker_registry()
-    process_remote_worker.terminate()
-=======
-    client_worker.ws.shutdown()
-    client_worker.ws.close()
-    time.sleep(0.1)
-    server.terminate()
->>>>>>> c1894a58
+    process_remote_worker.terminate()