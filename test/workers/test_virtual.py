--- conflicted
+++ resolved
@@ -235,11 +235,7 @@
     start_time = time()
     dummy = sy.VirtualWorker(hook, id="dummy", data=data)
     end_time = time()
-<<<<<<< HEAD
-    assert (end_time - start_time) < 0.05
-=======
     assert (end_time - start_time) < 1
->>>>>>> ec7b085c
 
 
 def test_send_jit_scriptmodule(hook, workers):  # pragma: no cover
