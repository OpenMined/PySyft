--- conflicted
+++ resolved
@@ -412,22 +412,6 @@
 
     hook.local_worker.is_client_worker = False
 
-<<<<<<< HEAD
-    @sy.func2plan(args_shape=[(1,)], state={"bias": th.tensor([1.0])})
-    def plan_mult_3(data, state):
-        bias = state.read("bias")
-        return data * 3 + bias
-
-    plan_mult_3.send(device_4)
-
-    # Fetch plan
-    fetched_plan = plan_mult_3.owner.fetch_plan(plan_mult_3.id, device_4)
-
-    # Execute it locally
-    x = th.tensor([-1.0, 2, 3])
-    assert (plan_mult_3(x) == th.tensor([-2.0, 7, 10])).all()
-    assert (fetched_plan(x) == th.tensor([-2.0, 7, 10])).all()
-=======
     @sy.func2plan(args_shape=[(1,)])
     def plan(data):
         return data * 3
@@ -441,7 +425,6 @@
     x = th.tensor([-1.0, 2, 3])
     assert (plan(x) == th.tensor([-3.0, 6, 9])).all()
     assert (fetched_plan(x) == th.tensor([-3.0, 6, 9])).all()
->>>>>>> e9e1b356
     assert fetched_plan.forward is None
     assert fetched_plan.is_built
 
@@ -460,7 +443,6 @@
         def plan(data, state):
             bias = state.read("bias")
             return data * bias
-<<<<<<< HEAD
 
     else:
 
@@ -470,17 +452,6 @@
                 self.fc1 = nn.Linear(1, 1)
                 self.add_to_state(["fc1"])
 
-=======
-
-    else:
-
-        class Net(sy.Plan):
-            def __init__(self):
-                super(Net, self).__init__()
-                self.fc1 = nn.Linear(1, 1)
-                self.add_to_state(["fc1"])
-
->>>>>>> e9e1b356
             def forward(self, x):
                 return self.fc1(x)
 
@@ -508,8 +479,6 @@
     hook.local_worker.is_client_worker = True
 
 
-<<<<<<< HEAD
-=======
 @pytest.mark.parametrize("is_func2plan", [True, False])
 def test_fetch_encrypted_stateful_plan(hook, is_func2plan, workers):
     # TODO: this test is not working properly with remote workers.
@@ -570,7 +539,6 @@
     hook.local_worker.is_client_worker = True
 
 
->>>>>>> e9e1b356
 def test_fetch_plan_remote(hook, start_remote_worker):
     hook.local_worker.is_client_worker = False
 
