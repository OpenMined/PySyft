--- conflicted
+++ resolved
@@ -69,13 +69,7 @@
 
 exclusion_list_folders = [
     "examples/tutorials/websocket",
-<<<<<<< HEAD
-    "examples/tutorials/advanced/Monitor_Network_Traffic",
-    # "examples/tutorials/advanced/websockets-example-MNIST-parallel",
-=======
     "examples/tutorials/advanced/monitor_network_traffic",
-    "examples/tutorials/advanced/websockets_mnist_parallel",
->>>>>>> 5998f68e
     # To run these notebooks, we need to run grid nodes / grid gateway previously (they aren't  in this repository)
     "examples/tutorials/grid",
     "examples/tutorials/grid/federated_learning/spam_prediction",
