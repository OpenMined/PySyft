"""
This file tests the ability for serde.py to convert complex types into
simple python types which are serializable by standard serialization tools.
For more on how/why this works, see serde.py directly.
"""
from syft.serde import native_serde
from syft.serde import serde
from syft.serde import torch_serde

import syft
from syft.exceptions import CompressionNotFoundException
from syft.frameworks.torch import pointers

import msgpack
import numpy
import pytest
import torch
from torch import Tensor


def test_tuple_simplify():
    """This tests our ability to simplify tuple types.

    This test is pretty simple since tuples just serialize to
    themselves, with a tuple wrapper with the correct ID (1)
    for tuples so that the detailer knows how to interpret it."""

    input = ("hello", "world")
    tuple_detail_code = serde.proto_type_info(tuple).code
    str_detail_code = serde.proto_type_info(str).code
    target = (
        tuple_detail_code,
        ((str_detail_code, (b"hello",)), (str_detail_code, (b"world",))),
    )
    assert serde._simplify(input) == target


def test_list_simplify():
    """This tests our ability to simplify list types.

    This test is pretty simple since lists just serialize to
    themselves, with a tuple wrapper with the correct ID (2)
    for lists so that the detailer knows how to interpret it."""

    input = ["hello", "world"]
    list_detail_code = serde.proto_type_info(list).code
    str_detail_code = serde.proto_type_info(str).code
    target = (list_detail_code, ((str_detail_code, (b"hello",)), (str_detail_code, (b"world",))))
    assert serde._simplify(input) == target


def test_set_simplify():
    """This tests our ability to simplify set objects.

    This test is pretty simple since sets just serialize to
    lists, with a tuple wrapper with the correct ID (3)
    for sets so that the detailer knows how to interpret it."""

    input = set(["hello", "world"])
<<<<<<< HEAD
    set_detail_code = serde.proto_type_info(set).code
    str_detail_code = serde.proto_type_info(str).code
    target = (set_detail_code, [(str_detail_code, (b"hello",)), (str_detail_code, (b"world",))])
=======
    set_detail_index = serde.detailers.index(native_serde._detail_collection_set)
    str_detail_index = serde.detailers.index(native_serde._detail_str)
    target = (set_detail_index, ((str_detail_index, (b"hello",)), (str_detail_index, (b"world",))))
>>>>>>> be85163c
    assert serde._simplify(input)[0] == target[0]
    assert set(serde._simplify(input)[1]) == set(target[1])


def test_float_simplify():
    """This tests our ability to simplify float objects.

    This test is pretty simple since floats just serialize to
    themselves, with no tuple/id necessary."""

    input = 5.6
    target = 5.6
    assert serde._simplify(input) == target


def test_int_simplify():
    """This tests our ability to simplify int objects.

    This test is pretty simple since ints just serialize to
    themselves, with no tuple/id necessary."""

    input = 5
    target = 5
    assert serde._simplify(input) == target


def test_string_simplify():
    """This tests our ability to simplify string objects.

    This test is pretty simple since strings just serialize to
    themselves, with no tuple/id necessary."""

    input = "hello"
    target = (serde.proto_type_info(str).code, (b"hello",))
    assert serde._simplify(input) == target


def test_dict_simplify():
    """This tests our ability to simplify dict objects.

    This test is pretty simple since dicts just serialize to
    themselves, with a tuple wrapper with the correct ID
    for dicts so that the detailer knows how to interpret it."""

    input = {"hello": "world"}
    detail_dict_code = serde.proto_type_info(dict).code
    detail_str_code = serde.proto_type_info(str).code
    target = (
<<<<<<< HEAD
        detail_dict_code,
        [((detail_str_code, (b"hello",)), (detail_str_code, (b"world",)))],
=======
        detail_dict_index,
        (((detail_str_index, (b"hello",)), (detail_str_index, (b"world",))),),
>>>>>>> be85163c
    )
    assert serde._simplify(input) == target


def test_range_simplify():
    """This tests our ability to simplify range objects.

    This test is pretty simple since range objs just serialize to
    themselves, with a tuple wrapper with the correct ID (5)
    for dicts so that the detailer knows how to interpret it."""

    input = range(1, 3, 4)
    target = (serde.proto_type_info(range).code, (1, 3, 4))
    assert serde._simplify(input) == target


def test_torch_tensor_simplify():
    """This tests our ability to simplify torch.Tensor objects

    At the time of writing, tensors simplify to a tuple where the
    first value in the tuple is the tensor's ID and the second
    value is a serialized version of the Tensor (serialized
    by PyTorch's torch.save method)
    """

    # create a tensor
    input = Tensor(numpy.random.random((100, 100)))

    # simplify the tnesor
    output = serde._simplify(input)

    # make sure outer type is correct
    assert type(output) == tuple

    # make sure the object type ID is correct
    # (0 for torch.Tensor)
    assert serde.detailers[output[0]] == torch_serde._detail_torch_tensor

    # make sure inner type is correct
    assert type(output[1]) == tuple

    # make sure ID is correctly encoded
    assert output[1][0] == input.id

    # make sure tensor data type is correct
    assert type(output[1][1]) == bytes


def test_ndarray_simplify():
    """This tests our ability to simplify numpy.array objects

    At the time of writing, arrays simplify to an object inside
    of a tuple which specifies the ID for the np.array type (6) so
    that the detailer knows to turn the simplifed form to a np.array
    """

    input = numpy.random.random((100, 100))
    output = serde._simplify(input)

    # make sure simplified type ID is correct
    assert serde.detailers[output[0]] == torch_serde._detail_ndarray

    # make sure serialized form is correct
    assert type(output[1][0]) == bytes
    assert output[1][1] == input.shape
    assert output[1][2] == input.dtype.name


def test_ellipsis_simplify():
    """Make sure ellipsis simplifies correctly."""
    assert serde.detailers[serde._simplify(Ellipsis)[0]] == native_serde._detail_ellipsis

    # the simplified ellipsis (empty object)
    assert serde._simplify(Ellipsis)[1] == b""


def test_torch_device_simplify():
    """Test the simplification of torch.device"""
    device = torch.device("cpu")

    assert serde.detailers[serde._simplify(device)[0]] == torch_serde._detail_torch_device

    # the simplified torch.device
    assert serde._simplify(device)[1] == "cpu"


def test_pointer_tensor_simplify():
    """Test the simplification of PointerTensor"""

    alice = syft.VirtualWorker(syft.torch.hook, id="alice")
    input_tensor = pointers.PointerTensor(id=1000, location=alice, owner=alice)

    output = serde._simplify(input_tensor)

    assert output[1][0] == input_tensor.id
    assert output[1][1] == input_tensor.id_at_location
    assert output[1][2] == input_tensor.owner.id


@pytest.mark.parametrize("compress", [True, False])
def test_torch_Tensor(compress):
    if compress:
        syft.serde._apply_compress_scheme = serde.apply_lz4_compression
    else:
        syft.serde._apply_compress_scheme = serde.apply_no_compression

    t = Tensor(numpy.random.random((100, 100)))
    t_serialized = serde.serialize(t)
    t_serialized_deserialized = serde.deserialize(t_serialized)
    assert (t == t_serialized_deserialized).all()


@pytest.mark.parametrize("compress", [True, False])
def test_torch_Tensor_convenience(compress):
    """This test evaluates torch.Tensor.serialize()

    As opposed to using syft.serde.serialize(), torch objects
    have a convenience function which lets you call .serialize()
    directly on the tensor itself. This tests to makes sure it
    works correctly."""
    if compress:
        serde._apply_compress_scheme = serde.apply_lz4_compression
    else:
        serde._apply_compress_scheme = serde.apply_no_compression

    t = Tensor(numpy.random.random((100, 100)))
    t_serialized = t.serialize()
    t_serialized_deserialized = serde.deserialize(t_serialized)
    assert (t == t_serialized_deserialized).all()


@pytest.mark.parametrize("compress", [True, False])
def test_tuple(compress):
    # Test with a simple datatype
    if compress:
        serde._apply_compress_scheme = serde.apply_lz4_compression
    else:
        serde._apply_compress_scheme = serde.apply_no_compression

    tuple = (1, 2)
    tuple_serialized = serde.serialize(tuple)
    tuple_serialized_deserialized = serde.deserialize(tuple_serialized)
    assert tuple == tuple_serialized_deserialized

    # Test with a complex data structure
    tensor_one = Tensor(numpy.random.random((100, 100)))
    tensor_two = Tensor(numpy.random.random((100, 100)))
    tuple = (tensor_one, tensor_two)
    tuple_serialized = serde.serialize(tuple)
    tuple_serialized_deserialized = serde.deserialize(tuple_serialized)
    # `assert tuple_serialized_deserialized == tuple` does not work, therefore it's split
    # into 3 assertions
    assert type(tuple_serialized_deserialized) == type(tuple)
    assert (tuple_serialized_deserialized[0] == tensor_one).all()
    assert (tuple_serialized_deserialized[1] == tensor_two).all()


@pytest.mark.parametrize("compress", [True, False])
def test_bytearray(compress):
    if compress:
        serde._apply_compress_scheme = serde.apply_lz4_compression
    else:
        serde._apply_compress_scheme = serde.apply_no_compression

    bytearr = bytearray("This is a teststring", "utf-8")
    bytearr_serialized = serde.serialize(bytearr)
    bytearr_serialized_desirialized = serde.deserialize(bytearr_serialized)
    assert bytearr == bytearr_serialized_desirialized

    bytearr = bytearray(numpy.random.random((100, 100)))
    bytearr_serialized = serde.serialize(bytearr)
    bytearr_serialized_desirialized = serde.deserialize(bytearr_serialized)
    assert bytearr == bytearr_serialized_desirialized


@pytest.mark.parametrize("compress", [True, False])
def test_ndarray_serde(compress):
    if compress:
        serde._apply_compress_scheme = serde.apply_lz4_compression
    else:
        serde._apply_compress_scheme = serde.apply_no_compression
    arr = numpy.random.random((100, 100))
    arr_serialized = serde.serialize(arr)

    arr_serialized_deserialized = serde.deserialize(arr_serialized)

    assert numpy.array_equal(arr, arr_serialized_deserialized)


@pytest.mark.parametrize("compress_scheme", [serde.LZ4, serde.ZSTD, serde.NO_COMPRESSION])
def test_compress_decompress(compress_scheme):
    if compress_scheme == serde.LZ4:
        serde._apply_compress_scheme = serde.apply_lz4_compression
    elif compress_scheme == serde.ZSTD:
        serde._apply_compress_scheme = serde.apply_zstd_compression
    else:
        serde._apply_compress_scheme = serde.apply_no_compression

    original = msgpack.dumps([1, 2, 3])
    compressed = serde._compress(original)
    decompressed = serde._decompress(compressed)
    assert type(compressed) == bytes
    assert original == decompressed


@pytest.mark.parametrize("compress_scheme", [serde.LZ4, serde.ZSTD, serde.NO_COMPRESSION])
def test_compressed_serde(compress_scheme):
    if compress_scheme == serde.LZ4:
        serde._apply_compress_scheme = serde.apply_lz4_compression
    elif compress_scheme == serde.ZSTD:
        serde._apply_compress_scheme = serde.apply_zstd_compression
    else:
        serde._apply_compress_scheme = serde.apply_no_compression

    # using numpy.ones because numpy.random.random is not compressed.
    arr = numpy.ones((100, 100))

    arr_serialized = serde.serialize(arr)

    arr_serialized_deserialized = serde.deserialize(arr_serialized)
    assert numpy.array_equal(arr, arr_serialized_deserialized)


@pytest.mark.parametrize("compress", [True, False])
def test_dict(compress):
    # Test with integers
    if compress:
        serde._apply_compress_scheme = serde.apply_lz4_compression
    else:
        serde._apply_compress_scheme = serde.apply_no_compression
    _dict = {1: 1, 2: 2, 3: 3}
    dict_serialized = serde.serialize(_dict)
    dict_serialized_deserialized = serde.deserialize(dict_serialized)
    assert _dict == dict_serialized_deserialized

    # Test with strings
    _dict = {"one": 1, "two": 2, "three": 3}
    dict_serialized = serde.serialize(_dict)
    dict_serialized_deserialized = serde.deserialize(dict_serialized)
    assert _dict == dict_serialized_deserialized

    # Test with a complex data structure
    tensor_one = Tensor(numpy.random.random((100, 100)))
    tensor_two = Tensor(numpy.random.random((100, 100)))
    _dict = {0: tensor_one, 1: tensor_two}
    dict_serialized = serde.serialize(_dict)
    dict_serialized_deserialized = serde.deserialize(dict_serialized)
    # `assert dict_serialized_deserialized == _dict` does not work, therefore it's split
    # into 3 assertions
    assert type(dict_serialized_deserialized) == type(_dict)
    assert (dict_serialized_deserialized[0] == tensor_one).all()
    assert (dict_serialized_deserialized[1] == tensor_two).all()


@pytest.mark.parametrize("compress", [True, False])
def test_range_serde(compress):
    if compress:
        serde._apply_compress_scheme = serde.apply_lz4_compression
    else:
        serde._apply_compress_scheme = serde.apply_no_compression

    _range = range(1, 2, 3)

    range_serialized = serde.serialize(_range)
    range_serialized_deserialized = serde.deserialize(range_serialized)

    assert _range == range_serialized_deserialized


@pytest.mark.parametrize("compress", [True, False])
def test_list(compress):
    if compress:
        serde._apply_compress_scheme = serde.apply_lz4_compression
    else:
        serde._apply_compress_scheme = serde.apply_no_compression

    # Test with integers
    _list = [1, 2]
    list_serialized = serde.serialize(_list)
    list_serialized_deserialized = serde.deserialize(list_serialized)
    assert _list == list_serialized_deserialized

    # Test with strings
    _list = ["hello", "world"]
    list_serialized = serde.serialize(_list)
    list_serialized_deserialized = serde.deserialize(list_serialized)
    assert _list == list_serialized_deserialized

    # Test with a complex data structure
    tensor_one = Tensor(numpy.ones((100, 100)))
    tensor_two = Tensor(numpy.ones((100, 100)) * 2)
    _list = (tensor_one, tensor_two)

    list_serialized = serde.serialize(_list)
    if compress:
        assert list_serialized[0] == serde.LZ4
    else:
        assert list_serialized[0] == serde.NO_COMPRESSION

    list_serialized_deserialized = serde.deserialize(list_serialized)
    # `assert list_serialized_deserialized == _list` does not work, therefore it's split
    # into 3 assertions
    assert type(list_serialized_deserialized) == type(_list)
    assert (list_serialized_deserialized[0] == tensor_one).all()
    assert (list_serialized_deserialized[1] == tensor_two).all()


@pytest.mark.parametrize("compress", [True, False])
def test_set(compress):
    if compress:
        serde._apply_compress_scheme = serde.apply_lz4_compression
    else:
        serde._apply_compress_scheme = serde.apply_no_compression

    # Test with integers
    _set = set([1, 2])
    set_serialized = serde.serialize(_set)

    set_serialized_deserialized = serde.deserialize(set_serialized)
    assert _set == set_serialized_deserialized

    # Test with strings
    _set = set(["hello", "world"])
    set_serialized = serde.serialize(_set)
    set_serialized_deserialized = serde.deserialize(set_serialized)
    assert _set == set_serialized_deserialized

    # Test with a complex data structure
    tensor_one = Tensor(numpy.ones((100, 100)))
    tensor_two = Tensor(numpy.ones((100, 100)) * 2)
    _set = (tensor_one, tensor_two)

    set_serialized = serde.serialize(_set)
    if compress:
        assert set_serialized[0] == serde.LZ4
    else:
        assert set_serialized[0] == serde.NO_COMPRESSION

    set_serialized_deserialized = serde.deserialize(set_serialized)
    # `assert set_serialized_deserialized == _set` does not work, therefore it's split
    # into 3 assertions
    assert type(set_serialized_deserialized) == type(_set)
    assert (set_serialized_deserialized[0] == tensor_one).all()
    assert (set_serialized_deserialized[1] == tensor_two).all()


@pytest.mark.parametrize("compress", [True, False])
def test_slice(compress):
    if compress:
        serde._apply_compress_scheme = serde.apply_lz4_compression
    else:
        serde._apply_compress_scheme = serde.apply_no_compression

    s = slice(0, 100, 2)
    x = numpy.random.rand(100)
    s_serialized = serde.serialize(s)
    s_serialized_deserialized = serde.deserialize(s_serialized)

    assert type(s) == type(s_serialized_deserialized)
    assert (x[s] == x[s_serialized_deserialized]).all()

    s = slice(40, 50)
    x = numpy.random.rand(100)
    s_serialized = serde.serialize(s)
    s_serialized_deserialized = serde.deserialize(s_serialized)

    assert type(s) == type(s_serialized_deserialized)
    assert (x[s] == x[s_serialized_deserialized]).all()


@pytest.mark.parametrize("compress", [True, False])
def test_float(compress):
    if compress:
        serde._apply_compress_scheme = serde.apply_lz4_compression
    else:
        serde._apply_compress_scheme = serde.apply_no_compression

    x = 0.5
    y = 1.5

    x_serialized = serde.serialize(x)
    x_serialized_deserialized = serde.deserialize(x_serialized)

    y_serialized = serde.serialize(y)
    y_serialized_deserialized = serde.deserialize(y_serialized)

    assert x_serialized_deserialized == x
    assert y_serialized_deserialized == y


@pytest.mark.parametrize(
    "compress, compress_scheme",
    [
        (True, serde.LZ4),
        (False, serde.LZ4),
        (True, serde.ZSTD),
        (False, serde.ZSTD),
        (True, serde.NO_COMPRESSION),
        (False, serde.NO_COMPRESSION),
    ],
)
def test_hooked_tensor(compress, compress_scheme):
    if compress:
        if compress_scheme == serde.LZ4:
            serde._apply_compress_scheme = serde.apply_lz4_compression
        elif compress_scheme == serde.ZSTD:
            serde._apply_compress_scheme = serde.apply_zstd_compression
        else:
            serde._apply_compress_scheme = serde.apply_no_compression
    else:
        serde._apply_compress_scheme = serde.apply_no_compression

    t = Tensor(numpy.ones((100, 100)))
    t_serialized = serde.serialize(t)
    assert (
        t_serialized[0] == compress_scheme if compress else t_serialized[0] == serde.NO_COMPRESSION
    )
    t_serialized_deserialized = serde.deserialize(t_serialized)
    assert (t == t_serialized_deserialized).all()


def test_pointer_tensor(hook, workers):
    serde._apply_compress_scheme = serde.apply_no_compression
    t = pointers.PointerTensor(
        id=1000, location=workers["alice"], owner=workers["alice"], id_at_location=12345
    )
    t_serialized = serde.serialize(t)
    t_serialized_deserialized = serde.deserialize(t_serialized)
    assert t.id == t_serialized_deserialized.id
    assert t.location.id == t_serialized_deserialized.location.id
    assert t.id_at_location == t_serialized_deserialized.id_at_location


@pytest.mark.parametrize("id", [1000, "1000"])
def test_pointer_tensor_detail(id):
    alice = syft.VirtualWorker(syft.torch.hook, id=id)
    x = torch.tensor([1, -1, 3, 4])
    x_ptr = x.send(alice)
    x_ptr = 2 * x_ptr
    x_back = x_ptr.get()
    assert (x_back == 2 * x).all()


def test_numpy_tensor_serde():
    serde._apply_compress_scheme = serde.apply_lz4_compression

    serde._serialize_tensor = syft.serde.numpy_tensor_serializer
    serde._deserialize_tensor = syft.serde.numpy_tensor_deserializer

    tensor = torch.tensor(numpy.ones((10, 10)), requires_grad=False)

    tensor_serialized = serde.serialize(tensor)
    assert tensor_serialized[0] != serde.NO_COMPRESSION
    tensor_deserialized = serde.deserialize(tensor_serialized)

    # Back to Pytorch serializer
    serde._serialize_tensor = syft.serde.torch_tensor_serializer
    serde._deserialize_tensor = syft.serde.torch_tensor_deserializer

    assert torch.eq(tensor_deserialized, tensor).all()


@pytest.mark.parametrize("compress", [True, False])
def test_additive_sharing_tensor_serde(compress, workers):
    alice, bob, james = workers["alice"], workers["bob"], workers["james"]

    x = torch.tensor([[3.1, 4.3]]).fix_prec().share(alice, bob, crypto_provider=james)

    additive_sharing_tensor = x.child.child
    data = syft.AdditiveSharingTensor.simplify(additive_sharing_tensor)
    additive_sharing_tensor_reconstructed = syft.AdditiveSharingTensor.detail(
        syft.hook.local_worker, data
    )

    assert additive_sharing_tensor_reconstructed.field == additive_sharing_tensor.field

    assert (
        additive_sharing_tensor_reconstructed.child.keys() == additive_sharing_tensor.child.keys()
    )


@pytest.mark.parametrize("compress", [True, False])
def test_fixed_precision_tensor_serde(compress, workers):
    alice, bob, james = workers["alice"], workers["bob"], workers["james"]

    x = (
        torch.tensor([[3.1, 4.3]])
        .fix_prec(base=12, precision_fractional=5)
        .share(alice, bob, crypto_provider=james)
    )

    serialized_x = serde.serialize(x)
    deserialied_x = serde.deserialize(serialized_x)

    assert x.id == deserialied_x.child.id
    assert x.child.field == deserialied_x.child.field
    assert x.child.kappa == deserialied_x.child.kappa
    assert x.child.precision_fractional == deserialied_x.child.precision_fractional
    assert x.child.base == deserialied_x.child.base


def test_serde_object_wrapper_int():
    obj = 4
    obj_wrapper = pointers.ObjectWrapper(obj, id=100)
    msg = serde.serialize(obj_wrapper)

    obj_wrapper_received = serde.deserialize(msg)

    assert obj_wrapper.obj == obj_wrapper_received.obj
    assert obj_wrapper.id == obj_wrapper_received.id


@pytest.mark.skipif(
    torch.__version__ >= "1.1",
    reason="bug in pytorch version 1.1.0, jit.trace returns raw C function",
)
def test_serialize_and_deserialize_torch_scriptmodule():  # pragma: no cover
    @torch.jit.script
    def foo(x):
        return x + 2

    bin_message = torch_serde._simplify_script_module(foo)
    foo_loaded = torch_serde._detail_script_module(None, bin_message)

    assert foo.code == foo_loaded.code


@pytest.mark.skipif(
    torch.__version__ >= "1.1",
    reason="bug in pytorch version 1.1.0, jit.trace returns raw C function",
)
def test_torch_jit_script_module_serde():  # pragma: no cover
    @torch.jit.script
    def foo(x):
        return x + 2

    msg = serde.serialize(foo)
    foo_received = serde.deserialize(msg)

    assert foo.code == foo_received.code


def test_serde_virtual_worker(hook):
    virtual_worker = syft.VirtualWorker(hook=hook, id="deserialized_worker1")
    # Populate worker
    tensor1, tensor2 = torch.tensor([1.0, 2.0]), torch.tensor([0.0])
    ptr1, ptr2 = tensor1.send(virtual_worker), tensor2.send(virtual_worker)

    serialized_worker = serde.serialize(virtual_worker, force_full_simplification=False)
    deserialized_worker = serde.deserialize(serialized_worker)

    assert virtual_worker.id == deserialized_worker.id


def test_full_serde_virtual_worker(hook):
    virtual_worker = syft.VirtualWorker(hook=hook, id="deserialized_worker2")
    # Populate worker
    tensor1, tensor2 = torch.tensor([1.0, 2.0]), torch.tensor([0.0])
    ptr1, ptr2 = tensor1.send(virtual_worker), tensor2.send(virtual_worker)

    serialized_worker = serde.serialize(virtual_worker, force_full_simplification=True)

    deserialized_worker = serde.deserialize(serialized_worker)

    assert virtual_worker.id == deserialized_worker.id
    assert virtual_worker.auto_add == deserialized_worker.auto_add
    assert len(deserialized_worker._objects) == 2
    assert tensor1.id in deserialized_worker._objects
    assert tensor2.id in deserialized_worker._objects


def test_serde_object_wrapper_traced_module():

    data = torch.tensor([[-1, 2.0], [0, 1.1], [-1, 2.1], [0, 1.2]])

    class Net(torch.nn.Module):
        def __init__(self):
            super(Net, self).__init__()
            self.fc1 = torch.nn.Linear(2, 3)

        def forward(self, x):
            x = torch.nn.functional.relu(self.fc1(x))
            return x

    obj = torch.jit.trace(Net(), data)

    obj_wrapper = pointers.ObjectWrapper(obj, id=200)
    msg = serde.serialize(obj_wrapper)

    obj_wrapper_received = serde.deserialize(msg)

    pred_before = obj(data)

    pred_after = obj_wrapper_received.obj(data)

    assert (pred_before == pred_after).all()
    assert obj_wrapper.id == obj_wrapper_received.id<|MERGE_RESOLUTION|>--- conflicted
+++ resolved
@@ -57,15 +57,9 @@
     for sets so that the detailer knows how to interpret it."""
 
     input = set(["hello", "world"])
-<<<<<<< HEAD
     set_detail_code = serde.proto_type_info(set).code
     str_detail_code = serde.proto_type_info(str).code
-    target = (set_detail_code, [(str_detail_code, (b"hello",)), (str_detail_code, (b"world",))])
-=======
-    set_detail_index = serde.detailers.index(native_serde._detail_collection_set)
-    str_detail_index = serde.detailers.index(native_serde._detail_str)
-    target = (set_detail_index, ((str_detail_index, (b"hello",)), (str_detail_index, (b"world",))))
->>>>>>> be85163c
+    target = (set_detail_code, ((str_detail_code, (b"hello",)), (str_detail_code, (b"world",))))
     assert serde._simplify(input)[0] == target[0]
     assert set(serde._simplify(input)[1]) == set(target[1])
 
@@ -114,13 +108,8 @@
     detail_dict_code = serde.proto_type_info(dict).code
     detail_str_code = serde.proto_type_info(str).code
     target = (
-<<<<<<< HEAD
         detail_dict_code,
-        [((detail_str_code, (b"hello",)), (detail_str_code, (b"world",)))],
-=======
-        detail_dict_index,
-        (((detail_str_index, (b"hello",)), (detail_str_index, (b"world",))),),
->>>>>>> be85163c
+        (((detail_str_code, (b"hello",)), (detail_str_code, (b"world",))),),
     )
     assert serde._simplify(input) == target
 
