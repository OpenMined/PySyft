--- conflicted
+++ resolved
@@ -1,10 +1,7 @@
 import pytest
 
 import torch
-<<<<<<< HEAD
 import torch.nn as nn
-=======
->>>>>>> 1ee50076
 import torch.nn.functional as F
 
 import syft
@@ -893,11 +890,7 @@
     assert (ids.long() == torch.argmax(t, dim=1)).all()
 
 
-<<<<<<< HEAD
-@pytest.mark.parametrize("protocol", ["fss"])
-=======
 @pytest.mark.parametrize("protocol", ["snn", "fss"])
->>>>>>> 1ee50076
 def test_max_pool2d(workers, protocol):
     me, alice, bob, crypto_provider = (
         workers["me"],
@@ -906,7 +899,6 @@
         workers["james"],
     )
 
-<<<<<<< HEAD
     args = (alice, bob)
     kwargs = dict(crypto_provider=crypto_provider, protocol="fss")
 
@@ -924,35 +916,6 @@
                 ]
             },
         )
-=======
-    if protocol == "fss":
-        for worker in workers.values():
-            syft.frameworks.torch.mpc.fss.initialize_crypto_plans(worker)
-        me.crypto_store.provide_primitives(
-            ["xor_add_couple", "fss_eq", "fss_comp"], [alice, bob], n_instances=32
-        )
-
-    args = (alice, bob)
-    kwargs = dict(crypto_provider=crypto_provider, protocol=protocol)
-
-    if protocol == "fss":
-        me.crypto_store.provide_primitives(
-            ["xor_add_couple", "fss_eq", "fss_comp"], [alice, bob], n_instances=1000
-        )
-        # me.crypto_store.provide_primitives(["fss_comp"], [alice, bob], n_instances=2000)
-        # me.crypto_store.provide_primitives(
-        #     ["beaver"],
-        #     [alice, bob],
-        #     n_instances=2,
-        #     beaver={
-        #         "op_shapes": [
-        #             ("mul", torch.Size([3, 7, 4, 2]), torch.Size([3, 7, 4, 2])),
-        #             ("mul", torch.Size([3, 7, 4]), torch.Size([3, 7, 4])),
-        #             ("mul", torch.Size([3, 7, 1, 9]), torch.Size([3, 7, 1, 9])),
-        #         ]
-        #     },
-        # )
->>>>>>> 1ee50076
 
     m = 4
     t = torch.tensor(list(range(3 * 7 * m * m))).float().reshape(3, 7, m, m)
@@ -971,11 +934,7 @@
     assert (result == expected).all()
 
 
-<<<<<<< HEAD
-@pytest.mark.parametrize("protocol", ["fss"])
-=======
 @pytest.mark.parametrize("protocol", ["snn", "fss"])
->>>>>>> 1ee50076
 def test_avg_pool2d(workers, protocol):
     me, alice, bob, crypto_provider = (
         workers["me"],
@@ -984,16 +943,6 @@
         workers["james"],
     )
 
-<<<<<<< HEAD
-=======
-    if protocol == "fss":
-        for worker in workers.values():
-            syft.frameworks.torch.mpc.fss.initialize_crypto_plans(worker)
-        me.crypto_store.provide_primitives(
-            ["xor_add_couple", "fss_eq", "fss_comp"], [alice, bob], n_instances=32
-        )
-
->>>>>>> 1ee50076
     args = (alice, bob)
     kwargs = dict(crypto_provider=crypto_provider, protocol="fss")
 
@@ -1014,7 +963,6 @@
     assert (result == expected).all()
 
 
-<<<<<<< HEAD
 def test_batch_norm(workers):
     me, alice, bob, crypto_provider = (
         workers["me"],
@@ -1040,8 +988,6 @@
     assert relative_error.mean() < 0.1
 
 
-=======
->>>>>>> 1ee50076
 def test_mod(workers):
     alice, bob, james = workers["alice"], workers["bob"], workers["james"]
 
