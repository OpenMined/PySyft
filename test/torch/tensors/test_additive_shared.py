import copy
import pytest

import torch
import torch.nn as nn
import torch.nn.functional as F

import syft
from syft.frameworks.torch.tensors.interpreters.additive_shared import AdditiveSharingTensor


def test_wrap(workers):
    """
    Test the .on() wrap functionality for AdditiveSharingTensor
    """

    x_tensor = torch.Tensor([1, 2, 3])
    x = AdditiveSharingTensor().on(x_tensor)
    assert isinstance(x, torch.Tensor)
    assert isinstance(x.child, AdditiveSharingTensor)
    assert isinstance(x.child.child, torch.Tensor)


def test___str__(workers):
    bob, alice, james = (workers["bob"], workers["alice"], workers["james"])
    x_sh = torch.tensor([[3, 4]]).share(alice, bob, crypto_provider=james)
    assert isinstance(x_sh.__str__(), str)


def test_share_get(workers):

    t = torch.tensor([1, 2, 3])
    x = t.share(workers["bob"], workers["alice"], workers["james"])

    x = x.get()

    assert (x == t).all()


def test___bool__(workers):
    bob, alice, james = (workers["bob"], workers["alice"], workers["james"])
    x_sh = torch.tensor([[3, 4]]).share(alice, bob, crypto_provider=james)

    with pytest.raises(ValueError):
        if x_sh:  # pragma: no cover
            pass


def test_share_inplace_consistency(workers):
    """Verify that share_ produces the same output then share"""
    bob, alice, james = (workers["bob"], workers["alice"], workers["james"])
    x1 = torch.tensor([-1.0])
    x1.fix_precision_().share_(alice, bob, crypto_provider=james)

    x2 = torch.tensor([-1.0])
    x2_sh = x2.fix_precision().share(alice, bob, crypto_provider=james)

    assert (x1 == x2_sh).get().float_prec()


def test_clone(workers):
    bob, alice, james = (workers["bob"], workers["alice"], workers["james"])
    x = torch.tensor([1.2]).fix_precision().share(alice, bob, crypto_provider=james)
    original_props = (
        x.id,
        x.owner.id,
        x.child.id,
        x.child.owner.id,
        x.child.child.id,
        x.child.child.owner.id,
    )
    xc = x.clone()
    cloned_props = (
        xc.id,
        xc.owner.id,
        xc.child.id,
        xc.child.owner.id,
        xc.child.child.id,
        xc.child.child.owner.id,
    )
    assert original_props == cloned_props


def test_virtual_get(workers):
    t = torch.tensor([1, 2, 3])
    x = t.share(workers["bob"], workers["alice"], workers["james"])

    x = x.child.virtual_get()

    assert (x == t).all()


def test_non_client_registration(hook, workers):
    hook.local_worker.is_client_worker = False
    bob, alice, james = workers["bob"], workers["alice"], workers["james"]
    x = torch.tensor([-1.0])
    x_sh = x.fix_precision().share(alice, bob, crypto_provider=james)

    assert x_sh.id in hook.local_worker.object_store._objects
    assert (x_sh == hook.local_worker.get_obj(x_sh.id)).get().float_prec()
    hook.local_worker.is_client_worker = True


def test_autograd_kwarg(workers):
    bob, alice, james = (workers["bob"], workers["alice"], workers["james"])

    t = torch.tensor([1, 2, 3])
    x = t.share(alice, bob, crypto_provider=james, requires_grad=True)

    assert isinstance(x.child, syft.AutogradTensor)


def test_send_get(workers):
    # For int dtype
    bob, alice, james = (workers["bob"], workers["alice"], workers["james"])
    x_sh = torch.tensor([[3, 4]]).fix_prec(dtype="int").share(alice, bob, crypto_provider=james)

    alice_t_id = x_sh.child.child.child["alice"].id_at_location
    assert alice_t_id in alice.object_store._objects

    ptr_x = x_sh.send(james)
    ptr_x_id_at_location = ptr_x.id_at_location
    assert ptr_x_id_at_location in james.object_store._objects
    assert alice_t_id in alice.object_store._objects

    x_sh_back = ptr_x.get()
    assert ptr_x_id_at_location not in james.object_store._objects
    assert alice_t_id in alice.object_store._objects

    x = x_sh_back.get()
    assert alice_t_id not in alice.object_store._objects

    # For long dtype
    bob, alice, james = (workers["bob"], workers["alice"], workers["james"])
    x_sh = torch.tensor([[3, 4]]).fix_prec().share(alice, bob, crypto_provider=james)

    alice_t_id = x_sh.child.child.child["alice"].id_at_location
    assert alice_t_id in alice.object_store._objects

    ptr_x = x_sh.send(james)
    ptr_x_id_at_location = ptr_x.id_at_location
    assert ptr_x_id_at_location in james.object_store._objects
    assert alice_t_id in alice.object_store._objects

    x_sh_back = ptr_x.get()
    assert ptr_x_id_at_location not in james.object_store._objects
    assert alice_t_id in alice.object_store._objects

    x = x_sh_back.get()
    assert alice_t_id not in alice.object_store._objects


def test_add(workers):
    bob, alice, james = (workers["bob"], workers["alice"], workers["james"])

    # 2 workers
    t = torch.tensor([1, 2, 3])
    x = torch.tensor([1, 2, 3]).share(bob, alice)

    y = (x + x).get()

    # 3 workers
    assert (y == (t + t)).all()

    t = torch.tensor([1, 2, 3])
    x = torch.tensor([1, 2, 3]).share(bob, alice, james)

    y = (x + x).get()

    # negative numbers
    assert (y == (t + t)).all()

    t = torch.tensor([1, -2, 3])
    x = torch.tensor([1, -2, 3]).share(bob, alice, james)

    y = (x + x).get()

    assert (y == (t + t)).all()

    # with fixed precisions
    t = torch.tensor([1.0, -2, 3])
    x = torch.tensor([1.0, -2, 3]).fix_prec().share(bob, alice, james)

    y = (x + x).get().float_prec()

    assert (y == (t + t)).all()

    # with FPT>torch.tensor
    t = torch.tensor([1.0, -2.0, 3.0])
    x = t.fix_prec().share(bob, alice, crypto_provider=james)
    y = t.fix_prec()

    z = (x + y).get().float_prec()

    assert (z == (t + t)).all()

    z = (y + x).get().float_prec()

    assert (z == (t + t)).all()

    # with constant integer
    t = torch.tensor([1.0, -2.0, 3.0])
    x = t.fix_prec().share(alice, bob, crypto_provider=james)
    c = 4

    z = (x + c).get().float_prec()
    assert (z == (t + c)).all()

    z = (c + x).get().float_prec()
    assert (z == (c + t)).all()

    # with constant float
    t = torch.tensor([1.0, -2.0, 3.0])
    x = t.fix_prec().share(alice, bob, crypto_provider=james)
    c = 4.2

    z = (x + c).get().float_prec()
    assert ((z - (t + c)) < 10e-3).all()

    z = (c + x).get().float_prec()
    assert ((z - (c + t)) < 10e-3).all()

    # with dtype int
    t = torch.tensor([1.0, -2.0, 3.0])
    x = t.fix_prec(dtype="int").share(alice, bob, crypto_provider=james)
    y = x + x
    assert (y.get().float_prec() == torch.tensor([2.0, -4.0, 6.0])).all()


def test_sub(workers):
    bob, alice, james = (workers["bob"], workers["alice"], workers["james"])

    # 3 workers
    t = torch.tensor([1, 2, 3])
    x = torch.tensor([1, 2, 3]).share(bob, alice, james)

    y = (x - x).get()

    assert (y == (t - t)).all()

    # negative numbers
    t = torch.tensor([1, -2, 3])
    x = torch.tensor([1, -2, 3]).share(bob, alice, james)

    y = (x - x).get()

    assert (y == (t - t)).all()

    # with fixed precision
    t = torch.tensor([1.0, -2, 3])
    x = torch.tensor([1.0, -2, 3]).fix_prec().share(bob, alice, james)

    y = (x - x).get().float_prec()

    assert (y == (t - t)).all()

    # with FPT>torch.tensor
    t = torch.tensor([1.0, -2.0, 3.0])
    u = torch.tensor([4.0, 3.0, 2.0])
    x = t.fix_prec().share(bob, alice, crypto_provider=james)
    y = u.fix_prec()

    z = (x - y).get().float_prec()

    assert (z == (t - u)).all()

    z = (y - x).get().float_prec()

    assert (z == (u - t)).all()

    # with constant integer
    t = torch.tensor([1.0, -2.0, 3.0])
    x = t.fix_prec().share(alice, bob, crypto_provider=james)
    c = 4

    z = (x - c).get().float_prec()
    assert (z == (t - c)).all()

    z = (c - x).get().float_prec()
    assert (z == (c - t)).all()

    # with constant float
    t = torch.tensor([1.0, -2.0, 3.0])
    x = t.fix_prec().share(alice, bob, crypto_provider=james)
    c = 4.2

    z = (x - c).get().float_prec()
    assert ((z - (t - c)) < 10e-3).all()

    z = (c - x).get().float_prec()
    assert ((z - (c - t)) < 10e-3).all()

    # with dtype int
    t = torch.tensor([1.0, -2.0, 3.0])
    u = torch.tensor([4.0, 3.0, 2.0])
    x = t.fix_prec(dtype="int").share(alice, bob, crypto_provider=james)
    y = u.fix_prec(dtype="int").share(alice, bob, crypto_provider=james)
    z = y - x
    assert (z.get().float_prec() == torch.tensor([3.0, 5.0, -1.0])).all()


def test_mul(workers):
    torch.manual_seed(121)  # Truncation might not always work so we set the random seed
    bob, alice, james, charlie = (
        workers["bob"],
        workers["alice"],
        workers["james"],
        workers["charlie"],
    )

    # 2 workers
    t = torch.tensor([1, 2, 3, 4])
    x = t.share(bob, alice, crypto_provider=james)
    y = x * x
    assert (y.get() == (t * t)).all()

    # 3 workers
    t = torch.tensor([1, 2, 3, 4])
    x = t.share(bob, alice, charlie, crypto_provider=james)
    y = x * x
    assert (y.get() == (t * t)).all()

    # with fixed precision
    x = torch.tensor([1, -2, -3, 4.0]).fix_prec().share(bob, alice, crypto_provider=james)
    y = torch.tensor([-1, 2, -3, 4.0]).fix_prec().share(bob, alice, crypto_provider=james)
    y = (x * y).get().float_prec()

    assert (y == torch.tensor([-1, -4, 9, 16.0])).all()

    # with non-default fixed precision
    t = torch.tensor([1, 2, 3, 4.0])
    x = t.fix_prec(precision_fractional=2).share(bob, alice, crypto_provider=james)
    y = (x * x).get().float_prec()

    assert (y == (t * t)).all()

    # with FPT>torch.tensor
    t = torch.tensor([1.0, -2.0, 3.0])
    x = t.fix_prec().share(bob, alice, crypto_provider=james)
    y = t.fix_prec()

    z = (x * y).get().float_prec()

    assert (z == (t * t)).all()

    # with dtype int
    x = (
        torch.tensor([1, -2, -3, 4.0])
        .fix_prec(dtype="int")
        .share(bob, alice, crypto_provider=james)
    )
    y = (
        torch.tensor([-1, 2, -3, 4.0])
        .fix_prec(dtype="int")
        .share(bob, alice, crypto_provider=james)
    )
    z = x * y
    assert (z.get().float_prec() == torch.tensor([-1, -4, 9, 16.0])).all()


def test_public_mul(workers):
    bob, alice, james, charlie = (
        workers["bob"],
        workers["alice"],
        workers["james"],
        workers["charlie"],
    )

    t = torch.tensor([-3.1, 1.0])
    x = t.fix_prec().share(alice, bob, crypto_provider=james)
    y = 1
    z = (x * y).get().float_prec()
    assert (z == (t * y)).all()

    # 3 workers
    t = torch.tensor([-3.1, 1.0])
    x = t.fix_prec().share(alice, bob, charlie, crypto_provider=james)
    y = 1
    z = (x * y).get().float_prec()
    assert (z == (t * y)).all()

    t = torch.tensor([-3.1, 1.0])
    x = t.fix_prec().share(alice, bob, crypto_provider=james)
    y = 0
    z = (x * y).get().float_prec()
    assert (z == (t * y)).all()

    t_x = torch.tensor([-3.1, 1])
    t_y = torch.tensor([1.0])
    x = t_x.fix_prec().share(alice, bob, crypto_provider=james)
    y = t_y.fix_prec()
    z = x * y
    z = z.get().float_prec()
    assert (z == t_x * t_y).all()

    t_x = torch.tensor([-3.1, 1])
    t_y = torch.tensor([0.0])
    x = t_x.fix_prec().share(alice, bob, crypto_provider=james)
    y = t_y.fix_prec()
    z = x * y
    z = z.get().float_prec()
    assert (z == t_x * t_y).all()

    t_x = torch.tensor([-3.1, 1])
    t_y = torch.tensor([0.0, 2.1])
    x = t_x.fix_prec().share(alice, bob, crypto_provider=james)
    y = t_y.fix_prec()
    z = x * y
    z = z.get().float_prec()
    assert (z == t_x * t_y).all()

    # with dtype int
    t_x = torch.tensor([-3.1, 1])
    t_y = torch.tensor([0.0, 2.1])
    x = t_x.fix_prec(dtype="int").share(alice, bob, crypto_provider=james)
    y = t_y.fix_prec(dtype="int")
    z = x * y
    z = z.get().float_prec()
    assert (z == t_x * t_y).all()


def test_div(workers):
    bob, alice, james = (workers["bob"], workers["alice"], workers["james"])

    # With scalar
    t = torch.tensor([[9.0, 12.0], [3.3, 0.0]])
    x = t.fix_prec(dtype="long").share(bob, alice, crypto_provider=james)
    y = (x / 3).get().float_prec()

    assert (y == torch.tensor([[3.0, 4.0], [1.1, 0.0]])).all()

    # With another encrypted tensor of same shape
    t1 = torch.tensor([[25, 9], [10, 30]])
    t2 = torch.tensor([[5, 12], [2, 7]])
    x1 = t1.fix_prec(dtype="long").share(bob, alice, crypto_provider=james)
    x2 = t2.fix_prec(dtype="long").share(bob, alice, crypto_provider=james)

    y = (x1 / x2).get().float_prec()
    assert (y == torch.tensor([[5.0, 0.75], [5.0, 4.285]])).all()

    # With another encrypted single value
    t1 = torch.tensor([[25.0, 9], [10, 30]])
    t2 = torch.tensor([5.0])
    x1 = t1.fix_prec(dtype="long").share(bob, alice, crypto_provider=james)
    x2 = t2.fix_prec(dtype="long").share(bob, alice, crypto_provider=james)

    y = (x1 / x2).get().float_prec()
    assert (y == torch.tensor([[5.0, 1.8], [2.0, 6.0]])).all()


def test_pow(workers):
    bob, alice, james = (workers["bob"], workers["alice"], workers["james"])

    m = torch.tensor([[1, 2], [3, 4.0]])
    x = m.fix_prec().share(bob, alice, crypto_provider=james)
    y = (x ** 3).get().float_prec()

    assert (y == (m ** 3)).all()


def test_operate_with_integer_constants(workers):
    bob, alice, james = (workers["bob"], workers["alice"], workers["james"])
    x = torch.tensor([2.0])
    x_sh = x.fix_precision().share(alice, bob, crypto_provider=james)

    r_sh = x_sh + 10
    assert r_sh.get().float_prec() == x + 10

    r_sh = x_sh - 7
    assert r_sh.get().float_prec() == x - 7

    r_sh = x_sh * 2
    assert r_sh.get().float_prec() == x * 2

    r_sh = x_sh / 2
    assert r_sh.get().float_prec() == x / 2


def test_stack(workers):
    bob, alice, james = (workers["bob"], workers["alice"], workers["james"])
    t = torch.tensor([1.3, 2])
    x = t.fix_prec().share(bob, alice, crypto_provider=james)
    res = torch.stack([x, x]).get().float_prec()

    expected = torch.tensor([[1.3000, 2.0000], [1.3000, 2.0000]])

    assert (res == expected).all()


def test_cat(workers):
    bob, alice, james = (workers["bob"], workers["alice"], workers["james"])
    t = torch.tensor([[1, 2, 3], [4, 5, 6]])
    x = t.share(bob, alice, crypto_provider=james)

    res0 = torch.cat([x, x], dim=0).get()
    res1 = torch.cat([x, x], dim=1).get()

    expected0 = torch.tensor([[1, 2, 3], [4, 5, 6], [1, 2, 3], [4, 5, 6]])
    expected1 = torch.tensor([[1, 2, 3, 1, 2, 3], [4, 5, 6, 4, 5, 6]])

    assert (res0 == expected0).all()
    assert (res1 == expected1).all()

    # Test when using more tensors
    res2 = torch.cat([x, x, x], dim=1).get()
    expected2 = torch.tensor([[1, 2, 3, 1, 2, 3, 1, 2, 3], [4, 5, 6, 4, 5, 6, 4, 5, 6]])

    assert (res2 == expected2).all()


def test_chunk(workers):
    bob, alice, james = (workers["bob"], workers["alice"], workers["james"])
    t = torch.tensor([[1, 2, 3, 4], [5, 6, 7, 8]])
    x = t.share(bob, alice, crypto_provider=james)

    res0 = torch.chunk(x, 2, dim=0)
    res1 = torch.chunk(x, 2, dim=1)

    expected0 = [torch.tensor([[1, 2, 3, 4]]), torch.tensor([[5, 6, 7, 8]])]
    expected1 = [torch.tensor([[1, 2], [5, 6]]), torch.tensor([[3, 4], [7, 8]])]

    assert all([(res0[i].get() == expected0[i]).all() for i in range(2)])
    assert all([(res1[i].get() == expected1[i]).all() for i in range(2)])


def test_roll(workers):
    bob, alice, james = (workers["bob"], workers["alice"], workers["james"])
    t = torch.tensor([[1, 2, 3], [4, 5, 6]])
    x = t.share(bob, alice, crypto_provider=james)

    res1 = torch.roll(x, 2)
    res2 = torch.roll(x, 2, dims=1)
    res3 = torch.roll(x, (1, 2), dims=(0, 1))

    assert (res1.get() == torch.roll(t, 2)).all()
    assert (res2.get() == torch.roll(t, 2, dims=1)).all()
    assert (res3.get() == torch.roll(t, (1, 2), dims=(0, 1))).all()

    # With MultiPointerTensor
    shifts = torch.tensor(1).send(alice, bob)
    res = torch.roll(x, shifts)

    shifts1 = torch.tensor(1).send(alice, bob)
    shifts2 = torch.tensor(2).send(alice, bob)
    res2 = torch.roll(x, (shifts1, shifts2), dims=(0, 1))

    assert (res.get() == torch.roll(t, 1)).all()
    assert (res2.get() == torch.roll(t, (1, 2), dims=(0, 1))).all()


def test_matmul(workers):
    torch.manual_seed(121)  # Truncation might not always work so we set the random seed
    bob, alice, james = (workers["bob"], workers["alice"], workers["james"])

    m = torch.tensor([[1, 2], [3, 4.0]])
    x = m.fix_prec().share(bob, alice, crypto_provider=james)
    y = (x @ x).get().float_prec()

    assert (y == (m @ m)).all()

    # with FPT>torch.tensor
    m = torch.tensor([[1, 2], [3, 4.0]])
    x = m.fix_prec().share(bob, alice, crypto_provider=james)
    y = m.fix_prec()

    z = (x @ y).get().float_prec()

    assert (z == (m @ m)).all()

    z = (y @ x).get().float_prec()

    assert (z == (m @ m)).all()


def test_mm(workers):
    torch.manual_seed(121)  # Truncation might not always work so we set the random seed
    bob, alice, james = (workers["bob"], workers["alice"], workers["james"])

    t = torch.tensor([[1, 2], [3, 4.0]])
    x = t.fix_prec().share(bob, alice, crypto_provider=james)

    # Using the method
    y = (x.mm(x)).get().float_prec()
    assert (y == (t.mm(t))).all()

    # Using the function
    y = (torch.mm(x, x)).get().float_prec()
    assert (y == (torch.mm(t, t))).all()

    # with FPT>torch.tensor
    t = torch.tensor([[1, 2], [3, 4.0]])
    x = t.fix_prec().share(bob, alice, crypto_provider=james)
    y = t.fix_prec()

    # Using the method
    z = (x.mm(y)).get().float_prec()
    assert (z == (t.mm(t))).all()

    # Using the function
    z = (torch.mm(x, y)).get().float_prec()
    assert (z == (torch.mm(t, t))).all()

    # Using the method
    z = (y.mm(x)).get().float_prec()
    assert (z == (t.mm(t))).all()

    # Using the function
    z = (torch.mm(y, x)).get().float_prec()
    assert (z == (torch.mm(t, t))).all()


def test_fixed_precision_and_sharing(workers):

    bob, alice = (workers["bob"], workers["alice"])

    t = torch.tensor([1, 2, 3, 4.0])
    x = t.fix_prec().share(bob, alice)
    out = x.get().float_prec()

    assert (out == t).all()

    x = t.fix_prec().share(bob, alice)

    y = x + x

    y = y.get().float_prec()
    assert (y == (t + t)).all()


def test_fixed_precision_and_sharing_on_pointer(workers):
    bob, alice, james = (workers["bob"], workers["alice"], workers["james"])

    t = torch.tensor([1, 2, 3, 4.0])
    ptr = t.send(james)

    x = ptr.fix_prec().share(bob, alice)

    y = x + x

    y = y.get().get().float_prec()
    assert (y == (t + t)).all()


def test_pointer_on_fixed_precision_and_sharing(workers):
    bob, alice, james = (workers["bob"], workers["alice"], workers["james"])

    t = torch.tensor([1, 2, 3, 4.0])

    x = t.fix_prec().share(bob, alice)
    x = x.send(james)

    y = x + x

    y = y.get().get().float_prec()
    assert (y == (t + t)).all()


def test_get_item(workers):
    alice, bob, james = workers["alice"], workers["bob"], workers["james"]
    x = torch.tensor([[3.1, 4.3]]).fix_prec().share(alice, bob, crypto_provider=james)
    idx = torch.tensor([0]).send(alice, bob)

    # Operate directly AST[MPT]
    assert x.child.child[:, idx.child].get() == torch.tensor([[3100]])

    # With usual wrappers and FPT
    x = torch.tensor([[3, 4]]).share(alice, bob, crypto_provider=james)
    idx = torch.tensor([0]).send(alice, bob)
    assert x[:, idx].get() == torch.tensor([[3]])


@pytest.mark.parametrize("protocol", ["snn", "fss"])
def test_eq(workers, protocol):
    me, alice, bob, crypto_provider = (
        workers["me"],
        workers["alice"],
        workers["bob"],
        workers["james"],
    )

    if protocol == "fss":
        me.crypto_store.provide_primitives(["fss_eq"], [alice, bob], n_instances=6)

    args = (alice, bob)
    kwargs = dict(protocol=protocol, crypto_provider=crypto_provider)

    x = torch.tensor([3.1]).fix_prec().share(*args, **kwargs)
    y = torch.tensor([3.1]).fix_prec().share(*args, **kwargs)

    assert (x == y).get().float_prec()

    x = torch.tensor([3.1]).fix_prec().share(*args, **kwargs)
    y = torch.tensor([2.1]).fix_prec().share(*args, **kwargs)

    assert not (x == y).get().float_prec()

    x = torch.tensor([-3.1]).fix_prec().share(*args, **kwargs)
    y = torch.tensor([-3.1]).fix_prec().share(*args, **kwargs)

    assert (x == y).get().float_prec()


@pytest.mark.parametrize("protocol", ["snn", "fss"])
def test_comp(workers, protocol):
    me, alice, bob, crypto_provider = (
        workers["me"],
        workers["alice"],
        workers["bob"],
        workers["james"],
    )

    if protocol == "fss":
        me.crypto_store.provide_primitives(
            ["xor_add_couple", "fss_eq", "fss_comp"], [alice, bob], n_instances=50
        )

    args = (alice, bob)
    kwargs = dict(protocol=protocol, crypto_provider=crypto_provider)

    x = torch.tensor([3.1]).fix_prec().share(*args, **kwargs)
    y = torch.tensor([3.1]).fix_prec().share(*args, **kwargs)

    assert (x >= y).get().float_prec()
    assert (x <= y).get().float_prec()
    assert not (x > y).get().float_prec()
    assert not (x < y).get().float_prec()

    x = torch.tensor([-3.1]).fix_prec().share(*args, **kwargs)
    y = torch.tensor([-3.1]).fix_prec().share(*args, **kwargs)

    assert (x >= y).get().float_prec()
    assert (x <= y).get().float_prec()
    assert not (x > y).get().float_prec()
    assert not (x < y).get().float_prec()

    x = torch.tensor([3.1]).fix_prec().share(*args, **kwargs)
    y = torch.tensor([2.1]).fix_prec().share(*args, **kwargs)

    assert (x >= y).get().float_prec()
    assert not (x <= y).get().float_prec()
    assert (x > y).get().float_prec()
    assert not (x < y).get().float_prec()

    t1 = torch.tensor([-2.1, 1.8])
    t2 = torch.tensor([-3.1, 0.3])
    x = t1.fix_prec().share(*args, **kwargs)
    y = t2.fix_prec().share(*args, **kwargs)

    assert ((x >= y).get().float_prec() == (t1 >= t2)).all()
    assert ((x <= y).get().float_prec() == (t1 <= t2)).all()
    assert ((x > y).get().float_prec() == (t1 > t2)).all()
    assert ((x < y).get().float_prec() == (t1 < t2)).all()

    t1 = torch.tensor([[-2.1, 1.8], [-1.1, -0.7]])
    t2 = torch.tensor([[-3.1, 0.3], [-1.1, 0.3]])
    x = t1.fix_prec().share(*args, **kwargs)
    y = t2.fix_prec().share(*args, **kwargs)

    assert ((x >= y).get().float_prec() == (t1 >= t2)).all()
    assert ((x <= y).get().float_prec() == (t1 <= t2)).all()
    assert ((x > y).get().float_prec() == (t1 > t2)).all()
    assert ((x < y).get().float_prec() == (t1 < t2)).all()


@pytest.mark.parametrize("protocol", ["snn", "fss"])
def test_max(workers, protocol):
    me, alice, bob, crypto_provider = (
        workers["me"],
        workers["alice"],
        workers["bob"],
        workers["james"],
    )

    if protocol == "fss":
        me.crypto_store.provide_primitives(
            ["xor_add_couple", "fss_eq", "fss_comp"], [alice, bob], n_instances=16
        )

    args = (alice, bob)
    kwargs = dict(protocol=protocol, crypto_provider=crypto_provider)

    t = torch.tensor([3, 1.0, 2])
    x = t.fix_prec().share(*args, **kwargs)
    max_value = x.max().get().float_prec()
    assert max_value == torch.tensor([3.0])

    t = torch.tensor([3, 4.0])
    x = t.fix_prec().share(*args, **kwargs)
    max_value = x.max().get().float_prec()
    assert max_value == torch.tensor([4.0])

    t = torch.tensor([3, 4.0, 5, 2])
    x = t.fix_prec().share(*args, **kwargs)
    max_value = x.max().get().float_prec()
    assert max_value == torch.tensor([5.0])


@pytest.mark.parametrize("protocol", ["snn", "fss"])
def test_argmax(workers, protocol):
    me, alice, bob, crypto_provider = (
        workers["me"],
        workers["alice"],
        workers["bob"],
        workers["james"],
    )

    if protocol == "fss":
        me.crypto_store.provide_primitives(
            ["xor_add_couple", "fss_eq", "fss_comp"], [alice, bob], n_instances=32
        )

    args = (alice, bob)
    kwargs = dict(protocol=protocol, crypto_provider=crypto_provider)

    t = torch.tensor([3, 1.0, 2])
    x = t.fix_prec().share(*args, **kwargs)
    idx = x.argmax().get().float_prec()
    assert idx == torch.tensor([0.0])

    t = torch.tensor([3, 4.0])
    x = t.fix_prec().share(*args, **kwargs)
    idx = x.argmax().get().float_prec()
    assert idx == torch.tensor([1.0])

    t = torch.tensor([3, 4.0, 5, 2])
    x = t.fix_prec().share(*args, **kwargs)
    idx = x.argmax().get().float_prec()
    assert idx == torch.tensor([2.0])

    # no dim=
    t = torch.tensor([[1, 2.0, 4], [3, 9.0, 2.0]])
    x = t.fix_prec().share(*args, **kwargs)
    ids = x.argmax().get().float_prec()
    assert ids.long() == torch.argmax(t)

    # dim=1
    t = torch.tensor([[1, 2.0, 4], [3, 1.0, 2.0]])
    x = t.fix_prec().share(*args, **kwargs)
    ids = x.argmax(dim=1).get().float_prec()
    assert (ids.long() == torch.argmax(t, dim=1)).all()


def test_mod(workers):
    alice, bob, james = workers["alice"], workers["bob"], workers["james"]

    t = torch.tensor([21]).share(bob, alice, crypto_provider=james)
    assert t.child.mod(8).get() % 8 == torch.tensor([5])
    assert t.child.mod(-8).get() % -8 == torch.tensor([-3])

    t = torch.tensor([-21]).share(bob, alice, crypto_provider=james)
    assert t.child.mod(8).get() % 8 == torch.tensor([3])
    assert t.child.mod(-8).get() % -8 == torch.tensor([-5])

    assert (t.child % 8).get() % 8 == torch.tensor([3])


def test_torch_sum(workers):
    alice, bob, james = workers["alice"], workers["bob"], workers["james"]

    t = torch.tensor([[1, 2, 4], [8, 5, 6]])
    x = t.share(alice, bob, crypto_provider=james)

    s = torch.sum(x).get()
    s_dim = torch.sum(x, 0).get()
    s_dim2 = torch.sum(x, (0, 1)).get()
    s_keepdim = torch.sum(x, 1, keepdim=True).get()

    assert (s == torch.sum(t)).all()
    assert (s_dim == torch.sum(t, 0)).all()
    assert (s_dim2 == torch.sum(t, (0, 1))).all()
    assert (s_keepdim == torch.sum(t, 1, keepdim=True)).all()


def test_torch_mean(workers):
    torch.manual_seed(121)  # Truncation might not always work so we set the random seed
    alice, bob, james = workers["alice"], workers["bob"], workers["james"]
    base = 10
    prec_frac = 4

    t = torch.tensor([[1.0, 2.5], [8.0, 5.5]])
    x = t.fix_prec(base=base, precision_fractional=prec_frac).share(
        alice, bob, crypto_provider=james
    )

    s = torch.mean(x).get().float_prec()
    s_dim = torch.mean(x, 0).get().float_prec()
    s_dim2 = torch.mean(x, (0, 1)).get().float_prec()
    s_keepdim = torch.mean(x, 1, keepdim=True).get().float_prec()

    assert (s == torch.tensor(4.25)).all()
    assert (s_dim == torch.tensor([4.5, 4.0])).all()
    assert (s_dim2 == torch.tensor(4.25)).all()
    assert (s_keepdim == torch.tensor([[1.75], [6.75]])).all()


def test_torch_dot(workers):
    torch.manual_seed(121)  # Truncation might not always work so we set the random seed
    alice, bob, james = workers["alice"], workers["bob"], workers["james"]

    x = torch.tensor([1.0, 2.0, 3.0, 4.0, 5.0]).fix_prec().share(alice, bob, crypto_provider=james)
    y = torch.tensor([3.0, 3.0, 3.0, 3.0, 3.0]).fix_prec().share(alice, bob, crypto_provider=james)

    assert torch.dot(x, y).get().float_prec() == 45


def test_unbind(workers):
    alice, bob, james = workers["alice"], workers["bob"], workers["james"]

    x = torch.tensor([21, 17]).share(bob, alice, crypto_provider=james).child

    x0, x1 = torch.unbind(x)

    assert x0.get() == torch.tensor(21)
    assert x1.get() == torch.tensor(17)


def test_handle_func_command(workers):
    """
    Just to show that handle_func_command works
    Even if torch.abs should be hooked to return a correct value
    """
    alice, bob, james = workers["alice"], workers["bob"], workers["james"]

    t = torch.tensor([-21]).share(bob, alice, crypto_provider=james).child
    _ = torch.abs(t).get()


def test_init_with_no_crypto_provider(workers):
    alice, bob = workers["alice"], workers["bob"]

    x = torch.tensor([21, 17]).share(bob, alice).child

    assert x.crypto_provider.id == syft.hook.local_worker.id


def test_zero_refresh(workers):
    alice, bob, james = workers["alice"], workers["bob"], workers["james"]

    t = torch.tensor([2.2, -1.0])
    x = t.fix_prec().share(bob, alice, crypto_provider=james)

    x_sh = x.child.child
    assert (x_sh.zero().get() == torch.zeros(*t.shape).long()).all()

    x = t.fix_prec().share(bob, alice, crypto_provider=james)
    x_copy = t.fix_prec().share(bob, alice, crypto_provider=james)
    x_r = x.refresh()

    assert (x_r.get().float_prec() == x_copy.get().float_prec()).all()

    x = t.fix_prec().share(bob, alice, crypto_provider=james)
    x_r = x.refresh()

    assert ((x_r / 2).get().float_prec() == t / 2).all()


def test_correct_tag_and_description_after_send(workers):
    bob, alice, james, me = (workers["bob"], workers["alice"], workers["james"], workers["me"])

    x = torch.tensor([1, 2, 3]).share(alice, bob, james)
    x.tags = ["tag_additive_test1", "tag_additive_test2"]
    x.description = "description_additive_test"

    pointer_x = x.send(alice)

    assert me.request_search("tag_additive_test1", location=alice)
    assert me.request_search("tag_additive_test2", location=alice)


def test_dtype(workers):
    alice, bob, james, me = (workers["bob"], workers["alice"], workers["james"], workers["me"])
    # Without fix_prec
    x = torch.tensor([1, 2, 3]).share(alice, bob, james, dtype="long")
    assert (
        x.child.dtype == "long"
        and x.child.field == 2 ** 64
        and isinstance(
            x.child.child["alice"].location.object_store.get_obj(
                x.child.child["alice"].id_at_location
            ),
            torch.LongTensor,
        )
        and (x.get() == torch.LongTensor([1, 2, 3])).all()
    )

    x = torch.tensor([4, 5, 6]).share(alice, bob, james, dtype="int")
    assert (
        x.child.dtype == "int"
        and x.child.field == 2 ** 32
        and isinstance(
            x.child.child["alice"].location.object_store.get_obj(
                x.child.child["alice"].id_at_location
            ),
            torch.IntTensor,
        )
        and (x.get() == torch.IntTensor([4, 5, 6])).all()
    )

    # With dtype custom
    x = torch.tensor([1, 2, 3]).share(alice, bob, james, dtype="custom", field=67)
    assert (
        x.child.dtype == "custom"
        and x.child.field == 67
        and isinstance(
            x.child.child["alice"].location.object_store.get_obj(
                x.child.child["alice"].id_at_location
            ),
            torch.IntTensor,
        )
        and (x.get() == torch.IntTensor([1, 2, 3])).all()
    )

    # With fix_prec
    x = torch.tensor([1.1, 2.2, 3.3]).fix_prec().share(alice, bob, james)
    assert (
        x.child.child.dtype == "long"
        and x.child.child.field == 2 ** 64
        and isinstance(
            x.child.child.child["alice"].location.object_store.get_obj(
                x.child.child.child["alice"].id_at_location
            ),
            torch.LongTensor,
        )
        and (x.get().float_prec() == torch.tensor([1.1, 2.2, 3.3])).all()
    )

    x = torch.tensor([4.1, 5.2, 6.3]).fix_prec(dtype="int").share(alice, bob, james)
    assert (
        x.child.child.dtype == "int"
        and x.child.child.field == 2 ** 32
        and isinstance(
            x.child.child.child["alice"].location.object_store.get_obj(
                x.child.child.child["alice"].id_at_location
            ),
            torch.IntTensor,
        )
        and (x.get().float_prec() == torch.tensor([4.1, 5.2, 6.3])).all()
    )


def test_garbage_collect_reconstruct(workers):
    bob, alice, james, me = (workers["bob"], workers["alice"], workers["james"], workers["me"])
    a = torch.ones(1, 5)
    a_sh = a.encrypt(workers=[alice, bob], crypto_provider=james)
    a_recon = a_sh.child.child.reconstruct()

    assert len(alice.object_store._objects) == 8
    assert len(bob.object_store._objects) == 8


<<<<<<< HEAD
=======
def test_garbage_collect_move(workers):
    bob, alice, me = (workers["bob"], workers["alice"], workers["me"])
    a = torch.ones(1, 5).send(alice)
    b = a.copy().move(bob)

    assert len(alice.object_store._objects) == 7
    assert len(bob.object_store._objects) == 7


>>>>>>> 17ba8a1e
def test_garbage_collect_mul(workers):
    bob, alice, james, me = (workers["bob"], workers["alice"], workers["james"], workers["me"])
    a = torch.ones(1, 5)
    b = torch.ones(1, 5)

    a = a.encrypt(workers=[alice, bob], crypto_provider=james)
    b = b.encrypt(workers=[alice, bob], crypto_provider=james)

    for _ in range(3):
        c = a * b

    assert len(alice.object_store._objects) == 9
    assert len(bob.object_store._objects) == 9<|MERGE_RESOLUTION|>--- conflicted
+++ resolved
@@ -1048,18 +1048,6 @@
     assert len(bob.object_store._objects) == 8
 
 
-<<<<<<< HEAD
-=======
-def test_garbage_collect_move(workers):
-    bob, alice, me = (workers["bob"], workers["alice"], workers["me"])
-    a = torch.ones(1, 5).send(alice)
-    b = a.copy().move(bob)
-
-    assert len(alice.object_store._objects) == 7
-    assert len(bob.object_store._objects) == 7
-
-
->>>>>>> 17ba8a1e
 def test_garbage_collect_mul(workers):
     bob, alice, james, me = (workers["bob"], workers["alice"], workers["james"], workers["me"])
     a = torch.ones(1, 5)
