import pytest
import torch
import torch.nn as nn
import torch.nn.functional as F

from syft.frameworks.torch.tensors.interpreters.precision import FixedPrecisionTensor


def test_wrap(workers):
    """
    Test the .on() wrap functionality for LoggingTensor
    """

    x_tensor = torch.Tensor([1, 2, 3])
    x = FixedPrecisionTensor().on(x_tensor)
    assert isinstance(x, torch.Tensor)
    assert isinstance(x.child, FixedPrecisionTensor)
    assert isinstance(x.child.child, torch.Tensor)


@pytest.mark.parametrize("parameter", [False, True])
def test_encode_decode(workers, parameter):
    x = torch.tensor([0.1, 0.2, 0.3])
    if parameter:
        x = nn.Parameter(x)
    x = x.fix_prec()
    assert (x.child.child == torch.LongTensor([100, 200, 300])).all()
    x = x.float_prec()

    assert (x == torch.tensor([0.1, 0.2, 0.3])).all()

    # With int dtype
    x = torch.tensor([0.1, 0.2, 0.3])
    if parameter:
        x = nn.Parameter(x)
    x = x.fix_prec(dtype="int")
    assert (x.child.child == torch.IntTensor([100, 200, 300])).all() and x.child.field == 2 ** 32
    x = x.float_prec()
    assert (x == torch.tensor([0.1, 0.2, 0.3])).all()


def test_fix_prec_registration(hook):
    with hook.local_worker.registration_enabled():
        x = torch.tensor([1.0])
        x_fpt = x.fix_precision()

        assert hook.local_worker.get_obj(x.id) == x


def test_inplace_encode_decode(workers):

    x = torch.tensor([0.1, 0.2, 0.3])
    x.fix_prec_()
    assert (x.child.child == torch.LongTensor([100, 200, 300])).all()
    x.float_prec_()

    assert (x == torch.tensor([0.1, 0.2, 0.3])).all()

    # With int dtype
    x = torch.tensor([0.1, 0.2, 0.3])
    x.fix_prec_(dtype="int")
    assert (x.child.child == torch.IntTensor([100, 200, 300])).all() and x.child.field == 2 ** 32
    x.float_prec_()

    assert (x == torch.tensor([0.1, 0.2, 0.3])).all()

    x = torch.tensor([3.0]).fix_precision()
    assert x.float_prec_().is_wrapper is False


def test_fix_prec_inplace_registration(hook):

    with hook.local_worker.registration_enabled():
        x = torch.tensor([1.0])
        x.fix_precision_()
        assert hook.local_worker.get_obj(x.id) == torch.tensor([1.0]).fix_precision()


@pytest.mark.parametrize("method", ["t", "matmul"])
@pytest.mark.parametrize("parameter", [False, True])
def test_methods_for_linear_module(method, parameter):
    """
    Test all the methods used in the F.linear functions
    """
    if parameter:
        tensor = nn.Parameter(torch.tensor([[1.0, 2], [3, 4]]))
    else:
        tensor = torch.tensor([[1.0, 2], [3, 4]])
    fp_tensor = tensor.fix_precision()
    if method != "t":
        fp_result = getattr(fp_tensor, method)(fp_tensor)
        result = getattr(tensor, method)(tensor)
    else:
        fp_result = getattr(fp_tensor, method)()
        result = getattr(tensor, method)()

    assert (result == fp_result.float_precision()).all()


def test_torch_add(workers):
    bob, alice, james = (workers["bob"], workers["alice"], workers["james"])

    # Method syntax
    x = torch.tensor([0.1, 0.2, 0.3]).fix_prec()

    y = x + x

    assert (y.child.child == torch.LongTensor([200, 400, 600])).all()
    y = y.float_prec()

    assert (y == torch.tensor([0.2, 0.4, 0.6])).all()

    # Function syntax
    x = torch.tensor([0.1, 0.2, 0.3]).fix_prec()

    y = torch.add(x, x)

    assert (y.child.child == torch.LongTensor([200, 400, 600])).all()
    y = y.float_prec()

    assert (y == torch.tensor([0.2, 0.4, 0.6])).all()

    # With negative numbers
    x = torch.tensor([-0.1, -0.2, 0.3]).fix_prec()
    y = torch.tensor([0.4, -0.5, -0.6]).fix_prec()

    z = torch.add(x, y).float_prec()

    assert (z == torch.tensor([0.3, -0.7, -0.3])).all()

    # with AdditiveSharingTensor
    t = torch.tensor([1.0, -2.0, 3.0])
    x = t.fix_prec()
    y = t.fix_prec().share(bob, alice, crypto_provider=james)

    z = torch.add(x, y).get().float_prec()
    assert (z == torch.add(t, t)).all()

    z = torch.add(y, x).get().float_prec()
    assert (z == torch.add(t, t)).all()

    # with constant integer
    t = torch.tensor([1.0, -2.0, 3.0])
    x = t.fix_prec()
    c = 4

    z = (x + c).float_prec()
    assert (z == (t + c)).all()

    z = (c + x).float_prec()
    assert (z == (c + t)).all()

    # with constant float
    t = torch.tensor([1.0, -2.0, 3.0])
    x = t.fix_prec()
    c = 4.2

    z = (x + c).float_prec()
    assert ((z - (t + c)) < 10e-3).all()

    z = (c + x).float_prec()
    assert ((z - (c + t)) < 10e-3).all()

    # with dtype int
    x = torch.tensor([1.0, 2.0, 3.0]).fix_prec(dtype="int")
    y = torch.tensor([0.1, 0.2, 0.3]).fix_prec(dtype="int")

    z = x + y
    assert (
        z.child.dtype == "int"
        and z.child.field == 2 ** 32
        and isinstance(z.child.child, torch.IntTensor)
    )
    assert (z.child.child == torch.IntTensor([1100, 2200, 3300])).all()
    assert (z.float_prec() == torch.tensor([1.1, 2.2, 3.3])).all()


def test_torch_add_():
    x = torch.tensor([0.1, 0.2, 0.3]).fix_prec()

    y = x.add_(x)

    assert (y.child.child == torch.LongTensor([200, 400, 600])).all()
    y = y.float_prec()

    assert (y == torch.tensor([0.2, 0.4, 0.6])).all()

    x = torch.tensor([0.1, 0.2, 0.3]).fix_prec()
    lr = torch.tensor(0.5).fix_prec()

    y = x.add_(lr, x)

    assert (y.child.child == torch.LongTensor([150, 300, 450])).all()
    y = y.float_prec()

    assert (y == torch.tensor([0.15, 0.3, 0.45])).all()


def test_torch_sub(workers):
    bob, alice, james = (workers["bob"], workers["alice"], workers["james"])

    x = torch.tensor([0.5, 0.8, 1.3]).fix_prec()
    y = torch.tensor([0.1, 0.2, 0.3]).fix_prec()

    z = torch.sub(x, y)

    assert (z.child.child == torch.LongTensor([400, 600, 1000])).all()
    z = z.float_prec()

    assert (z == torch.tensor([0.4, 0.6, 1.0])).all()

    # with AdditiveSharingTensor
    tx = torch.tensor([1.0, -2.0, 3.0])
    ty = torch.tensor([0.1, 0.2, 0.3])
    x = tx.fix_prec()
    y = ty.fix_prec().share(bob, alice, crypto_provider=james)

    z1 = torch.sub(y, x).get().float_prec()
    z2 = torch.sub(x, y).get().float_prec()

    assert (z1 == torch.sub(ty, tx)).all()
    assert (z2 == torch.sub(tx, ty)).all()

    # with constant integer
    t = torch.tensor([1.0, -2.0, 3.0])
    x = t.fix_prec()
    c = 4

    z = (x - c).float_prec()
    assert (z == (t - c)).all()

    z = (c - x).float_prec()
    assert (z == (c - t)).all()

    # with constant float
    t = torch.tensor([1.0, -2.0, 3.0])
    x = t.fix_prec()
    c = 4.2

    z = (x - c).float_prec()
    assert ((z - (t - c)) < 10e-3).all()

    z = (c - x).float_prec()
    assert ((z - (c - t)) < 10e-3).all()

    # with dtype int
    x = torch.tensor([1.0, 2.0, 3.0]).fix_prec(dtype="int")
    y = torch.tensor([0.1, 0.2, 0.3]).fix_prec(dtype="int")

    z = x - y
    assert (
        z.child.dtype == "int"
        and z.child.field == 2 ** 32
        and isinstance(z.child.child, torch.IntTensor)
    )
    assert (z.child.child == torch.IntTensor([900, 1800, 2700])).all()
    assert (z.float_prec() == torch.tensor([0.9, 1.8, 2.7])).all()


def test_torch_sub_():
    x = torch.tensor([0.1, 0.2, 0.3]).fix_prec()

    y = x.sub_(x)

    assert (y.child.child == torch.LongTensor([0, 0, 0])).all()
    y = y.float_prec()

    assert (y == torch.tensor([0, 0, 0.0])).all()

    x = torch.tensor([0.1, 0.2, 0.3]).fix_prec()
    lr = torch.tensor(0.5).fix_prec()

    y = x.sub_(lr, x)

    assert (y.child.child == torch.LongTensor([50, 100, 150])).all()
    y = y.float_prec()

    assert (y == torch.tensor([0.05, 0.1, 0.15])).all()


def test_torch_mul(workers):
    bob, alice, james = (workers["bob"], workers["alice"], workers["james"])

    # mul with non standard fix precision
    x = torch.tensor([2.113]).fix_prec(precision_fractional=2)

    y = torch.mul(x, x)

    assert y.child.child == torch.LongTensor([445])
    assert y.child.precision_fractional == 2

    y = y.float_prec()

    assert y == torch.tensor([4.45])

    # Mul with negative numbers
    x = torch.tensor([2.113]).fix_prec()
    y = torch.tensor([-0.113]).fix_prec()

    z = torch.mul(x, y)

    assert z.child.precision_fractional == 3

    z = z.float_prec()
    assert z == torch.tensor([-0.2380])

    x = torch.tensor([11.0]).fix_prec(field=2 ** 16, precision_fractional=2)
    y = torch.mul(x, x).float_prec()

    assert y == torch.tensor([121.0])

    # mixing + and *
    x = torch.tensor([2.113]).fix_prec()
    y = torch.tensor([-0.113]).fix_prec()
    z = torch.mul(x, y + y)

    assert z.child.precision_fractional == 3

    z = z.float_prec()

    assert z == torch.tensor([-0.4770])

    # with AST
    t = torch.tensor([1.0, -2.0, 3.0])
    u = torch.tensor([1.0, -2.0, -3.0])
    x = t.fix_prec()
    y = u.fix_prec().share(bob, alice, crypto_provider=james)

    z = torch.mul(x, y).get().float_prec()

    assert (z == torch.mul(t, u)).all()

    # with dtype int
    x = torch.tensor([1.0, 2.0, 3.0]).fix_prec(dtype="int")
    y = torch.tensor([0.1, 0.2, 0.3]).fix_prec(dtype="int")

    z = x * y
    assert z.child.dtype == "int" and isinstance(z.child.child, torch.IntTensor)
    assert (z.child.child == torch.IntTensor([100, 400, 900])).all()
    assert (z.float_prec() == torch.tensor([0.1, 0.4, 0.9])).all()


def test_torch_div(workers):
    bob, alice, james = (workers["bob"], workers["alice"], workers["james"])

    # With scalar
    x = torch.tensor([[9.0, 25.42], [3.3, 0.0]]).fix_prec()
    y = torch.tensor([[3.0, 6.2], [3.3, 4.7]]).fix_prec()

    z = torch.div(x, y).float_prec()

    assert (z == torch.tensor([[3.0, 4.1], [1.0, 0.0]])).all()

    # With negative numbers
    x = torch.tensor([[-9.0, 25.42], [-3.3, 0.0]]).fix_prec()
    y = torch.tensor([[3.0, -6.2], [-3.3, 4.7]]).fix_prec()

    z = torch.div(x, y).float_prec()

    assert (z == torch.tensor([[-3.0, -4.1], [1.0, 0.0]])).all()

    # AST divided by FPT
    x = torch.tensor([[9.0, 25.42], [3.3, 0.0]]).fix_prec().share(bob, alice, crypto_provider=james)
    y = torch.tensor([[3.0, 6.2], [3.3, 4.7]]).fix_prec()

    z = torch.div(x, y).get().float_prec()

    assert (z == torch.tensor([[3.0, 4.1], [1.0, 0.0]])).all()

    # With dtype int
    x = torch.tensor([[-9.0, 25.42], [-3.3, 0.0]]).fix_prec(dtype="int")
    y = torch.tensor([[3.0, -6.2], [-3.3, 4.7]]).fix_prec(dtype="int")

    z = torch.div(x, y)
    assert z.child.dtype == "int" and isinstance(z.child.child, torch.IntTensor)
    assert (z.child.child == torch.IntTensor([[-3000, -4100], [1000, 0]])).all()
    assert (z.float_prec() == torch.tensor([[-3.0, -4.1], [1.0, 0.0]])).all()


def test_inplace_operations():
    a = torch.tensor([5.0, 6.0]).fix_prec()
    b = torch.tensor([2.0]).fix_prec()

    a /= b
    assert (a.float_prec() == torch.tensor([2.5, 3.0])).all()

    a *= b
    assert (a.float_prec() == torch.tensor([5.0, 6.0])).all()

    a += b
    assert (a.float_prec() == torch.tensor([7.0, 8.0])).all()

    a -= b
    assert (a.float_prec() == torch.tensor([5.0, 6.0])).all()


def test_torch_pow():

    m = torch.tensor([[1, 2], [3, 4.0]])
    x = m.fix_prec()
    y = (x ** 3).float_prec()

    assert (y == (m ** 3)).all()


def test_torch_matmul(workers):
    bob, alice, james = (workers["bob"], workers["alice"], workers["james"])

    m = torch.tensor([[1, 2], [3, 4.0]])
    x = m.fix_prec()
    y = torch.matmul(x, x).float_prec()

    assert (y == torch.matmul(m, m)).all()

    # with AST
    m = torch.tensor([[1, 2], [3, 4.0]])
    x = m.fix_prec()
    y = m.fix_prec().share(bob, alice, crypto_provider=james)

    z = (x @ y).get().float_prec()

    assert (z == torch.matmul(m, m)).all()


def test_torch_addmm():
    weight = nn.Parameter(torch.tensor([[1.0, 2], [4.0, 2]])).fix_precision()
    inputs = nn.Parameter(torch.tensor([[1.0, 2]])).fix_precision()
    bias = nn.Parameter(torch.tensor([1.0, 2])).fix_precision()

    fp_result = torch.addmm(bias, inputs, weight)

    assert (fp_result.float_precision() == torch.tensor([[10.0, 8.0]])).all()


def test_torch_dot(workers):
    alice, bob, james = workers["alice"], workers["bob"], workers["james"]

    x = torch.tensor([1.0, 2.0, 3.0, 4.0, 5.0]).fix_prec()
    y = torch.tensor([3.0, 3.0, 3.0, 3.0, 3.0]).fix_prec()

    assert torch.dot(x, y).float_prec() == 45


def test_torch_inverse_approx(workers):
    """
    Test the approximate inverse with different tolerance depending on
    the precision_fractional considered
    """
    alice, bob, james = workers["alice"], workers["bob"], workers["james"]

    fix_prec_tolerance = {3: 1 / 100, 4: 1 / 100, 5: 1 / 100}

    for prec_frac, tolerance in fix_prec_tolerance.items():
        for t in [
            torch.tensor([[0.4, -0.1], [-0.4, 2.0]]),
            torch.tensor([[1, -0.6], [0.4, 4.0]]),
            torch.tensor([[1, 0.2], [0.4, 4.0]]),
        ]:
            t_sh = t.fix_precision(precision_fractional=prec_frac).share(
                alice, bob, crypto_provider=james
            )
            r_sh = t_sh.inverse()
            r = r_sh.get().float_prec()
            t = t.inverse()
            diff = (r - t).abs().max()
            norm = (r + t).abs().max() / 2

            assert (diff / (tolerance * norm)) < 1


@pytest.mark.parametrize("prec_frac, tolerance", [(3, 20 / 100), (4, 5 / 100), (5, 4 / 100)])
def test_torch_exp_approx(prec_frac, tolerance, workers):
    """
    Test the approximate exponential with different tolerance depending on
    the precision_fractional considered
    """
    alice, bob, james = workers["alice"], workers["bob"], workers["james"]

    cumsum = torch.zeros(5)
    for i in range(10):
        t = torch.tensor([0.0, 1, 2, 3, 4])
        t_sh = t.fix_precision(precision_fractional=prec_frac).share(
            alice, bob, crypto_provider=james
        )
        r_sh = t_sh.exp()
        r = r_sh.get().float_prec()
        t = t.exp()
        diff = (r - t).abs()
        norm = (r + t) / 2
        cumsum += diff / (tolerance * norm)

    cumsum /= 10
    assert (cumsum < 1).all()


@pytest.mark.parametrize(
    "method, prec_frac, tolerance",
    [
        ("chebyshev", 3, 6 / 100),
        ("chebyshev", 4, 1 / 1000),
        ("exp", 3, 6 / 100),
        ("exp", 4, 1 / 100),
        ("maclaurin", 3, 7 / 100),
        ("maclaurin", 4, 15 / 100),
    ],
)
def test_torch_sigmoid_approx(method, prec_frac, tolerance, workers):
    """
    Test the approximate sigmoid with different tolerance depending on
    the precision_fractional considered
    """
    alice, bob, james = workers["alice"], workers["bob"], workers["james"]

<<<<<<< HEAD
    fix_prec_tolerance_by_method = {
        "exp": {3: 6 / 100, 4: 1 / 100, 5: 1 / 100},
        "maclaurin": {3: 7 / 100, 4: 15 / 100, 5: 15 / 100},
    }

    for method, fix_prec_tolerance in fix_prec_tolerance_by_method.items():
        for prec_frac, tolerance in fix_prec_tolerance.items():
            t = torch.tensor(range(-10, 10)) * 0.5
            t_sh = t.fix_precision(precision_fractional=prec_frac).share(
                alice, bob, crypto_provider=james
            )
            r_sh = t_sh.sigmoid(method=method)
            r = r_sh.get().float_prec()
            t = t.sigmoid()
            diff = (r - t).abs().max()
            norm = (r + t).abs().max() / 2

            assert (diff / (tolerance * norm)) < 1.5


def test_torch_tanh_approx(workers):
=======
    t = torch.tensor(range(-10, 10)) * 0.5
    t_sh = t.fix_precision(precision_fractional=prec_frac).share(alice, bob, crypto_provider=james)
    r_sh = t_sh.sigmoid(method=method)
    r = r_sh.get().float_prec()
    t = t.sigmoid()
    diff = (r - t).abs().max()
    norm = (r + t).abs().max() / 2

    assert (diff / (tolerance * norm)) < 1


@pytest.mark.parametrize(
    "method, prec_frac, tolerance",
    [
        ("chebyshev", 3, 3 / 100),
        ("chebyshev", 4, 2 / 100),
        ("sigmoid", 3, 10 / 100),
        ("sigmoid", 4, 5 / 100),
    ],
)
def test_torch_tanh_approx(method, prec_frac, tolerance, workers):
>>>>>>> 3b34b574
    """
    Test the approximate tanh with different tolerance depending on
    the precision_fractional considered
    """
    alice, bob, james = workers["alice"], workers["bob"], workers["james"]

    t = torch.tensor(range(-10, 10)) * 0.5
    t_sh = t.fix_precision(precision_fractional=prec_frac).share(alice, bob, crypto_provider=james)
    r_sh = t_sh.tanh(method)
    r = r_sh.get().float_prec()
    t = t.tanh()
    diff = (r - t).abs().max()
    norm = (r + t).abs().max() / 2

<<<<<<< HEAD
    for method, fix_prec_tolerance in fix_prec_tolerance_by_method.items():
        for prec_frac, tolerance in fix_prec_tolerance.items():
            t = torch.tensor(range(-6, 6)) * 0.5
            t_sh = t.fix_precision(precision_fractional=prec_frac).share(
                alice, bob, crypto_provider=james
            )
            r_sh = t_sh.tanh(method)
            r = r_sh.get().float_prec()
            t = t.tanh()
            print(method, prec_frac, tolerance)
            print(r)
            print(t)
            diff = (r - t).abs().max()
            norm = (r + t).abs().max() / 2

            assert (diff / (tolerance * norm)) < 1.5
=======
    assert (diff / (tolerance * norm)) < 1
>>>>>>> 3b34b574


@pytest.mark.parametrize("prec_frac, tolerance", [(3, 100 / 100), (4, 3 / 100),])
def test_torch_log_approx(prec_frac, tolerance, workers):
    """
    Test the approximate logarithm with different tolerance depending on
    the precision_fractional considered
    """
    alice, bob, james = workers["alice"], workers["bob"], workers["james"]

    cumsum = torch.zeros(9)
    for i in range(10):
        t = torch.tensor([0.1, 0.5, 2, 5, 10, 20, 50, 100, 250])
        t_sh = t.fix_precision(precision_fractional=prec_frac).share(
            alice, bob, crypto_provider=james
        )
        r_sh = t_sh.log()
        r = r_sh.get().float_prec()
        t = t.log()
        diff = (r - t).abs()
        norm = (r + t) / 2
        cumsum += diff / (tolerance * norm)

<<<<<<< HEAD
        cumsum /= 15
        assert (cumsum.abs() < 1).all()
=======
    cumsum /= 10
    assert (cumsum.abs() < 1).all()
>>>>>>> 3b34b574


def test_torch_conv2d(workers):
    bob, alice, james = (workers["bob"], workers["alice"], workers["james"])
    im = torch.Tensor(
        [
            [
                [[0.5, 1.0, 2.0], [3.5, 4.0, 5.0], [6.0, 7.5, 8.0]],
                [[10.0, 11.0, 12.0], [13.0, 14.5, 15.0], [16.0, 17.5, 18.0]],
            ]
        ]
    )
    w = torch.Tensor(
        [
            [[[0.0, 3.0], [1.5, 1.0]], [[2.0, 2.0], [2.5, 2.0]]],
            [[[-0.5, -1.0], [-2.0, -1.5]], [[0.0, 0.0], [0.0, 0.5]]],
        ]
    )
    bias = torch.Tensor([-1.3, 15.0])

    im_fp = im.fix_precision()
    w_fp = w.fix_precision()
    bias_fp = bias.fix_precision()

    res0 = torch.conv2d(im_fp, w_fp, bias=bias_fp, stride=1).float_precision()
    res1 = torch.conv2d(
        im_fp, w_fp[:, 0:1].contiguous(), bias=bias_fp, stride=2, padding=3, dilation=2, groups=2
    ).float_precision()

    expected0 = torch.conv2d(im, w, bias=bias, stride=1)
    expected1 = torch.conv2d(
        im, w[:, 0:1].contiguous(), bias=bias, stride=2, padding=3, dilation=2, groups=2
    )

    assert (res0 == expected0).all()
    assert (res1 == expected1).all()


def test_torch_nn_functional_linear():
    tensor = nn.Parameter(torch.tensor([[1.0, 2], [3, 4]])).fix_prec()
    weight = nn.Parameter(torch.tensor([[1.0, 2], [3, 4]])).fix_prec()

    result = F.linear(tensor, weight).float_prec()

    expected = torch.tensor([[5.0, 11.0], [11.0, 25.0]])

    assert (result == expected).all()

    tensor = nn.Parameter(torch.tensor([[1.0, -2], [3, 4]])).fix_prec()
    weight = nn.Parameter(torch.tensor([[1.0, 2], [3, 4]])).fix_prec()

    result = F.linear(tensor, weight).float_prec()

    expected = torch.tensor([[-3.0, -5], [11.0, 25.0]])

    assert (result == expected).all()

    tensor = nn.Parameter(torch.tensor([[1.0, 2], [3, 4]])).fix_prec(precision_fractional=2)
    weight = nn.Parameter(torch.tensor([[1.0, 2], [3, 4]])).fix_prec(precision_fractional=2)

    result = F.linear(tensor, weight).float_prec()

    expected = torch.tensor([[5.0, 11.0], [11.0, 25.0]])

    assert (result == expected).all()


def test_torch_nn_functional_dropout(workers):
    # Only for precision tensor
    a = torch.rand((20, 20))
    x = a.fix_prec()

    train_output = F.dropout(x, p=0.5, training=True, inplace=False)
    assert (train_output.float_prec() == 0).sum() > 0

    test_output = F.dropout(x, p=0.5, training=False, inplace=False)
    # should return the same input
    assert ((test_output == x).float_prec() == 1).all()

    # For AST with precision
    bob, alice, james = (workers["bob"], workers["alice"], workers["james"])
    x = a.fix_prec().share(alice, bob, crypto_provider=james)

    train_output = F.dropout(x, p=0.5, training=True, inplace=False)
    assert (train_output.get().float_prec() == 0).sum() > 0

    test_output = F.dropout(x, p=0.5, training=False, inplace=False)
    assert ((test_output == x).get().float_prec() == 1).all()


def test_operate_with_integer_constants():
    x = torch.tensor([1.0])
    x_fp = x.fix_precision()

    r_fp = x_fp + 10
    r = r_fp.float_precision()
    assert r == x + 10

    r_fp = x_fp - 7
    r = r_fp.float_precision()
    assert r == x - 7

    r_fp = x_fp * 2
    assert r_fp.float_precision() == x * 2

    r_fp = x_fp / 5
    assert r_fp.float_precision() == x / 5


def test_fixed_precision_and_sharing(workers):

    bob, alice = (workers["bob"], workers["alice"])

    x = torch.tensor([1, 2, 3, 4.0]).fix_prec().share(bob, alice)
    out = x.get().float_prec()

    assert (out == torch.tensor([1, 2, 3, 4.0])).all()

    x = torch.tensor([1, 2, 3, 4.0]).fix_prec().share(bob, alice)

    y = x + x

    y = y.get().float_prec()
    assert (y == torch.tensor([2, 4, 6, 8.0])).all()


def test_get_preserves_attributes(workers):
    bob, alice = (workers["bob"], workers["alice"])

    x = torch.tensor([1, 2, 3, 4.0]).fix_prec(precision_fractional=1).share(bob, alice)
    out = x.get().float_prec()

    assert (out == torch.tensor([1, 2, 3, 4.0])).all()


def test_comp():
    x = torch.tensor([3.1]).fix_prec()
    y = torch.tensor([3.1]).fix_prec()

    assert (x >= y).float_prec()
    assert (x <= y).float_prec()
    assert not (x > y).float_prec()
    assert not (x < y).float_prec()

    x = torch.tensor([3.1]).fix_prec()
    y = torch.tensor([2.1]).fix_prec()

    assert (x >= y).float_prec()
    assert not (x <= y).float_prec()
    assert (x > y).float_prec()
    assert not (x < y).float_prec()

    x = torch.tensor([2.1]).fix_prec()
    y = torch.tensor([3.1]).fix_prec()

    assert not (x >= y).float_prec()
    assert (x <= y).float_prec()
    assert not (x > y).float_prec()
    assert (x < y).float_prec()

    # with dtype int
    x = torch.tensor([2.1]).fix_prec(dtype="int")
    y = torch.tensor([3.1]).fix_prec(dtype="int")

    assert not (x >= y).float_prec()
    assert (x <= y).float_prec()
    assert not (x > y).float_prec()
    assert (x < y).float_prec()


def test_dtype():
    x = torch.tensor([3.1]).fix_prec()
    assert (
        x.child.dtype == "long"
        and x.child.field == 2 ** 64
        and isinstance(x.child.child, torch.LongTensor)
    )

    x = torch.tensor([2.1]).fix_prec(dtype="int")
    assert (
        x.child.dtype == "int"
        and x.child.field == 2 ** 32
        and isinstance(x.child.child, torch.IntTensor)
    )

    x = torch.tensor([2.1]).fix_prec(dtype=None, field=2 ** 16)
    assert (
        x.child.dtype == "int"
        and x.child.field == 2 ** 32
        and isinstance(x.child.child, torch.IntTensor)
    )

    x = torch.tensor([3.1]).fix_prec(dtype=None, field=2 ** 62)
    assert (
        x.child.dtype == "long"
        and x.child.field == 2 ** 64
        and isinstance(x.child.child, torch.LongTensor)
    )<|MERGE_RESOLUTION|>--- conflicted
+++ resolved
@@ -511,29 +511,6 @@
     """
     alice, bob, james = workers["alice"], workers["bob"], workers["james"]
 
-<<<<<<< HEAD
-    fix_prec_tolerance_by_method = {
-        "exp": {3: 6 / 100, 4: 1 / 100, 5: 1 / 100},
-        "maclaurin": {3: 7 / 100, 4: 15 / 100, 5: 15 / 100},
-    }
-
-    for method, fix_prec_tolerance in fix_prec_tolerance_by_method.items():
-        for prec_frac, tolerance in fix_prec_tolerance.items():
-            t = torch.tensor(range(-10, 10)) * 0.5
-            t_sh = t.fix_precision(precision_fractional=prec_frac).share(
-                alice, bob, crypto_provider=james
-            )
-            r_sh = t_sh.sigmoid(method=method)
-            r = r_sh.get().float_prec()
-            t = t.sigmoid()
-            diff = (r - t).abs().max()
-            norm = (r + t).abs().max() / 2
-
-            assert (diff / (tolerance * norm)) < 1.5
-
-
-def test_torch_tanh_approx(workers):
-=======
     t = torch.tensor(range(-10, 10)) * 0.5
     t_sh = t.fix_precision(precision_fractional=prec_frac).share(alice, bob, crypto_provider=james)
     r_sh = t_sh.sigmoid(method=method)
@@ -555,7 +532,6 @@
     ],
 )
 def test_torch_tanh_approx(method, prec_frac, tolerance, workers):
->>>>>>> 3b34b574
     """
     Test the approximate tanh with different tolerance depending on
     the precision_fractional considered
@@ -570,26 +546,7 @@
     diff = (r - t).abs().max()
     norm = (r + t).abs().max() / 2
 
-<<<<<<< HEAD
-    for method, fix_prec_tolerance in fix_prec_tolerance_by_method.items():
-        for prec_frac, tolerance in fix_prec_tolerance.items():
-            t = torch.tensor(range(-6, 6)) * 0.5
-            t_sh = t.fix_precision(precision_fractional=prec_frac).share(
-                alice, bob, crypto_provider=james
-            )
-            r_sh = t_sh.tanh(method)
-            r = r_sh.get().float_prec()
-            t = t.tanh()
-            print(method, prec_frac, tolerance)
-            print(r)
-            print(t)
-            diff = (r - t).abs().max()
-            norm = (r + t).abs().max() / 2
-
-            assert (diff / (tolerance * norm)) < 1.5
-=======
     assert (diff / (tolerance * norm)) < 1
->>>>>>> 3b34b574
 
 
 @pytest.mark.parametrize("prec_frac, tolerance", [(3, 100 / 100), (4, 3 / 100),])
@@ -613,13 +570,8 @@
         norm = (r + t) / 2
         cumsum += diff / (tolerance * norm)
 
-<<<<<<< HEAD
-        cumsum /= 15
-        assert (cumsum.abs() < 1).all()
-=======
     cumsum /= 10
     assert (cumsum.abs() < 1).all()
->>>>>>> 3b34b574
 
 
 def test_torch_conv2d(workers):
