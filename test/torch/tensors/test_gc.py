"""All the tests relative to garbage collection of all kinds of remote or local tensors"""
import time

import torch

from syft.frameworks.torch.tensors.decorators import LoggingTensor
from syft.workers import WebsocketServerWorker
from syft.workers import WebsocketClientWorker

# TESTING POINTERS


def test_explicit_garbage_collect_pointer(workers):
    """Tests whether deleting a PointerTensor garbage collects the remote object too"""
    bob = workers["bob"]

    # create tensor
    x = torch.Tensor([1, 2])

    # send tensor to bob
    x_ptr = x.send(bob)

    # ensure bob has tensor
    assert x.id in bob._objects

    # delete pointer to tensor, which should
    # automatically garbage collect the remote
    # object on Bob's machine
    del x_ptr

    # ensure bob's object was garbage collected
    assert x.id not in bob._objects


def test_explicit_garbage_collect_double_pointer(workers):
    """Tests whether deleting a pointer to a pointer garbage collects
    the remote object too"""

    alice, bob = workers["alice"], workers["bob"]

    # create tensor
    x = torch.Tensor([1, 2])

    # send tensor to bob and then pointer to alice
    x_ptr = x.send(bob)
    x_ptr_ptr = x_ptr.send(alice)

    # ensure bob has tensor
    assert x.id in bob._objects

    # delete pointer to pointer to tensor, which should automatically
    # garbage collect the remote object on Bob's machine
    del x_ptr_ptr

    # ensure bob's object was garbage collected
    assert x.id not in bob._objects
    # ensure alice's object was garbage collected
    assert x_ptr.id not in workers["alice"]._objects

    # Chained version
    x = torch.Tensor([1, 2])
    x_id = x.id

    # send tensor to bob and then pointer to alice
    # overwriting variable names at sending in the test, is on purpose,
    # to be sure nothing weird happens when people do this
    x = x.send(bob).send(alice)

    # ensure bob has tensor
    assert x_id in bob._objects
    # delete pointer to pointer to tensor
    del x
    # ensure bob's object was garbage collected
    assert x_id not in bob._objects


def test_implicit_garbage_collection_pointer(workers):
    """Tests whether GCing a PointerTensor GCs the remote object too."""
    bob = workers["bob"]

    # create tensor
    x = torch.Tensor([1, 2])

    # send tensor to bob
    x_ptr = x.send(bob)

    # ensure bob has tensor
    assert x.id in bob._objects

    # delete pointer to tensor, which should
    # automatically garbage collect the remote
    # object on Bob's machine
    x_ptr = "asdf"

    # ensure bob's object was garbage collected
    assert x.id not in bob._objects


def test_implicit_garbage_collect_double_pointer(workers):
    """Tests whether GCing a pointer to a pointer garbage collects
    the remote object too"""

    alice, bob = workers["alice"], workers["bob"]

    # create tensor
    x = torch.Tensor([1, 2])

    # send tensor to bob and then pointer to alice
    x_ptr = x.send(bob)
    x_ptr_ptr = x_ptr.send(alice)

    # ensure bob has tensor
    assert x.id in bob._objects
    # ensure alice has tensor
    assert x_ptr.id in alice._objects

    # delete pointer to pointer to tensor, which should automatically
    # garbage collect the remote object on Bob's machine
    x_ptr_ptr = "asdf"

    # ensure bob's object was garbage collected
    assert x.id not in bob._objects
    # ensure alice's object was garbage collected
    assert x_ptr.id not in alice._objects

    # Chained version
    x = torch.Tensor([1, 2])
    x_id = x.id
    # send tensor to bob and then pointer to alice
    # overwriting variable names at sending in the test, is on purpose,
    # to be sure nothing weird happens when people do this
    x = x.send(bob).send(alice)

    # ensure bob has tensor
    assert x_id in bob._objects

    # delete pointer to pointer to tensor
    x = "asdf"

    # ensure bob's object was garbage collected
    assert x_id not in bob._objects


# TESTING IN PLACE METHODS


def test_inplace_method_on_pointer(workers):
    bob = workers["bob"]

    tensor = torch.tensor([[1.0, 2], [4.0, 2]])
    pointer = tensor.send(bob)
    pointer.add_(pointer)
    tensor_back = pointer.get()
    assert (tensor * 2 == tensor_back).all()


# TESTING LOGGING TENSORS


def test_explicit_garbage_collect_logging_on_pointer(workers):
    """
    Tests whether deleting a LoggingTensor on a PointerTensor
    garbage collects the remote object too
    """
    bob = workers["bob"]

    x = torch.Tensor([1, 2])
    x_id = x.id

    x = x.send(bob)
    x = LoggingTensor().on(x)
    assert x_id in bob._objects

    del x

    assert x_id not in bob._objects


def test_implicit_garbage_collect_logging_on_pointer(workers):
    """
    Tests whether GCing a LoggingTensor on a PointerTensor
    garbage collects the remote object too
    """
    bob = workers["bob"]

    x = torch.Tensor([1, 2])
    x_id = x.id

    x = x.send(bob)
    x = LoggingTensor().on(x)
    assert x_id in bob._objects

    x = "open-source"
    assert x_id not in bob._objects


<<<<<<< HEAD
def test_websocket_garbage_collection(hook, start_remote_worker):
    server, remote_worker = start_remote_worker(id="ws_gc", hook=hook)

    sample_data = torch.tensor([1, 2, 3, 4])
    sample_ptr = sample_data.send(remote_worker)

    _ = sample_ptr.get()
    assert sample_data not in remote_worker._objects

    remote_worker.ws.shutdown()
    remote_worker.ws.close()
=======
def test_websocket_garbage_collection(hook, start_proc):
    kwargs = {"id": "ws_gc", "host": "localhost", "port": 8555, "hook": hook}
    process_remote = start_proc(WebsocketServerWorker, **kwargs)
    time.sleep(0.1)
    local_worker = WebsocketClientWorker(**kwargs)

    sample_data = torch.tensor([1, 2, 3, 4])
    sample_ptr = sample_data.send(local_worker)

    _ = sample_ptr.get()
    assert sample_data not in local_worker._objects

    local_worker.close()
>>>>>>> fe187772
    time.sleep(0.1)
    process_remote.terminate()<|MERGE_RESOLUTION|>--- conflicted
+++ resolved
@@ -194,7 +194,6 @@
     assert x_id not in bob._objects
 
 
-<<<<<<< HEAD
 def test_websocket_garbage_collection(hook, start_remote_worker):
     server, remote_worker = start_remote_worker(id="ws_gc", hook=hook)
 
@@ -204,22 +203,5 @@
     _ = sample_ptr.get()
     assert sample_data not in remote_worker._objects
 
-    remote_worker.ws.shutdown()
-    remote_worker.ws.close()
-=======
-def test_websocket_garbage_collection(hook, start_proc):
-    kwargs = {"id": "ws_gc", "host": "localhost", "port": 8555, "hook": hook}
-    process_remote = start_proc(WebsocketServerWorker, **kwargs)
-    time.sleep(0.1)
-    local_worker = WebsocketClientWorker(**kwargs)
-
-    sample_data = torch.tensor([1, 2, 3, 4])
-    sample_ptr = sample_data.send(local_worker)
-
-    _ = sample_ptr.get()
-    assert sample_data not in local_worker._objects
-
-    local_worker.close()
->>>>>>> fe187772
-    time.sleep(0.1)
-    process_remote.terminate()+    remote_worker.close()
+    server.terminate()