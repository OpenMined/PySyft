import torch
import torch as th
import syft

from syft.frameworks.torch.tensors.interpreters.additive_shared import AdditiveSharingTensor
from syft.frameworks.torch.tensors.interpreters.precision import FixedPrecisionTensor
from syft.generic.pointers.pointer_tensor import PointerTensor
import pytest


def test_init(workers):
    alice, me = workers["alice"], workers["me"]
    pointer = PointerTensor(id=1000, location=alice, owner=me)
    pointer.__str__()


def test_create_pointer():
    x = torch.Tensor([1, 2])
    x.create_pointer()


def test_send_default_garbage_collector_true(workers):
    """
    Remote tensor should be garbage collected by default on
    deletion of the Pointer tensor pointing to remote tensor
    """
    alice = workers["alice"]

    x = torch.Tensor([-1, 2])
    x_ptr = x.send(alice)
    assert x_ptr.child.garbage_collect_data


def test_send_garbage_collect_data_false(workers):
    """
    Remote tensor should be not garbage collected on
    deletion of the Pointer tensor pointing to remote tensor
    """
    alice = workers["alice"]

    x = torch.Tensor([-1, 2])
    x_ptr = x.send(alice)
    x_ptr.garbage_collection = False
    assert x_ptr.child.garbage_collect_data == False


def test_send_gc_false(workers):
    """
    Remote tensor should be not garbage collected on
    deletion of the Pointer tensor pointing to remote tensor
    """
    alice = workers["alice"]
    x = torch.Tensor([-1, 2])
    x_ptr = x.send(alice)
    x_ptr.gc = False
    assert x_ptr.child.garbage_collect_data == False
    assert x_ptr.gc == False, "property GC is not in sync"
    assert x_ptr.garbage_collection == False, "property garbage_collection is not in sync"


def test_send_gc_true(workers):
    """
    Remote tensor by default is garbage collected on
    deletion of Pointer Tensor
    """
    alice = workers["alice"]

    x = torch.Tensor([-1, 2])
    x_ptr = x.send(alice)

    assert x_ptr.gc == True


def test_send_disable_gc(workers):
    """Pointer tensor should be not garbage collected."""
    alice = workers["alice"]

    x = torch.Tensor([-1, 2])
    x_ptr = x.send(alice).disable_gc
    assert x_ptr.child.garbage_collect_data == False
    assert x_ptr.gc == False, "property GC is not in sync"
    assert x_ptr.garbage_collection == False, "property garbage_collection is not in sync"


def test_send_get(workers):
    """Test several send get usages"""
    bob = workers["bob"]
    alice = workers["alice"]

    # simple send
    x = torch.Tensor([1, 2])
    x_ptr = x.send(bob)
    x_back = x_ptr.get()
    assert (x == x_back).all()

    # send with variable overwriting
    x = torch.Tensor([1, 2])
    x = x.send(bob)
    x_back = x.get()
    assert (torch.Tensor([1, 2]) == x_back).all()

    # double send
    x = torch.Tensor([1, 2])
    x_ptr = x.send(bob)
    x_ptr_ptr = x_ptr.send(alice)
    x_ptr_back = x_ptr_ptr.get()
    x_back_back = x_ptr_back.get()
    assert (x == x_back_back).all()

    # double send with variable overwriting
    x = torch.Tensor([1, 2])
    x = x.send(bob)
    x = x.send(alice)
    x = x.get()
    x_back = x.get()
    assert (torch.Tensor([1, 2]) == x_back).all()

    # chained double send
    x = torch.Tensor([1, 2])
    x = x.send(bob).send(alice)
    x_back = x.get().get()
    assert (torch.Tensor([1, 2]) == x_back).all()


def test_inplace_send_get(workers):
    bob = workers["bob"]

    tensor = torch.tensor([1.0, -1.0, 3.0, 4.0])
    tensor_ptr = tensor.send_(bob)

    assert tensor_ptr.id == tensor.id
    assert id(tensor_ptr) == id(tensor)

    tensor_back = tensor_ptr.get_()

    assert tensor_back.id == tensor_ptr.id
    assert tensor_back.id == tensor.id
    assert id(tensor_back) == id(tensor)
    assert id(tensor_back) == id(tensor)

    assert (tensor_back == tensor).all()


def test_repeated_send(workers):
    """Tests that repeated calls to .send(bob) works gracefully.
    Previously garbage collection deleted the remote object
    when .send() was called twice. This test ensures the fix still
    works."""

    bob = workers["bob"]

    # create tensor
    x = torch.Tensor([1, 2])

    # send tensor to bob
    x_ptr = x.send(bob)

    # send tensor again
    x_ptr = x.send(bob)

    # ensure bob has tensor
    assert x.id in bob.object_store._objects


def test_remote_autograd(workers):
    """Tests the ability to backpropagate gradients on a remote
    worker."""

    bob = workers["bob"]

    # TEST: simple remote grad calculation

    # create a tensor
    x = torch.tensor([1, 2, 3, 4.0], requires_grad=True)

    # send tensor to bob
    x = x.send(bob)

    # do some calculation
    y = (x + x).sum()

    # backpropagate on remote machine
    y.backward()

    # check that remote gradient is correct
    x_grad = bob.object_store.get_obj(x.id_at_location).grad
    x_grad_target = torch.ones(4).float() + 1
    assert (x_grad == x_grad_target).all()

    # TEST: Ensure remote grad calculation gets properly serded

    # create tensor
    x = torch.tensor([1, 2, 3, 4.0], requires_grad=True).send(bob)

    # compute function
    y = x.sum()

    # backpropagate
    y.backward()

    # get the gradient created from backpropagation manually
    x_grad = bob.object_store.get_obj(x.id_at_location).grad

    # get the entire x tensor (should bring the grad too)
    x = x.get()

    # make sure that the grads match
    assert (x.grad == x_grad).all()


def test_gradient_send_recv(workers):
    """Tests that gradients are properly sent and received along
    with their tensors."""

    bob = workers["bob"]

    # create a tensor
    x = torch.tensor([1, 2, 3, 4.0], requires_grad=True)

    # create gradient on tensor
    x.sum().backward(th.tensor(1.0))

    # save gradient
    orig_grad = x.grad

    # send and get back
    t = x.send(bob).get()

    # check that gradient was properly serde
    assert (t.grad == orig_grad).all()


def test_method_on_attribute(workers):

    bob = workers["bob"]

    # create remote object with children
    x = torch.Tensor([1, 2, 3])
    x = syft.LoggingTensor().on(x).send(bob)

    # call method on data tensor directly
    x.child.point_to_attr = "child.child"
    y = x.add(x)
    assert isinstance(y.get(), torch.Tensor)

    # call method on loggingtensor directly
    x.child.point_to_attr = "child"
    y = x.add(x)
    y = y.get()
    assert isinstance(y.child, syft.LoggingTensor)

    # # call method on zeroth attribute
    # x.child.point_to_attr = ""
    # y = x.add(x)
    # y = y.get()
    #
    # assert isinstance(y, torch.Tensor)
    # assert isinstance(y.child, syft.LoggingTensor)
    # assert isinstance(y.child.child, torch.Tensor)

    # call .get() on pinter to attribute (should error)
    x.child.point_to_attr = "child"
    try:
        x.get()
    except syft.exceptions.CannotRequestObjectAttribute as e:
        assert True


def test_grad_pointer(workers):
    """Tests the automatic creation of a .grad pointer when
    calling .send() on a tensor with requires_grad==True"""

    bob = workers["bob"]

    x = torch.tensor([1, 2, 3.0], requires_grad=True).send(bob)
    y = (x + x).sum()
    y.backward()

    assert (bob.object_store.get_obj(x.id_at_location).grad == torch.tensor([2, 2, 2.0])).all()


def test_move(workers):
    alice, bob, james, me = workers["alice"], workers["bob"], workers["james"], workers["me"]

    x = torch.tensor([1, 2, 3, 4, 5]).send(bob)

    assert x.id_at_location in bob.object_store._objects
    assert x.id_at_location not in alice.object_store._objects

    p = x.move(alice)

    assert x.id_at_location in bob.object_store._objects
    assert x.id_at_location in alice.object_store._objects

    x = torch.tensor([1.0, 2, 3, 4, 5], requires_grad=True).send(bob)

    assert x.id_at_location in bob.object_store._objects
    assert x.id_at_location not in alice.object_store._objects

    p = x.move(alice)

    assert x.id_at_location in bob.object_store._objects
    assert x.id_at_location in alice.object_store._objects

    alice.clear_objects()
    bob.clear_objects()
    x = torch.tensor([1.0, 2, 3, 4, 5]).send(bob)
    p = x.move(alice)

    assert len(alice.object_store._tensors) == 1

    # Test .move on remote objects

    james.clear_objects()
    x = th.tensor([1.0]).send(james)
    remote_x = james.object_store.get_obj(x.id_at_location)
    remote_ptr = remote_x.send(bob)
    assert remote_ptr.id in james.object_store._objects.keys()
    remote_ptr2 = remote_ptr.move(alice)
    assert remote_ptr2.id in james.object_store._objects.keys()

    # Test .move back to myself

    alice.clear_objects()
    bob.clear_objects()
    t = torch.tensor([1.0, 2, 3, 4, 5])
    x = t.send(bob)
    y = x.move(alice)
    z = y.move(me)
    assert (z == t).all()

    # Move object to same location
    alice.clear_objects()
    t = torch.tensor([1.0, 2, 3, 4, 5]).send(bob)
    t = t.move(bob)
    assert torch.all(torch.eq(t.get(), torch.tensor([1.0, 2, 3, 4, 5])))


def test_garbage_collect_move(workers):
    bob, alice, me = (workers["bob"], workers["alice"], workers["me"])
    a = torch.ones(1, 5).send(alice)
    b = a.move(bob)

    assert len(alice.object_store._objects) == 7
    assert len(bob.object_store._objects) == 7


def test_combine_pointers(workers):
    """
    Ensure that the sy.combine_pointers works as expected
    """

    bob = workers["bob"]
    alice = workers["alice"]

    x = th.tensor([1, 2, 3, 4, 5]).send(bob)
    y = th.tensor([1, 2, 3, 4, 5]).send(alice)

    a = x.combine(y)
    b = a + a

    c = b.get(sum_results=True)
    assert (c == th.tensor([4, 8, 12, 16, 20])).all()

    b = a + a
    c = b.get(sum_results=False)
    assert len(c) == 2
    assert (c[0] == th.tensor([2, 4, 6, 8, 10])).all


def test_remote_to_cpu_device(workers):
    """Ensure remote .to cpu works"""
    device = torch.device("cpu")
    bob = workers["bob"]

    x = th.tensor([1, 2, 3, 4, 5]).send(bob)
    x.to(device)


def test_get_remote_shape(workers):
    """Test pointer.shape functionality"""
    bob = workers["bob"]
    # tensor directly sent: shape stored at sending
    x = th.tensor([1, 2, 3, 4, 5]).send(bob)
    assert x.shape == torch.Size([5])
    # result of an operation: need to make a call to the remote worker
    y = x + x
    assert y.shape == torch.Size([5])


def test_remote_function_with_multi_ouput(workers):
    """
    Functions like .split return several tensors, registration and response
    must be made carefully in this case
    """
    bob = workers["bob"]

    tensor = torch.tensor([1, 2, 3, 4.0])
    ptr = tensor.send(bob)
    r_ptr = torch.split(ptr, 2)
    assert (r_ptr[0].get() == torch.tensor([1, 2.0])).all()

    tensor = torch.tensor([1, 2, 3, 4.0])
    ptr = tensor.send(bob)
    max_value, argmax_idx = torch.max(ptr, 0)

    assert max_value.get().item() == 4.0
    assert argmax_idx.get().item() == 3


def test_raising_error_when_item_func_called(workers):
    pointer = PointerTensor(id=1000, location=workers["alice"], owner=workers["me"])
    with pytest.raises(RuntimeError):
        pointer.item()


def test_fix_prec_on_pointer_tensor(workers):
    """
    Ensure .fix_precision() works as expected.
    Also check that fix_precision() is not inplace.
    """
    bob = workers["bob"]

    tensor = torch.tensor([1, 2, 3, 4.0])
    ptr = tensor.send(bob)

    ptr_fp = ptr.fix_precision()

    remote_tensor = bob.object_store.get_obj(ptr.id_at_location)
    remote_fp_tensor = bob.object_store.get_obj(ptr_fp.id_at_location)

    # check that fix_precision is not inplace
    assert (remote_tensor == tensor).all()

    assert isinstance(ptr.child, PointerTensor)
    assert isinstance(remote_fp_tensor.child, FixedPrecisionTensor)


def test_fix_prec_on_pointer_of_pointer(workers):
    """
    Ensure .fix_precision() works along a chain of pointers.
    """
    bob = workers["bob"]
    alice = workers["alice"]

    tensor = torch.tensor([1, 2, 3, 4.0])
    ptr = tensor.send(bob)
    ptr = ptr.send(alice)

    ptr = ptr.fix_precision()

    alice_tensor = alice.object_store.get_obj(ptr.id_at_location)
    remote_tensor = bob.object_store.get_obj(alice_tensor.id_at_location)

    assert isinstance(ptr.child, PointerTensor)
    assert isinstance(remote_tensor.child, FixedPrecisionTensor)


def test_float_prec_on_pointer_tensor(workers):
    """
    Ensure .float_precision() works as expected.
    """
    bob = workers["bob"]

    tensor = torch.tensor([1, 2, 3, 4.0])
    ptr = tensor.send(bob)
    ptr = ptr.fix_precision()

    ptr = ptr.float_precision()
    remote_tensor = bob.object_store.get_obj(ptr.id_at_location)

    assert isinstance(ptr.child, PointerTensor)
    assert isinstance(remote_tensor, torch.Tensor)


def test_float_prec_on_pointer_of_pointer(workers):
    """
    Ensure .float_precision() works along a chain of pointers.
    """
    bob = workers["bob"]
    alice = workers["alice"]

    tensor = torch.tensor([1, 2, 3, 4.0])
    ptr = tensor.send(bob)
    ptr = ptr.send(alice)
    ptr = ptr.fix_precision()

    ptr = ptr.float_precision()

    alice_tensor = alice.object_store.get_obj(ptr.id_at_location)
    remote_tensor = bob.object_store.get_obj(alice_tensor.id_at_location)

    assert isinstance(ptr.child, PointerTensor)
    assert isinstance(remote_tensor, torch.Tensor)


def test_share_get(workers):
    """
    Ensure .share() works as expected.
    """
    bob = workers["bob"]
    alice = workers["alice"]
    charlie = workers["charlie"]

    tensor = torch.tensor([1, 2, 3])
    ptr = tensor.send(bob)

    ptr = ptr.share(charlie, alice)
    remote_tensor = bob.object_store.get_obj(ptr.id_at_location)

    assert isinstance(ptr.child, PointerTensor)
    assert isinstance(remote_tensor.child, AdditiveSharingTensor)


def test_registration_of_action_on_pointer_of_pointer(workers):
    """
    Ensure actions along a chain of pointers are registered as expected.
    """
    bob = workers["bob"]
    alice = workers["alice"]

    tensor = torch.tensor([1, 2, 3, 4.0])
    ptr = tensor.send(bob)
    ptr = ptr.send(alice)
    ptr_action = ptr + ptr

    assert len(alice.object_store._tensors) == 2
    assert len(bob.object_store._tensors) == 2


def test_setting_back_grad_to_origin_after_send(workers):
    """
    Calling .backward() on a tensor sent using `.send(..., requires_grad=True)`
    should update the origin tensor gradient
    """
    me = workers["me"]
    alice = workers["alice"]

    with me.registration_enabled():
        x = th.tensor([1.0, 2.0, 3, 4, 5], requires_grad=True)
        y = x + x
        me.register_obj(y)  # registration on the local worker is sometimes buggy

        y_ptr = y.send(alice, requires_grad=True)
        z_ptr = y_ptr * 2

        z = z_ptr.sum()
        z.backward()

        assert (x.grad == th.tensor([4.0, 4.0, 4.0, 4.0, 4.0])).all()


def test_setting_back_grad_to_origin_after_move(workers):
    """
    Calling .backward() on a tensor moved using `.move(..., requires_grad=True)`
    should update the origin tensor gradient
    """
    me = workers["me"]
    bob = workers["bob"]
    alice = workers["alice"]

    with me.registration_enabled():
        x = th.tensor([1.0, 2.0, 3, 4, 5], requires_grad=True)
        y = x + x
        me.register_obj(y)  # registration on the local worker is sometimes buggy

        y_ptr = y.send(alice, requires_grad=True)
        z_ptr = y_ptr * 2

        z_ptr2 = z_ptr.move(bob, requires_grad=True)
        z = z_ptr2.sum()
        z.backward()

        assert (x.grad == th.tensor([4.0, 4.0, 4.0, 4.0, 4.0])).all()


def test_iadd(workers):
    alice = workers["alice"]
    a = torch.ones(1, 5)
    b = torch.ones(1, 5)
    a_pt = a.send(alice)
    b_pt = b.send(alice)

    b_pt += a_pt

<<<<<<< HEAD
    # TODO +6 for the initial FSS plans that need to be removed
    assert len(alice.object_store._objects) == 8
=======
    assert len(alice.object_store._objects) == 2


def test_inplace_ops_on_remote_long_tensor(workers):
    alice = workers["alice"]

    t = torch.LongTensor([2])
    p = t.send_(alice) * 2
    p.get_()

    assert p == torch.LongTensor([4])
>>>>>>> bdd34ddd
<|MERGE_RESOLUTION|>--- conflicted
+++ resolved
@@ -583,10 +583,6 @@
 
     b_pt += a_pt
 
-<<<<<<< HEAD
-    # TODO +6 for the initial FSS plans that need to be removed
-    assert len(alice.object_store._objects) == 8
-=======
     assert len(alice.object_store._objects) == 2
 
 
@@ -597,5 +593,4 @@
     p = t.send_(alice) * 2
     p.get_()
 
-    assert p == torch.LongTensor([4])
->>>>>>> bdd34ddd
+    assert p == torch.LongTensor([4])