import torch
import torch as th
import syft

from syft.frameworks.torch.tensors.interpreters.additive_shared import AdditiveSharingTensor
from syft.frameworks.torch.tensors.interpreters.precision import FixedPrecisionTensor
from syft.generic.pointers.pointer_tensor import PointerTensor
import pytest


def test_init(workers):
    alice, me = workers["alice"], workers["me"]
    pointer = PointerTensor(id=1000, location=alice, owner=me)
    pointer.__str__()


def test_create_pointer():
    x = torch.Tensor([1, 2])
    x.create_pointer()


def test_send_default_garbage_collector_true(workers):
    """
    Remote tensor should be garbage collected by default on
    deletion of the Pointer tensor pointing to remote tensor
    """
    alice = workers["alice"]

    x = torch.Tensor([-1, 2])
    x_ptr = x.send(alice)
    assert x_ptr.child.garbage_collect_data


def test_send_garbage_collect_data_false(workers):
    """
    Remote tensor should be not garbage collected on
    deletion of the Pointer tensor pointing to remote tensor
    """
    alice = workers["alice"]

    x = torch.Tensor([-1, 2])
    x_ptr = x.send(alice)
    x_ptr.garbage_collection = False
    assert x_ptr.child.garbage_collect_data == False


def test_send_gc_false(workers):
    """
    Remote tensor should be not garbage collected on
    deletion of the Pointer tensor pointing to remote tensor
    """
    alice = workers["alice"]
    x = torch.Tensor([-1, 2])
    x_ptr = x.send(alice)
    x_ptr.gc = False
    assert x_ptr.child.garbage_collect_data == False
    assert x_ptr.gc == False, "property GC is not in sync"
    assert x_ptr.garbage_collection == False, "property garbage_collection is not in sync"


def test_send_gc_true(workers):
    """
    Remote tensor by default is garbage collected on
    deletion of Pointer Tensor
    """
    alice = workers["alice"]

    x = torch.Tensor([-1, 2])
    x_ptr = x.send(alice)

    assert x_ptr.gc == True


def test_send_disable_gc(workers):
    """Pointer tensor should be not garbage collected."""
    alice = workers["alice"]

    x = torch.Tensor([-1, 2])
    x_ptr = x.send(alice).disable_gc
    assert x_ptr.child.garbage_collect_data == False
    assert x_ptr.gc == False, "property GC is not in sync"
    assert x_ptr.garbage_collection == False, "property garbage_collection is not in sync"


def test_send_get(workers):
    """Test several send get usages"""
    bob = workers["bob"]
    alice = workers["alice"]

    # simple send
    x = torch.Tensor([1, 2])
    x_ptr = x.send(bob)
    x_back = x_ptr.get()
    assert (x == x_back).all()

    # send with variable overwriting
    x = torch.Tensor([1, 2])
    x = x.send(bob)
    x_back = x.get()
    assert (torch.Tensor([1, 2]) == x_back).all()

    # double send
    x = torch.Tensor([1, 2])
    x_ptr = x.send(bob)
    x_ptr_ptr = x_ptr.send(alice)
    x_ptr_back = x_ptr_ptr.get()
    x_back_back = x_ptr_back.get()
    assert (x == x_back_back).all()

    # double send with variable overwriting
    x = torch.Tensor([1, 2])
    x = x.send(bob)
    x = x.send(alice)
    x = x.get()
    x_back = x.get()
    assert (torch.Tensor([1, 2]) == x_back).all()

    # chained double send
    x = torch.Tensor([1, 2])
    x = x.send(bob).send(alice)
    x_back = x.get().get()
    assert (torch.Tensor([1, 2]) == x_back).all()


def test_inplace_send_get(workers):
    bob = workers["bob"]

    tensor = torch.tensor([1.0, -1.0, 3.0, 4.0])
    tensor_ptr = tensor.send_(bob)

    assert tensor_ptr.id == tensor.id
    assert id(tensor_ptr) == id(tensor)

    tensor_back = tensor_ptr.get_()

    assert tensor_back.id == tensor_ptr.id
    assert tensor_back.id == tensor.id
    assert id(tensor_back) == id(tensor)
    assert id(tensor_back) == id(tensor)

    assert (tensor_back == tensor).all()


def test_repeated_send(workers):
    """Tests that repeated calls to .send(bob) works gracefully.
    Previously garbage collection deleted the remote object
    when .send() was called twice. This test ensures the fix still
    works."""

    bob = workers["bob"]

    # create tensor
    x = torch.Tensor([1, 2])

    # send tensor to bob
    x_ptr = x.send(bob)

    # send tensor again
    x_ptr = x.send(bob)

    # ensure bob has tensor
    assert x.id in bob.object_store._objects


def test_remote_autograd(workers):
    """Tests the ability to backpropagate gradients on a remote
    worker."""

    bob = workers["bob"]

    # TEST: simple remote grad calculation

    # create a tensor
    x = torch.tensor([1, 2, 3, 4.0], requires_grad=True)

    # send tensor to bob
    x = x.send(bob)

    # do some calculation
    y = (x + x).sum()

    # backpropagate on remote machine
    y.backward()

    # check that remote gradient is correct
    x_grad = bob.object_store._objects[x.id_at_location].grad
    x_grad_target = torch.ones(4).float() + 1
    assert (x_grad == x_grad_target).all()

    # TEST: Ensure remote grad calculation gets properly serded

    # create tensor
    x = torch.tensor([1, 2, 3, 4.0], requires_grad=True).send(bob)

    # compute function
    y = x.sum()

    # backpropagate
    y.backward()

    # get the gradient created from backpropagation manually
    x_grad = bob.object_store._objects[x.id_at_location].grad

    # get the entire x tensor (should bring the grad too)
    x = x.get()

    # make sure that the grads match
    assert (x.grad == x_grad).all()


def test_gradient_send_recv(workers):
    """Tests that gradients are properly sent and received along
    with their tensors."""

    bob = workers["bob"]

    # create a tensor
    x = torch.tensor([1, 2, 3, 4.0], requires_grad=True)

    # create gradient on tensor
    x.sum().backward(th.tensor(1.0))

    # save gradient
    orig_grad = x.grad

    # send and get back
    t = x.send(bob).get()

    # check that gradient was properly serde
    assert (t.grad == orig_grad).all()


def test_method_on_attribute(workers):

    bob = workers["bob"]

    # create remote object with children
    x = torch.Tensor([1, 2, 3])
    x = syft.LoggingTensor().on(x).send(bob)

    # call method on data tensor directly
    x.child.point_to_attr = "child.child"
    y = x.add(x)
    assert isinstance(y.get(), torch.Tensor)

    # call method on loggingtensor directly
    x.child.point_to_attr = "child"
    y = x.add(x)
    y = y.get()
    assert isinstance(y.child, syft.LoggingTensor)

    # # call method on zeroth attribute
    # x.child.point_to_attr = ""
    # y = x.add(x)
    # y = y.get()
    #
    # assert isinstance(y, torch.Tensor)
    # assert isinstance(y.child, syft.LoggingTensor)
    # assert isinstance(y.child.child, torch.Tensor)

    # call .get() on pinter to attribute (should error)
    x.child.point_to_attr = "child"
    try:
        x.get()
    except syft.exceptions.CannotRequestObjectAttribute as e:
        assert True


def test_grad_pointer(workers):
    """Tests the automatic creation of a .grad pointer when
    calling .send() on a tensor with requires_grad==True"""

    bob = workers["bob"]

    x = torch.tensor([1, 2, 3.0], requires_grad=True).send(bob)
    y = (x + x).sum()
    y.backward()

    assert (bob.object_store._objects[x.id_at_location].grad == torch.tensor([2, 2, 2.0])).all()


def test_move(workers):
    alice, bob, james, me = workers["alice"], workers["bob"], workers["james"], workers["me"]

    x = torch.tensor([1, 2, 3, 4, 5]).send(bob)

    assert x.id_at_location in bob.object_store._objects
    assert x.id_at_location not in alice.object_store._objects

    p = x.move(alice)

    assert x.id_at_location not in bob.object_store._objects
    assert x.id_at_location in alice.object_store._objects

    x = torch.tensor([1.0, 2, 3, 4, 5], requires_grad=True).send(bob)

    assert x.id_at_location in bob.object_store._objects
    assert x.id_at_location not in alice.object_store._objects

    p = x.move(alice)

    assert x.id_at_location not in bob.object_store._objects
    assert x.id_at_location in alice.object_store._objects

    alice.clear_objects()
    bob.clear_objects()
    x = torch.tensor([1.0, 2, 3, 4, 5]).send(bob)
    p = x.move(alice)

    assert len(alice.object_store._tensors) == 1

    # Test .move on remote objects

    james.clear_objects()
    x = th.tensor([1.0]).send(james)
    remote_x = james.object_store._objects[x.id_at_location]
    remote_ptr = remote_x.send(bob)
    assert remote_ptr.id in james.object_store._objects.keys()
    remote_ptr2 = remote_ptr.move(alice)
    assert remote_ptr2.id in james.object_store._objects.keys()

    # Test .move back to myself

    alice.clear_objects()
    bob.clear_objects()
    t = torch.tensor([1.0, 2, 3, 4, 5])
    x = t.send(bob)
    y = x.move(alice)
    z = y.move(me)
    assert (z == t).all()


def test_combine_pointers(workers):
    """
    Ensure that the sy.combine_pointers works as expected
    """

    bob = workers["bob"]
    alice = workers["alice"]

    x = th.tensor([1, 2, 3, 4, 5]).send(bob)
    y = th.tensor([1, 2, 3, 4, 5]).send(alice)

    a = x.combine(y)
    b = a + a

    c = b.get(sum_results=True)
    assert (c == th.tensor([4, 8, 12, 16, 20])).all()

    b = a + a
    c = b.get(sum_results=False)
    assert len(c) == 2
    assert (c[0] == th.tensor([2, 4, 6, 8, 10])).all


def test_remote_to_cpu_device(workers):
    """Ensure remote .to cpu works"""
    device = torch.device("cpu")
    bob = workers["bob"]

    x = th.tensor([1, 2, 3, 4, 5]).send(bob)
    x.to(device)


def test_get_remote_shape(workers):
    """Test pointer.shape functionality"""
    bob = workers["bob"]
    # tensor directly sent: shape stored at sending
    x = th.tensor([1, 2, 3, 4, 5]).send(bob)
    assert x.shape == torch.Size([5])
    # result of an operation: need to make a call to the remote worker
    y = x + x
    assert y.shape == torch.Size([5])


def test_remote_function_with_multi_ouput(workers):
    """
    Functions like .split return several tensors, registration and response
    must be made carefully in this case
    """
    bob = workers["bob"]

    tensor = torch.tensor([1, 2, 3, 4.0])
    ptr = tensor.send(bob)
    r_ptr = torch.split(ptr, 2)
    assert (r_ptr[0].get() == torch.tensor([1, 2.0])).all()

    tensor = torch.tensor([1, 2, 3, 4.0])
    ptr = tensor.send(bob)
    max_value, argmax_idx = torch.max(ptr, 0)

    assert max_value.get().item() == 4.0
    assert argmax_idx.get().item() == 3


def test_raising_error_when_item_func_called(workers):
    pointer = PointerTensor(id=1000, location=workers["alice"], owner=workers["me"])
    with pytest.raises(RuntimeError):
        pointer.item()


def test_fix_prec_on_pointer_tensor(workers):
    """
    Ensure .fix_precision() works as expected.
    Also check that fix_precision() is not inplace.
    """
    bob = workers["bob"]

    tensor = torch.tensor([1, 2, 3, 4.0])
    ptr = tensor.send(bob)

    ptr_fp = ptr.fix_precision()

    remote_tensor = bob.object_store._objects[ptr.id_at_location]
    remote_fp_tensor = bob.object_store._objects[ptr_fp.id_at_location]

    # check that fix_precision is not inplace
    assert (remote_tensor == tensor).all()

    assert isinstance(ptr.child, PointerTensor)
    assert isinstance(remote_fp_tensor.child, FixedPrecisionTensor)


def test_fix_prec_on_pointer_of_pointer(workers):
    """
    Ensure .fix_precision() works along a chain of pointers.
    """
    bob = workers["bob"]
    alice = workers["alice"]

    tensor = torch.tensor([1, 2, 3, 4.0])
    ptr = tensor.send(bob)
    ptr = ptr.send(alice)

    ptr = ptr.fix_precision()

    alice_tensor = alice.object_store._objects[ptr.id_at_location]
    remote_tensor = bob.object_store._objects[alice_tensor.id_at_location]

    assert isinstance(ptr.child, PointerTensor)
    assert isinstance(remote_tensor.child, FixedPrecisionTensor)


def test_float_prec_on_pointer_tensor(workers):
    """
    Ensure .float_precision() works as expected.
    """
    bob = workers["bob"]

    tensor = torch.tensor([1, 2, 3, 4.0])
    ptr = tensor.send(bob)
    ptr = ptr.fix_precision()

    ptr = ptr.float_precision()
    remote_tensor = bob.object_store._objects[ptr.id_at_location]

    assert isinstance(ptr.child, PointerTensor)
    assert isinstance(remote_tensor, torch.Tensor)


def test_float_prec_on_pointer_of_pointer(workers):
    """
    Ensure .float_precision() works along a chain of pointers.
    """
    bob = workers["bob"]
    alice = workers["alice"]

    tensor = torch.tensor([1, 2, 3, 4.0])
    ptr = tensor.send(bob)
    ptr = ptr.send(alice)
    ptr = ptr.fix_precision()

    ptr = ptr.float_precision()

    alice_tensor = alice.object_store._objects[ptr.id_at_location]
    remote_tensor = bob.object_store._objects[alice_tensor.id_at_location]

    assert isinstance(ptr.child, PointerTensor)
    assert isinstance(remote_tensor, torch.Tensor)


def test_share_get(workers):
    """
    Ensure .share() works as expected.
    """
    bob = workers["bob"]
    alice = workers["alice"]
    charlie = workers["charlie"]

    tensor = torch.tensor([1, 2, 3])
    ptr = tensor.send(bob)

<<<<<<< HEAD
    ptr = ptr.share()
    remote_tensor = bob.object_store._objects[ptr.id_at_location]
=======
    ptr = ptr.share(charlie, alice)
    remote_tensor = bob._objects[ptr.id_at_location]
>>>>>>> 8cfc56e3

    assert isinstance(ptr.child, PointerTensor)
    assert isinstance(remote_tensor.child, AdditiveSharingTensor)


def test_registration_of_action_on_pointer_of_pointer(workers):
    """
    Ensure actions along a chain of pointers are registered as expected.
    """
    bob = workers["bob"]
    alice = workers["alice"]

    tensor = torch.tensor([1, 2, 3, 4.0])
    ptr = tensor.send(bob)
    ptr = ptr.send(alice)
    ptr_action = ptr + ptr

    assert len(alice.object_store._tensors) == 2
    assert len(bob.object_store._tensors) == 2


def test_setting_back_grad_to_origin_after_send(workers):
    """
    Calling .backward() on a tensor sent using `.send(..., requires_grad=True)`
    should update the origin tensor gradient
    """
    me = workers["me"]
    alice = workers["alice"]

    with me.registration_enabled():
        x = th.tensor([1.0, 2.0, 3, 4, 5], requires_grad=True)
        y = x + x
        me.register_obj(y)  # registration on the local worker is sometimes buggy

        y_ptr = y.send(alice, requires_grad=True)
        z_ptr = y_ptr * 2

        z = z_ptr.sum()
        z.backward()

        assert (x.grad == th.tensor([4.0, 4.0, 4.0, 4.0, 4.0])).all()


def test_setting_back_grad_to_origin_after_move(workers):
    """
    Calling .backward() on a tensor moved using `.move(..., requires_grad=True)`
    should update the origin tensor gradient
    """
    me = workers["me"]
    bob = workers["bob"]
    alice = workers["alice"]

    with me.registration_enabled():
        x = th.tensor([1.0, 2.0, 3, 4, 5], requires_grad=True)
        y = x + x
        me.register_obj(y)  # registration on the local worker is sometimes buggy

        y_ptr = y.send(alice, requires_grad=True)
        z_ptr = y_ptr * 2

        z_ptr2 = z_ptr.move(bob, requires_grad=True)
        z = z_ptr2.sum()
        z.backward()

        assert (x.grad == th.tensor([4.0, 4.0, 4.0, 4.0, 4.0])).all()


def test_iadd(workers):
    alice = workers["alice"]
    a = torch.ones(1, 5)
    b = torch.ones(1, 5)
    a_pt = a.send(alice)
    b_pt = b.send(alice)

    b_pt += a_pt

    assert len(alice.object_store._objects) == 8<|MERGE_RESOLUTION|>--- conflicted
+++ resolved
@@ -490,13 +490,8 @@
     tensor = torch.tensor([1, 2, 3])
     ptr = tensor.send(bob)
 
-<<<<<<< HEAD
-    ptr = ptr.share()
-    remote_tensor = bob.object_store._objects[ptr.id_at_location]
-=======
     ptr = ptr.share(charlie, alice)
     remote_tensor = bob._objects[ptr.id_at_location]
->>>>>>> 8cfc56e3
 
     assert isinstance(ptr.child, PointerTensor)
     assert isinstance(remote_tensor.child, AdditiveSharingTensor)
