import pytest
import torch as th
import numpy as np

from syft.frameworks.torch.mpc.fss import DPF, DIF, N

# NOTE: the FSS class is also tested in the Sycret package


@pytest.mark.parametrize("op", ["eq", "le"])
def test_fss_class(op):
    class_ = {"eq": DPF, "le": DIF}[op]
    th_op = {"eq": np.equal, "le": np.less_equal}[op]
    gather_op = {"eq": "__add__", "le": "__add__"}[op]

    # single value
    keys_a, keys_b = class_.keygen(n_values=1)

    # NOTE: The mask is added by the Rust keygen
<<<<<<< HEAD
    alpha_a = np.frombuffer(np.ascontiguousarray(keys_a[:, 0:N]), dtype=np.uint32).astype(np.uint64)
    alpha_b = np.frombuffer(np.ascontiguousarray(keys_b[:, 0:N]), dtype=np.uint32).astype(np.uint64)
=======
    alpha_a = np.frombuffer(np.ascontiguousarray(keys_a[1:, 0:N]), dtype=np.uint32).astype(
        np.uint64
    )
    alpha_b = np.frombuffer(np.ascontiguousarray(keys_b[1:, 0:N]), dtype=np.uint32).astype(
        np.uint64
    )
>>>>>>> 14e15d21

    x = np.array([0])
    x_masked = (x + alpha_a + alpha_b).astype(np.uint64)
    y0 = class_.eval(0, x_masked, keys_a)
    y1 = class_.eval(1, x_masked, keys_b)

    assert (getattr(y0, gather_op)(y1) == th_op(x, 0)).all()

    # 1D tensor
    keys_a, keys_b = class_.keygen(n_values=3)
<<<<<<< HEAD
    alpha_a = np.frombuffer(np.ascontiguousarray(keys_a[:, 0:N]), dtype=np.uint32).astype(np.uint64)
    alpha_b = np.frombuffer(np.ascontiguousarray(keys_b[:, 0:N]), dtype=np.uint32).astype(np.uint64)
=======
    alpha_a = np.frombuffer(np.ascontiguousarray(keys_a[1:, 0:N]), dtype=np.uint32).astype(
        np.uint64
    )
    alpha_b = np.frombuffer(np.ascontiguousarray(keys_b[1:, 0:N]), dtype=np.uint32).astype(
        np.uint64
    )
>>>>>>> 14e15d21
    x = np.array([0, 2, -2])
    x_masked = (x + alpha_a + alpha_b).astype(np.uint64)
    y0 = class_.eval(0, x_masked, keys_a)
    y1 = class_.eval(1, x_masked, keys_b)

    assert (getattr(y0, gather_op)(y1) == th_op(x, 0)).all()

    # 2D tensor
    keys_a, keys_b = class_.keygen(n_values=4)
<<<<<<< HEAD
    alpha_a = np.frombuffer(np.ascontiguousarray(keys_a[:, 0:N]), dtype=np.uint32).astype(np.uint64)
    alpha_b = np.frombuffer(np.ascontiguousarray(keys_b[:, 0:N]), dtype=np.uint32).astype(np.uint64)
=======
    alpha_a = np.frombuffer(np.ascontiguousarray(keys_a[1:, 0:N]), dtype=np.uint32).astype(
        np.uint64
    )
    alpha_b = np.frombuffer(np.ascontiguousarray(keys_b[1:, 0:N]), dtype=np.uint32).astype(
        np.uint64
    )
>>>>>>> 14e15d21

    x = np.array([[0, 2], [-2, 0]])
    x_masked = (x + alpha_a.reshape(x.shape) + alpha_b.reshape(x.shape)).astype(np.uint64)
    y0 = class_.eval(0, x_masked, keys_a)
    y1 = class_.eval(1, x_masked, keys_b)

    assert (getattr(y0, gather_op)(y1) == th_op(x, 0)).all()

    # 3D tensor
    keys_a, keys_b = class_.keygen(n_values=8)
<<<<<<< HEAD
    alpha_a = np.frombuffer(np.ascontiguousarray(keys_a[:, 0:N]), dtype=np.uint32).astype(np.uint64)
    alpha_b = np.frombuffer(np.ascontiguousarray(keys_b[:, 0:N]), dtype=np.uint32).astype(np.uint64)
=======
    alpha_a = np.frombuffer(np.ascontiguousarray(keys_a[1:, 0:N]), dtype=np.uint32).astype(
        np.uint64
    )
    alpha_b = np.frombuffer(np.ascontiguousarray(keys_b[1:, 0:N]), dtype=np.uint32).astype(
        np.uint64
    )
>>>>>>> 14e15d21
    x = np.array([[[0, 2], [-2, 0]], [[0, 2], [-2, 0]]])
    x_masked = (x + alpha_a.reshape(x.shape) + alpha_b.reshape(x.shape)).astype(np.uint64)
    y0 = class_.eval(0, x_masked, keys_a)
    y1 = class_.eval(1, x_masked, keys_b)

    assert (getattr(y0, gather_op)(y1) == th_op(x, 0)).all()


@pytest.mark.parametrize("op", ["eq", "le"])
def test_torch_to_numpy(op):
    class_ = {"eq": DPF, "le": DIF}[op]
    th_op = {"eq": th.eq, "le": th.le}[op]
    gather_op = {"eq": "__add__", "le": "__add__"}[op]

    # 1D tensor
    keys_a, keys_b = class_.keygen(n_values=3)

<<<<<<< HEAD
    alpha_a = np.frombuffer(np.ascontiguousarray(keys_a[:, 0:N]), dtype=np.uint32).astype(np.uint64)
    alpha_b = np.frombuffer(np.ascontiguousarray(keys_b[:, 0:N]), dtype=np.uint32).astype(np.uint64)
=======
    alpha_a = np.frombuffer(np.ascontiguousarray(keys_a[1:, 0:N]), dtype=np.uint32).astype(
        np.uint64
    )
    alpha_b = np.frombuffer(np.ascontiguousarray(keys_b[1:, 0:N]), dtype=np.uint32).astype(
        np.uint64
    )
>>>>>>> 14e15d21

    x = th.IntTensor([0, 2, -2])
    np_x = x.numpy()
    x_masked = (np_x + alpha_a + alpha_b).astype(np.uint64)

    y0 = class_.eval(0, x_masked, keys_a)
    y1 = class_.eval(1, x_masked, keys_b)

    np_result = getattr(y0, gather_op)(y1)
    th_result = th.native_tensor(np_result)

    assert (th_result == th_op(x, 0)).all()


@pytest.mark.parametrize("op", ["eq", "le"])
def test_using_crypto_store(workers, op):
    alice, bob, me = workers["alice"], workers["bob"], workers["me"]
    class_ = {"eq": DPF, "le": DIF}[op]
    th_op = {"eq": th.eq, "le": th.le}[op]
    gather_op = {"eq": "__add__", "le": "__add__"}[op]
    primitive = {"eq": "fss_eq", "le": "fss_comp"}[op]

<<<<<<< HEAD
    me.crypto_store.provide_primitives(primitive, [alice, bob], n_instances=6)
    keys_a = alice.crypto_store.get_keys(primitive, 3, remove=True)
    keys_b = bob.crypto_store.get_keys(primitive, 3, remove=True)

    alpha_a = np.frombuffer(np.ascontiguousarray(keys_a[:, 0:N]), dtype=np.uint32).astype(np.uint64)
    alpha_b = np.frombuffer(np.ascontiguousarray(keys_b[:, 0:N]), dtype=np.uint32).astype(np.uint64)
=======
    me.crypto_store.provide_primitives(primitive, kwargs_={}, workers=[alice, bob], n_instances=6)
    keys_a = alice.crypto_store.get_keys(primitive, 3, remove=True)
    keys_b = bob.crypto_store.get_keys(primitive, 3, remove=True)

    alpha_a = np.frombuffer(np.ascontiguousarray(keys_a[1:, 0:N]), dtype=np.uint32).astype(
        np.uint64
    )
    alpha_b = np.frombuffer(np.ascontiguousarray(keys_b[1:, 0:N]), dtype=np.uint32).astype(
        np.uint64
    )
>>>>>>> 14e15d21

    x = th.IntTensor([0, 2, -2])
    np_x = x.numpy()
    x_masked = (np_x + alpha_a + alpha_b).astype(np.uint64)

    y0 = class_.eval(0, x_masked, keys_a)
    y1 = class_.eval(1, x_masked, keys_b)

    np_result = getattr(y0, gather_op)(y1)
    th_result = th.native_tensor(np_result)

    assert (th_result == th_op(x, 0)).all()


@pytest.mark.parametrize("op", ["eq", "le"])
def test_using_preprocessed_material(workers, op):

    primitive = {"eq": "fss_eq", "le": "fss_comp"}[op]
    data_owner, model_owner, crypto_provider = (workers["alice"], workers["bob"], workers["me"])
    crypto_provider.crypto_store.force_preprocessing = True

    crypto_provider.crypto_store.provide_primitives(
<<<<<<< HEAD
        workers=(data_owner, model_owner), n_instances=8, op=primitive
    )

    encryption_kwargs = dict(
=======
        kwargs_={}, workers=(data_owner, model_owner), n_instances=8, op=primitive
    )

    encryption_kwargs = dict(  # noqa
>>>>>>> 14e15d21
        workers=(
            data_owner,
            model_owner,
        ),  # the workers holding shares of the secret-shared encrypted data
        crypto_provider=crypto_provider,  # a third party providing some cryptography primitives
        protocol="fss",  # the name of the crypto protocol, fss stands for "Function Secret Sharing"
        precision_fractional=4,  # encoding fixed precision: floats are truncated to the 4th decimal
<<<<<<< HEAD
    )
    t = th.randint(low=0, high=5, size=(8,))
    x = t.encrypt(**encryption_kwargs)

    t2 = th.Tensor([2])
=======
    )  # noqa
    t = th.randint(low=0, high=5, size=(8,))
    x = t.encrypt(**encryption_kwargs)

    t2 = th.tensor([2])
>>>>>>> 14e15d21
    x2 = t2.encrypt(**encryption_kwargs)

    if op == "eq":
        encrypted_result = x == x2
        clear_result = t == t2
    elif op == "le":
        encrypted_result = x > x2
        clear_result = t > t2

    assert (encrypted_result.decrypt() == clear_result).all()
    crypto_provider.crypto_store.force_preprocessing = False<|MERGE_RESOLUTION|>--- conflicted
+++ resolved
@@ -17,17 +17,8 @@
     keys_a, keys_b = class_.keygen(n_values=1)
 
     # NOTE: The mask is added by the Rust keygen
-<<<<<<< HEAD
     alpha_a = np.frombuffer(np.ascontiguousarray(keys_a[:, 0:N]), dtype=np.uint32).astype(np.uint64)
     alpha_b = np.frombuffer(np.ascontiguousarray(keys_b[:, 0:N]), dtype=np.uint32).astype(np.uint64)
-=======
-    alpha_a = np.frombuffer(np.ascontiguousarray(keys_a[1:, 0:N]), dtype=np.uint32).astype(
-        np.uint64
-    )
-    alpha_b = np.frombuffer(np.ascontiguousarray(keys_b[1:, 0:N]), dtype=np.uint32).astype(
-        np.uint64
-    )
->>>>>>> 14e15d21
 
     x = np.array([0])
     x_masked = (x + alpha_a + alpha_b).astype(np.uint64)
@@ -38,17 +29,8 @@
 
     # 1D tensor
     keys_a, keys_b = class_.keygen(n_values=3)
-<<<<<<< HEAD
     alpha_a = np.frombuffer(np.ascontiguousarray(keys_a[:, 0:N]), dtype=np.uint32).astype(np.uint64)
     alpha_b = np.frombuffer(np.ascontiguousarray(keys_b[:, 0:N]), dtype=np.uint32).astype(np.uint64)
-=======
-    alpha_a = np.frombuffer(np.ascontiguousarray(keys_a[1:, 0:N]), dtype=np.uint32).astype(
-        np.uint64
-    )
-    alpha_b = np.frombuffer(np.ascontiguousarray(keys_b[1:, 0:N]), dtype=np.uint32).astype(
-        np.uint64
-    )
->>>>>>> 14e15d21
     x = np.array([0, 2, -2])
     x_masked = (x + alpha_a + alpha_b).astype(np.uint64)
     y0 = class_.eval(0, x_masked, keys_a)
@@ -58,17 +40,8 @@
 
     # 2D tensor
     keys_a, keys_b = class_.keygen(n_values=4)
-<<<<<<< HEAD
     alpha_a = np.frombuffer(np.ascontiguousarray(keys_a[:, 0:N]), dtype=np.uint32).astype(np.uint64)
     alpha_b = np.frombuffer(np.ascontiguousarray(keys_b[:, 0:N]), dtype=np.uint32).astype(np.uint64)
-=======
-    alpha_a = np.frombuffer(np.ascontiguousarray(keys_a[1:, 0:N]), dtype=np.uint32).astype(
-        np.uint64
-    )
-    alpha_b = np.frombuffer(np.ascontiguousarray(keys_b[1:, 0:N]), dtype=np.uint32).astype(
-        np.uint64
-    )
->>>>>>> 14e15d21
 
     x = np.array([[0, 2], [-2, 0]])
     x_masked = (x + alpha_a.reshape(x.shape) + alpha_b.reshape(x.shape)).astype(np.uint64)
@@ -79,17 +52,8 @@
 
     # 3D tensor
     keys_a, keys_b = class_.keygen(n_values=8)
-<<<<<<< HEAD
     alpha_a = np.frombuffer(np.ascontiguousarray(keys_a[:, 0:N]), dtype=np.uint32).astype(np.uint64)
     alpha_b = np.frombuffer(np.ascontiguousarray(keys_b[:, 0:N]), dtype=np.uint32).astype(np.uint64)
-=======
-    alpha_a = np.frombuffer(np.ascontiguousarray(keys_a[1:, 0:N]), dtype=np.uint32).astype(
-        np.uint64
-    )
-    alpha_b = np.frombuffer(np.ascontiguousarray(keys_b[1:, 0:N]), dtype=np.uint32).astype(
-        np.uint64
-    )
->>>>>>> 14e15d21
     x = np.array([[[0, 2], [-2, 0]], [[0, 2], [-2, 0]]])
     x_masked = (x + alpha_a.reshape(x.shape) + alpha_b.reshape(x.shape)).astype(np.uint64)
     y0 = class_.eval(0, x_masked, keys_a)
@@ -107,17 +71,8 @@
     # 1D tensor
     keys_a, keys_b = class_.keygen(n_values=3)
 
-<<<<<<< HEAD
     alpha_a = np.frombuffer(np.ascontiguousarray(keys_a[:, 0:N]), dtype=np.uint32).astype(np.uint64)
     alpha_b = np.frombuffer(np.ascontiguousarray(keys_b[:, 0:N]), dtype=np.uint32).astype(np.uint64)
-=======
-    alpha_a = np.frombuffer(np.ascontiguousarray(keys_a[1:, 0:N]), dtype=np.uint32).astype(
-        np.uint64
-    )
-    alpha_b = np.frombuffer(np.ascontiguousarray(keys_b[1:, 0:N]), dtype=np.uint32).astype(
-        np.uint64
-    )
->>>>>>> 14e15d21
 
     x = th.IntTensor([0, 2, -2])
     np_x = x.numpy()
@@ -140,25 +95,12 @@
     gather_op = {"eq": "__add__", "le": "__add__"}[op]
     primitive = {"eq": "fss_eq", "le": "fss_comp"}[op]
 
-<<<<<<< HEAD
-    me.crypto_store.provide_primitives(primitive, [alice, bob], n_instances=6)
+    me.crypto_store.provide_primitives(primitive, kwargs_={}, workers=[alice, bob], n_instances=6)
     keys_a = alice.crypto_store.get_keys(primitive, 3, remove=True)
     keys_b = bob.crypto_store.get_keys(primitive, 3, remove=True)
 
     alpha_a = np.frombuffer(np.ascontiguousarray(keys_a[:, 0:N]), dtype=np.uint32).astype(np.uint64)
     alpha_b = np.frombuffer(np.ascontiguousarray(keys_b[:, 0:N]), dtype=np.uint32).astype(np.uint64)
-=======
-    me.crypto_store.provide_primitives(primitive, kwargs_={}, workers=[alice, bob], n_instances=6)
-    keys_a = alice.crypto_store.get_keys(primitive, 3, remove=True)
-    keys_b = bob.crypto_store.get_keys(primitive, 3, remove=True)
-
-    alpha_a = np.frombuffer(np.ascontiguousarray(keys_a[1:, 0:N]), dtype=np.uint32).astype(
-        np.uint64
-    )
-    alpha_b = np.frombuffer(np.ascontiguousarray(keys_b[1:, 0:N]), dtype=np.uint32).astype(
-        np.uint64
-    )
->>>>>>> 14e15d21
 
     x = th.IntTensor([0, 2, -2])
     np_x = x.numpy()
@@ -181,17 +123,10 @@
     crypto_provider.crypto_store.force_preprocessing = True
 
     crypto_provider.crypto_store.provide_primitives(
-<<<<<<< HEAD
-        workers=(data_owner, model_owner), n_instances=8, op=primitive
-    )
-
-    encryption_kwargs = dict(
-=======
         kwargs_={}, workers=(data_owner, model_owner), n_instances=8, op=primitive
     )
 
     encryption_kwargs = dict(  # noqa
->>>>>>> 14e15d21
         workers=(
             data_owner,
             model_owner,
@@ -199,19 +134,11 @@
         crypto_provider=crypto_provider,  # a third party providing some cryptography primitives
         protocol="fss",  # the name of the crypto protocol, fss stands for "Function Secret Sharing"
         precision_fractional=4,  # encoding fixed precision: floats are truncated to the 4th decimal
-<<<<<<< HEAD
-    )
-    t = th.randint(low=0, high=5, size=(8,))
-    x = t.encrypt(**encryption_kwargs)
-
-    t2 = th.Tensor([2])
-=======
     )  # noqa
     t = th.randint(low=0, high=5, size=(8,))
     x = t.encrypt(**encryption_kwargs)
 
     t2 = th.tensor([2])
->>>>>>> 14e15d21
     x2 = t2.encrypt(**encryption_kwargs)
 
     if op == "eq":
