import torch
from syft.frameworks.torch.mpc.falcon.falcon_helper import FalconHelper


def test_public_xor(workers):
    bob, alice, james = (workers["bob"], workers["alice"], workers["james"])
    x = torch.tensor([0]).share(bob, alice, james, protocol="falcon", field=2)
    y = torch.tensor([1])
    a = torch.tensor([1]).share(bob, alice, james, protocol="falcon", field=2)
    b = torch.tensor([0])

    assert (FalconHelper.xor(x, y).reconstruct() == torch.tensor(1)).all()
    assert (FalconHelper.xor(x, b).reconstruct() == torch.tensor(0)).all()
    assert (FalconHelper.xor(a, y).reconstruct() == torch.tensor(0)).all()
    assert (FalconHelper.xor(a, b).reconstruct() == torch.tensor(1)).all()


def test_private_xor(workers):
    bob, alice, james = (workers["bob"], workers["alice"], workers["james"])
<<<<<<< HEAD
    x = torch.tensor([0]).share(bob, alice, james, protocol="falcon", field=2)
    y = torch.tensor([1]).share(bob, alice, james, protocol="falcon", field=2)

    assert (FalconHelper.xor(x, y).reconstruct() == torch.tensor(1)).all()
    assert (FalconHelper.xor(x, x).reconstruct() == torch.tensor(0)).all()
    assert (FalconHelper.xor(y, y).reconstruct() == torch.tensor(0)).all()
    assert (FalconHelper.xor(y, x).reconstruct() == torch.tensor(1)).all()
=======
    x = x_val.share(bob, alice, james, protocol="falcon", field=2)
    assert (FalconHelper.xor(x.child, y).reconstruct() == x_xor_y).all()


@pytest.mark.parametrize("x_val, y_val, x_xor_y", TEST_VALS_TENSORS)
def test_private_xor(x_val, y_val, x_xor_y, workers):
    bob, alice, james = (workers["bob"], workers["alice"], workers["james"])
    x = x_val.share(bob, alice, james, protocol="falcon", field=2)
    y = y_val.share(bob, alice, james, protocol="falcon", field=2)
    assert (FalconHelper.xor(x.child, y.child).reconstruct() == x_xor_y).all()
>>>>>>> d2bbbc99


def test_select_share(workers):
    bob, alice, james = (workers["bob"], workers["alice"], workers["james"])
    workers = [bob, alice, james]
    x = torch.tensor([0, 1, 2]).share(*workers, protocol="falcon")
    y = torch.tensor([-3, 0, 1]).share(*workers, protocol="falcon")
    b_0 = torch.tensor(0).share(*workers, protocol="falcon", field=2)
    b_1 = torch.tensor(1).share(*workers, protocol="falcon", field=2)

    assert (FalconHelper.select_shares(b_0, x, y).reconstruct() == torch.tensor([0, 1, 2])).all()
    assert (FalconHelper.select_shares(b_1, x, y).reconstruct() == torch.tensor([-3, 0, 1])).all()


def test_determine_sign(workers):
    bob, alice, james = (workers["bob"], workers["alice"], workers["james"])
    workers = [bob, alice, james]
<<<<<<< HEAD
    x = torch.tensor([-4, 5, 6]).share(*workers, protocol="falcon")
    beta_0 = torch.tensor(0).share(*workers, protocol="falcon", field=2)
    beta_1 = torch.tensor(1).share(*workers, protocol="falcon", field=2)

    assert (FalconHelper.determine_sign(x, beta_0).reconstruct() == torch.tensor([-4, 5, 6])).all()
    assert (
        FalconHelper.determine_sign(x, beta_1).reconstruct() == (-1 * torch.tensor([-4, 5, 6]))
    ).all()


def test_digitise():
    x = torch.tensor([12345])
    digits = FalconHelper.digitise(x)
    reversed_digits = FalconHelper.digitise(x, True)
    assert type(digits) is list
    assert (digits[0] == torch.tensor(1)).all()
    assert (reversed_digits[0] == torch.tensor(5)).all()
=======

    x = torch.tensor([-4, 5, 6])
    x_shared = x.share(*workers, protocol="falcon")

    ring_size = x_shared.ring_size
    shape = x_shared.shape

    expected_plaintext = (-1) ** beta * x

    if beta:
        beta = torch.ones(size=shape, dtype=torch.long).share(
            *workers, protocol="falcon", field=ring_size
        )
    else:
        beta = torch.zeros(size=shape, dtype=torch.long).share(
            *workers, protocol="falcon", field=ring_size
        )

    plaintext = FalconHelper.determine_sign(x_shared, beta).reconstruct()

    assert (expected_plaintext == plaintext).all()


def test_rst_wrapper(workers):
    bob, alice, james = (workers["bob"], workers["alice"], workers["james"])
    workers = [bob, alice, james]
    x = torch.tensor([0, 1, 2])
    rst_wrapper = x.share(*workers, protocol="falcon", field=2)
    assert FalconHelper.xor(rst_wrapper, 1).is_wrapper

    y = torch.tensor([4, 5, 6])
    other_wrapper = y.share(*workers, protocol="falcon", field=2)
    assert FalconHelper.xor(rst_wrapper, other_wrapper).is_wrapper


def test_rst_no_wrap(workers):
    bob, alice, james = (workers["bob"], workers["alice"], workers["james"])
    workers = [bob, alice, james]
    x = torch.tensor([0, 1, 2])
    simple_rst = x.share(*workers, protocol="falcon", field=2).child
    assert not FalconHelper.xor(simple_rst, 1).is_wrapper

    y = torch.tensor([4, 5, 6])
    other_wrapper = y.share(*workers, protocol="falcon", field=2)
    assert not FalconHelper.xor(simple_rst, other_wrapper).is_wrapper
>>>>>>> d2bbbc99
<|MERGE_RESOLUTION|>--- conflicted
+++ resolved
@@ -1,31 +1,42 @@
+import pytest
+
 import torch
 from syft.frameworks.torch.mpc.falcon.falcon_helper import FalconHelper
 
 
-def test_public_xor(workers):
-    bob, alice, james = (workers["bob"], workers["alice"], workers["james"])
-    x = torch.tensor([0]).share(bob, alice, james, protocol="falcon", field=2)
-    y = torch.tensor([1])
-    a = torch.tensor([1]).share(bob, alice, james, protocol="falcon", field=2)
-    b = torch.tensor([0])
+TEST_VALS_TENSORS = [
+    (torch.LongTensor([0]), torch.LongTensor([0]), torch.LongTensor([0])),
+    (torch.LongTensor([0]), torch.LongTensor([1]), torch.LongTensor([1])),
+    (torch.LongTensor([1]), torch.LongTensor([0]), torch.LongTensor([1])),
+    (torch.LongTensor([1]), torch.LongTensor([1]), torch.LongTensor([0])),
+    (
+        torch.LongTensor([[0, 0], [1, 1]]),
+        torch.LongTensor([[0, 1], [0, 1]]),
+        torch.LongTensor([[0, 1], [1, 0]]),
+    ),
+]
 
-    assert (FalconHelper.xor(x, y).reconstruct() == torch.tensor(1)).all()
-    assert (FalconHelper.xor(x, b).reconstruct() == torch.tensor(0)).all()
-    assert (FalconHelper.xor(a, y).reconstruct() == torch.tensor(0)).all()
-    assert (FalconHelper.xor(a, b).reconstruct() == torch.tensor(1)).all()
+TEST_VALS_INTEGERS = [
+    (torch.LongTensor([0]), 0, torch.LongTensor([0])),
+    (torch.LongTensor([0]), 1, torch.LongTensor([1])),
+    (torch.LongTensor([1]), 0, torch.LongTensor([1])),
+    (torch.LongTensor([1]), 1, torch.LongTensor([0])),
+    (
+        torch.LongTensor([[0, 0], [1, 1]]),
+        0,
+        torch.LongTensor([[0, 0], [1, 1]]),
+    ),
+    (
+        torch.LongTensor([[0, 0], [1, 1]]),
+        1,
+        torch.LongTensor([[1, 1], [0, 0]]),
+    ),
+]
 
 
-def test_private_xor(workers):
+@pytest.mark.parametrize("x_val, y, x_xor_y", TEST_VALS_TENSORS + TEST_VALS_INTEGERS)
+def test_public_xor(x_val, y, x_xor_y, workers):
     bob, alice, james = (workers["bob"], workers["alice"], workers["james"])
-<<<<<<< HEAD
-    x = torch.tensor([0]).share(bob, alice, james, protocol="falcon", field=2)
-    y = torch.tensor([1]).share(bob, alice, james, protocol="falcon", field=2)
-
-    assert (FalconHelper.xor(x, y).reconstruct() == torch.tensor(1)).all()
-    assert (FalconHelper.xor(x, x).reconstruct() == torch.tensor(0)).all()
-    assert (FalconHelper.xor(y, y).reconstruct() == torch.tensor(0)).all()
-    assert (FalconHelper.xor(y, x).reconstruct() == torch.tensor(1)).all()
-=======
     x = x_val.share(bob, alice, james, protocol="falcon", field=2)
     assert (FalconHelper.xor(x.child, y).reconstruct() == x_xor_y).all()
 
@@ -36,43 +47,33 @@
     x = x_val.share(bob, alice, james, protocol="falcon", field=2)
     y = y_val.share(bob, alice, james, protocol="falcon", field=2)
     assert (FalconHelper.xor(x.child, y.child).reconstruct() == x_xor_y).all()
->>>>>>> d2bbbc99
 
 
-def test_select_share(workers):
+@pytest.mark.parametrize("bit_select", [0, 1])
+def test_select_share(bit_select, workers):
     bob, alice, james = (workers["bob"], workers["alice"], workers["james"])
     workers = [bob, alice, james]
-    x = torch.tensor([0, 1, 2]).share(*workers, protocol="falcon")
-    y = torch.tensor([-3, 0, 1]).share(*workers, protocol="falcon")
-    b_0 = torch.tensor(0).share(*workers, protocol="falcon", field=2)
-    b_1 = torch.tensor(1).share(*workers, protocol="falcon", field=2)
 
-    assert (FalconHelper.select_shares(b_0, x, y).reconstruct() == torch.tensor([0, 1, 2])).all()
-    assert (FalconHelper.select_shares(b_1, x, y).reconstruct() == torch.tensor([-3, 0, 1])).all()
+    x = torch.tensor([0, 1, 2])
+    x_shared = x.share(*workers, protocol="falcon")
+
+    y = torch.tensor([-3, 0, 1])
+    y_shared = y.share(*workers, protocol="falcon")
+
+    b_shared = torch.tensor(bit_select).share(*workers, protocol="falcon", field=2)
+
+    plaintext = FalconHelper.select_share(b_shared, x_shared, y_shared).reconstruct()
+
+    if bit_select:
+        assert (plaintext == y).all()
+    else:
+        assert (plaintext == x).all()
 
 
-def test_determine_sign(workers):
+@pytest.mark.parametrize("beta", [0, 1])
+def test_determine_sign(beta, workers):
     bob, alice, james = (workers["bob"], workers["alice"], workers["james"])
     workers = [bob, alice, james]
-<<<<<<< HEAD
-    x = torch.tensor([-4, 5, 6]).share(*workers, protocol="falcon")
-    beta_0 = torch.tensor(0).share(*workers, protocol="falcon", field=2)
-    beta_1 = torch.tensor(1).share(*workers, protocol="falcon", field=2)
-
-    assert (FalconHelper.determine_sign(x, beta_0).reconstruct() == torch.tensor([-4, 5, 6])).all()
-    assert (
-        FalconHelper.determine_sign(x, beta_1).reconstruct() == (-1 * torch.tensor([-4, 5, 6]))
-    ).all()
-
-
-def test_digitise():
-    x = torch.tensor([12345])
-    digits = FalconHelper.digitise(x)
-    reversed_digits = FalconHelper.digitise(x, True)
-    assert type(digits) is list
-    assert (digits[0] == torch.tensor(1)).all()
-    assert (reversed_digits[0] == torch.tensor(5)).all()
-=======
 
     x = torch.tensor([-4, 5, 6])
     x_shared = x.share(*workers, protocol="falcon")
@@ -117,5 +118,4 @@
 
     y = torch.tensor([4, 5, 6])
     other_wrapper = y.share(*workers, protocol="falcon", field=2)
-    assert not FalconHelper.xor(simple_rst, other_wrapper).is_wrapper
->>>>>>> d2bbbc99
+    assert not FalconHelper.xor(simple_rst, other_wrapper).is_wrapper