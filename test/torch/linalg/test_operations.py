import pytest
import torch
import syft as sy
from syft.frameworks.torch.linalg import inv_sym
from syft.frameworks.torch.linalg import qr
from syft.frameworks.torch.linalg.operations import _norm_mpc
from syft.frameworks.torch.linalg.lr import DASH
from test.efficiency_tests.assertions import assert_time


def test_inv_sym(hook, workers):
    """
    Testing inverse of symmetric matrix with MPC
    """
    torch.manual_seed(42)  # Truncation might not always work so we set the random seed

    bob = workers["bob"]
    alice = workers["alice"]
    crypto_prov = workers["james"]

    x = torch.Tensor([[0.4627, 0.8224], [0.8224, 2.4084]])

    x = x.fix_precision(precision_fractional=6).share(bob, alice, crypto_provider=crypto_prov)
    gram = x.matmul(x.t())
    gram_inv = inv_sym(gram)

    gram_inv = gram_inv.get().float_precision()
    gram = gram.get().float_precision()

    diff = (gram_inv - gram.inverse()).abs()
    assert (diff < 1e-3).all()


@assert_time(max_time=20)
def test_norm_mpc(hook, workers):
    """
    Testing computation of vector norm on an AdditiveSharedTensor
    """
    torch.manual_seed(42)  # Truncation might not always work so we set the random seed
    bob = workers["bob"]
    alice = workers["alice"]
    crypto_prov = workers["james"]

    n = 100
    t = torch.randn([n])
    t_sh = t.fix_precision(precision_fractional=6).share(bob, alice, crypto_provider=crypto_prov)
    norm_sh = _norm_mpc(t_sh, norm_factor=n ** (1 / 2))
    norm = norm_sh.copy().get().float_precision()

    assert (norm - torch.norm(t)).abs() < 1e-4


def test_qr(hook, workers):
    """
    Testing QR decomposition with remote matrix
    """
    torch.manual_seed(42)  # Truncation might not always work so we set the random seed

    bob = workers["bob"]
    n_cols = 5
    n_rows = 10
    t = torch.randn([n_rows, n_cols])
    Q, R = qr(t.send(bob), mode="complete")
    Q = Q.get()
    R = R.get()

    # Check if Q is orthogonal
    I = Q @ Q.t()
    assert ((torch.eye(n_rows) - I).abs() < 1e-5).all()

    # Check if R is upper triangular matrix
    for col in range(n_cols):
        assert ((R[col + 1 :, col]).abs() < 1e-5).all()

    # Check if QR == t
    assert ((Q @ R - t).abs() < 1e-5).all()

    # test modes
    Q, R = qr(t.send(bob), mode="reduced")
    assert Q.shape == (n_rows, n_cols)
    assert R.shape == (n_cols, n_cols)

    Q, R = qr(t.send(bob), mode="complete")
    assert Q.shape == (n_rows, n_rows)
    assert R.shape == (n_rows, n_cols)

    R = qr(t.send(bob), mode="r")
    assert R.shape == (n_cols, n_cols)


def test_qr_mpc(hook, workers):
    """
    Testing QR decomposition with an AdditiveSharedTensor
    """
    bob = workers["bob"]
    alice = workers["alice"]
    crypto_prov = workers["james"]

    torch.manual_seed(0)  # Truncation might not always work so we set the random seed
    n_cols = 3
    n_rows = 3
    t = torch.randn([n_rows, n_cols])
    t_sh = t.fix_precision(precision_fractional=6).share(bob, alice, crypto_provider=crypto_prov)

    Q, R = qr(t_sh, norm_factor=3 ** (1 / 2), mode="complete")
    Q = Q.get().float_precision()
    R = R.get().float_precision()

    # Check if Q is orthogonal
    I = Q @ Q.t()
    assert ((torch.eye(n_rows) - I).abs() < 1e-2).all()

    # Check if R is upper triangular matrix
    for col in range(n_cols - 1):
        assert ((R[col + 1 :, col]).abs() < 1e-2).all()

    # Check if QR == t
    assert ((Q @ R - t).abs() < 1e-2).all()


<<<<<<< HEAD
def test_inv_upper(hook, workers):

    bob = workers["bob"]
    alice = workers["alice"]
    crypto_prov = workers["james"]

    torch.manual_seed(0)  # Truncation might not always work so we set the random seed
    n_cols = 3
    n_rows = 3
    R = torch.triu(torch.randn([n_rows, n_cols]))
    invR = R.inverse()

    R_sh = R.fix_precision(precision_fractional=6).share(bob, alice, crypto_provider=crypto_prov)
    # invR_sh = DASH._inv_upper(R_sh)
    # assert ()(invR - invR_sh.get().float_precision()).abs() < 1e-2).all()
=======
def test_remote_random_number_generation(hook, workers):
    """
    Test random number generation on remote worker machine
    """

    class Model(torch.nn.Module):
        def __init__(self):
            super(Model, self).__init__()

        def add_randn_like(self, x):
            r = torch.randn_like(x)
            return x + r

        def get_randint(self, n):
            r = torch.rand(n)
            return r

        def get_rand(self, n):
            r = torch.rand(n)
            return r

        def get_randn(self, n):
            r = torch.randn(n)
            return r

        def get_randperm(self, n):
            r = torch.randperm(n)
            return r

    alice = workers["alice"]
    model = Model().to("cpu").send(alice)

    x = torch.tensor([1.0, 2.0, 3.0, 4.0]).send(alice)
    y = model.add_randn_like(x)

    # Check that returned tensor is same size as original
    assert len(y.get()) == len(x)

    r = model.get_randint(4)
    s = model.get_rand(5)
    t = model.get_randn(6)
    v = model.get_randperm(7)

    # Check that the returned tensors are the requested size
    assert len(r) == 4
    assert len(s) == 5
    assert len(t) == 6
    assert len(v) == 7
>>>>>>> a9d0c153
<|MERGE_RESOLUTION|>--- conflicted
+++ resolved
@@ -118,7 +118,6 @@
     assert ((Q @ R - t).abs() < 1e-2).all()
 
 
-<<<<<<< HEAD
 def test_inv_upper(hook, workers):
 
     bob = workers["bob"]
@@ -134,7 +133,8 @@
     R_sh = R.fix_precision(precision_fractional=6).share(bob, alice, crypto_provider=crypto_prov)
     # invR_sh = DASH._inv_upper(R_sh)
     # assert ()(invR - invR_sh.get().float_precision()).abs() < 1e-2).all()
-=======
+    
+    
 def test_remote_random_number_generation(hook, workers):
     """
     Test random number generation on remote worker machine
@@ -182,5 +182,4 @@
     assert len(r) == 4
     assert len(s) == 5
     assert len(t) == 6
-    assert len(v) == 7
->>>>>>> a9d0c153
+    assert len(v) == 7