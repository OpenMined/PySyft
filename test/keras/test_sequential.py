--- conflicted
+++ resolved
@@ -51,11 +51,7 @@
             actual = sess.run(out.reveal())
 
     # compares results and raises error if not equal up to 0.001
-<<<<<<< HEAD
-    np.testing.assert_allclose(actual, expected, rtol=0.015, atol=0.0005)
-=======
     np.testing.assert_allclose(actual, expected, rtol=0.005, atol=0.001)
->>>>>>> 182df212
 
 
 @pytest.mark.skipif(not dependency_check.tfe_available, reason="tf_encrypted not installed")
