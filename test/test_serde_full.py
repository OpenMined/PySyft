from collections import OrderedDict
import pytest
import numpy
import torch
from functools import partial
import traceback
import io

import syft
from syft.serde import msgpack

# Make dict of type codes
CODE = OrderedDict()
for cls, simplifier in msgpack.serde.simplifiers.items():
    CODE[cls] = simplifier[0]
FORCED_CODE = OrderedDict()
for cls, simplifier in msgpack.serde.forced_full_simplifiers.items():
    FORCED_CODE[cls] = simplifier[0]


########################################################################
# Functions that return list of serde samples in the following format:
# [
#   {
#    "value": original_value,
#    "simplified": simplified_value,
#    "cmp_detailed": custom_detailed_values_comparison_function, # optional
#    "cmp_simplified": custom_simplified_values_comparison_function, # optional
#    "framework": None or torch, # optional, affects tensor serialization strategy
#    "forced": (bool), # optional, enables forced full simplification
#   },
#   ...
# ]
########################################################################

########################################################################
# Native types.
########################################################################

# Dict.
def make_dict(**kwargs):
    return [
        {
            "value": {1: "hello", 2: "world"},
            "simplified": (
                CODE[dict],
                (
                    (1, (CODE[str], (b"hello",))),  # [not simplified tuple]  # key  # value
                    (2, (CODE[str], (b"world",))),
                ),
            ),
        },
        {
            "value": {"hello": "world"},
            "simplified": (
                CODE[dict],
                (
                    (  # [not simplified tuple]
                        (CODE[str], (b"hello",)),  # key
                        (CODE[str], (b"world",)),  # value
                    ),
                ),
            ),
        },
        {"value": {}, "simplified": (CODE[dict], tuple())},
    ]


# List.
def make_list(**kwargs):
    return [
        {
            "value": ["hello", "world"],
            "simplified": (
                CODE[list],
                ((CODE[str], (b"hello",)), (CODE[str], (b"world",))),  # item
            ),
        },
        {"value": ["hello"], "simplified": (CODE[list], ((CODE[str], (b"hello",)),))},  # item
        {"value": [], "simplified": (CODE[list], tuple())},
        # Tests that forced full simplify should return just simplified object if it doesn't have full simplifier
        {
            "forced": True,
            "value": ["hello"],
            "simplified": (CODE[list], ((CODE[str], (b"hello",)),)),  # item
        },
    ]


# Tuple.
def make_tuple(**kwargs):
    return [
        {
            "value": ("hello", "world"),
            "simplified": (CODE[tuple], ((CODE[str], (b"hello",)), (CODE[str], (b"world",)))),
        },
        {"value": ("hello",), "simplified": (CODE[tuple], ((CODE[str], (b"hello",)),))},
        {"value": tuple(), "simplified": (CODE[tuple], tuple())},
    ]


# Set.
def make_set(**kwargs):
    def compare_simplified(actual, expected):
        """When set is simplified and converted to tuple, elements order in tuple is random
        We compare tuples as sets because the set order is undefined"""
        assert actual[0] == expected[0]
        assert set(actual[1]) == set(expected[1])
        return True

    return [
        {
            "value": {"hello", "world"},
            "simplified": (CODE[set], ((CODE[str], (b"world",)), (CODE[str], (b"hello",)))),
            "cmp_simplified": compare_simplified,
        },
        {"value": {"hello"}, "simplified": (CODE[set], ((CODE[str], (b"hello",)),))},
        {"value": set([]), "simplified": (CODE[set], tuple())},
    ]


# Slice.
def make_slice(**kwargs):
    return [
        {"value": slice(10, 20, 30), "simplified": (CODE[slice], (10, 20, 30))},
        {"value": slice(10, 20), "simplified": (CODE[slice], (10, 20, None))},
        {"value": slice(10), "simplified": (CODE[slice], (None, 10, None))},
    ]


# Range.
def make_range(**kwargs):
    return [
        {"value": range(1, 3, 4), "simplified": (CODE[range], (1, 3, 4))},
        {"value": range(1, 3), "simplified": (CODE[range], (1, 3, 1))},
    ]


# String.
def make_str(**kwargs):
    return [
        {"value": "a string", "simplified": (CODE[str], (b"a string",))},
        {"value": "", "simplified": (CODE[str], (b"",))},
    ]


# Int.
def make_int(**kwargs):
    return [
        {"value": 5, "simplified": 5},
        # Tests that forced full simplify should return just simplified object if it doesn't have full simplifier
        {"forced": True, "value": 5, "simplified": 5},
    ]


# Float.
def make_float(**kwargs):
    return [{"value": 5.1, "simplified": 5.1}]


# Ellipsis.
def make_ellipsis(**kwargs):
    return [{"value": ..., "simplified": (CODE[type(Ellipsis)], (b"",))}]


########################################################################
# Numpy.
########################################################################

# numpy.ndarray
def make_numpy_ndarray(**kwargs):
    np_array = numpy.random.random((2, 2))

    def compare(detailed, original):
        """Compare numpy arrays"""
        assert numpy.array_equal(detailed, original)
        return True

    return [
        {
            "value": np_array,
            "simplified": (
                CODE[type(np_array)],
                (
                    np_array.tobytes(),  # (bytes) serialized bin
                    (CODE[tuple], (2, 2)),  # (tuple) shape
                    (CODE[str], (b"float64",)),  # (str) dtype.name
                ),
            ),
            "cmp_detailed": compare,
        }
    ]


# numpy.float32, numpy.float64, numpy.int32, numpy.int64
def make_numpy_number(dtype, **kwargs):
    num = numpy.array([2.2], dtype=dtype)[0]
    return [
        {
            "value": num,
            "simplified": (
                CODE[dtype],
                (
                    num.tobytes(),  # (bytes)
                    (CODE[str], (num.dtype.name.encode("utf-8"),)),  # (str) dtype.name
                ),
            ),
        }
    ]


########################################################################
# PyTorch.
########################################################################

# Utility functions.


def compare_modules(detailed, original):
    """Compare ScriptModule instances"""
    input = torch.randn(10, 3)
    # NOTE: after serde TopLevelTracedModule or _C.Function become ScriptModule
    # (that's what torch.jit.load returns in detail function)
    assert isinstance(detailed, torch.jit.ScriptModule)
    # Code changes after torch.jit.load(): function becomes `forward` method
    if type(original) != torch._C.Function:
        assert detailed.code == original.code
    # model outputs match
    assert detailed(input).equal(original(input))
    return True


def save_to_buffer(tensor) -> bin:
    """Serializes a pytorch tensor to binary"""
    binary_stream = io.BytesIO()
    torch.save(tensor, binary_stream)
    return binary_stream.getvalue()


# torch.device
def make_torch_device(**kwargs):
    torch_device = torch.device("cpu")
    return [
        {
            "value": torch_device,
            "simplified": (CODE[type(torch_device)], ((CODE[str], (b"cpu",)),)),  # (str) device
        }
    ]


# torch.jit.ScriptModule
def make_torch_scriptmodule(**kwargs):
    class ScriptModule(torch.jit.ScriptModule):
        def __init__(self):
            super(ScriptModule, self).__init__()

        @torch.jit.script_method
        def forward(self, x):  # pragma: no cover
            return x + 2

    sm = ScriptModule()
    return [
        {
            "value": sm,
            "simplified": (
                CODE[torch.jit.ScriptModule],
                (sm.save_to_buffer(),),  # (bytes) serialized torchscript
            ),
            "cmp_detailed": compare_modules,
        }
    ]


# torch._C.Function
def make_torch_cfunction(**kwargs):
    @torch.jit.script
    def func(x):  # pragma: no cover
        return x + 2

    return [
        {
            "value": func,
            "simplified": (
                CODE[torch._C.Function],
                (func.save_to_buffer(),),  # (bytes) serialized torchscript
            ),
            "cmp_detailed": compare_modules,
        }
    ]


# torch.jit.TopLevelTracedModule
# NOTE: if the model is created inside the function, it will be serialized differently depending on the context
class TopLevelTraceModel(torch.nn.Module):
    def __init__(self):
        super(TopLevelTraceModel, self).__init__()
        self.w1 = torch.nn.Parameter(torch.randn(3, 1), requires_grad=True)
        self.b1 = torch.nn.Parameter(torch.randn(1), requires_grad=True)

    def forward(self, x):
        x = x @ self.w1 + self.b1
        return x


topLevelTraceModel = TopLevelTraceModel()


def make_torch_topleveltracedmodule(**kwargs):
    tm = torch.jit.trace(topLevelTraceModel, torch.randn(10, 3))

    return [
        {
            "value": tm,
            "simplified": (
                CODE[torch.jit.TopLevelTracedModule],
                (tm.save_to_buffer(),),  # (bytes) serialized torchscript
            ),
            "cmp_detailed": compare_modules,
        }
    ]


# torch.nn.parameter.Parameter
def make_torch_parameter(**kwargs):
    param = torch.nn.Parameter(torch.randn(3, 3), requires_grad=True)

    def compare(detailed, original):
        assert type(detailed) == torch.nn.Parameter
        assert detailed.data.equal(original.data)
        assert detailed.id == original.id
        assert detailed.requires_grad == original.requires_grad
        return True

    return [
        {
            "value": param,
            "simplified": (
                CODE[torch.nn.Parameter],
                (
                    param.id,  # (int) id
                    msgpack.serde._simplify(syft.hook.local_worker, param.data),  # (Tensor) data
                    param.requires_grad,  # (bool) requires_grad
                    None,
                ),
            ),
            "cmp_detailed": compare,
        }
    ]


# torch.Tensor
def make_torch_tensor(**kwargs):
    tensor = torch.randn(3, 3)
    tensor.tag("tag1")
    tensor.describe("desc")

    def compare(detailed, original):
        assert type(detailed) == torch.Tensor
        assert detailed.data.equal(original.data)
        assert detailed.id == original.id
        assert detailed.requires_grad == original.requires_grad
        assert detailed.tags == original.tags
        assert detailed.description == original.description
        return True

    return [
        # Default pytorch tensor serialization strategy
        {
            "value": tensor,
            "simplified": (
                CODE[torch.Tensor],
                (
                    tensor.id,  # (int) id
                    save_to_buffer(tensor),  # (bytes) serialized tensor
                    None,  # (AbstractTensor) chain
                    None,  # (AbstractTensor) grad_chain
                    (CODE[set], ((CODE[str], (b"tag1",)),)),  # (set of str) tags
                    (CODE[str], (b"desc",)),  # (str) description
                    (CODE[str], (b"torch",)),  # (str) framework
                ),
            ),
            "cmp_detailed": compare,
        },
        # "All" tensor serialization strategy
        {
            "framework": None,
            "value": tensor,
            "simplified": (
                CODE[torch.Tensor],
                (
                    tensor.id,  # (int) id
                    (
                        CODE[tuple],
                        (  # serialized tensor
                            (CODE[tuple], (3, 3)),  # tensor.shape
                            (CODE[str], (b"float32",)),  # tensor.dtype
                            (
                                CODE[list],
                                tuple(tensor.flatten().tolist()),
                            ),  # tensor contents as flat list
                        ),
                    ),
                    None,  # (AbstractTensor) chain
                    None,  # (AbstractTensor) grad_chain
                    (CODE[set], ((CODE[str], (b"tag1",)),)),  # (set of str) tags
                    (CODE[str], (b"desc",)),  # (str) description
                    (CODE[str], (b"all",)),  # (str) framework
                ),
            ),
            "cmp_detailed": compare,
        },
    ]


# torch.Size
def make_torch_size(**kwargs):
    return [
        {
            "value": torch.randn(3, 3).size(),
            "simplified": (CODE[torch.Size], (3, 3)),  # (int) *shape
        }
    ]


########################################################################
# PySyft.
########################################################################

# AdditiveSharingTensor
def make_additivesharingtensor(**kwargs):
    workers = kwargs["workers"]
    alice, bob, james = workers["alice"], workers["bob"], workers["james"]
    tensor = torch.tensor([[3.1, 4.3]]).fix_prec().share(alice, bob, crypto_provider=james)
    ast = tensor.child.child

    def compare(detailed, original):
        assert (
            type(detailed)
            == syft.frameworks.torch.tensors.interpreters.additive_shared.AdditiveSharingTensor
        )
        assert detailed.id == original.id
        assert detailed.field == original.field
        assert detailed.child.keys() == original.child.keys()
        return True

    return [
        {
            "value": ast,
            "simplified": (
                CODE[
                    syft.frameworks.torch.tensors.interpreters.additive_shared.AdditiveSharingTensor
                ],
                (
                    ast.id,  # (int or str) id
                    ast.field,  # (int) field
                    (CODE[str], (ast.crypto_provider.id.encode("utf-8"),)),  # (str) worker_id
                    msgpack.serde._simplify(
                        syft.hook.local_worker, ast.child
                    ),  # (dict of AbstractTensor) simplified chain
                ),
            ),
            "cmp_detailed": compare,
        }
    ]


# FixedPrecisionTensor
def make_fixedprecisiontensor(**kwargs):
    workers = kwargs["workers"]
    alice, bob, james = workers["alice"], workers["bob"], workers["james"]
    t = torch.tensor([[3.1, 4.3]])
    fpt_tensor = t.fix_prec(base=12, precision_fractional=5).share(
        alice, bob, crypto_provider=james
    )
    fpt = fpt_tensor.child
    fpt.tag("tag1")
    fpt.describe("desc")
    # AdditiveSharingTensor.simplify sets garbage_collect_data=False on child tensors during simplify
    # This changes tensors' internal state in chain and is required to pass the test
    msgpack.serde._simplify(syft.hook.local_worker, fpt)

    def compare(detailed, original):
        assert (
            type(detailed)
            == syft.frameworks.torch.tensors.interpreters.precision.FixedPrecisionTensor
        )
        assert detailed.id == original.id
        assert detailed.field == original.field
        assert detailed.base == original.base
        assert detailed.precision_fractional == original.precision_fractional
        assert detailed.kappa == original.kappa
        assert detailed.tags == original.tags
        assert detailed.description == original.description
        return True

    return [
        {
            "value": fpt,
            "simplified": (
                CODE[syft.frameworks.torch.tensors.interpreters.precision.FixedPrecisionTensor],
                (
                    fpt.id,  # (int or str) id
                    fpt.field,  # (int) field
                    12,  # (int) base
                    5,  # (int) precision_fractional
                    fpt.kappa,  # (int) kappa
                    (CODE[set], ((CODE[str], (b"tag1",)),)),  # (set of str) tags
                    (CODE[str], (b"desc",)),  # (str) description
                    msgpack.serde._simplify(
                        syft.hook.local_worker, fpt.child
                    ),  # (AbstractTensor) chain
                ),
            ),
            "cmp_detailed": compare,
        }
    ]


# CRTPrecisionTensor
def make_crtprecisiontensor(**kwargs):
    workers = kwargs["workers"]
    alice, bob, james = workers["alice"], workers["bob"], workers["james"]
    t = torch.tensor([[3.1, 4.3]])
    cpt = t.fix_prec(storage="crt").share(alice, bob, crypto_provider=james).child
    # AdditiveSharingTensor.simplify sets garbage_collect_data=False on child tensors during simplify
    # This changes tensors' internal state in chain and is required to pass the test
    msgpack.serde._simplify(syft.hook.local_worker, cpt)

    def compare(detailed, original):
        assert (
            type(detailed)
            == syft.frameworks.torch.tensors.interpreters.crt_precision.CRTPrecisionTensor
        )
        assert detailed.id == original.id
        assert detailed.base == original.base
        assert detailed.precision_fractional == original.precision_fractional
        return True

    return [
        {
            "value": cpt,
            "simplified": (
                CODE[syft.frameworks.torch.tensors.interpreters.crt_precision.CRTPrecisionTensor],
                (
                    cpt.id,  # (int) id
                    cpt.base,  # (int) base
                    cpt.precision_fractional,  # (int) precision_fractional
                    msgpack.serde._simplify(
                        syft.hook.local_worker, cpt.child
                    ),  # (dict of AbstractTensor) simplified chain
                ),
            ),
            "cmp_detailed": compare,
        }
    ]


# LoggingTensor
def make_loggingtensor(**kwargs):
    t = torch.randn(3, 3)
    lt = syft.frameworks.torch.tensors.decorators.logging.LoggingTensor().on(t).child

    def compare(detailed, original):
        assert type(detailed) == syft.frameworks.torch.tensors.decorators.logging.LoggingTensor
        assert detailed.id == original.id
        assert detailed.child.equal(original.child)
        return True

    return [
        {
            "value": lt,
            "simplified": (
                CODE[syft.frameworks.torch.tensors.decorators.logging.LoggingTensor],
                (
                    lt.id,  # (int or str) id
                    msgpack.serde._simplify(
                        syft.hook.local_worker, lt.child
                    ),  # (AbstractTensor) chain
                ),
            ),
            "cmp_detailed": compare,
        }
    ]


# syft.generic.pointers.multi_pointer.MultiPointerTensor
def make_multipointertensor(**kwargs):
    workers = kwargs["workers"]
    alice, bob = workers["alice"], workers["bob"]
    t = torch.randn(3, 3)
    mpt = t.send(alice, bob).child

    def compare(detailed, original):
        assert type(detailed) == syft.generic.pointers.multi_pointer.MultiPointerTensor
        assert detailed.id == original.id
        assert detailed.child.keys() == original.child.keys()
        return True

    return [
        {
            "value": mpt,
            "simplified": (
                CODE[syft.generic.pointers.multi_pointer.MultiPointerTensor],
                (
                    mpt.id,  # (int or str) id
                    msgpack.serde._simplify(syft.hook.local_worker, mpt.child),  # (dict)
                ),
            ),
            "cmp_detailed": compare,
        }
    ]


# syft.messaging.plan.plan.Plan
def make_plan(**kwargs):
    # Function to plan
    @syft.func2plan([torch.Size((3,))])
    def plan(x):
        x = x + x
        x = torch.abs(x)
        return x

    # Model to plan
    class Net(syft.Plan):
        def __init__(self):
            super(Net, self).__init__()
            self.fc1 = torch.nn.Linear(3, 3)
            self.fc2 = torch.nn.Linear(3, 2)

        def forward(self, x):
            x = torch.nn.functional.relu(self.fc1(x))
            x = self.fc2(x)
            return torch.nn.functional.log_softmax(x, dim=0)

    with syft.hook.local_worker.registration_enabled():
        model_plan = Net()
        model_plan.build(torch.tensor([1.0, 2.0, 3.0]))

    def compare(detailed, original):
        assert type(detailed) == syft.messaging.plan.plan.Plan
        assert detailed.id == original.id
        # Procedure
        assert detailed.procedure.operations == original.procedure.operations
        assert detailed.procedure.arg_ids == original.procedure.arg_ids
        assert detailed.procedure.result_ids == original.procedure.result_ids
        # States for the nested plans
        assert detailed.nested_states == original.nested_states
        # State
        assert detailed.state.state_ids == original.state.state_ids
        assert detailed.include_state == original.include_state
        assert detailed.is_built == original.is_built
        assert detailed.input_shapes == original.input_shapes
        assert detailed._output_shape == original._output_shape
        assert detailed.name == original.name
        assert detailed.tags == original.tags
        assert detailed.description == original.description
        with syft.hook.local_worker.registration_enabled():
            t = torch.tensor([1.1, -2, 3])
            res1 = detailed(t)
            res2 = original(t)
        assert res1.equal(res2)
        return True

    return [
        {
            "value": plan,
            "simplified": (
                CODE[syft.messaging.plan.plan.Plan],
                (
                    plan.id,  # (int or str) id
                    msgpack.serde._simplify(syft.hook.local_worker, plan.procedure),  # (Procedure)
                    msgpack.serde._simplify(syft.hook.local_worker, plan.state),  # (State)
                    plan.include_state,  # (bool) include_state
                    plan.is_built,  # (bool) is_built
                    (CODE[list], ((CODE[torch.Size], (3,)),)),  # (list of torch.Size) input_shapes
                    # NOTE: it's uninitialized until plan.output_shape property is used
                    None,  # (torch.Size) _output_shape
                    msgpack.serde._simplify(syft.hook.local_worker, plan.name),  # (str) name
                    msgpack.serde._simplify(syft.hook.local_worker, plan.tags),  # (set of str) tags
                    msgpack.serde._simplify(
                        syft.hook.local_worker, plan.description
                    ),  # (str) description
                    msgpack.serde._simplify(syft.hook.local_worker, []),  # (list of State)
                ),
            ),
            "cmp_detailed": compare,
        },
        {
            "value": model_plan,
            "simplified": (
                CODE[syft.messaging.plan.plan.Plan],
                (
                    model_plan.id,  # (int or str) id
                    msgpack.serde._simplify(
                        syft.hook.local_worker, model_plan.procedure
                    ),  # (Procedure)
                    msgpack.serde._simplify(syft.hook.local_worker, model_plan.state),  # (State)
                    model_plan.include_state,  # (bool) include_state
                    model_plan.is_built,  # (bool) is_built
                    (CODE[list], ((CODE[torch.Size], (3,)),)),  # (list of torch.Size) input_shapes
                    # NOTE: it's uninitialized until plan.output_shape property is used
                    None,  # (torch.Size) _output_shape
                    msgpack.serde._simplify(syft.hook.local_worker, model_plan.name),  # (str) name
                    msgpack.serde._simplify(syft.hook.local_worker, model_plan.tags),  # (list) tags
                    msgpack.serde._simplify(
                        syft.hook.local_worker, model_plan.description
                    ),  # (str) description
                    msgpack.serde._simplify(syft.hook.local_worker, []),  # (list of State)
                ),
            ),
            "cmp_detailed": compare,
        },
    ]


# State
def make_state(**kwargs):
    me = kwargs["workers"]["me"]

    with me.registration_enabled():
        t1, t2 = torch.randn(3, 3), torch.randn(3, 3)
        me.register_obj(t1), me.register_obj(t2)
        state = syft.messaging.plan.state.State(owner=me, state_ids=[t1.id, t2.id])

    def compare(detailed, original):
        assert type(detailed) == syft.messaging.plan.state.State
        assert detailed.state_ids == original.state_ids
        for i in range(len(original.tensors())):
            assert detailed.tensors()[i].equal(original.tensors()[i])
        return True

    return [
        {
            "value": state,
            "simplified": (
                CODE[syft.messaging.plan.state.State],
                (
                    (CODE[list], (t1.id, t2.id)),  # (list) state_ids
                    (
                        CODE[list],
                        (  # (list) tensors
                            msgpack.serde._simplify(syft.hook.local_worker, t1),
                            msgpack.serde._simplify(syft.hook.local_worker, t2),
                        ),
                    ),
                ),
            ),
            "cmp_detailed": compare,
        }
    ]


# Procedure
def make_procedure(**kwargs):
    @syft.func2plan([torch.Size((1, 3))])
    def plan(x):
        x = x + x
        x = torch.abs(x)
        return x

    procedure = plan.procedure

    def compare(detailed, original):
        assert type(detailed) == syft.messaging.plan.procedure.Procedure
        assert detailed.arg_ids == original.arg_ids
        assert detailed.result_ids == original.result_ids
        assert detailed.operations == original.operations
        assert detailed.promise_out_id == original.promise_out_id
        return True

    return [
        {
            "value": procedure,
            "simplified": (
                CODE[syft.messaging.plan.procedure.Procedure],
                (
                    (
                        CODE[list],
                        (  # (list of Operation) operations
                            procedure.operations[0],  # (unsimplified Operation)
                            procedure.operations[1],
                        ),
                    ),
                    (CODE[tuple], (procedure.arg_ids[0],)),  # (tuple) arg_ids
                    (CODE[tuple], (procedure.result_ids[0],)),  # (tuple) result_ids
                    None,  # (int) promise_out_id
                ),
            ),
            "cmp_detailed": compare,
        }
    ]


# Protocol
def make_protocol(**kwargs):
    me = kwargs["workers"]["me"]

    @syft.func2plan([torch.Size((1, 3))])
    def plan(x):
        x = x + x
        x = torch.abs(x)
        return x

    with me.registration_enabled():
        me.register_obj(plan)

    protocol = syft.messaging.protocol.Protocol(
        [("me", plan), ("me", plan)], tags=["aaa", "bbb"], description="desc"
    )

    def compare(detailed, original):
        assert type(detailed) == syft.messaging.protocol.Protocol
        assert detailed.id == original.id
        assert detailed.tags == original.tags
        assert detailed.description == original.description
        assert detailed.plans == original.plans
        assert detailed.owner == original.owner
        assert detailed.workers_resolved == original.workers_resolved
        return True

    return [
        {
            "value": protocol,
            "simplified": (
                CODE[syft.messaging.protocol.Protocol],
                (
                    protocol.id,  # (int)
                    (
                        CODE[list],
                        ((CODE[str], (b"aaa",)), (CODE[str], (b"bbb",))),
                    ),  # (list of strings) tags
                    (CODE[str], (b"desc",)),  # (str) description
                    (
                        CODE[list],  # (list) plans reference
                        (
                            # (tuple) reference: worker_id (str), plan_id (int)
                            (CODE[tuple], ((CODE[str], (b"me",)), plan.id)),
                            (CODE[tuple], ((CODE[str], (b"me",)), plan.id)),
                        ),
                    ),
                    False,  # (bool) workers_resolved
                ),
            ),
            "cmp_detailed": compare,
        }
    ]


# syft.generic.pointers.pointer_tensor.PointerTensor
def make_pointertensor(**kwargs):
    alice = kwargs["workers"]["alice"]
    tensor = torch.randn(3, 3)
    ptr = tensor.send(alice).child

    def compare(detailed, original):
        assert type(detailed) == syft.generic.pointers.pointer_tensor.PointerTensor
        assert detailed.id == original.id
        assert detailed.id_at_location == original.id_at_location
        assert detailed.location == original.location
        assert detailed.point_to_attr == original.point_to_attr
        assert detailed.garbage_collect_data == original.garbage_collect_data
        assert detailed.get().equal(tensor)
        return True

    return [
        {
            "value": ptr,
            "simplified": (
                CODE[syft.generic.pointers.pointer_tensor.PointerTensor],
                (
                    ptr.id,  # (int or str) id
                    ptr.id_at_location,  # (int or str) id_at_location
                    (CODE[str], (b"alice",)),  # (str) worker_id
                    None,  # (str) point_to_attr
                    (CODE[torch.Size], (3, 3)),  # (torch.Size) _shape
                    True,  # (bool) garbage_collect_data
                ),
            ),
            "cmp_detailed": compare,
        }
    ]


# syft.generic.pointers.pointer_plan.PointerPlan
def make_pointerplan(**kwargs):
    alice, me = kwargs["workers"]["alice"], kwargs["workers"]["me"]

    @syft.func2plan([torch.Size((1, 3))])
    def plan(x):
        x = x + x
        x = torch.abs(x)
        return x

    plan.send(alice)
    ptr = me.request_search([plan.id], location=alice)[0]

    def compare(detailed, original):
        assert type(detailed) == syft.generic.pointers.pointer_plan.PointerPlan
        assert detailed.id == original.id
        assert detailed.id_at_location == original.id_at_location
        assert detailed.location == original.location
        assert detailed.garbage_collect_data == original.garbage_collect_data
        # execute
        t = torch.randn(3, 3).send(alice)
        assert detailed(t).get().equal(original(t).get())
        return True

    return [
        {
            "value": ptr,
            "simplified": (
                CODE[syft.generic.pointers.pointer_plan.PointerPlan],
                (
                    ptr.id,  # (int) id
                    ptr.id_at_location,  # (int) id_at_location
                    (CODE[str], (b"alice",)),  # (str) worker_id
                    False,  # (bool) garbage_collect_data
                ),
            ),
            "cmp_detailed": compare,
        }
    ]


# syft.generic.pointers.pointer_protocol.PointerProtocol
def make_pointerprotocol(**kwargs):
    alice, me = kwargs["workers"]["alice"], kwargs["workers"]["me"]

    @syft.func2plan([torch.Size((1, 3))])
    def plan(x):
        x = x + x
        x = torch.abs(x)
        return x

    protocol = syft.messaging.protocol.Protocol(
        [("worker1", plan), ("worker2", plan)], tags=["aaa", "bbb"], description="desc"
    )
    protocol.send(alice)
    ptr = me.request_search([protocol.id], location=alice)[0]

    def compare(detailed, original):
        assert type(detailed) == syft.generic.pointers.pointer_protocol.PointerProtocol
        assert detailed.id == original.id
        assert detailed.id_at_location == original.id_at_location
        assert detailed.location == original.location
        assert detailed.garbage_collect_data == original.garbage_collect_data
        return True

    return [
        {
            "value": ptr,
            "simplified": (
                CODE[syft.generic.pointers.pointer_protocol.PointerProtocol],
                (
                    ptr.id,  # (int or str) id
                    ptr.id_at_location,  # (int) id_at_location
                    (CODE[str], (b"alice",)),  # (str) location.id
                    False,  # (bool) garbage_collect_data
                ),
            ),
            "cmp_detailed": compare,
        }
    ]


# syft.generic.pointers.object_wrapper.ObjectWrapper
def make_objectwrapper(**kwargs):
    obj = torch.randn(3, 3)
    wrapper = syft.generic.pointers.object_wrapper.ObjectWrapper(obj, id=123)

    def compare(detailed, original):
        assert type(detailed) == syft.generic.pointers.object_wrapper.ObjectWrapper
        assert detailed.id == original.id
        # tensors
        assert detailed.obj.equal(original.obj)
        return True

    return [
        {
            "value": wrapper,
            "simplified": (
                CODE[syft.generic.pointers.object_wrapper.ObjectWrapper],
                (
                    123,  # (int) id
                    msgpack.serde._simplify(syft.hook.local_worker, obj),  # (Any) obj
                ),
            ),
            "cmp_detailed": compare,
        }
    ]


# syft.generic.pointers.object_pointer.ObjectPointer
def make_objectpointer(**kwargs):
    alice = kwargs["workers"]["alice"]
    obj = torch.randn(3, 3)
    obj_ptr = obj.send(alice)
    ptr = syft.generic.pointers.object_pointer.ObjectPointer.create_pointer(obj, alice, obj.id)

    def compare(detailed, original):
        assert type(detailed) == syft.generic.pointers.object_pointer.ObjectPointer
        assert detailed.id == original.id
        assert detailed.id_at_location == original.id_at_location
        assert detailed.location == original.location
        assert detailed.point_to_attr == original.point_to_attr
        assert detailed.garbage_collect_data == original.garbage_collect_data
        return True

    return [
        {
            "value": ptr,
            "simplified": (
                CODE[syft.generic.pointers.object_pointer.ObjectPointer],
                (
                    ptr.id,  # (int or str) id
                    ptr.id_at_location,  # (int or str) id
                    (CODE[str], (b"alice",)),  # (str) location.id
                    None,  # (str) point_to_attr
                    True,  # (bool) garbage_collect_data
                ),
            ),
            "cmp_detailed": compare,
        }
    ]


# syft.generic.string.String
def make_string(**kwargs):
<<<<<<< HEAD
    def compare_simplified(actual, expected):
        """This is a custom comparison functino.
           The reason for using this is that when set is that tags are use. Tags are sets.
           When sets are simplified and converted to tuple, elements order in tuple is random
           We compare tuples as sets because the set order is undefined.

           This function is inspired by the one with the same name defined above in `make_set`.
        """
        assert actual[0] == expected[0]
        assert actual[1][0] == expected[1][0]
        assert actual[1][1] == expected[1][1]
        assert actual[1][2][0] == expected[1][2][0]
        assert set(actual[1][2][1]) == set(expected[1][2][1])
        assert actual[1][3] == expected[1][3]
        return True
=======
>>>>>>> 6484b0e2

    return [
        {
            "value": syft.generic.string.String(
<<<<<<< HEAD
                "Hello World", id=1234, tags=set(["tag1", "tag2"]), description="description"
=======
                "Hello World", id=1234, tags=["tag1", "tag2"], description="description"
>>>>>>> 6484b0e2
            ),
            "simplified": (
                CODE[syft.generic.string.String],
                (
                    (CODE[str], (b"Hello World",)),
                    1234,
<<<<<<< HEAD
                    (CODE[set], ((CODE[str], (b"tag1",)), (CODE[str], (b"tag2",)))),
                    (CODE[str], (b"description",)),
                ),
            ),
            "cmp_simplified": compare_simplified,
=======
                    (CODE[list], ((CODE[str], (b"tag1",)), (CODE[str], (b"tag2",)))),
                    (CODE[str], (b"description",)),
                ),
            ),
>>>>>>> 6484b0e2
        }
    ]


# syft.federated.train_config.TrainConfig
def make_trainconfig(**kwargs):
    class Model(torch.jit.ScriptModule):
        def __init__(self):
            super(Model, self).__init__()
            self.w1 = torch.nn.Parameter(torch.randn(10, 1), requires_grad=True)
            self.b1 = torch.nn.Parameter(torch.randn(1), requires_grad=True)

        @torch.jit.script_method
        def forward(self, x):  # pragma: no cover
            x = x @ self.w1 + self.b1
            return x

    class Loss(torch.jit.ScriptModule):
        def __init__(self):
            super(Loss, self).__init__()

        @torch.jit.script_method
        def forward(self, pred, target):  # pragma: no cover
            return ((target.view(pred.shape).float() - pred.float()) ** 2).mean()

    loss = Loss()
    model = Model()
    conf = syft.federated.train_config.TrainConfig(
        model=model, loss_fn=loss, batch_size=2, optimizer="SGD", optimizer_args={"lr": 0.1}
    )

    def compare(detailed, original):
        assert type(detailed) == syft.federated.train_config.TrainConfig
        assert detailed.id == original.id
        assert detailed._model_id == original._model_id
        assert detailed._loss_fn_id == original._loss_fn_id
        assert detailed.batch_size == original.batch_size
        assert detailed.epochs == original.epochs
        assert detailed.optimizer == original.optimizer
        assert detailed.optimizer_args == original.optimizer_args
        assert detailed.max_nr_batches == original.max_nr_batches
        assert detailed.shuffle == original.shuffle
        return True

    return [
        {
            "value": conf,
            "simplified": (
                CODE[syft.federated.train_config.TrainConfig],
                (
                    None,  # (int) _model_id
                    None,  # (int) _loss_fn_id
                    2,  # (int) batch_size
                    1,  # (int) epochs
                    (CODE[str], (b"SGD",)),  # (str) optimizer
                    (CODE[dict], (((CODE[str], (b"lr",)), 0.1),)),  # (dict) optimizer_args
                    conf.id,  # (int or str)
                    -1,  # (int) max_nr_batches
                    True,  # (bool) shuffle
                ),
            ),
            "cmp_detailed": compare,
        }
    ]


# syft.workers.base.BaseWorker
def make_baseworker(**kwargs):
    bob = kwargs["workers"]["bob"]
    t = torch.rand(3, 3)
    with bob.registration_enabled():
        bob.register_obj(t)

    def compare(detailed, original):
        assert isinstance(detailed, syft.workers.base.BaseWorker)
        assert detailed.id == original.id
        return True

    return [
        {
            "value": bob,
            "simplified": (
                CODE[syft.workers.base.BaseWorker],
                ((CODE[str], (b"bob",)),),  # id (str)
            ),
            "cmp_detailed": compare,
        },
        # Forced simplification
        {
            "forced": True,
            "value": bob,
            "simplified": (
                FORCED_CODE[syft.workers.base.BaseWorker],
                (
                    (CODE[str], (b"bob",)),  # id (str)
                    msgpack.serde._simplify(
                        syft.hook.local_worker, bob._objects
                    ),  # (dict) _objects
                    True,  # (bool) auto_add
                ),
            ),
            "cmp_detailed": compare,
        },
    ]


# syft.frameworks.torch.tensors.interpreters.autograd.AutogradTensor
def make_autogradtensor(**kwargs):
    t = torch.tensor([1, 2, 3])
    agt = syft.frameworks.torch.tensors.interpreters.autograd.AutogradTensor().on(t).child
    agt.tag("aaa")
    agt.describe("desc")

    def compare(detailed, original):
        assert type(detailed) == syft.frameworks.torch.tensors.interpreters.autograd.AutogradTensor
        assert detailed.owner == original.owner
        assert detailed.id == original.id
        assert detailed.child.equal(original.child)
        assert detailed.requires_grad == original.requires_grad
        assert detailed.preinitialize_grad == original.preinitialize_grad
        assert detailed.grad_fn == original.grad_fn
        assert detailed.tags == original.tags
        assert detailed.description == original.description
        return True

    return [
        {
            "value": agt,
            "simplified": (
                CODE[syft.frameworks.torch.tensors.interpreters.autograd.AutogradTensor],
                (
                    None,  # owner
                    agt.id,  # (int)
                    msgpack.serde._simplify(
                        syft.hook.local_worker, agt.child
                    ),  # (AbstractTensor) chain
                    True,  # (bool) requires_grad
                    False,  # (bool) preinitialize_grad
                    None,  # [always None, ignored in constructor] grad_fn
                    (CODE[set], ((CODE[str], (b"aaa",)),)),  # (set of str) tags
                    (CODE[str], (b"desc",)),  # (str) description
                ),
            ),
            "cmp_detailed": compare,
        }
    ]


# syft.frameworks.torch.tensors.interpreters.private.PrivateTensor
def make_privatetensor(**kwargs):
    t = torch.tensor([1, 2, 3])
    pt = t.private_tensor(allowed_users=("test",))
    pt.tag("tag1")
    pt.describe("private")
    pt = pt.child

    def compare(detailed, original):
        assert type(detailed) == syft.frameworks.torch.tensors.interpreters.private.PrivateTensor
        assert detailed.id == original.id
        assert detailed.allowed_users == original.allowed_users
        assert detailed.tags == original.tags
        assert detailed.description == original.description
        assert detailed.child.equal(original.child)
        return True

    return [
        {
            "value": pt,
            "simplified": (
                CODE[syft.frameworks.torch.tensors.interpreters.private.PrivateTensor],
                (
                    pt.id,  # (int or str) id
                    (CODE[tuple], ((CODE[str], (b"test",)),)),  # (tuple of ?) allowed_users
                    (CODE[set], ((CODE[str], (b"tag1",)),)),  # (set of str) tags
                    (CODE[str], (b"private",)),  # (str) description
                    msgpack.serde._simplify(syft.hook.local_worker, t),  # (AbstractTensor) chain
                ),
            ),
            "cmp_detailed": compare,
        }
    ]


# syft.frameworks.torch.tensors.interpreters.promise.PromiseTensor
def make_promisetensor(**kwargs):
    pt = syft.Promise.FloatTensor(shape=torch.Size((3, 4)))
    pt.tag("tag1")
    pt.describe("I promise")

    @syft.func2plan(args_shape=[(3, 4)])
    def promising_plan(x):
        x = x * 2 + 1
        return x

    # A plan should be added to promise tensor's plans list here
    res = promising_plan(pt)
    pt = pt.child

    def compare(detailed, original):
        assert type(detailed) == syft.frameworks.torch.tensors.interpreters.promise.PromiseTensor
        assert detailed.id == original.id
        assert detailed.shape == original.shape
        assert detailed.obj_type == original.obj_type
        assert detailed.plans == original.plans
        assert detailed.tags == original.tags
        assert detailed.description == original.description
        return True

    return [
        {
            "value": pt,
            "simplified": (
                CODE[syft.frameworks.torch.tensors.interpreters.promise.PromiseTensor],
                (
                    pt.id,  # (int) id
                    (CODE[torch.Size], (3, 4)),  # (torch.Size) shape
                    (CODE[str], (b"torch.FloatTensor",)),  # (str) obj_type (torch tensor type)
                    (CODE[set], (list(pt.plans)[0],)),  # (set of Plans' id) plans
                    (CODE[set], ((CODE[str], (b"tag1",)),)),  # (set of str) tags
                    (CODE[str], (b"I promise",)),  # (str) description
                ),
            ),
            "cmp_detailed": compare,
        }
    ]


# Message
def make_message(**kwargs):
    def compare(detailed, original):
        assert type(detailed) == syft.messaging.message.Message
        assert detailed.contents == original.contents
        return True

    return [
        {
            "value": syft.messaging.message.Message([1, 2, 3]),
            "simplified": (
                CODE[syft.messaging.message.Message],
                ((CODE[list], (1, 2, 3)),),  # (Any) simplified content
            ),
            "cmp_detailed": compare,
        },
        {
            "value": syft.messaging.message.Message((1, 2, 3)),
            "simplified": (
                CODE[syft.messaging.message.Message],
                ((CODE[tuple], (1, 2, 3)),),  # (Any) simplified content
            ),
            "cmp_detailed": compare,
        },
    ]


# syft.messaging.message.Operation
def make_operation(**kwargs):
    bob = kwargs["workers"]["bob"]
    bob.log_msgs = True
    x = torch.tensor([1, 2, 3, 4]).send(bob)
    y = x * 2
    op = bob._get_msg(-1)
    bob.log_msgs = False

    def compare(detailed, original):
        detailed_msg = (
            detailed.cmd_name,
            detailed.cmd_owner,
            detailed.cmd_args,
            detailed.cmd_kwargs,
        )
        original_msg = (
            original.cmd_name,
            original.cmd_owner,
            original.cmd_args,
            original.cmd_kwargs,
        )
        assert type(detailed) == syft.messaging.message.Operation
        for i in range(len(original_msg)):
            if type(original_msg[i]) != torch.Tensor:
                assert detailed_msg[i] == original_msg[i]
            else:
                assert detailed_msg[i].equal(original_msg[i])
        assert detailed.return_ids == original.return_ids
        return True

    message = (op.cmd_name, op.cmd_owner, op.cmd_args, op.cmd_kwargs)

    return [
        {
            "value": op,
            "simplified": (
                CODE[syft.messaging.message.Operation],
                (
                    msgpack.serde._simplify(syft.hook.local_worker, message),  # (Any) message
                    (CODE[tuple], (op.return_ids[0],)),  # (tuple) return_ids
                ),
            ),
            "cmp_detailed": compare,
        }
    ]


# syft.messaging.message.ObjectMessage
def make_objectmessage(**kwargs):
    bob = kwargs["workers"]["bob"]
    bob.log_msgs = True
    x = torch.tensor([1, 2, 3, 4]).send(bob)
    obj = bob._get_msg(-1)
    bob.log_msgs = False

    def compare(detailed, original):
        assert type(detailed) == syft.messaging.message.ObjectMessage
        # torch tensors
        assert detailed.contents.equal(original.contents)
        return True

    return [
        {
            "value": obj,
            "simplified": (
                CODE[syft.messaging.message.ObjectMessage],
                (
                    msgpack.serde._simplify(
                        syft.hook.local_worker, obj.contents
                    ),  # (Any) simplified contents
                ),
            ),
            "cmp_detailed": compare,
        }
    ]


# ObjectRequestMessage
def make_objectrequestmessage(**kwargs):
    bob = kwargs["workers"]["bob"]
    bob.log_msgs = True
    x = torch.tensor([1, 2, 3, 4]).send(bob)
    x.get()
    obj_req = bob._get_msg(-1)
    bob.log_msgs = False

    def compare(detailed, original):
        assert type(detailed) == syft.messaging.message.ObjectRequestMessage
        assert detailed.contents == original.contents
        return True

    return [
        {
            "value": obj_req,
            "simplified": (
                CODE[syft.messaging.message.ObjectRequestMessage],
                (
                    msgpack.serde._simplify(
                        syft.hook.local_worker, obj_req.contents
                    ),  # (Any) simplified contents
                ),
            ),
            "cmp_detailed": compare,
        }
    ]


# IsNoneMessage
def make_isnonemessage(**kwargs):
    bob = kwargs["workers"]["bob"]
    bob.log_msgs = True
    t = torch.tensor([1, 2, 3, 4])
    x = t.send(bob)
    x.child.is_none()
    nm = bob._get_msg(-1)
    bob.log_msgs = False

    def compare(detailed, original):
        assert type(detailed) == syft.messaging.message.IsNoneMessage
        # torch tensors
        assert detailed.contents.equal(original.contents)
        return True

    return [
        {
            "value": nm,
            "simplified": (
                CODE[syft.messaging.message.IsNoneMessage],
                (
                    msgpack.serde._simplify(
                        syft.hook.local_worker, nm.contents
                    ),  # (Any) simplified contents
                ),
            ),
            "cmp_detailed": compare,
        }
    ]


# GetShapeMessage
def make_getshapemessage(**kwargs):
    bob = kwargs["workers"]["bob"]
    bob.log_msgs = True
    t = torch.tensor([1, 2, 3, 4])
    x = t.send(bob)
    z = x + x
    s = z.shape
    shape_message = bob._get_msg(-1)
    bob.log_msgs = False

    def compare(detailed, original):
        assert type(detailed) == syft.messaging.message.GetShapeMessage
        # torch tensor
        assert detailed.contents.equal(original.contents)
        return True

    return [
        {
            "value": shape_message,
            "simplified": (
                CODE[syft.messaging.message.GetShapeMessage],
                (
                    msgpack.serde._simplify(
                        syft.hook.local_worker, shape_message.contents
                    ),  # (Any) simplified contents
                ),
            ),
            "cmp_detailed": compare,
        }
    ]


# ForceObjectDeleteMessage
def make_forceobjectdeletemessage(**kwargs):
    bob = kwargs["workers"]["bob"]
    bob.log_msgs = True
    t = torch.tensor([1, 2, 3, 4])
    id = t.id
    x = t.send(bob)
    del x
    del_message = bob._get_msg(-1)
    bob.log_msgs = False

    def compare(detailed, original):
        assert type(detailed) == syft.messaging.message.ForceObjectDeleteMessage
        assert detailed.contents == original.contents
        return True

    return [
        {
            "value": del_message,
            "simplified": (
                CODE[syft.messaging.message.ForceObjectDeleteMessage],
                (id,),  # (int) id
            ),
            "cmp_detailed": compare,
        }
    ]


# SearchMessage
def make_searchmessage(**kwargs):
    search_message = syft.messaging.message.SearchMessage([1, "test", 3])

    def compare(detailed, original):
        assert type(detailed) == syft.messaging.message.SearchMessage
        assert detailed.contents == original.contents
        return True

    return [
        {
            "value": search_message,
            "simplified": (
                CODE[syft.messaging.message.SearchMessage],
                ((CODE[list], (1, (CODE[str], (b"test",)), 3)),),  # (Any) message
            ),
            "cmp_detailed": compare,
        }
    ]


# PlanCommandMessage
def make_plancommandmessage(**kwargs):
    bob = kwargs["workers"]["bob"]
    bob.log_msgs = True

    @syft.func2plan(args_shape=[(1,)])
    def plan(data):
        return data * 3

    plan.send(bob)
    plan.owner.fetch_plan(plan.id, bob)
    fetch_plan_cmd = bob._get_msg(-1)
    bob.log_msgs = False

    def compare(detailed, original):
        assert type(detailed) == syft.messaging.message.PlanCommandMessage
        assert detailed.contents == original.contents
        return True

    return [
        {
            "value": fetch_plan_cmd,
            "simplified": (
                CODE[syft.messaging.message.PlanCommandMessage],
                (
                    (CODE[str], (b"fetch_plan",)),  # (str) command
                    (CODE[tuple], (plan.id, False)),  # (tuple) args
                ),
            ),
            "cmp_detailed": compare,
        }
    ]


# syft.exceptions.GetNotPermittedError
def make_getnotpermittederror(**kwargs):
    try:
        raise syft.exceptions.GetNotPermittedError()
    except syft.exceptions.GetNotPermittedError as e:
        err = e

    def compare(detailed, original):
        assert type(detailed) == syft.exceptions.GetNotPermittedError
        assert (
            traceback.format_tb(detailed.__traceback__)[-1]
            == traceback.format_tb(original.__traceback__)[-1]
        )
        return True

    return [
        {
            "value": err,
            "simplified": (
                CODE[syft.exceptions.GetNotPermittedError],
                (
                    (CODE[str], (b"GetNotPermittedError",)),  # (str) __name__
                    msgpack.serde._simplify(
                        syft.hook.local_worker,
                        "Traceback (most recent call last):\n"
                        + "".join(traceback.format_tb(err.__traceback__)),
                    ),  # (str) traceback
                    (CODE[dict], tuple()),  # (dict) attributes
                ),
            ),
            "cmp_detailed": compare,
        }
    ]


# syft.exceptions.ResponseSignatureError
def make_responsesignatureerror(**kwargs):
    try:
        raise syft.exceptions.ResponseSignatureError()
    except syft.exceptions.ResponseSignatureError as e:
        err = e

    def compare(detailed, original):
        assert type(detailed) == syft.exceptions.ResponseSignatureError
        assert (
            traceback.format_tb(detailed.__traceback__)[-1]
            == traceback.format_tb(original.__traceback__)[-1]
        )
        assert detailed.get_attributes() == original.get_attributes()
        return True

    return [
        {
            "value": err,
            "simplified": (
                CODE[syft.exceptions.ResponseSignatureError],
                (
                    (CODE[str], (b"ResponseSignatureError",)),  # (str) __name__
                    msgpack.serde._simplify(
                        syft.hook.local_worker,
                        "Traceback (most recent call last):\n"
                        + "".join(traceback.format_tb(err.__traceback__)),
                    ),  # (str) traceback
                    msgpack.serde._simplify(
                        syft.hook.local_worker, err.get_attributes()
                    ),  # (dict) attributes
                ),
            ),
            "cmp_detailed": compare,
        }
    ]


# Dictionary containing test samples functions
samples = OrderedDict()

# Native
samples[float] = make_float
samples[int] = make_int
samples[dict] = make_dict
samples[tuple] = make_tuple
samples[list] = make_list
samples[set] = make_set
samples[slice] = make_slice
samples[str] = make_str
samples[range] = make_range
samples[type(Ellipsis)] = make_ellipsis

# Numpy
samples[numpy.ndarray] = make_numpy_ndarray
samples[numpy.float32] = partial(make_numpy_number, numpy.float32)
samples[numpy.float64] = partial(make_numpy_number, numpy.float64)
samples[numpy.int32] = partial(make_numpy_number, numpy.int32)
samples[numpy.int64] = partial(make_numpy_number, numpy.int64)

# PyTorch
samples[torch.device] = make_torch_device
samples[torch.jit.ScriptModule] = make_torch_scriptmodule
samples[torch._C.Function] = make_torch_cfunction
samples[torch.jit.TopLevelTracedModule] = make_torch_topleveltracedmodule
samples[torch.nn.Parameter] = make_torch_parameter
samples[torch.Tensor] = make_torch_tensor
samples[torch.Size] = make_torch_size

# PySyft
samples[
    syft.frameworks.torch.tensors.interpreters.additive_shared.AdditiveSharingTensor
] = make_additivesharingtensor
samples[
    syft.frameworks.torch.tensors.interpreters.precision.FixedPrecisionTensor
] = make_fixedprecisiontensor
samples[
    syft.frameworks.torch.tensors.interpreters.crt_precision.CRTPrecisionTensor
] = make_crtprecisiontensor
samples[syft.frameworks.torch.tensors.decorators.logging.LoggingTensor] = make_loggingtensor
samples[syft.generic.pointers.multi_pointer.MultiPointerTensor] = make_multipointertensor
samples[syft.messaging.plan.plan.Plan] = make_plan
samples[syft.messaging.plan.state.State] = make_state
samples[syft.messaging.plan.procedure.Procedure] = make_procedure
samples[syft.messaging.protocol.Protocol] = make_protocol
samples[syft.generic.pointers.pointer_tensor.PointerTensor] = make_pointertensor
samples[syft.generic.pointers.pointer_plan.PointerPlan] = make_pointerplan
samples[syft.generic.pointers.pointer_protocol.PointerProtocol] = make_pointerprotocol
samples[syft.generic.pointers.object_wrapper.ObjectWrapper] = make_objectwrapper
samples[syft.generic.pointers.object_pointer.ObjectPointer] = make_objectpointer
samples[syft.generic.string.String] = make_string
samples[syft.federated.train_config.TrainConfig] = make_trainconfig
samples[syft.workers.base.BaseWorker] = make_baseworker
samples[syft.frameworks.torch.tensors.interpreters.autograd.AutogradTensor] = make_autogradtensor
samples[syft.frameworks.torch.tensors.interpreters.private.PrivateTensor] = make_privatetensor
samples[syft.frameworks.torch.tensors.interpreters.promise.PromiseTensor] = make_promisetensor

samples[syft.messaging.message.Message] = make_message
samples[syft.messaging.message.Operation] = make_operation
samples[syft.messaging.message.ObjectMessage] = make_objectmessage
samples[syft.messaging.message.ObjectRequestMessage] = make_objectrequestmessage
samples[syft.messaging.message.IsNoneMessage] = make_isnonemessage
samples[syft.messaging.message.GetShapeMessage] = make_getshapemessage
samples[syft.messaging.message.ForceObjectDeleteMessage] = make_forceobjectdeletemessage
samples[syft.messaging.message.SearchMessage] = make_searchmessage
samples[syft.messaging.message.PlanCommandMessage] = make_plancommandmessage

samples[syft.exceptions.GetNotPermittedError] = make_getnotpermittederror
samples[syft.exceptions.ResponseSignatureError] = make_responsesignatureerror


# Dynamically added to msgpack.serde.simplifiers by some other test
samples[syft.workers.virtual.VirtualWorker] = make_baseworker


def test_serde_coverage():
    """Checks all types in serde are tested"""
    for cls, _ in msgpack.serde.simplifiers.items():
        has_sample = cls in samples
        assert has_sample is True, "Serde for %s is not tested" % cls


@pytest.mark.parametrize("cls", samples)
def test_serde_roundtrip(cls, workers):
    """Checks that values passed through serialization-deserialization stay same"""
    _samples = samples[cls](workers=workers)
    for sample in _samples:
        _simplify = (
            msgpack.serde._simplify
            if not sample.get("forced", False)
            else msgpack.serde._force_full_simplify
        )
        serde_worker = syft.hook.local_worker
        serde_worker.framework = sample.get("framework", torch)
        obj = sample.get("value")
        simplified_obj = _simplify(serde_worker, obj)
        if not isinstance(obj, Exception):
            detailed_obj = msgpack.serde._detail(serde_worker, simplified_obj)
        else:
            try:
                msgpack.serde._detail(serde_worker, simplified_obj)
            except Exception as e:
                detailed_obj = e

        if sample.get("cmp_detailed", None):
            # Custom detailed objects comparison function.
            assert sample.get("cmp_detailed")(detailed_obj, obj) is True
        else:
            assert type(detailed_obj) == type(obj)
            assert detailed_obj == obj


@pytest.mark.parametrize("cls", samples)
def test_serde_simplify(cls, workers):
    """Checks that simplified structures match expected"""
    _samples = samples[cls](workers=workers)
    for sample in _samples:
        obj, expected_simplified_obj = sample.get("value"), sample.get("simplified")
        _simplify = (
            msgpack.serde._simplify
            if not sample.get("forced", False)
            else msgpack.serde._force_full_simplify
        )
        serde_worker = syft.hook.local_worker
        serde_worker.framework = sample.get("framework", torch)
        simplified_obj = _simplify(syft.hook.local_worker, obj)

        if sample.get("cmp_simplified", None):
            # Custom simplified objects comparison function.
            assert sample.get("cmp_simplified")(simplified_obj, expected_simplified_obj) is True
        else:
            assert simplified_obj == expected_simplified_obj<|MERGE_RESOLUTION|>--- conflicted
+++ resolved
@@ -1026,7 +1026,7 @@
 
 # syft.generic.string.String
 def make_string(**kwargs):
-<<<<<<< HEAD
+
     def compare_simplified(actual, expected):
         """This is a custom comparison functino.
            The reason for using this is that when set is that tags are use. Tags are sets.
@@ -1042,35 +1042,24 @@
         assert set(actual[1][2][1]) == set(expected[1][2][1])
         assert actual[1][3] == expected[1][3]
         return True
-=======
->>>>>>> 6484b0e2
 
     return [
         {
             "value": syft.generic.string.String(
-<<<<<<< HEAD
+
                 "Hello World", id=1234, tags=set(["tag1", "tag2"]), description="description"
-=======
-                "Hello World", id=1234, tags=["tag1", "tag2"], description="description"
->>>>>>> 6484b0e2
             ),
             "simplified": (
                 CODE[syft.generic.string.String],
                 (
                     (CODE[str], (b"Hello World",)),
                     1234,
-<<<<<<< HEAD
+
                     (CODE[set], ((CODE[str], (b"tag1",)), (CODE[str], (b"tag2",)))),
                     (CODE[str], (b"description",)),
                 ),
             ),
             "cmp_simplified": compare_simplified,
-=======
-                    (CODE[list], ((CODE[str], (b"tag1",)), (CODE[str], (b"tag2",)))),
-                    (CODE[str], (b"description",)),
-                ),
-            ),
->>>>>>> 6484b0e2
         }
     ]
 
