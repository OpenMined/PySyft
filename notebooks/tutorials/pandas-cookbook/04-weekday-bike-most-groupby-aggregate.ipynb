--- conflicted
+++ resolved
@@ -900,12 +900,8 @@
    },
    "outputs": [],
    "source": [
-<<<<<<< HEAD
-    "real_result = guest_client.code.get_bike_hist(bikes=asset)\n",
-=======
-    "result_ptr = guest_client.api.services.code.get_bike_hist(bikes=asset)\n",
+    "result_ptr = guest_client.code.get_bike_hist(bikes=asset)\n",
     "real_result = result_ptr.get_from(guest_client)\n",
->>>>>>> c7f12120
     "real_result.plot(kind=\"bar\")"
    ]
   },
