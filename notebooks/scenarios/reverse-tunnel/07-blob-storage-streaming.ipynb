{
 "cells": [
  {
   "cell_type": "code",
   "execution_count": null,
<<<<<<< HEAD
   "id": "59c3d33d-de16-410c-8aa4-e2c34fbc7804",
=======
   "id": "0",
>>>>>>> ac376306
   "metadata": {},
   "outputs": [],
   "source": [
    "# third party\n",
    "import pandas as pd\n",
    "\n",
    "# syft absolute\n",
    "import syft as sy"
   ]
  },
  {
   "cell_type": "code",
   "execution_count": null,
   "id": "c0951fc1-9141-4473-be55-659e0856b46e",
   "metadata": {},
   "outputs": [],
   "source": [
    "# gateway_client = sy.login(url=\"http://localhost\", port=9081)\n",
    "gateway_client = sy.login_as_guest(url=\"http://20.197.23.137\", port=80)\n",
    "gateway_client"
   ]
  },
  {
   "cell_type": "code",
   "execution_count": null,
   "id": "16b23ad5-a875-47e4-813f-9666e684b327",
   "metadata": {},
   "outputs": [],
   "source": [
    "# List available datasites on gateway\n",
    "gateway_client.datasites"
   ]
  },
  {
   "cell_type": "code",
   "execution_count": null,
   "id": "14c978e1-d4f3-4a1e-98fb-5ace97f460ff",
   "metadata": {},
   "outputs": [],
   "source": [
    "# Get a proxy client to datasite\n",
    "proxy_datasite_client = gateway_client.peers[0]\n",
    "proxy_datasite_client"
   ]
  },
  {
   "cell_type": "code",
   "execution_count": null,
   "id": "71591a62-751c-404f-9f7d-35745710b380",
   "metadata": {},
   "outputs": [],
   "source": [
    "# Get a proxy client to datasite\n",
    "datasite_client = proxy_datasite_client.login(\n",
    "    email=\"info@openmined.org\", password=\"changethis\"\n",
    ")\n",
    "datasite_client"
   ]
  },
  {
   "cell_type": "code",
   "execution_count": null,
   "id": "b74b3763-cee7-4ed7-89fb-1ddb75cfcf34",
   "metadata": {},
   "outputs": [],
   "source": [
    "# Create a dataset\n",
    "canada_dataset_url = \"https://github.com/OpenMined/datasets/blob/main/trade_flow/ca%20-%20feb%202021.csv?raw=True\"\n",
    "df = pd.read_csv(canada_dataset_url)"
   ]
  },
  {
   "cell_type": "code",
   "execution_count": null,
   "id": "1ee2b430-6a55-4bdf-8eb6-bf9d72c9964a",
   "metadata": {},
   "outputs": [],
   "source": [
    "# private data samples\n",
    "ca_data = df[0:1000]\n",
    "ca_data"
   ]
  },
  {
   "cell_type": "code",
   "execution_count": null,
   "id": "d77eb813-fce1-41bf-a3f1-a39dac5c1776",
   "metadata": {},
   "outputs": [],
   "source": [
    "# Mock data samples\n",
    "mock_ca_data = df[1000:2000]\n",
    "mock_ca_data"
   ]
  },
  {
   "cell_type": "code",
   "execution_count": null,
   "id": "b607886e-2f9d-44d8-a3a5-79b187c6be27",
   "metadata": {},
   "outputs": [],
   "source": [
    "contributor = sy.Contributor(\n",
    "    name=\"Andrew Trask\",\n",
    "    email=\"andrew@openmined.org\",\n",
    "    note=\"Andrew runs this datasite and prepared the dataset metadata.\",\n",
    ")"
   ]
  },
  {
   "cell_type": "code",
   "execution_count": null,
   "id": "41fb8da6-c1f9-491d-b2c3-6b8a1c6f895e",
   "metadata": {},
   "outputs": [],
   "source": [
    "ctf = sy.Asset(\n",
    "    name=\"canada_trade_flow\",\n",
    "    description=\"Canada trade flow represents export & import of different commodities to other countries\",\n",
    "    data=ca_data,\n",
    "    mock=mock_ca_data,\n",
    ")"
   ]
  },
  {
   "cell_type": "code",
   "execution_count": null,
   "id": "6af19a1c-ae9b-4d12-b525-de1a34ce7cc4",
   "metadata": {},
   "outputs": [],
   "source": [
    "dataset = sy.Dataset(\n",
    "    name=\"Canada Trade Value\",\n",
    "    description=\"Canada Trade Data Markdown Description\",\n",
    "    contributors=[contributor],\n",
    "    asset_list=[ctf],\n",
    ")"
   ]
  },
  {
   "cell_type": "code",
   "execution_count": null,
   "id": "8872a84e-5582-4fbb-a819-f135053a292a",
   "metadata": {},
   "outputs": [],
   "source": [
    "dataset"
   ]
  },
  {
   "cell_type": "code",
   "execution_count": null,
   "id": "4367a4a2-bd02-4de9-a9d1-ff198222faa5",
   "metadata": {
    "scrolled": true
   },
   "outputs": [],
   "source": [
    "# Upload the dataset\n",
    "datasite_client.upload_dataset(dataset)"
   ]
  },
  {
   "cell_type": "code",
   "execution_count": null,
   "id": "eb376be4-4df5-473f-b2b6-2d741d4ffecb",
   "metadata": {},
   "outputs": [],
   "source": [
    "# List the dataset\n",
    "datasite_client.datasets"
   ]
  },
  {
   "cell_type": "code",
   "execution_count": null,
   "id": "9d8e140e-f3ef-4536-9a80-3d55ed6427d4",
   "metadata": {},
   "outputs": [],
   "source": [
    "datasite_client.datasets[0].assets"
   ]
  },
  {
   "cell_type": "code",
   "execution_count": null,
   "id": "597bc118-08a6-4c9f-b6e6-535dfaf053ea",
   "metadata": {},
   "outputs": [],
   "source": [
    "trade_data = datasite_client.datasets[0].assets[0]"
   ]
  },
  {
   "cell_type": "code",
   "execution_count": null,
   "id": "dd20b7ac-8d8c-4a6b-925e-de98ef4505b7",
   "metadata": {},
   "outputs": [],
   "source": [
    "trade_data.mock"
   ]
  },
  {
   "cell_type": "code",
   "execution_count": null,
   "id": "03b9e6fb-a707-44d1-9f19-2d5dc7c42b61",
   "metadata": {},
   "outputs": [],
   "source": [
    "trade_data.data"
   ]
  },
  {
   "cell_type": "code",
   "execution_count": null,
   "id": "13e00cdf-0fa6-4722-890f-ca76fd52fe4f",
   "metadata": {},
   "outputs": [],
   "source": []
  }
 ],
 "metadata": {
  "kernelspec": {
   "display_name": "Python 3 (ipykernel)",
   "language": "python",
   "name": "python3"
  },
  "language_info": {
   "codemirror_mode": {
    "name": "ipython",
    "version": 3
   },
   "file_extension": ".py",
   "mimetype": "text/x-python",
   "name": "python",
   "nbconvert_exporter": "python",
   "pygments_lexer": "ipython3",
   "version": "3.11.5"
  }
 },
 "nbformat": 4,
 "nbformat_minor": 5
}<|MERGE_RESOLUTION|>--- conflicted
+++ resolved
@@ -3,11 +3,7 @@
   {
    "cell_type": "code",
    "execution_count": null,
-<<<<<<< HEAD
-   "id": "59c3d33d-de16-410c-8aa4-e2c34fbc7804",
-=======
    "id": "0",
->>>>>>> ac376306
    "metadata": {},
    "outputs": [],
    "source": [
@@ -21,7 +17,7 @@
   {
    "cell_type": "code",
    "execution_count": null,
-   "id": "c0951fc1-9141-4473-be55-659e0856b46e",
+   "id": "1",
    "metadata": {},
    "outputs": [],
    "source": [
@@ -33,7 +29,7 @@
   {
    "cell_type": "code",
    "execution_count": null,
-   "id": "16b23ad5-a875-47e4-813f-9666e684b327",
+   "id": "2",
    "metadata": {},
    "outputs": [],
    "source": [
@@ -44,7 +40,7 @@
   {
    "cell_type": "code",
    "execution_count": null,
-   "id": "14c978e1-d4f3-4a1e-98fb-5ace97f460ff",
+   "id": "3",
    "metadata": {},
    "outputs": [],
    "source": [
@@ -56,7 +52,7 @@
   {
    "cell_type": "code",
    "execution_count": null,
-   "id": "71591a62-751c-404f-9f7d-35745710b380",
+   "id": "4",
    "metadata": {},
    "outputs": [],
    "source": [
@@ -70,7 +66,7 @@
   {
    "cell_type": "code",
    "execution_count": null,
-   "id": "b74b3763-cee7-4ed7-89fb-1ddb75cfcf34",
+   "id": "5",
    "metadata": {},
    "outputs": [],
    "source": [
@@ -82,7 +78,7 @@
   {
    "cell_type": "code",
    "execution_count": null,
-   "id": "1ee2b430-6a55-4bdf-8eb6-bf9d72c9964a",
+   "id": "6",
    "metadata": {},
    "outputs": [],
    "source": [
@@ -94,7 +90,7 @@
   {
    "cell_type": "code",
    "execution_count": null,
-   "id": "d77eb813-fce1-41bf-a3f1-a39dac5c1776",
+   "id": "7",
    "metadata": {},
    "outputs": [],
    "source": [
@@ -106,7 +102,7 @@
   {
    "cell_type": "code",
    "execution_count": null,
-   "id": "b607886e-2f9d-44d8-a3a5-79b187c6be27",
+   "id": "8",
    "metadata": {},
    "outputs": [],
    "source": [
@@ -120,7 +116,7 @@
   {
    "cell_type": "code",
    "execution_count": null,
-   "id": "41fb8da6-c1f9-491d-b2c3-6b8a1c6f895e",
+   "id": "9",
    "metadata": {},
    "outputs": [],
    "source": [
@@ -135,7 +131,7 @@
   {
    "cell_type": "code",
    "execution_count": null,
-   "id": "6af19a1c-ae9b-4d12-b525-de1a34ce7cc4",
+   "id": "10",
    "metadata": {},
    "outputs": [],
    "source": [
@@ -150,7 +146,7 @@
   {
    "cell_type": "code",
    "execution_count": null,
-   "id": "8872a84e-5582-4fbb-a819-f135053a292a",
+   "id": "11",
    "metadata": {},
    "outputs": [],
    "source": [
@@ -160,10 +156,8 @@
   {
    "cell_type": "code",
    "execution_count": null,
-   "id": "4367a4a2-bd02-4de9-a9d1-ff198222faa5",
-   "metadata": {
-    "scrolled": true
-   },
+   "id": "12",
+   "metadata": {},
    "outputs": [],
    "source": [
     "# Upload the dataset\n",
@@ -173,7 +167,7 @@
   {
    "cell_type": "code",
    "execution_count": null,
-   "id": "eb376be4-4df5-473f-b2b6-2d741d4ffecb",
+   "id": "13",
    "metadata": {},
    "outputs": [],
    "source": [
@@ -184,7 +178,7 @@
   {
    "cell_type": "code",
    "execution_count": null,
-   "id": "9d8e140e-f3ef-4536-9a80-3d55ed6427d4",
+   "id": "14",
    "metadata": {},
    "outputs": [],
    "source": [
@@ -194,7 +188,7 @@
   {
    "cell_type": "code",
    "execution_count": null,
-   "id": "597bc118-08a6-4c9f-b6e6-535dfaf053ea",
+   "id": "15",
    "metadata": {},
    "outputs": [],
    "source": [
@@ -204,7 +198,7 @@
   {
    "cell_type": "code",
    "execution_count": null,
-   "id": "dd20b7ac-8d8c-4a6b-925e-de98ef4505b7",
+   "id": "16",
    "metadata": {},
    "outputs": [],
    "source": [
@@ -214,7 +208,7 @@
   {
    "cell_type": "code",
    "execution_count": null,
-   "id": "03b9e6fb-a707-44d1-9f19-2d5dc7c42b61",
+   "id": "17",
    "metadata": {},
    "outputs": [],
    "source": [
@@ -224,7 +218,7 @@
   {
    "cell_type": "code",
    "execution_count": null,
-   "id": "13e00cdf-0fa6-4722-890f-ca76fd52fe4f",
+   "id": "18",
    "metadata": {},
    "outputs": [],
    "source": []
