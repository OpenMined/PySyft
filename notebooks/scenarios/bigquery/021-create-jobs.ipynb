{
 "cells": [
  {
   "cell_type": "code",
   "execution_count": null,
   "id": "0",
   "metadata": {},
   "outputs": [],
   "source": [
    "# stdlib\n",
    "# import os\n",
    "\n",
    "# os.environ[\"ORCHESTRA_DEPLOYMENT_TYPE\"] = \"remote\"\n",
    "# os.environ[\"DEV_MODE\"] = \"True\"\n",
    "# os.environ[\"TEST_EXTERNAL_REGISTRY\"] = \"k3d-registry.localhost:5800\""
   ]
  },
  {
   "cell_type": "code",
   "execution_count": null,
   "id": "1",
   "metadata": {},
   "outputs": [],
   "source": [
    "# use_live_bigquery = False\n",
    "# os.environ[\"TEST_BIGQUERY_APIS_LIVE\"] = str(use_live_bigquery)"
   ]
  },
  {
   "cell_type": "code",
   "execution_count": null,
   "id": "2",
   "metadata": {},
   "outputs": [],
   "source": [
    "# stdlib\n",
    "import os\n",
    "\n",
    "environment = os.environ.get(\"ORCHESTRA_DEPLOYMENT_TYPE\", \"python\")\n",
    "environment"
   ]
  },
  {
   "cell_type": "code",
   "execution_count": null,
   "id": "3",
   "metadata": {},
   "outputs": [],
   "source": [
    "# third party\n",
    "\n",
    "# syft absolute\n",
    "import syft as sy"
   ]
  },
  {
   "cell_type": "code",
   "execution_count": null,
   "id": "4",
   "metadata": {},
   "outputs": [],
   "source": [
    "# third party\n",
    "# run email server\n",
    "from helpers import EmailServer\n",
    "from helpers import SMTPTestServer\n",
    "\n",
    "email_server = EmailServer()\n",
    "email_server.reset_emails()\n",
    "smtp_server = SMTPTestServer(email_server)\n",
    "smtp_server.start()"
   ]
  },
  {
   "cell_type": "code",
   "execution_count": null,
   "id": "5",
   "metadata": {},
   "outputs": [],
   "source": [
    "SERVER_PORT = \"8080\"\n",
    "SERVER_URL = f\"http://localhost:{SERVER_PORT}\""
   ]
  },
  {
   "cell_type": "code",
   "execution_count": null,
   "id": "6",
   "metadata": {},
   "outputs": [],
   "source": [
    "server = sy.orchestra.launch(\n",
    "    name=\"bigquery-high\",\n",
    "    dev_mode=True,\n",
    "    server_side_type=\"high\",\n",
    "    port=SERVER_PORT,\n",
    "    n_consumers=4,  # How many workers to be spawned\n",
    "    create_producer=True,  # Can produce more workers\n",
    ")"
   ]
  },
  {
   "cell_type": "code",
   "execution_count": null,
   "id": "7",
   "metadata": {},
   "outputs": [],
   "source": [
    "ADMIN_EMAIL, ADMIN_PW = \"admin2@bigquery.org\", \"bqpw2\"\n",
    "high_client = sy.login(\n",
    "    url=\"http://localhost:8080\", email=ADMIN_EMAIL, password=ADMIN_PW\n",
    ")"
   ]
  },
  {
   "cell_type": "code",
   "execution_count": null,
   "id": "8",
   "metadata": {},
   "outputs": [],
   "source": [
    "# third party\n",
    "from helpers import load_users"
   ]
  },
  {
   "cell_type": "code",
   "execution_count": null,
   "id": "9",
   "metadata": {},
   "outputs": [],
   "source": [
    "users = load_users(high_client)"
   ]
  },
  {
   "cell_type": "markdown",
   "id": "10",
   "metadata": {},
   "source": [
    "# Create jobs"
   ]
  },
  {
   "cell_type": "code",
   "execution_count": null,
   "id": "11",
   "metadata": {},
   "outputs": [],
   "source": [
    "# third party\n",
    "from job_helpers import TestJob\n",
    "from job_helpers import create_jobs\n",
    "from job_helpers import extract_code_path"
   ]
  },
  {
   "cell_type": "markdown",
   "id": "12",
   "metadata": {},
   "source": [
    "# Test queries"
   ]
  },
  {
   "cell_type": "code",
   "execution_count": null,
   "id": "13",
   "metadata": {},
   "outputs": [],
   "source": [
    "num_jobs = int(os.environ.get(\"NUM_TEST_JOBS\", 15))\n",
    "\n",
    "jobs = create_jobs(users, total_jobs=num_jobs)"
   ]
  },
  {
   "cell_type": "code",
   "execution_count": null,
   "id": "14",
   "metadata": {},
   "outputs": [],
   "source": [
    "# stdlib\n",
    "from collections import Counter\n",
    "\n",
    "counts = Counter([j.job_type for j in jobs])\n",
    "for k, v in counts.most_common():\n",
    "    print(f\"number of {k}: {v}\")"
   ]
  },
  {
   "cell_type": "code",
   "execution_count": null,
   "id": "15",
   "metadata": {},
   "outputs": [],
   "source": [
    "# third party\n",
    "from job_helpers import save_jobs"
   ]
  },
  {
   "cell_type": "code",
   "execution_count": null,
   "id": "16",
   "metadata": {},
   "outputs": [],
   "source": [
    "print(f\"num jobs: {len(jobs)}\")\n",
    "num_should_submit = 0\n",
    "for job in jobs:\n",
    "    print(\n",
    "        f\"Job type: {job.job_type}, should succeed: {job.should_succeed}, should submit: {job.should_submit}\"\n",
    "    )\n",
    "    if job.should_submit:\n",
    "        num_should_submit += 1"
   ]
  },
  {
   "cell_type": "code",
   "execution_count": null,
   "id": "17",
   "metadata": {},
   "outputs": [],
   "source": [
    "assert len(jobs) == num_jobs\n",
    "assert all(isinstance(j, TestJob) for j in jobs)\n",
    "assert all(job.client is not None for job in jobs)"
   ]
  },
  {
   "cell_type": "code",
   "execution_count": null,
   "id": "18",
   "metadata": {},
   "outputs": [],
   "source": [
    "save_jobs(jobs)"
   ]
  },
  {
   "cell_type": "markdown",
   "id": "19",
   "metadata": {},
   "source": [
    "# Submit jobs\n"
   ]
  },
  {
   "cell_type": "code",
   "execution_count": null,
   "id": "20",
   "metadata": {},
   "outputs": [],
   "source": [
    "admin_emails_before = len(email_server.get_emails_for_user(\"admin@bigquery.org\"))\n",
    "print(\"admin emails before\", admin_emails_before)\n",
    "admin_emails_before"
   ]
  },
  {
   "cell_type": "code",
   "execution_count": null,
   "id": "21",
   "metadata": {},
   "outputs": [],
   "source": [
    "# stdlib\n",
    "\n",
    "responses = []\n",
    "\n",
    "for job in jobs:\n",
    "    client = job.client\n",
    "\n",
    "    if not job.should_submit:\n",
    "        # Submitting should throw error (eg func_name invalid syntax)\n",
    "        with sy.raises(sy.SyftException):\n",
    "            response = client.api.services.bigquery.submit_query(\n",
    "                func_name=job.func_name, query=job.query\n",
    "            )\n",
    "        responses.append(None)\n",
    "    else:\n",
    "        response = client.api.services.bigquery.submit_query(\n",
    "            func_name=job.func_name, query=job.query\n",
    "        )\n",
    "        job.code_path = extract_code_path(response)\n",
    "        responses.append(response)\n",
    "\n",
    "    # time.sleep(1)"
   ]
  },
  {
   "cell_type": "code",
   "execution_count": null,
   "id": "22",
   "metadata": {},
   "outputs": [],
   "source": [
    "for job in jobs:\n",
    "    print(\n",
    "        f\"Job {job.func_name:.20} is submitted, {job.should_submit}, should be submitted {job.is_submitted}\"\n",
    "    )\n",
    "\n",
    "assert all(job.is_submitted == job.should_submit for job in jobs)"
   ]
  },
  {
   "cell_type": "code",
   "execution_count": null,
   "id": "23",
   "metadata": {},
   "outputs": [],
   "source": [
    "save_jobs(jobs)"
   ]
  },
  {
   "cell_type": "markdown",
   "id": "24",
   "metadata": {},
   "source": [
    "## Test: cannot execute"
   ]
  },
  {
   "cell_type": "code",
   "execution_count": null,
   "id": "25",
   "metadata": {},
   "outputs": [],
   "source": [
    "submitted_jobs = [job for job in jobs if job.should_submit]\n",
    "\n",
    "assert len(submitted_jobs)  # failsafe for next tests"
   ]
  },
  {
   "cell_type": "code",
   "execution_count": null,
   "id": "26",
   "metadata": {},
   "outputs": [],
   "source": [
    "# Blocking\n",
    "\n",
    "for job in submitted_jobs:\n",
    "    execute_code_fn = getattr(job.client.code, job.code_path)\n",
    "    with sy.raises(\n",
    "        sy.SyftException(public_message=\"*Your code is waiting for approval*\")\n",
    "    ):\n",
    "        result = execute_code_fn()"
   ]
  },
  {
   "cell_type": "code",
   "execution_count": null,
   "id": "27",
   "metadata": {},
   "outputs": [],
   "source": [
    "# Nonblocking\n",
    "\n",
    "# syft absolute\n",
    "from syft.service.job.job_stash import JobStatus\n",
    "\n",
    "for job in submitted_jobs:\n",
    "    execute_code_fn = getattr(job.client.code, job.code_path)\n",
    "    result_job = execute_code_fn(blocking=False)\n",
    "    result_job.wait()\n",
    "    assert isinstance(result_job.result, sy.SyftError)\n",
    "    assert result_job.status == JobStatus.ERRORED\n",
    "    # time.sleep(1)"
   ]
  },
  {
   "cell_type": "code",
   "execution_count": null,
   "id": "28",
   "metadata": {},
   "outputs": [],
   "source": [
    "admin_emails_after = len(email_server.get_emails_for_user(\"admin@bigquery.org\"))\n",
    "print(\"admin emails after\", admin_emails_after)\n",
    "assert admin_emails_after >= admin_emails_before + num_should_submit\n",
    "# assert len(users_emails) > after_number_of_emails\n",
    "# assert len(users_emails) == after_number_of_emails + 1"
   ]
  },
  {
   "cell_type": "code",
   "execution_count": null,
   "id": "29",
   "metadata": {},
   "outputs": [],
   "source": [
    "smtp_server.stop()"
   ]
  },
  {
   "cell_type": "code",
   "execution_count": null,
   "id": "30",
   "metadata": {},
   "outputs": [],
   "source": [
    "server.land()"
   ]
  },
  {
   "cell_type": "code",
   "execution_count": null,
   "id": "31",
   "metadata": {},
   "outputs": [],
   "source": []
  }
 ],
 "metadata": {
  "language_info": {
   "codemirror_mode": {
    "name": "ipython",
    "version": 3
   },
   "file_extension": ".py",
   "mimetype": "text/x-python",
   "name": "python",
   "nbconvert_exporter": "python",
   "pygments_lexer": "ipython3",
<<<<<<< HEAD
   "version": "3.12.4"
=======
   "version": "3.12.5"
>>>>>>> 101b7321
  }
 },
 "nbformat": 4,
 "nbformat_minor": 5
}<|MERGE_RESOLUTION|>--- conflicted
+++ resolved
@@ -427,11 +427,7 @@
    "name": "python",
    "nbconvert_exporter": "python",
    "pygments_lexer": "ipython3",
-<<<<<<< HEAD
-   "version": "3.12.4"
-=======
    "version": "3.12.5"
->>>>>>> 101b7321
   }
  },
  "nbformat": 4,
