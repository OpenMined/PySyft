--- conflicted
+++ resolved
@@ -1,5 +1,4 @@
 {
-<<<<<<< HEAD
  "cells": [
   {
    "cell_type": "code",
@@ -8,17 +7,17 @@
    "metadata": {},
    "outputs": [],
    "source": [
-    "# -- adding custom endpoints that use custom pools\n",
-    "# -- mock vs private\n",
-    "# -- context.node\n",
-    "# -- settings and state\n",
-    "# -- service account via settings or k8s labels\n",
-    "# -- how to clear state\n",
-    "# -- how to implement a basic rate limiter using context.user\n",
-    "# -- creating a big query endpoint with a try catch\n",
-    "# -- how to delete / replace api endpoints\n",
-    "# -- testing endpoints and their mock / private versions\n",
-    "# -- executing a large query and checking blob storage"
+        "# -- adding custom endpoints that use custom pools\n",
+        "# -- mock vs private\n",
+        "# -- context.server\n",
+        "# -- settings and state\n",
+        "# -- service account via settings or k8s labels\n",
+        "# -- how to clear state\n",
+        "# -- how to implement a basic rate limiter using context.user\n",
+        "# -- creating a big query endpoint with a try catch\n",
+        "# -- how to delete / replace api endpoints\n",
+        "# -- testing endpoints and their mock / private versions\n",
+        "# -- executing a large query and checking blob storage"
    ]
   },
   {
@@ -255,49 +254,4 @@
  },
  "nbformat": 4,
  "nbformat_minor": 5
-=======
-  "cells": [
-    {
-      "cell_type": "code",
-      "execution_count": null,
-      "id": "248f62a8-94b6-481d-a32b-03d5c2b67ae0",
-      "metadata": {},
-      "outputs": [],
-      "source": [
-        "# -- adding custom endpoints that use custom pools\n",
-        "# -- mock vs private\n",
-        "# -- context.server\n",
-        "# -- settings and state\n",
-        "# -- service account via settings or k8s labels\n",
-        "# -- how to clear state\n",
-        "# -- how to implement a basic rate limiter using context.user\n",
-        "# -- creating a big query endpoint with a try catch\n",
-        "# -- how to delete / replace api endpoints\n",
-        "# -- testing endpoints and their mock / private versions\n",
-        "# -- executing a large query and checking blob storage"
-      ]
-    }
-  ],
-  "metadata": {
-    "kernelspec": {
-      "display_name": "Python 3 (ipykernel)",
-      "language": "python",
-      "name": "python3"
-    },
-    "language_info": {
-      "codemirror_mode": {
-        "name": "ipython",
-        "version": 3
-      },
-      "file_extension": ".py",
-      "mimetype": "text/x-python",
-      "name": "python",
-      "nbconvert_exporter": "python",
-      "pygments_lexer": "ipython3",
-      "version": "3.12.2"
-    }
-  },
-  "nbformat": 4,
-  "nbformat_minor": 5
->>>>>>> fbc11879
 }