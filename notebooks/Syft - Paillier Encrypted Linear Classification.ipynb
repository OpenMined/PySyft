--- conflicted
+++ resolved
@@ -23,11 +23,7 @@
     "from syft.nn.linear import LinearClassifier\n",
     "import numpy as np\n",
     "\n",
-<<<<<<< HEAD
-    "from capsule.client import LocalCapsuleClient "
-=======
     "from capsule.zmq_client import LocalCapsuleClient "
->>>>>>> c874da6e
    ]
   },
   {
