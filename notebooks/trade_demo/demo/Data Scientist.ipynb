--- conflicted
+++ resolved
@@ -25,10 +25,18 @@
   },
   {
    "cell_type": "code",
-   "execution_count": null,
+   "execution_count": 1,
    "id": "dbcce57a",
    "metadata": {},
-   "outputs": [],
+   "outputs": [
+    {
+     "name": "stdout",
+     "output_type": "stream",
+     "text": [
+      "Connecting to http://localhost:8081... done! \t Logging into canada... done!\n"
+     ]
+    }
+   ],
    "source": [
     "# As a Data Scientist we want to perform some analysis on the trade dataset available on the Canada domain.\n",
     "# Our goal is to calculate the sum total of the goods imported (imports + re-imports) \n",
@@ -37,9 +45,7 @@
     "import syft as sy\n",
     "\n",
     "# Let's login into the canada domain\n",
-    "canada_domain_node = sy.login(email=\"sheldon@caltech.edu\", \n",
-    "                              password=\"bazinga\", \n",
-    "                              port=8081)"
+    "canada_domain_node = sy.login(email=\"sheldon@caltech.edu\", password=\"bazinga\", port=8081)"
    ]
   },
   {
@@ -52,12 +58,9 @@
   },
   {
    "cell_type": "code",
-   "execution_count": null,
+   "execution_count": 3,
    "id": "66714cf0",
    "metadata": {},
-<<<<<<< HEAD
-   "outputs": [],
-=======
    "outputs": [
     {
      "data": {
@@ -81,89 +84,19 @@
        "    <tr style=\"text-align: right;\">\n",
        "      <th></th>\n",
        "      <th>description</th>\n",
+       "      <th>data</th>\n",
        "      <th>id</th>\n",
        "      <th>tags</th>\n",
        "      <th>name</th>\n",
-       "      <th>data</th>\n",
        "    </tr>\n",
        "  </thead>\n",
        "  <tbody>\n",
        "    <tr>\n",
        "      <th>0</th>\n",
        "      <td>A collection of reports from Canada's statisti...</td>\n",
-       "      <td>12d4bb03-b61a-4fdb-91f2-1f4d5b0a6557</td>\n",
+       "      <td>[{'name': 'feb2020', 'id': '6e706f2a-b7a0-4b2d...</td>\n",
+       "      <td>a17630d2-6382-40e6-8c5e-37f996fafdd2</td>\n",
        "      <td>[]</td>\n",
-       "      <td>Canada Trade Data - First 10000 rows</td>\n",
-       "      <td>[{'name': 'feb2020', 'id': '54c98761-02de-49e9...</td>\n",
-       "    </tr>\n",
-       "  </tbody>\n",
-       "</table>\n",
-       "</div>"
-      ],
-      "text/plain": [
-       "<syft.core.node.common.client_manager.dataset_api.DatasetRequestAPI at 0x7f8f59040b20>"
-      ]
-     },
-     "execution_count": 2,
-     "metadata": {},
-     "output_type": "execute_result"
-    }
-   ],
->>>>>>> aebd168d
-   "source": [
-    "# Awesome !!! We're logged into the domain node\n",
-    "# Let's quickly list all the datasets available on the Canada domain\n",
-    "\n",
-    "canada_domain_node.datasets"
-   ]
-  },
-  {
-   "cell_type": "code",
-<<<<<<< HEAD
-   "execution_count": null,
-   "id": "eac1bd20-1314-4efb-8a3b-b395f909f336",
-   "metadata": {},
-   "outputs": [],
-=======
-   "execution_count": 4,
-   "id": "eac1bd20-1314-4efb-8a3b-b395f909f336",
-   "metadata": {},
-   "outputs": [
-    {
-     "data": {
-      "text/html": [
-       "<div>\n",
-       "<style scoped>\n",
-       "    .dataframe tbody tr th:only-of-type {\n",
-       "        vertical-align: middle;\n",
-       "    }\n",
-       "\n",
-       "    .dataframe tbody tr th {\n",
-       "        vertical-align: top;\n",
-       "    }\n",
-       "\n",
-       "    .dataframe thead th {\n",
-       "        text-align: right;\n",
-       "    }\n",
-       "</style>\n",
-       "<table border=\"1\" class=\"dataframe\">\n",
-       "  <thead>\n",
-       "    <tr style=\"text-align: right;\">\n",
-       "      <th></th>\n",
-       "      <th>data</th>\n",
-       "      <th>tags</th>\n",
-       "      <th>id</th>\n",
-       "      <th>description</th>\n",
-       "      <th>name</th>\n",
-       "    </tr>\n",
-       "  </thead>\n",
-       "  <tbody>\n",
-       "    <tr>\n",
-       "      <th>0</th>\n",
-       "      <td>[{'name': 'feb2020', 'id': '54c98761-02de-49e9...</td>\n",
-       "      <td>[]</td>\n",
-       "      <td>12d4bb03-b61a-4fdb-91f2-1f4d5b0a6557</td>\n",
-       "      <td>A collection of reports from Canada's statisti...</td>\n",
        "      <td>Canada Trade Data - First 10000 rows</td>\n",
        "    </tr>\n",
        "  </tbody>\n",
@@ -171,7 +104,70 @@
        "</div>"
       ],
       "text/plain": [
-       "<syft.core.node.common.client_manager.dataset_api.Dataset at 0x7f8f68134280>"
+       "<syft.core.node.common.client_manager.dataset_api.DatasetRequestAPI at 0x7ff540a6d520>"
+      ]
+     },
+     "execution_count": 3,
+     "metadata": {},
+     "output_type": "execute_result"
+    }
+   ],
+   "source": [
+    "# Awesome !!! We're logged into the domain node\n",
+    "# Let's quickly list all the datasets available on the Canada domain\n",
+    "\n",
+    "canada_domain_node.datasets"
+   ]
+  },
+  {
+   "cell_type": "code",
+   "execution_count": 4,
+   "id": "eac1bd20-1314-4efb-8a3b-b395f909f336",
+   "metadata": {},
+   "outputs": [
+    {
+     "data": {
+      "text/html": [
+       "<div>\n",
+       "<style scoped>\n",
+       "    .dataframe tbody tr th:only-of-type {\n",
+       "        vertical-align: middle;\n",
+       "    }\n",
+       "\n",
+       "    .dataframe tbody tr th {\n",
+       "        vertical-align: top;\n",
+       "    }\n",
+       "\n",
+       "    .dataframe thead th {\n",
+       "        text-align: right;\n",
+       "    }\n",
+       "</style>\n",
+       "<table border=\"1\" class=\"dataframe\">\n",
+       "  <thead>\n",
+       "    <tr style=\"text-align: right;\">\n",
+       "      <th></th>\n",
+       "      <th>name</th>\n",
+       "      <th>data</th>\n",
+       "      <th>id</th>\n",
+       "      <th>tags</th>\n",
+       "      <th>description</th>\n",
+       "    </tr>\n",
+       "  </thead>\n",
+       "  <tbody>\n",
+       "    <tr>\n",
+       "      <th>0</th>\n",
+       "      <td>Canada Trade Data - First 10000 rows</td>\n",
+       "      <td>[{'name': 'feb2020', 'id': '6e706f2a-b7a0-4b2d...</td>\n",
+       "      <td>a17630d2-6382-40e6-8c5e-37f996fafdd2</td>\n",
+       "      <td>[]</td>\n",
+       "      <td>A collection of reports from Canada's statisti...</td>\n",
+       "    </tr>\n",
+       "  </tbody>\n",
+       "</table>\n",
+       "</div>"
+      ],
+      "text/plain": [
+       "<syft.core.node.common.client_manager.dataset_api.Dataset at 0x7ff540a1ffd0>"
       ]
      },
      "execution_count": 4,
@@ -179,20 +175,12 @@
      "output_type": "execute_result"
     }
    ],
->>>>>>> aebd168d
-   "source": [
-    "dataset = canada_domain_node.datasets[0]\n",
-    "dataset"
-   ]
-  },
-  {
-   "cell_type": "code",
-<<<<<<< HEAD
-   "execution_count": null,
-   "id": "2b163b3d-e7f2-449c-a17f-162b4cf9a579",
-   "metadata": {},
-   "outputs": [],
-=======
+   "source": [
+    "canada_domain_node.datasets[0]"
+   ]
+  },
+  {
+   "cell_type": "code",
    "execution_count": 5,
    "id": "2b163b3d-e7f2-449c-a17f-162b4cf9a579",
    "metadata": {},
@@ -208,19 +196,14 @@
      "output_type": "execute_result"
     }
    ],
->>>>>>> aebd168d
-   "source": [
-    "feb2020 = dataset['feb2020']\n",
+   "source": [
+    "feb2020 = canada_domain_node.datasets[0]['feb2020']\n",
     "feb2020.tags"
    ]
   },
   {
    "cell_type": "code",
-<<<<<<< HEAD
-   "execution_count": null,
-=======
    "execution_count": 6,
->>>>>>> aebd168d
    "id": "04a33945",
    "metadata": {},
    "outputs": [],
@@ -230,13 +213,17 @@
    ]
   },
   {
-   "cell_type": "code",
-<<<<<<< HEAD
-   "execution_count": null,
-   "id": "faa69f06",
-   "metadata": {},
-   "outputs": [],
-=======
+   "cell_type": "markdown",
+   "id": "d62b4dd0-dcb8-47ba-a50d-1f50b7972922",
+   "metadata": {},
+   "source": [
+    "### STOP: Return to Data Owner-Canada.ipynb - STEP 6!!\n",
+    "\n",
+    "# Step 3: Try to download the whole dataset"
+   ]
+  },
+  {
+   "cell_type": "code",
    "execution_count": 8,
    "id": "faa69f06",
    "metadata": {},
@@ -245,26 +232,25 @@
      "name": "stderr",
      "output_type": "stream",
      "text": [
-      "[2021-08-06T11:51:18.294498+0100][CRITICAL][logger]][25390] You do not have permission to .get() Object with ID: <UID: 54c9876102de49e989adf0f750b90c02>Please submit a request.\n"
+      "[2021-08-06T12:40:03.769115+0100][CRITICAL][logger]][29612] You do not have permission to .get() Object with ID: <UID: 6e706f2ab7a04b2d8cbae7429ef4e41b>Please submit a request.\n"
      ]
     },
     {
      "ename": "AuthorizationException",
-     "evalue": "You do not have permission to .get() Object with ID: <UID: 54c9876102de49e989adf0f750b90c02>Please submit a request.",
+     "evalue": "You do not have permission to .get() Object with ID: <UID: 6e706f2ab7a04b2d8cbae7429ef4e41b>Please submit a request.",
      "output_type": "error",
      "traceback": [
       "\u001b[0;31m---------------------------------------------------------------------------\u001b[0m",
       "\u001b[0;31mAuthorizationException\u001b[0m                    Traceback (most recent call last)",
-      "\u001b[0;32m/var/folders/90/2npn3k3501s4g317g48j9s5h0000gp/T/ipykernel_25390/3296371836.py\u001b[0m in \u001b[0;36m<module>\u001b[0;34m\u001b[0m\n\u001b[1;32m      1\u001b[0m \u001b[0;31m# Let's see if our request was accepted\u001b[0m\u001b[0;34m\u001b[0m\u001b[0;34m\u001b[0m\u001b[0;34m\u001b[0m\u001b[0m\n\u001b[0;32m----> 2\u001b[0;31m \u001b[0mfeb2020\u001b[0m\u001b[0;34m.\u001b[0m\u001b[0mget\u001b[0m\u001b[0;34m(\u001b[0m\u001b[0;34m)\u001b[0m\u001b[0;34m\u001b[0m\u001b[0;34m\u001b[0m\u001b[0m\n\u001b[0m",
-      "\u001b[0;32m~/Dropbox/Laboratory/PySyft/packages/syft/src/syft/core/pointer/pointer.py\u001b[0m in \u001b[0;36mget\u001b[0;34m(self, request_block, timeout_secs, reason, delete_obj, verbose)\u001b[0m\n\u001b[1;32m    273\u001b[0m \u001b[0;34m\u001b[0m\u001b[0m\n\u001b[1;32m    274\u001b[0m         \u001b[0;32mif\u001b[0m \u001b[0;32mnot\u001b[0m \u001b[0mrequest_block\u001b[0m\u001b[0;34m:\u001b[0m\u001b[0;34m\u001b[0m\u001b[0;34m\u001b[0m\u001b[0m\n\u001b[0;32m--> 275\u001b[0;31m             \u001b[0mresult\u001b[0m \u001b[0;34m=\u001b[0m \u001b[0mself\u001b[0m\u001b[0;34m.\u001b[0m\u001b[0m_get\u001b[0m\u001b[0;34m(\u001b[0m\u001b[0mdelete_obj\u001b[0m\u001b[0;34m=\u001b[0m\u001b[0mdelete_obj\u001b[0m\u001b[0;34m,\u001b[0m \u001b[0mverbose\u001b[0m\u001b[0;34m=\u001b[0m\u001b[0mverbose\u001b[0m\u001b[0;34m)\u001b[0m\u001b[0;34m\u001b[0m\u001b[0;34m\u001b[0m\u001b[0m\n\u001b[0m\u001b[1;32m    276\u001b[0m         \u001b[0;32melse\u001b[0m\u001b[0;34m:\u001b[0m\u001b[0;34m\u001b[0m\u001b[0;34m\u001b[0m\u001b[0m\n\u001b[1;32m    277\u001b[0m             response_status = self.request(\n",
-      "\u001b[0;32m~/Dropbox/Laboratory/PySyft/packages/syft/src/syft/core/pointer/pointer.py\u001b[0m in \u001b[0;36m_get\u001b[0;34m(self, delete_obj, verbose)\u001b[0m\n\u001b[1;32m    177\u001b[0m         )\n\u001b[1;32m    178\u001b[0m \u001b[0;34m\u001b[0m\u001b[0m\n\u001b[0;32m--> 179\u001b[0;31m         \u001b[0mobj\u001b[0m \u001b[0;34m=\u001b[0m \u001b[0mself\u001b[0m\u001b[0;34m.\u001b[0m\u001b[0mclient\u001b[0m\u001b[0;34m.\u001b[0m\u001b[0msend_immediate_msg_with_reply\u001b[0m\u001b[0;34m(\u001b[0m\u001b[0mmsg\u001b[0m\u001b[0;34m=\u001b[0m\u001b[0mobj_msg\u001b[0m\u001b[0;34m)\u001b[0m\u001b[0;34m.\u001b[0m\u001b[0mdata\u001b[0m\u001b[0;34m\u001b[0m\u001b[0;34m\u001b[0m\u001b[0m\n\u001b[0m\u001b[1;32m    180\u001b[0m         \u001b[0;32mif\u001b[0m \u001b[0mself\u001b[0m\u001b[0;34m.\u001b[0m\u001b[0mis_enum\u001b[0m\u001b[0;34m:\u001b[0m\u001b[0;34m\u001b[0m\u001b[0;34m\u001b[0m\u001b[0m\n\u001b[1;32m    181\u001b[0m             \u001b[0menum_class\u001b[0m \u001b[0;34m=\u001b[0m \u001b[0mself\u001b[0m\u001b[0;34m.\u001b[0m\u001b[0mclient\u001b[0m\u001b[0;34m.\u001b[0m\u001b[0mlib_ast\u001b[0m\u001b[0;34m.\u001b[0m\u001b[0mquery\u001b[0m\u001b[0;34m(\u001b[0m\u001b[0mself\u001b[0m\u001b[0;34m.\u001b[0m\u001b[0mpath_and_name\u001b[0m\u001b[0;34m)\u001b[0m\u001b[0;34m.\u001b[0m\u001b[0mobject_ref\u001b[0m\u001b[0;34m\u001b[0m\u001b[0;34m\u001b[0m\u001b[0m\n",
-      "\u001b[0;32m~/Dropbox/Laboratory/PySyft/packages/syft/src/syft/core/node/common/client.py\u001b[0m in \u001b[0;36msend_immediate_msg_with_reply\u001b[0;34m(self, msg, route_index)\u001b[0m\n\u001b[1;32m    241\u001b[0m                 \u001b[0mexception\u001b[0m \u001b[0;34m=\u001b[0m \u001b[0mexception_msg\u001b[0m\u001b[0;34m.\u001b[0m\u001b[0mexception_type\u001b[0m\u001b[0;34m(\u001b[0m\u001b[0mexception_msg\u001b[0m\u001b[0;34m.\u001b[0m\u001b[0mexception_msg\u001b[0m\u001b[0;34m)\u001b[0m\u001b[0;34m\u001b[0m\u001b[0;34m\u001b[0m\u001b[0m\n\u001b[1;32m    242\u001b[0m                 \u001b[0merror\u001b[0m\u001b[0;34m(\u001b[0m\u001b[0mstr\u001b[0m\u001b[0;34m(\u001b[0m\u001b[0mexception\u001b[0m\u001b[0;34m)\u001b[0m\u001b[0;34m)\u001b[0m\u001b[0;34m\u001b[0m\u001b[0;34m\u001b[0m\u001b[0m\n\u001b[0;32m--> 243\u001b[0;31m                 \u001b[0mtraceback_and_raise\u001b[0m\u001b[0;34m(\u001b[0m\u001b[0mexception\u001b[0m\u001b[0;34m)\u001b[0m\u001b[0;34m\u001b[0m\u001b[0;34m\u001b[0m\u001b[0m\n\u001b[0m\u001b[1;32m    244\u001b[0m             \u001b[0;32melse\u001b[0m\u001b[0;34m:\u001b[0m\u001b[0;34m\u001b[0m\u001b[0;34m\u001b[0m\u001b[0m\n\u001b[1;32m    245\u001b[0m                 \u001b[0;32mreturn\u001b[0m \u001b[0mresponse\u001b[0m\u001b[0;34m.\u001b[0m\u001b[0mmessage\u001b[0m\u001b[0;34m\u001b[0m\u001b[0;34m\u001b[0m\u001b[0m\n",
-      "\u001b[0;32m~/Dropbox/Laboratory/PySyft/packages/syft/src/syft/logger.py\u001b[0m in \u001b[0;36mtraceback_and_raise\u001b[0;34m(e, verbose)\u001b[0m\n\u001b[1;32m     59\u001b[0m     \u001b[0;32mif\u001b[0m \u001b[0;32mnot\u001b[0m \u001b[0missubclass\u001b[0m\u001b[0;34m(\u001b[0m\u001b[0mtype\u001b[0m\u001b[0;34m(\u001b[0m\u001b[0me\u001b[0m\u001b[0;34m)\u001b[0m\u001b[0;34m,\u001b[0m \u001b[0mException\u001b[0m\u001b[0;34m)\u001b[0m\u001b[0;34m:\u001b[0m\u001b[0;34m\u001b[0m\u001b[0;34m\u001b[0m\u001b[0m\n\u001b[1;32m     60\u001b[0m         \u001b[0me\u001b[0m \u001b[0;34m=\u001b[0m \u001b[0mException\u001b[0m\u001b[0;34m(\u001b[0m\u001b[0me\u001b[0m\u001b[0;34m)\u001b[0m\u001b[0;34m\u001b[0m\u001b[0;34m\u001b[0m\u001b[0m\n\u001b[0;32m---> 61\u001b[0;31m     \u001b[0;32mraise\u001b[0m \u001b[0me\u001b[0m\u001b[0;34m\u001b[0m\u001b[0;34m\u001b[0m\u001b[0m\n\u001b[0m\u001b[1;32m     62\u001b[0m \u001b[0;34m\u001b[0m\u001b[0m\n\u001b[1;32m     63\u001b[0m \u001b[0;34m\u001b[0m\u001b[0m\n",
-      "\u001b[0;31mAuthorizationException\u001b[0m: You do not have permission to .get() Object with ID: <UID: 54c9876102de49e989adf0f750b90c02>Please submit a request."
+      "\u001b[0;32m/var/folders/90/2npn3k3501s4g317g48j9s5h0000gp/T/ipykernel_29612/3296371836.py\u001b[0m in \u001b[0;36m<module>\u001b[0;34m\u001b[0m\n\u001b[1;32m      1\u001b[0m \u001b[0;31m# Let's see if our request was accepted\u001b[0m\u001b[0;34m\u001b[0m\u001b[0;34m\u001b[0m\u001b[0;34m\u001b[0m\u001b[0m\n\u001b[0;32m----> 2\u001b[0;31m \u001b[0mfeb2020\u001b[0m\u001b[0;34m.\u001b[0m\u001b[0mget\u001b[0m\u001b[0;34m(\u001b[0m\u001b[0;34m)\u001b[0m\u001b[0;34m\u001b[0m\u001b[0;34m\u001b[0m\u001b[0m\n\u001b[0m",
+      "\u001b[0;32m~/Dropbox/Laboratory/DemoTesting/PySyft/packages/syft/src/syft/core/pointer/pointer.py\u001b[0m in \u001b[0;36mget\u001b[0;34m(self, request_block, timeout_secs, reason, delete_obj, verbose)\u001b[0m\n\u001b[1;32m    273\u001b[0m \u001b[0;34m\u001b[0m\u001b[0m\n\u001b[1;32m    274\u001b[0m         \u001b[0;32mif\u001b[0m \u001b[0;32mnot\u001b[0m \u001b[0mrequest_block\u001b[0m\u001b[0;34m:\u001b[0m\u001b[0;34m\u001b[0m\u001b[0;34m\u001b[0m\u001b[0m\n\u001b[0;32m--> 275\u001b[0;31m             \u001b[0mresult\u001b[0m \u001b[0;34m=\u001b[0m \u001b[0mself\u001b[0m\u001b[0;34m.\u001b[0m\u001b[0m_get\u001b[0m\u001b[0;34m(\u001b[0m\u001b[0mdelete_obj\u001b[0m\u001b[0;34m=\u001b[0m\u001b[0mdelete_obj\u001b[0m\u001b[0;34m,\u001b[0m \u001b[0mverbose\u001b[0m\u001b[0;34m=\u001b[0m\u001b[0mverbose\u001b[0m\u001b[0;34m)\u001b[0m\u001b[0;34m\u001b[0m\u001b[0;34m\u001b[0m\u001b[0m\n\u001b[0m\u001b[1;32m    276\u001b[0m         \u001b[0;32melse\u001b[0m\u001b[0;34m:\u001b[0m\u001b[0;34m\u001b[0m\u001b[0;34m\u001b[0m\u001b[0m\n\u001b[1;32m    277\u001b[0m             response_status = self.request(\n",
+      "\u001b[0;32m~/Dropbox/Laboratory/DemoTesting/PySyft/packages/syft/src/syft/core/pointer/pointer.py\u001b[0m in \u001b[0;36m_get\u001b[0;34m(self, delete_obj, verbose)\u001b[0m\n\u001b[1;32m    177\u001b[0m         )\n\u001b[1;32m    178\u001b[0m \u001b[0;34m\u001b[0m\u001b[0m\n\u001b[0;32m--> 179\u001b[0;31m         \u001b[0mobj\u001b[0m \u001b[0;34m=\u001b[0m \u001b[0mself\u001b[0m\u001b[0;34m.\u001b[0m\u001b[0mclient\u001b[0m\u001b[0;34m.\u001b[0m\u001b[0msend_immediate_msg_with_reply\u001b[0m\u001b[0;34m(\u001b[0m\u001b[0mmsg\u001b[0m\u001b[0;34m=\u001b[0m\u001b[0mobj_msg\u001b[0m\u001b[0;34m)\u001b[0m\u001b[0;34m.\u001b[0m\u001b[0mdata\u001b[0m\u001b[0;34m\u001b[0m\u001b[0;34m\u001b[0m\u001b[0m\n\u001b[0m\u001b[1;32m    180\u001b[0m         \u001b[0;32mif\u001b[0m \u001b[0mself\u001b[0m\u001b[0;34m.\u001b[0m\u001b[0mis_enum\u001b[0m\u001b[0;34m:\u001b[0m\u001b[0;34m\u001b[0m\u001b[0;34m\u001b[0m\u001b[0m\n\u001b[1;32m    181\u001b[0m             \u001b[0menum_class\u001b[0m \u001b[0;34m=\u001b[0m \u001b[0mself\u001b[0m\u001b[0;34m.\u001b[0m\u001b[0mclient\u001b[0m\u001b[0;34m.\u001b[0m\u001b[0mlib_ast\u001b[0m\u001b[0;34m.\u001b[0m\u001b[0mquery\u001b[0m\u001b[0;34m(\u001b[0m\u001b[0mself\u001b[0m\u001b[0;34m.\u001b[0m\u001b[0mpath_and_name\u001b[0m\u001b[0;34m)\u001b[0m\u001b[0;34m.\u001b[0m\u001b[0mobject_ref\u001b[0m\u001b[0;34m\u001b[0m\u001b[0;34m\u001b[0m\u001b[0m\n",
+      "\u001b[0;32m~/Dropbox/Laboratory/DemoTesting/PySyft/packages/syft/src/syft/core/node/common/client.py\u001b[0m in \u001b[0;36msend_immediate_msg_with_reply\u001b[0;34m(self, msg, route_index)\u001b[0m\n\u001b[1;32m    241\u001b[0m                 \u001b[0mexception\u001b[0m \u001b[0;34m=\u001b[0m \u001b[0mexception_msg\u001b[0m\u001b[0;34m.\u001b[0m\u001b[0mexception_type\u001b[0m\u001b[0;34m(\u001b[0m\u001b[0mexception_msg\u001b[0m\u001b[0;34m.\u001b[0m\u001b[0mexception_msg\u001b[0m\u001b[0;34m)\u001b[0m\u001b[0;34m\u001b[0m\u001b[0;34m\u001b[0m\u001b[0m\n\u001b[1;32m    242\u001b[0m                 \u001b[0merror\u001b[0m\u001b[0;34m(\u001b[0m\u001b[0mstr\u001b[0m\u001b[0;34m(\u001b[0m\u001b[0mexception\u001b[0m\u001b[0;34m)\u001b[0m\u001b[0;34m)\u001b[0m\u001b[0;34m\u001b[0m\u001b[0;34m\u001b[0m\u001b[0m\n\u001b[0;32m--> 243\u001b[0;31m                 \u001b[0mtraceback_and_raise\u001b[0m\u001b[0;34m(\u001b[0m\u001b[0mexception\u001b[0m\u001b[0;34m)\u001b[0m\u001b[0;34m\u001b[0m\u001b[0;34m\u001b[0m\u001b[0m\n\u001b[0m\u001b[1;32m    244\u001b[0m             \u001b[0;32melse\u001b[0m\u001b[0;34m:\u001b[0m\u001b[0;34m\u001b[0m\u001b[0;34m\u001b[0m\u001b[0m\n\u001b[1;32m    245\u001b[0m                 \u001b[0;32mreturn\u001b[0m \u001b[0mresponse\u001b[0m\u001b[0;34m.\u001b[0m\u001b[0mmessage\u001b[0m\u001b[0;34m\u001b[0m\u001b[0;34m\u001b[0m\u001b[0m\n",
+      "\u001b[0;32m~/Dropbox/Laboratory/DemoTesting/PySyft/packages/syft/src/syft/logger.py\u001b[0m in \u001b[0;36mtraceback_and_raise\u001b[0;34m(e, verbose)\u001b[0m\n\u001b[1;32m     59\u001b[0m     \u001b[0;32mif\u001b[0m \u001b[0;32mnot\u001b[0m \u001b[0missubclass\u001b[0m\u001b[0;34m(\u001b[0m\u001b[0mtype\u001b[0m\u001b[0;34m(\u001b[0m\u001b[0me\u001b[0m\u001b[0;34m)\u001b[0m\u001b[0;34m,\u001b[0m \u001b[0mException\u001b[0m\u001b[0;34m)\u001b[0m\u001b[0;34m:\u001b[0m\u001b[0;34m\u001b[0m\u001b[0;34m\u001b[0m\u001b[0m\n\u001b[1;32m     60\u001b[0m         \u001b[0me\u001b[0m \u001b[0;34m=\u001b[0m \u001b[0mException\u001b[0m\u001b[0;34m(\u001b[0m\u001b[0me\u001b[0m\u001b[0;34m)\u001b[0m\u001b[0;34m\u001b[0m\u001b[0;34m\u001b[0m\u001b[0m\n\u001b[0;32m---> 61\u001b[0;31m     \u001b[0;32mraise\u001b[0m \u001b[0me\u001b[0m\u001b[0;34m\u001b[0m\u001b[0;34m\u001b[0m\u001b[0m\n\u001b[0m\u001b[1;32m     62\u001b[0m \u001b[0;34m\u001b[0m\u001b[0m\n\u001b[1;32m     63\u001b[0m \u001b[0;34m\u001b[0m\u001b[0m\n",
+      "\u001b[0;31mAuthorizationException\u001b[0m: You do not have permission to .get() Object with ID: <UID: 6e706f2ab7a04b2d8cbae7429ef4e41b>Please submit a request."
      ]
     }
    ],
->>>>>>> aebd168d
    "source": [
     "# Let's see if our request was accepted\n",
     "feb2020.get()"
@@ -272,11 +258,7 @@
   },
   {
    "cell_type": "code",
-<<<<<<< HEAD
-   "execution_count": null,
-=======
    "execution_count": 9,
->>>>>>> aebd168d
    "id": "62d5192b",
    "metadata": {},
    "outputs": [],
@@ -285,12 +267,16 @@
    ]
   },
   {
-   "cell_type": "code",
-<<<<<<< HEAD
-   "execution_count": null,
-=======
+   "cell_type": "markdown",
+   "id": "abc44443-9da4-48a0-a1e4-fa6afe01a0e6",
+   "metadata": {},
+   "source": [
+    "# Step 4: Do some analysis"
+   ]
+  },
+  {
+   "cell_type": "code",
    "execution_count": 10,
->>>>>>> aebd168d
    "id": "cc351052",
    "metadata": {},
    "outputs": [],
@@ -304,11 +290,7 @@
   },
   {
    "cell_type": "code",
-<<<<<<< HEAD
-   "execution_count": null,
-=======
    "execution_count": 11,
->>>>>>> aebd168d
    "id": "6ac58543",
    "metadata": {},
    "outputs": [],
@@ -318,11 +300,7 @@
   },
   {
    "cell_type": "code",
-<<<<<<< HEAD
-   "execution_count": null,
-=======
    "execution_count": 12,
->>>>>>> aebd168d
    "id": "689b4f25",
    "metadata": {},
    "outputs": [],
@@ -331,8 +309,18 @@
    ]
   },
   {
-   "cell_type": "code",
-   "execution_count": null,
+   "cell_type": "markdown",
+   "id": "513a6e7f-9f37-459b-9369-03154e23a951",
+   "metadata": {},
+   "source": [
+    "### STOP Return to Data Owner - Canada.ipynb step 7\n",
+    "\n",
+    "# Step 8: Download Results"
+   ]
+  },
+  {
+   "cell_type": "code",
+   "execution_count": 13,
    "id": "ed55a0f7-9348-45f6-af96-b5141684e5fc",
    "metadata": {},
    "outputs": [],
@@ -342,14 +330,18 @@
   },
   {
    "cell_type": "code",
-<<<<<<< HEAD
-   "execution_count": null,
-=======
-   "execution_count": 13,
->>>>>>> aebd168d
+   "execution_count": 14,
    "id": "545a1edd",
    "metadata": {},
-   "outputs": [],
+   "outputs": [
+    {
+     "name": "stdout",
+     "output_type": "stream",
+     "text": [
+      "Total trade value($) of the goods Imported from Egypt to Canada: $4332428\n"
+     ]
+    }
+   ],
    "source": [
     "imported_goods_value = value_of_goods_imported_from_egypt.get(delete_obj=False)\n",
     "reimported_goods_value = value_of_goods_reimported_from_egypt.get(delete_obj=False)\n",
@@ -357,65 +349,27 @@
    ]
   },
   {
-<<<<<<< HEAD
+   "cell_type": "markdown",
+   "id": "6ed7a86a",
+   "metadata": {},
+   "source": [
+    "*Great !!! We successfully, finished our analysis.*"
+   ]
+  },
+  {
+   "cell_type": "markdown",
+   "id": "07e0cee6-cc7d-4f55-a79c-038e3e6fc8e2",
+   "metadata": {},
+   "source": [
+    "# CONGRATULATIONS!!!\n",
+    "\n",
+    "You've finished the demo!"
+   ]
+  },
+  {
    "cell_type": "code",
    "execution_count": null,
-   "id": "125b3414",
-   "metadata": {},
-   "outputs": [],
-   "source": [
-    "# Similarly, we can get the get the goods being exported to Egypt.\n",
-    "\n",
-    "value_of_goods_exported_to_egypt = feb2020[(feb2020['Partner'] == 'Egypt') & (feb2020['Trade Flow'] == 'Exports') & (feb2020['Trade Flow'] == 'Exports')]['Trade Value (US$)'].sum()\n",
-    "value_of_goods_reexported_to_egypt = feb2020[(feb2020['Partner'] == 'Egypt') & (feb2020['Trade Flow'] == 'Exports') & (feb2020['Trade Flow'] == 'Re-exports')]['Trade Value (US$)'].sum()"
-   ]
-  },
-  {
-   "cell_type": "code",
-   "execution_count": null,
-   "id": "f4944431",
-   "metadata": {},
-   "outputs": [],
-   "source": [
-    "value_of_goods_exported_to_egypt.request(reason=\"Goods value exported to Egypt\")"
-   ]
-  },
-  {
-   "cell_type": "code",
-   "execution_count": null,
-   "id": "a7f10dad",
-   "metadata": {},
-   "outputs": [],
-   "source": [
-    "value_of_goods_reexported_to_egypt.request(reason=\"Goods value Re-Exported to Egypt\")"
-   ]
-  },
-  {
-   "cell_type": "code",
-   "execution_count": null,
-   "id": "81c2c381",
-   "metadata": {},
-   "outputs": [],
-   "source": [
-    "exported_goods_value = value_of_goods_exported_to_egypt.get(delete_obj=False)\n",
-    "reexported_goods_value = value_of_goods_reexported_to_egypt.get(delete_obj=False)\n",
-    "print(f\"Total trade value($) of the goods Exported to Egypt from Canada: ${imported_goods_value + reimported_goods_value}\")"
-   ]
-  },
-  {
-=======
->>>>>>> aebd168d
-   "cell_type": "markdown",
-   "id": "6ed7a86a",
-   "metadata": {},
-   "source": [
-    "*Great !!! We successfully, finished our analysis.*"
-   ]
-  },
-  {
-   "cell_type": "code",
-   "execution_count": null,
-   "id": "d304bb45",
+   "id": "68eaaab7-6d77-4eac-a4f2-d242111b6646",
    "metadata": {},
    "outputs": [],
    "source": []
