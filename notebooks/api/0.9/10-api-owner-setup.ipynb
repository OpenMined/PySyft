--- conflicted
+++ resolved
@@ -1137,11 +1137,7 @@
   {
    "cell_type": "code",
    "execution_count": null,
-<<<<<<< HEAD
    "id": "493223e9",
-=======
-   "id": "f0596c90",
->>>>>>> 2d451204
    "metadata": {},
    "outputs": [],
    "source": []
