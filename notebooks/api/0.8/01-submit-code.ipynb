{
 "cells": [
  {
   "cell_type": "code",
   "execution_count": null,
   "metadata": {
    "tags": []
   },
   "outputs": [],
   "source": [
    "SYFT_VERSION = \">=0.8.1b0,<0.9\"\n",
    "package_string = f'\"syft{SYFT_VERSION}\"'\n",
    "%pip install {package_string} -f https://whls.blob.core.windows.net/unstable/index.html -q"
   ]
  },
  {
   "cell_type": "code",
   "execution_count": null,
   "metadata": {
    "tags": []
   },
   "outputs": [],
   "source": [
    "import syft as sy\n",
    "sy.requires(SYFT_VERSION)\n",
    "from syft.client.api import NodeView\n",
    "from syft.service.request.request import RequestStatus"
   ]
  },
  {
   "cell_type": "code",
   "execution_count": null,
   "metadata": {
    "tags": []
   },
   "outputs": [],
   "source": [
    "node = sy.orchestra.launch(name=\"test-domain-1\", port=\"auto\", dev_mode=True)"
   ]
  },
  {
   "cell_type": "code",
   "execution_count": null,
   "metadata": {
    "tags": []
   },
   "outputs": [],
   "source": [
    "guest_domain_client = node.client"
   ]
  },
  {
   "cell_type": "code",
   "execution_count": null,
   "metadata": {
    "tags": []
   },
   "outputs": [],
   "source": [
    "guest_credentials = guest_domain_client.credentials\n",
    "guest_credentials"
   ]
  },
  {
   "cell_type": "code",
   "execution_count": null,
   "metadata": {
    "tags": []
   },
   "outputs": [],
   "source": [
    "guest_domain_client.register(name=\"Jane Doe\", email=\"jane@caltech.edu\", password=\"abc123\", institution=\"Caltech\", website=\"https://www.caltech.edu/\")"
   ]
  },
  {
   "cell_type": "code",
   "execution_count": null,
   "metadata": {
    "tags": []
   },
   "outputs": [],
   "source": [
    "guest_domain_client.login(email=\"jane@caltech.edu\", password=\"abc123\")"
   ]
  },
  {
   "cell_type": "code",
   "execution_count": null,
   "metadata": {
    "tags": []
   },
   "outputs": [],
   "source": [
    "assert guest_domain_client.credentials != guest_credentials"
   ]
  },
  {
   "cell_type": "code",
   "execution_count": null,
   "metadata": {
    "tags": []
   },
   "outputs": [],
   "source": [
    "results = guest_domain_client.api.services.dataset.get_all()\n",
    "results"
   ]
  },
  {
   "cell_type": "code",
   "execution_count": null,
   "metadata": {
    "tags": []
   },
   "outputs": [],
   "source": [
    "assert len(results) == 1"
   ]
  },
  {
   "cell_type": "code",
   "execution_count": null,
   "metadata": {
    "tags": []
   },
   "outputs": [],
   "source": [
    "dataset = results[-1]"
   ]
  },
  {
   "cell_type": "code",
   "execution_count": null,
   "metadata": {
    "tags": []
   },
   "outputs": [],
   "source": [
    "dataset"
   ]
  },
  {
   "cell_type": "code",
   "execution_count": null,
   "metadata": {
    "tags": []
   },
   "outputs": [],
   "source": [
    "mock = dataset.assets[0].mock\n",
    "mock"
   ]
  },
  {
   "cell_type": "code",
   "execution_count": null,
   "metadata": {
    "tags": []
   },
   "outputs": [],
   "source": [
    "mock[\"Trade Value (US$)\"].sum()"
   ]
  },
  {
   "cell_type": "code",
   "execution_count": null,
   "metadata": {
    "tags": []
   },
   "outputs": [],
   "source": [
    "@sy.syft_function_single_use(trade_data=mock)\n",
    "def sum_trade_value_mil(trade_data):\n",
    "    import pandas as pd\n",
    "    from opendp.mod import enable_features\n",
    "    enable_features('contrib')\n",
    "    from opendp.measurements import make_base_laplace\n",
    "    aggregate = 0.\n",
    "    base_lap = make_base_laplace(scale=5.)\n",
    "    noise = base_lap(aggregate)\n",
    "\n",
    "    df = trade_data\n",
    "    total = df[\"Trade Value (US$)\"].sum()\n",
    "    return (float(total / 1_000_000), float(noise))"
   ]
  },
  {
   "cell_type": "code",
   "execution_count": null,
   "metadata": {
    "tags": []
   },
   "outputs": [],
   "source": [
    "result = sum_trade_value_mil(trade_data=mock)\n",
    "result"
   ]
  },
  {
   "cell_type": "code",
   "execution_count": null,
   "metadata": {
    "tags": []
   },
   "outputs": [],
   "source": [
    "assert result[0] == 9.738381"
   ]
  },
  {
   "cell_type": "code",
   "execution_count": null,
   "metadata": {
    "tags": []
   },
   "outputs": [],
   "source": [
    "assert isinstance(result[1], float)"
   ]
  },
  {
   "cell_type": "code",
   "execution_count": null,
   "metadata": {
    "tags": []
   },
   "outputs": [],
   "source": [
    "assert len(sum_trade_value_mil.kwargs) == 1"
   ]
  },
  {
   "cell_type": "code",
   "execution_count": null,
   "metadata": {
    "tags": []
   },
   "outputs": [],
   "source": [
    "node_view = NodeView.from_api(guest_domain_client.api)\n",
    "assert node_view in sum_trade_value_mil.kwargs"
   ]
  },
  {
   "cell_type": "code",
   "execution_count": null,
   "metadata": {
    "tags": []
   },
   "outputs": [],
   "source": [
    "assert \"trade_data\" in sum_trade_value_mil.kwargs[node_view]"
   ]
  },
  {
   "cell_type": "code",
   "execution_count": null,
   "metadata": {
    "tags": []
   },
   "outputs": [],
   "source": [
    "assert sum_trade_value_mil.input_policy_init_kwargs[node_view][\"trade_data\"] == mock.id"
   ]
  },
  {
   "cell_type": "code",
   "execution_count": null,
   "metadata": {
    "tags": []
   },
   "outputs": [],
   "source": [
    "sum_trade_value_mil.code"
   ]
  },
  {
   "cell_type": "code",
   "execution_count": null,
   "metadata": {
    "tags": []
   },
   "outputs": [],
   "source": [
    "# Creating a new project\n",
    "new_project = sy.Project(\n",
    "    name=\"My Cool UN Project\",\n",
    "    description=\"\"\"Hi, I want to calculate the trade volume in million's with my cool code.\"\"\",\n",
    "    members=[guest_domain_client],\n",
    ")\n",
    "new_project"
   ]
  },
  {
   "cell_type": "code",
   "execution_count": null,
   "metadata": {
    "tags": []
   },
   "outputs": [],
   "source": [
    "new_project.create_code_request(sum_trade_value_mil, guest_domain_client)"
   ]
  },
  {
   "cell_type": "code",
   "execution_count": null,
   "metadata": {
    "tags": []
   },
   "outputs": [],
   "source": [
    "assert len(guest_domain_client.code.get_all()) == 1"
   ]
  },
  {
   "cell_type": "code",
   "execution_count": null,
   "metadata": {
    "tags": []
   },
   "outputs": [],
   "source": [
    "project = new_project.start()\n",
    "project"
   ]
  },
  {
   "cell_type": "code",
   "execution_count": null,
   "metadata": {
    "tags": []
   },
   "outputs": [],
   "source": [
    "assert isinstance(project, sy.service.project.project.Project)"
   ]
  },
  {
   "cell_type": "code",
   "execution_count": null,
   "metadata": {
    "tags": []
   },
   "outputs": [],
   "source": [
    "# Or when working on a project that already exists\n",
    "project = guest_domain_client.get_project(name=\"My Cool UN Project\")\n",
    "assert project"
   ]
  },
  {
   "cell_type": "code",
   "execution_count": null,
   "metadata": {
    "tags": []
   },
   "outputs": [],
   "source": [
    "assert len(project.events) == 1"
   ]
  },
  {
   "cell_type": "code",
   "execution_count": null,
   "metadata": {
    "tags": []
   },
   "outputs": [],
   "source": [
    "assert isinstance(project.events[0], sy.service.project.project.ProjectRequest)"
   ]
  },
  {
   "cell_type": "code",
   "execution_count": null,
   "metadata": {},
   "outputs": [],
   "source": [
    "assert project.events[0].request.status == RequestStatus.PENDING"
   ]
  },
  {
   "cell_type": "code",
   "execution_count": null,
   "metadata": {
    "tags": []
   },
   "outputs": [],
   "source": [
    "result = guest_domain_client.code.sum_trade_value_mil(trade_data=mock.id)\n",
    "result"
   ]
  },
  {
   "cell_type": "code",
   "execution_count": null,
   "metadata": {
    "tags": []
   },
   "outputs": [],
   "source": [
    "assert isinstance(result, sy.SyftNotReady)"
   ]
  },
  {
   "cell_type": "code",
   "execution_count": null,
   "metadata": {
    "tags": []
   },
   "outputs": [],
   "source": [
    "if node.node_type.value == \"python\":\n",
    "    node.land()"
   ]
  }
 ],
 "metadata": {
  "kernelspec": {
   "display_name": "Python 3 (ipykernel)",
   "language": "python",
   "name": "python3"
  },
  "language_info": {
   "codemirror_mode": {
    "name": "ipython",
    "version": 3
   },
   "file_extension": ".py",
   "mimetype": "text/x-python",
   "name": "python",
   "nbconvert_exporter": "python",
   "pygments_lexer": "ipython3",
<<<<<<< HEAD
   "version": "3.10.11"
=======
   "version": "3.11.2"
>>>>>>> 11abe9a4
  },
  "toc": {
   "base_numbering": 1,
   "nav_menu": {},
   "number_sections": true,
   "sideBar": true,
   "skip_h1_title": false,
   "title_cell": "Table of Contents",
   "title_sidebar": "Contents",
   "toc_cell": false,
   "toc_position": {},
   "toc_section_display": true,
   "toc_window_display": true
  }
 },
 "nbformat": 4,
 "nbformat_minor": 4
}<|MERGE_RESOLUTION|>--- conflicted
+++ resolved
@@ -433,11 +433,7 @@
    "name": "python",
    "nbconvert_exporter": "python",
    "pygments_lexer": "ipython3",
-<<<<<<< HEAD
-   "version": "3.10.11"
-=======
    "version": "3.11.2"
->>>>>>> 11abe9a4
   },
   "toc": {
    "base_numbering": 1,
