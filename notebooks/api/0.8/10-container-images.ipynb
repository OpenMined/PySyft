{
 "cells": [
  {
   "cell_type": "code",
   "execution_count": null,
   "id": "ab8aca22-8bd7-4764-8f2d-27dd5f33d8c6",
   "metadata": {},
   "outputs": [],
   "source": [
    "SYFT_VERSION = \">=0.8.2.b0,<0.9\"\n",
    "package_string = f'\"syft{SYFT_VERSION}\"'"
   ]
  },
  {
   "cell_type": "code",
   "execution_count": null,
   "id": "2cb8c995-c806-4b8e-a892-9bc461c61935",
   "metadata": {},
   "outputs": [],
   "source": [
    "import syft as sy\n",
    "sy.requires(SYFT_VERSION)\n",
    "from syft.service.worker.worker_image import SyftWorkerImage, SyftWorkerImageTag\n",
    "from syft.custom_worker.config import DockerWorkerConfig\n",
    "from syft.service.worker.worker_image import build_using_docker\n",
    "from syft.service.worker.utils import run_container_using_docker\n",
    "\n",
    "#third party\n",
    "import docker"
   ]
  },
  {
   "cell_type": "code",
   "execution_count": null,
   "id": "0bc7b5dc-1565-4261-ac98-db2602c5877b",
   "metadata": {},
   "outputs": [],
   "source": [
    "domain  = sy.orchestra.launch(name=\"test-domain-1\", reset=True, dev_mode=True, port=\"auto\")"
   ]
  },
  {
   "cell_type": "code",
   "execution_count": null,
   "id": "91f1988a-daa3-42f0-9bfe-f9fdd9597fdc",
   "metadata": {},
   "outputs": [],
   "source": [
    "domain_client = domain.login(email=\"info@openmined.org\", password=\"changethis\")"
   ]
  },
  {
   "cell_type": "code",
   "execution_count": null,
   "id": "75193f9f-3622-4071-9aba-d42a5dc5b301",
   "metadata": {},
   "outputs": [],
   "source": [
    "nginx_dockerfile_str = \"\"\"\n",
    "# Use the official Nginx image as the base\n",
    "FROM nginx:latest\n",
    "\n",
    "# Expose port 80 for the Nginx server\n",
    "EXPOSE 80\n",
    "\n",
    "# Start Nginx when the container has provisioned\n",
    "CMD [\"nginx\", \"-g\", \"daemon off;\"]\n",
    "\"\"\""
   ]
  },
  {
   "cell_type": "code",
   "execution_count": null,
   "id": "b6bfe92a-e873-4dc3-b3a0-6715f8843785",
   "metadata": {},
   "outputs": [],
   "source": [
    "docker_config = DockerWorkerConfig(dockerfile=nginx_dockerfile_str)"
   ]
  },
  {
   "cell_type": "code",
   "execution_count": null,
   "id": "941cf5e2-4ba8-488f-880b-de908d23a4c3",
   "metadata": {},
   "outputs": [],
   "source": [
    "assert docker_config.dockerfile == nginx_dockerfile_str"
   ]
  },
  {
   "cell_type": "code",
   "execution_count": null,
   "id": "d4a60bf8-22d3-4052-b9cc-f6dcf68b2dd8",
   "metadata": {},
   "outputs": [],
   "source": [
    "res = domain_client.api.services.worker_image.submit_dockerfile(docker_config=docker_config)"
   ]
  },
  {
   "cell_type": "code",
   "execution_count": null,
   "id": "730df31b-7c23-4068-a275-419526c3ee6f",
   "metadata": {},
   "outputs": [],
   "source": [
    "res"
   ]
  },
  {
   "cell_type": "code",
   "execution_count": null,
   "id": "ebb3b7e9-c7a4-4c99-866b-13c6a75d04e8",
   "metadata": {},
   "outputs": [],
   "source": [
    "assert isinstance( res, sy.SyftSuccess)"
   ]
  },
  {
   "cell_type": "code",
   "execution_count": null,
   "id": "d9cc2eb9-9f28-454f-96bc-fbb722f78bb5",
   "metadata": {},
   "outputs": [],
   "source": [
    "dockerfile_list = domain_client.api.services.worker_image.get_all()\n",
    "dockerfile_list"
   ]
  },
  {
   "cell_type": "code",
   "execution_count": null,
   "id": "8e56f9e8-5cf3-418b-9774-75a47c8ef276",
   "metadata": {},
   "outputs": [],
   "source": [
    "assert len(dockerfile_list) == 1"
   ]
  },
  {
   "cell_type": "code",
   "execution_count": null,
   "id": "21836707-891c-4e2b-87b5-51de8050da9f",
   "metadata": {},
   "outputs": [],
   "source": [
    "workerimage = dockerfile_list[0]"
   ]
  },
  {
   "cell_type": "code",
   "execution_count": null,
   "id": "1672c9d0-aff0-4de6-b6e9-38c38e07a5bd",
   "metadata": {},
   "outputs": [],
   "source": [
    "workerimage"
   ]
  },
  {
   "cell_type": "code",
   "execution_count": null,
   "id": "133dacbe-4d2e-458e-830b-2c18bce018e4",
   "metadata": {},
   "outputs": [],
   "source": [
    "assert isinstance(workerimage, SyftWorkerImage)\n",
    "assert workerimage.config.dockerfile == nginx_dockerfile_str"
   ]
  },
  {
   "cell_type": "code",
   "execution_count": null,
   "id": "aa6573e1-ea18-4049-b6bf-1615521d8ced",
   "metadata": {},
   "outputs": [],
   "source": [
    "docker_tag = \"openmined/test-nginx:0.7.8\"  # can also be with registry, e.g. \"docker.io/openmined/test-nginx:0.7.8\"\n",
    "docker_tag = \"docker.io/openmined/test-nginx:0.7.8\"\n",
    "docker_build_res = domain_client.api.services.worker_image.build(uid=workerimage.id, tag=docker_tag)"
   ]
  },
  {
   "cell_type": "code",
   "execution_count": null,
   "id": "573869c9-2bf9-4110-892b-edc75f0cd48d",
   "metadata": {},
   "outputs": [],
   "source": [
    "docker_build_res"
   ]
  },
  {
   "cell_type": "code",
   "execution_count": null,
   "id": "21e3679d-ef71-44af-a2ab-91bed47472c1",
   "metadata": {},
   "outputs": [],
   "source": [
    "assert isinstance(docker_build_res, sy.SyftSuccess)"
   ]
  },
  {
   "cell_type": "code",
   "execution_count": null,
   "id": "c7ccfd18-2bae-4879-b6c2-27b6bcccf8f5",
   "metadata": {},
   "outputs": [],
   "source": [
    "import subprocess\n",
    "\n",
    "parts = docker_tag.rsplit(\"/\")\n",
    "if len(parts) == 3:\n",
    "    docker_tag = parts[1] + '/' + parts[2]\n",
    "\n",
    "def check_image_exists(tag) -> bool:\n",
    "    result = subprocess.run(['docker', 'images', '-q', tag], stdout=subprocess.PIPE)\n",
    "    return result.stdout.strip() != b''\n",
    "assert check_image_exists(docker_tag)"
   ]
  },
  {
   "cell_type": "code",
   "execution_count": null,
   "id": "c540043d-4485-4213-b93c-358e4c507f5a",
   "metadata": {},
   "outputs": [],
   "source": [
    "image_list = domain_client.api.services.worker_image.get_all()\n",
    "image_list"
   ]
  },
  {
   "cell_type": "code",
   "execution_count": null,
   "id": "2dd5d306-1726-4d68-a1fd-2513bbaf568c",
   "metadata": {},
   "outputs": [],
   "source": [
    "assert len(image_list) == 1"
   ]
  },
  {
   "cell_type": "code",
   "execution_count": null,
   "id": "990d2cf3-2148-4a67-b17f-486efc5ccb02",
   "metadata": {},
   "outputs": [],
   "source": [
    "import docker\n",
    "\n",
    "def get_image_hash(tag) -> str:\n",
    "    client = docker.from_env()\n",
    "    try:\n",
    "        image = client.images.get(tag)\n",
    "        return image.id\n",
    "    except docker.errors.ImageNotFound:\n",
    "        return None"
   ]
  },
  {
   "cell_type": "code",
   "execution_count": null,
   "id": "b2829070-f156-4dbd-b1ee-1e3f654f5b7b",
   "metadata": {},
   "outputs": [],
   "source": [
    "assert image_list[0].image_hash == get_image_hash(docker_tag)"
   ]
  },
  {
   "cell_type": "code",
   "execution_count": null,
   "id": "5692f3a9-f493-467a-a394-7d8e62b970e5",
   "metadata": {},
   "outputs": [],
   "source": [
    "def get_container_id(container_name: str) -> str:\n",
    "    client = docker.from_env()\n",
    "    try:\n",
    "        container = client.containers.get(container_name)\n",
    "        return container.id\n",
    "    except docker.errors.NotFound:\n",
    "        return None"
   ]
  },
  {
   "cell_type": "code",
   "execution_count": null,
   "id": "f57b5443-8519-4464-89a2-37deb25f6923",
   "metadata": {},
   "outputs": [],
   "source": [
    "worker_pool_name = \"my_first_worker_pool\"\n",
    "worker_pool_res = domain_client.api.services.worker_pool.create(name=worker_pool_name, image_uid = image_list[0].id, number=3)\n",
    "worker_pool_res"
   ]
  },
  {
   "cell_type": "code",
   "execution_count": null,
   "id": "16db22bd-6dcf-46a5-92d7-3eec7f86c186",
   "metadata": {},
   "outputs": [],
   "source": [
    "worker_pool_res[0].worker"
   ]
  },
  {
   "cell_type": "code",
   "execution_count": null,
   "id": "f418fb83-4111-412c-ab11-8d4587239dc6",
   "metadata": {},
   "outputs": [],
   "source": [
    "assert len(worker_pool_res) == 3"
   ]
  },
  {
   "cell_type": "code",
   "execution_count": null,
   "id": "e418b467-fb7c-45f4-8420-538b8645b9ef",
   "metadata": {},
   "outputs": [],
   "source": [
    "worker_pools = domain_client.api.services.worker_pool.get_all()\n",
    "worker_pools"
   ]
  },
  {
   "cell_type": "code",
   "execution_count": null,
   "id": "64b5d651-3dd6-45e6-b189-c7e278a7ddd1",
   "metadata": {},
   "outputs": [],
   "source": [
    "for status in worker_pool_res:\n",
    "    assert status.error == None\n",
    "    assert status.worker.image_hash == get_image_hash(docker_tag)"
   ]
  },
  {
   "cell_type": "code",
   "execution_count": null,
   "id": "977ff49b-0975-4e75-bd36-7ed124be52b8",
   "metadata": {},
   "outputs": [],
   "source": [
    "worker_pool_list = domain_client.api.services.worker_pool.get_all()"
   ]
  },
  {
   "cell_type": "code",
   "execution_count": null,
   "id": "ce6bd8c3-bc0a-4cdd-b594-4fccdd2097d4",
   "metadata": {},
   "outputs": [],
   "source": [
    "assert len(worker_pool_list)==1\n",
    "worker_pool = worker_pool_list[0]\n",
    "assert worker_pool.name==worker_pool_name\n",
    "assert len(worker_pool.workers)==3"
   ]
  },
  {
   "cell_type": "code",
   "execution_count": null,
   "id": "fe5900fe-057e-4be2-b3c6-c69ec07bacb4",
   "metadata": {},
   "outputs": [],
   "source": [
    "# Delete the second worker\n",
    "second_worker = worker_pool.workers[1]"
   ]
  },
  {
   "cell_type": "code",
   "execution_count": null,
   "id": "c23a5008-0fa6-4d38-9102-71696b3eea41",
   "metadata": {},
   "outputs": [],
   "source": [
    "worker_delete_res = domain_client.api.services.worker_pool.delete_worker(worker_pool_id=worker_pool.id,\n",
    "                                                                         worker_id=second_worker.id)"
   ]
  },
  {
   "cell_type": "code",
   "execution_count": null,
   "id": "2acf59e7-d5d6-45e7-9357-c0ab1c2752ec",
   "metadata": {},
   "outputs": [],
   "source": [
    "worker_delete_res"
   ]
  },
  {
   "cell_type": "code",
   "execution_count": null,
   "id": "66251446-6d61-451c-a6cb-5e5e4414f92a",
   "metadata": {},
   "outputs": [],
   "source": [
    "assert isinstance(worker_delete_res,sy.SyftSuccess)"
   ]
  },
  {
   "cell_type": "code",
   "execution_count": null,
   "id": "61dc575e-d5d8-47e1-a23a-ccfa3fd1cad6",
   "metadata": {},
   "outputs": [],
   "source": [
    "# Refetch the worker pool\n",
    "# Ensure that the deleted worker's id is not present\n",
    "worker_pool = domain_client.api.services.worker_pool.get_all()[0]\n",
    "assert len(worker_pool.workers)==2\n",
    "for worker in worker_pool.workers:\n",
    "    assert second_worker.id != worker.id"
   ]
  },
  {
   "cell_type": "code",
   "execution_count": null,
   "id": "b2ee8588-f435-4431-b456-dd5b1ff7eec6",
   "metadata": {},
   "outputs": [],
   "source": [
    "delete_res = domain_client.api.services.worker_image.delete(workerimage.id)"
   ]
  },
  {
   "cell_type": "code",
   "execution_count": null,
   "id": "1b5256d6-a9bc-4de2-a771-d3c0147ba1b4",
   "metadata": {},
   "outputs": [],
   "source": [
    "# Since the containers are running, we would not able to delete the image\n",
    "assert isinstance(delete_res, sy.SyftError)\n",
    "delete_res"
   ]
  },
  {
   "cell_type": "code",
   "execution_count": null,
   "id": "56fb74bb-a409-481a-93de-3a52d049c41a",
   "metadata": {},
   "outputs": [],
   "source": [
    "# delete the remaining workers\n",
    "for worker in worker_pool.workers:\n",
    "    res =domain_client.api.services.worker_pool.delete_worker(worker_pool_id=worker_pool.id,\n",
    "                                                         worker_id= worker.id)\n",
    "    assert isinstance(res, sy.SyftSuccess)"
   ]
  },
  {
   "cell_type": "code",
   "execution_count": null,
   "id": "6713e807-8f41-4892-959f-e908e7b736a6",
   "metadata": {},
   "outputs": [],
   "source": [
    "delete_res = domain_client.api.services.worker_image.delete(workerimage.id)"
   ]
  },
  {
   "cell_type": "code",
   "execution_count": null,
   "id": "9167743c-36af-4c83-b051-0ecdf13e3601",
   "metadata": {},
   "outputs": [],
   "source": [
    "# Since the containers are delete, we should be able to delete the image\n",
    "assert isinstance(delete_res, sy.SyftSuccess)\n",
    "delete_res"
   ]
  },
  {
   "cell_type": "code",
   "execution_count": null,
   "id": "6e2769f9-d0aa-49d2-b9fe-077262229de8",
   "metadata": {},
   "outputs": [],
   "source": []
  }
 ],
 "metadata": {
  "kernelspec": {
   "display_name": "Python 3 (ipykernel)",
   "language": "python",
   "name": "python3"
  },
  "language_info": {
   "codemirror_mode": {
    "name": "ipython",
    "version": 3
   },
   "file_extension": ".py",
   "mimetype": "text/x-python",
   "name": "python",
   "nbconvert_exporter": "python",
   "pygments_lexer": "ipython3",
<<<<<<< HEAD
   "version": "3.10.13"
=======
   "version": "3.11.5"
>>>>>>> 53ed8b3a
  }
 },
 "nbformat": 4,
 "nbformat_minor": 5
}<|MERGE_RESOLUTION|>--- conflicted
+++ resolved
@@ -504,11 +504,7 @@
    "name": "python",
    "nbconvert_exporter": "python",
    "pygments_lexer": "ipython3",
-<<<<<<< HEAD
-   "version": "3.10.13"
-=======
    "version": "3.11.5"
->>>>>>> 53ed8b3a
   }
  },
  "nbformat": 4,
