{
 "cells": [
  {
   "cell_type": "code",
   "execution_count": null,
   "id": "0",
   "metadata": {},
   "outputs": [],
   "source": [
    "SYFT_VERSION = \">=0.8.2.b0,<0.9\"\n",
    "package_string = f'\"syft{SYFT_VERSION}\"'"
   ]
  },
  {
   "cell_type": "code",
   "execution_count": null,
   "id": "1",
   "metadata": {},
   "outputs": [],
   "source": [
    "# stdlib\n",
    "import os\n",
    "import time\n",
    "\n",
    "# third party\n",
    "import docker\n",
    "import numpy as np\n",
    "\n",
    "# syft absolute\n",
    "import syft as sy\n",
    "\n",
    "sy.requires(SYFT_VERSION)\n",
    "\n",
    "# syft absolute\n",
    "from syft.service.worker.image_registry import SyftImageRegistry\n",
    "from syft.service.worker.worker_image import SyftWorkerImage\n",
    "\n",
    "# Local registry to test external registry\n",
    "\n",
    "\n",
    "class LocalRegistryContainer:\n",
    "    def __init__(self):\n",
    "        self.name = \"local_registry\"\n",
    "        self.client = docker.from_env()\n",
    "\n",
    "    def start(self, host_port=5678):\n",
    "        existing = self.get()\n",
    "        if existing:\n",
    "            return existing\n",
    "\n",
    "        result = self.client.containers.run(\n",
    "            \"registry:2\",\n",
    "            name=self.name,\n",
    "            detach=True,\n",
    "            ports={\"5000/tcp\": host_port},\n",
    "            labels={\"orgs.openmined.syft\": \"local-registry\"},\n",
    "        )\n",
    "\n",
    "        return result\n",
    "\n",
    "    def teardown(self):\n",
    "        existing = self.get()\n",
    "        if existing:\n",
    "            existing.stop()\n",
    "            existing.remove()\n",
    "\n",
    "    def get(self):\n",
    "        try:\n",
    "            result = self.client.containers.get(self.name)\n",
    "            if result.status == \"running\":\n",
    "                return result\n",
    "        except docker.errors.NotFound:\n",
    "            return None\n",
    "\n",
    "\n",
    "local_registry_container = LocalRegistryContainer()"
   ]
  },
  {
   "cell_type": "code",
   "execution_count": null,
   "id": "2",
   "metadata": {},
   "outputs": [],
   "source": [
    "# Uncomment this to run the whole docker based custom workers\n",
    "# os.environ[\"ORCHESTRA_DEPLOYMENT_TYPE\"] = \"container_stack\"\n",
    "# os.environ[\"DEV_MODE\"] = \"True\"\n",
    "\n",
    "\n",
    "# Disable inmemory worker for container stack\n",
    "running_as_container = os.environ.get(\"ORCHESTRA_DEPLOYMENT_TYPE\") in (\n",
    "    \"container_stack\",\n",
    ")\n",
    "in_memory_workers = not running_as_container"
   ]
  },
  {
   "cell_type": "code",
   "execution_count": null,
   "id": "3",
   "metadata": {},
   "outputs": [],
   "source": [
    "domain = sy.orchestra.launch(\n",
    "    name=\"test-domain-1\",\n",
    "    dev_mode=True,\n",
    "    create_producer=True,\n",
    "    in_memory_workers=in_memory_workers,\n",
    "    reset=True,\n",
    "    port=8081,\n",
    ")"
   ]
  },
  {
   "cell_type": "code",
   "execution_count": null,
   "id": "4",
   "metadata": {},
   "outputs": [],
   "source": [
    "domain_client = domain.login(email=\"info@openmined.org\", password=\"changethis\")"
   ]
  },
  {
   "cell_type": "markdown",
   "id": "5",
   "metadata": {},
   "source": [
    "We should see a default worker pool"
   ]
  },
  {
   "cell_type": "code",
   "execution_count": null,
   "id": "6",
   "metadata": {},
   "outputs": [],
   "source": [
    "domain_client.worker_pools"
   ]
  },
  {
   "cell_type": "code",
   "execution_count": null,
   "id": "7",
   "metadata": {},
   "outputs": [],
   "source": [
    "syft_base_worker_tag = (\n",
    "    \"local-dev\"\n",
    "    if (bool(os.environ[\"DEV_MODE\"]) and running_as_container)\n",
    "    else sy.__version__\n",
    ")\n",
    "syft_base_worker_tag"
   ]
  },
  {
   "cell_type": "markdown",
   "id": "8",
   "metadata": {},
   "source": [
    "#### Submit Dockerfile"
   ]
  },
  {
   "cell_type": "code",
   "execution_count": null,
   "id": "9",
   "metadata": {},
   "outputs": [],
   "source": [
    "opendp_dockerfile_str = f\"\"\"\n",
    "FROM openmined/grid-backend:{syft_base_worker_tag}\n",
    "\n",
    "RUN pip install opendp\n",
    "\n",
    "\"\"\".strip()\n",
    "\n",
    "docker_tag = \"openmined/custom-worker-opendp:1.0.0\""
   ]
  },
  {
   "cell_type": "code",
   "execution_count": null,
   "id": "10",
   "metadata": {},
   "outputs": [],
   "source": [
    "docker_config = sy.DockerWorkerConfig(dockerfile=opendp_dockerfile_str)"
   ]
  },
  {
   "cell_type": "code",
   "execution_count": null,
   "id": "11",
   "metadata": {},
   "outputs": [],
   "source": [
    "# test image build locally\n",
    "test_build_res = docker_config.test_image_build(tag=docker_tag)\n",
    "test_build_res"
   ]
  },
  {
   "cell_type": "code",
   "execution_count": null,
   "id": "12",
   "metadata": {},
   "outputs": [],
   "source": [
    "assert isinstance(test_build_res, sy.SyftSuccess), str(test_build_res)"
   ]
  },
  {
   "cell_type": "code",
   "execution_count": null,
   "id": "13",
   "metadata": {},
   "outputs": [],
   "source": [
    "assert docker_config.dockerfile == opendp_dockerfile_str"
   ]
  },
  {
   "cell_type": "code",
   "execution_count": null,
   "id": "14",
   "metadata": {},
   "outputs": [],
   "source": [
    "submit_result = domain_client.api.services.worker_image.submit_dockerfile(\n",
    "    docker_config=docker_config\n",
    ")"
   ]
  },
  {
   "cell_type": "code",
   "execution_count": null,
   "id": "15",
   "metadata": {},
   "outputs": [],
   "source": [
    "submit_result"
   ]
  },
  {
   "cell_type": "code",
   "execution_count": null,
   "id": "16",
   "metadata": {},
   "outputs": [],
   "source": [
    "assert isinstance(submit_result, sy.SyftSuccess), str(submit_result)"
   ]
  },
  {
   "cell_type": "code",
   "execution_count": null,
   "id": "17",
   "metadata": {},
   "outputs": [],
   "source": [
    "dockerfile_list = domain_client.images.get_all()\n",
    "dockerfile_list"
   ]
  },
  {
   "cell_type": "code",
   "execution_count": null,
   "id": "18",
   "metadata": {},
   "outputs": [],
   "source": [
    "assert len(domain_client.images.get_all()) == 2"
   ]
  },
  {
   "cell_type": "code",
   "execution_count": null,
   "id": "19",
   "metadata": {},
   "outputs": [],
   "source": [
    "workerimage: SyftWorkerImage = None\n",
    "for image in dockerfile_list:\n",
    "    if not image.is_prebuilt and image.config.dockerfile == opendp_dockerfile_str:\n",
    "        workerimage = image\n",
    "        break\n",
    "\n",
    "assert isinstance(workerimage, SyftWorkerImage), str(workerimage)"
   ]
  },
  {
   "cell_type": "code",
   "execution_count": null,
   "id": "20",
   "metadata": {},
   "outputs": [],
   "source": [
    "workerimage"
   ]
  },
  {
   "cell_type": "markdown",
   "id": "21",
   "metadata": {},
   "source": [
    "#### Add Local Registry in Syft"
   ]
  },
  {
   "cell_type": "code",
   "execution_count": null,
   "id": "22",
   "metadata": {},
   "outputs": [],
   "source": [
    "registry_add_result = domain_client.api.services.image_registry.add(\"localhost:5678\")\n",
    "registry_add_result"
   ]
  },
  {
   "cell_type": "code",
   "execution_count": null,
   "id": "23",
   "metadata": {},
   "outputs": [],
   "source": [
    "assert isinstance(registry_add_result, sy.SyftSuccess), str(registry_add_result)"
   ]
  },
  {
   "cell_type": "code",
   "execution_count": null,
   "id": "24",
   "metadata": {},
   "outputs": [],
   "source": [
    "images = domain_client.api.services.image_registry.get_all()\n",
    "assert len(images) == 1\n",
    "images"
   ]
  },
  {
   "cell_type": "code",
   "execution_count": null,
   "id": "25",
   "metadata": {},
   "outputs": [],
   "source": [
    "local_registry = images[0]\n",
    "local_registry"
   ]
  },
  {
   "cell_type": "code",
   "execution_count": null,
   "id": "26",
   "metadata": {},
   "outputs": [],
   "source": [
    "assert isinstance(local_registry, SyftImageRegistry), str(local_registry)"
   ]
  },
  {
   "cell_type": "markdown",
   "id": "27",
   "metadata": {},
   "source": [
    "#### Build Image"
   ]
  },
  {
   "cell_type": "code",
   "execution_count": null,
   "id": "28",
   "metadata": {},
   "outputs": [],
   "source": [
    "pull = False if syft_base_worker_tag == \"local-dev\" else True\n",
    "pull"
   ]
  },
  {
   "cell_type": "code",
   "execution_count": null,
   "id": "29",
   "metadata": {},
   "outputs": [],
   "source": [
    "registry_uid = local_registry.id if running_as_container else local_registry.id\n",
    "\n",
    "docker_build_result = domain_client.api.services.worker_image.build(\n",
    "    image_uid=workerimage.id,\n",
    "    tag=docker_tag,\n",
    "    registry_uid=registry_uid,\n",
    "    pull=pull,\n",
    ")\n",
    "docker_build_result"
   ]
  },
  {
   "cell_type": "code",
   "execution_count": null,
   "id": "30",
   "metadata": {},
   "outputs": [],
   "source": [
    "workerimage.config.dockerfile"
   ]
  },
  {
   "cell_type": "code",
   "execution_count": null,
   "id": "31",
   "metadata": {},
   "outputs": [],
   "source": [
    "assert isinstance(docker_build_result, sy.SyftSuccess), str(docker_build_result)"
   ]
  },
  {
   "cell_type": "code",
   "execution_count": null,
   "id": "32",
   "metadata": {},
   "outputs": [],
   "source": [
    "image_list = domain_client.images.get_all()\n",
    "image_list"
   ]
  },
  {
   "cell_type": "code",
   "execution_count": null,
   "id": "33",
   "metadata": {},
   "outputs": [],
   "source": [
    "for image in image_list:\n",
    "    if image.id == workerimage.id:\n",
    "        workerimage = (\n",
    "            image  # we can also index with string using the repo_with_tag format\n",
    "        )\n",
    "\n",
    "if running_as_container:\n",
    "    image_list[workerimage.built_image_tag]\n",
    "    assert image_list[workerimage.built_image_tag] == workerimage\n",
    "\n",
    "workerimage"
   ]
  },
  {
   "cell_type": "code",
   "execution_count": null,
   "id": "34",
   "metadata": {},
   "outputs": [],
   "source": [
    "def get_image_hash(tag) -> str:\n",
    "    client = docker.from_env()\n",
    "    try:\n",
    "        image = client.images.get(tag)\n",
    "        return image.id\n",
    "    except docker.errors.ImageNotFound:\n",
    "        return None"
   ]
  },
  {
   "cell_type": "code",
   "execution_count": null,
   "id": "35",
   "metadata": {},
   "outputs": [],
   "source": [
    "if running_as_container:\n",
    "    assert workerimage.image_hash == get_image_hash(\n",
    "        workerimage.built_image_tag\n",
    "    ), \"Worker Image image_hash does not match with built image hash\""
   ]
  },
  {
   "cell_type": "markdown",
   "id": "36",
   "metadata": {},
   "source": [
    "#### Push Image to Local Registry"
   ]
  },
  {
   "cell_type": "code",
   "execution_count": null,
   "id": "37",
   "metadata": {},
   "outputs": [],
   "source": [
    "push_result = None\n",
    "if running_as_container:\n",
    "    # stdlib\n",
    "    from time import sleep\n",
    "\n",
    "    local_registry_container.start()\n",
    "    sleep(5)\n",
    "\n",
    "    push_result = domain_client.api.services.worker_image.push(workerimage.id)\n",
    "    assert isinstance(push_result, sy.SyftSuccess), str(push_result)"
   ]
  },
  {
   "cell_type": "code",
   "execution_count": null,
   "id": "38",
   "metadata": {},
   "outputs": [],
   "source": [
    "push_result"
   ]
  },
  {
   "cell_type": "code",
   "execution_count": null,
   "id": "39",
   "metadata": {},
   "outputs": [],
   "source": [
    "if running_as_container:\n",
    "    # third party\n",
    "    import requests\n",
    "\n",
    "    base_url = f\"http://{workerimage.image_identifier.registry_host}\"\n",
    "    expected_tag = workerimage.image_identifier.tag\n",
    "    search_tag = \"openmined/custom-worker-opendp\"\n",
    "\n",
    "    repos = requests.get(f\"{base_url}/v2/_catalog\").json()[\"repositories\"]\n",
    "    tags = requests.get(f\"{base_url}/v2/{search_tag}/tags/list\").json()\n",
    "    tags = tags[\"tags\"]\n",
    "\n",
    "    print(tags)\n",
    "\n",
    "    assert (\n",
    "        search_tag in repos\n",
    "    ), f\"'{search_tag}' not uploaded to local registry | {repos}\"\n",
    "    assert (\n",
    "        expected_tag in tags\n",
    "    ), f\"'{search_tag}' with tag {expected_tag} not available | {tags}\""
   ]
  },
  {
   "cell_type": "markdown",
   "id": "40",
   "metadata": {},
   "source": [
    "#### Delete locally built image to force pull from local registry"
   ]
  },
  {
   "cell_type": "markdown",
   "id": "41",
   "metadata": {},
   "source": [
    "This should make the subsequent `worker_pool.launch` pull from registry at 'localhost:5678`"
   ]
  },
  {
   "cell_type": "code",
   "execution_count": null,
   "id": "42",
   "metadata": {},
   "outputs": [],
   "source": [
    "# stdlib\n",
    "from time import sleep\n",
    "\n",
    "\n",
    "def remove_local_image(tag):\n",
    "    client = docker.from_env()\n",
    "    try:\n",
    "        client.images.remove(tag)\n",
    "    except docker.errors.ImageNotFound:\n",
    "        pass\n",
    "\n",
    "\n",
    "if running_as_container:\n",
    "    remove_local_image(workerimage.built_image_tag)"
   ]
  },
  {
   "cell_type": "markdown",
   "id": "43",
   "metadata": {},
   "source": [
    "#### Create Worker Pool From Image"
   ]
  },
  {
   "cell_type": "code",
   "execution_count": null,
   "id": "44",
   "metadata": {},
   "outputs": [],
   "source": [
    "worker_pool_name = \"opendp-pool\"\n",
    "worker_pool_res = domain_client.api.services.worker_pool.launch(\n",
    "    name=worker_pool_name,\n",
    "    image_uid=workerimage.id,\n",
    "    num_workers=2,\n",
    ")"
   ]
  },
  {
   "cell_type": "code",
   "execution_count": null,
   "id": "45",
   "metadata": {},
   "outputs": [],
   "source": [
    "assert len(worker_pool_res) == 2"
   ]
  },
  {
   "cell_type": "code",
   "execution_count": null,
   "id": "46",
   "metadata": {},
   "outputs": [],
   "source": [
    "for status in worker_pool_res:\n",
    "    assert status.error is None\n",
    "    if running_as_container:\n",
    "        assert status.worker.image.image_hash == get_image_hash(\n",
    "            workerimage.built_image_tag\n",
    "        ), \"Worker Pool Image image_hash does not match with built image hash\""
   ]
  },
  {
   "cell_type": "code",
   "execution_count": null,
   "id": "47",
   "metadata": {},
   "outputs": [],
   "source": [
    "worker_pool_list = domain_client.worker_pools\n",
    "worker_pool_list"
   ]
  },
  {
   "cell_type": "code",
   "execution_count": null,
   "id": "48",
   "metadata": {},
   "outputs": [],
   "source": [
    "assert len(domain_client.worker_pools.get_all()) == 2\n",
    "worker_pool = None\n",
    "for pool in worker_pool_list:\n",
    "    if pool.name == worker_pool_name:\n",
    "        worker_pool = pool\n",
    "        break\n",
    "assert worker_pool is not None\n",
    "assert len(worker_pool.workers) == 2"
   ]
  },
  {
   "cell_type": "code",
   "execution_count": null,
   "id": "49",
   "metadata": {},
   "outputs": [],
   "source": [
    "# We can filter pools based on the image id upon which the pools were built\n",
    "domain_client.api.services.worker_pool.filter_by_image_id(image_uid=workerimage.id)"
   ]
  },
  {
   "cell_type": "code",
   "execution_count": null,
   "id": "50",
   "metadata": {},
   "outputs": [],
   "source": [
    "# Delete the second worker\n",
    "second_worker = worker_pool.workers[1]"
   ]
  },
  {
   "cell_type": "code",
   "execution_count": null,
   "id": "51",
   "metadata": {},
   "outputs": [],
   "source": [
    "second_worker"
   ]
  },
  {
   "cell_type": "markdown",
   "id": "52",
   "metadata": {},
   "source": [
    "#### Get Worker Logs"
   ]
  },
  {
   "cell_type": "code",
   "execution_count": null,
   "id": "53",
   "metadata": {},
   "outputs": [],
   "source": [
    "raw_worker_logs = domain_client.api.services.worker.logs(\n",
    "    uid=second_worker.id,\n",
    "    raw=True,\n",
    ")\n",
    "raw_worker_logs"
   ]
  },
  {
   "cell_type": "code",
   "execution_count": null,
   "id": "54",
   "metadata": {},
   "outputs": [],
   "source": [
    "assert isinstance(raw_worker_logs, bytes)"
   ]
  },
  {
   "cell_type": "code",
   "execution_count": null,
   "id": "55",
   "metadata": {},
   "outputs": [],
   "source": [
    "worker_logs = domain_client.api.services.worker.logs(\n",
    "    uid=second_worker.id,\n",
    ")\n",
    "worker_logs"
   ]
  },
  {
   "cell_type": "code",
   "execution_count": null,
   "id": "56",
   "metadata": {},
   "outputs": [],
   "source": [
    "assert isinstance(worker_logs, str)"
   ]
  },
  {
   "cell_type": "markdown",
   "id": "57",
   "metadata": {},
   "source": [
    "#### Delete Worker from Pool"
   ]
  },
  {
   "cell_type": "code",
   "execution_count": null,
   "id": "58",
   "metadata": {},
   "outputs": [],
   "source": [
    "worker_delete_res = domain_client.api.services.worker.delete(\n",
    "    uid=second_worker.id,\n",
    ")"
   ]
  },
  {
   "cell_type": "code",
   "execution_count": null,
   "id": "59",
   "metadata": {},
   "outputs": [],
   "source": [
    "worker_delete_res"
   ]
  },
  {
   "cell_type": "code",
   "execution_count": null,
   "id": "60",
   "metadata": {},
   "outputs": [],
   "source": [
    "assert isinstance(worker_delete_res, sy.SyftSuccess), str(worker_delete_res)"
   ]
  },
  {
   "cell_type": "code",
   "execution_count": null,
   "id": "61",
   "metadata": {},
   "outputs": [],
   "source": [
    "# Refetch the worker pool\n",
    "# Ensure that the deleted worker's id is not present\n",
    "for pool in domain_client.api.services.worker_pool.get_all():\n",
    "    if pool.name == worker_pool_name:\n",
    "        worker_pool = pool\n",
    "assert len(worker_pool.workers) == 1\n",
    "for worker in worker_pool.workers:\n",
    "    assert second_worker.id != worker.id"
   ]
  },
  {
   "cell_type": "code",
   "execution_count": null,
   "id": "62",
   "metadata": {},
   "outputs": [],
   "source": [
    "worker_pool"
   ]
  },
  {
   "cell_type": "markdown",
   "id": "63",
   "metadata": {},
   "source": [
    "### Syft function"
   ]
  },
  {
   "cell_type": "code",
   "execution_count": null,
   "id": "64",
   "metadata": {},
   "outputs": [],
   "source": [
    "data = np.array([1, 2, 3])\n",
    "data_action_obj = sy.ActionObject.from_obj(data)\n",
    "\n",
    "data_pointer = domain_client.api.services.action.set(data_action_obj)\n",
    "data_pointer"
   ]
  },
  {
   "cell_type": "code",
   "execution_count": null,
   "id": "65",
   "metadata": {},
   "outputs": [],
   "source": [
    "@sy.syft_function(\n",
    "    input_policy=sy.ExactMatch(x=data_pointer),\n",
    "    output_policy=sy.SingleExecutionExactOutput(),\n",
    "    worker_pool_name=worker_pool_name,\n",
    ")\n",
    "def custom_worker_func(x):\n",
    "    # third party\n",
    "\n",
    "    return {\"y\": x + 1}"
   ]
  },
  {
   "cell_type": "code",
   "execution_count": null,
   "id": "66",
   "metadata": {},
   "outputs": [],
   "source": [
    "custom_worker_func"
   ]
  },
  {
   "cell_type": "code",
   "execution_count": null,
   "id": "67",
   "metadata": {},
   "outputs": [],
   "source": [
    "assert custom_worker_func.worker_pool_name == worker_pool.name"
   ]
  },
  {
   "cell_type": "code",
   "execution_count": null,
   "id": "68",
   "metadata": {},
   "outputs": [],
   "source": [
    "request = domain_client.code.request_code_execution(custom_worker_func)\n",
    "request"
   ]
  },
  {
   "cell_type": "code",
   "execution_count": null,
   "id": "69",
   "metadata": {},
   "outputs": [],
   "source": [
    "domain_client.requests[-1].approve(approve_nested=True)"
   ]
  },
  {
   "cell_type": "code",
   "execution_count": null,
   "id": "70",
   "metadata": {},
   "outputs": [],
   "source": [
    "job = domain_client.code.custom_worker_func(x=data_pointer, blocking=False)\n",
    "job"
   ]
  },
  {
   "cell_type": "code",
   "execution_count": null,
   "id": "71",
   "metadata": {},
   "outputs": [],
   "source": [
    "worker_pool = domain_client.worker_pools[worker_pool_name]\n",
    "worker_pool"
   ]
  },
  {
   "cell_type": "code",
   "execution_count": null,
   "id": "72",
   "metadata": {},
   "outputs": [],
   "source": [
    "job.wait()"
   ]
  },
  {
   "cell_type": "code",
   "execution_count": null,
   "id": "73",
   "metadata": {},
   "outputs": [],
   "source": [
    "assert job.status.value == \"completed\""
   ]
  },
  {
   "cell_type": "code",
   "execution_count": null,
   "id": "74",
   "metadata": {},
   "outputs": [],
   "source": [
    "job = domain_client.jobs[-1]\n",
    "job"
   ]
  },
  {
   "cell_type": "code",
   "execution_count": null,
   "id": "75",
   "metadata": {},
   "outputs": [],
   "source": [
    "job.job_worker_id"
   ]
  },
  {
   "cell_type": "code",
   "execution_count": null,
   "id": "76",
   "metadata": {},
   "outputs": [],
   "source": [
    "# Disabling it due to Race Condition Error\n",
    "# assert job.job_worker_id is not None"
   ]
  },
  {
   "cell_type": "code",
   "execution_count": null,
   "id": "77",
   "metadata": {},
   "outputs": [],
   "source": [
    "# Sleeping so that consumer state is updated\n",
    "time.sleep(5)"
   ]
  },
  {
   "cell_type": "code",
   "execution_count": null,
   "id": "78",
   "metadata": {},
   "outputs": [],
   "source": [
    "# Once the work is done by the worker, its state is returned to idle again.\n",
    "consuming_worker_is_now_idle = False\n",
    "for worker in domain_client.worker_pools[worker_pool_name].workers:\n",
    "    if worker.id == job.job_worker_id:\n",
    "        consuming_worker_is_now_idle = worker.consumer_state.value.lower() == \"idle\"\n",
    "\n",
    "assert consuming_worker_is_now_idle is True"
   ]
  },
  {
   "cell_type": "code",
   "execution_count": null,
   "id": "79",
   "metadata": {},
   "outputs": [],
   "source": [
    "# Validate the result received from the syft function\n",
    "result = job.wait().get()\n",
    "result_matches = result[\"y\"] == data + 1\n",
    "assert result_matches.all()"
   ]
  },
  {
   "cell_type": "markdown",
   "id": "80",
   "metadata": {},
   "source": [
    "#### Worker Image"
   ]
  },
  {
   "cell_type": "code",
   "execution_count": null,
   "id": "81",
   "metadata": {},
   "outputs": [],
   "source": [
    "# delete the remaining workers\n",
    "for worker in worker_pool.workers:\n",
    "    res = domain_client.api.services.worker.delete(\n",
    "        uid=worker.id,\n",
    "    )\n",
    "    assert isinstance(res, sy.SyftSuccess), str(res)"
   ]
  },
  {
   "cell_type": "code",
   "execution_count": null,
   "id": "82",
   "metadata": {},
   "outputs": [],
   "source": [
    "delete_res = domain_client.api.services.worker_image.remove(workerimage.id)\n",
    "delete_res"
   ]
  },
  {
   "cell_type": "code",
   "execution_count": null,
   "id": "83",
   "metadata": {},
   "outputs": [],
   "source": [
    "# Since the containers are delete, we should be able to delete the image\n",
    "assert isinstance(delete_res, sy.SyftSuccess), str(delete_res)"
   ]
  },
  {
   "cell_type": "code",
   "execution_count": null,
   "id": "84",
   "metadata": {},
   "outputs": [],
   "source": [
    "if running_as_container:\n",
    "    local_registry_container.teardown()"
   ]
  },
  {
   "cell_type": "markdown",
   "id": "85",
   "metadata": {},
   "source": [
    "#### Worker Pool and Image Creation Request/Approval"
   ]
  },
  {
   "cell_type": "code",
   "execution_count": null,
   "id": "86",
   "metadata": {},
   "outputs": [],
   "source": [
    "custom_dockerfile_str_2 = f\"\"\"\n",
    "FROM openmined/grid-backend:{syft_base_worker_tag}\n",
    "\n",
    "RUN pip install opendp\n",
    "\"\"\".strip()\n",
    "\n",
    "docker_config_2 = sy.DockerWorkerConfig(dockerfile=custom_dockerfile_str_2)"
   ]
  },
  {
   "cell_type": "code",
   "execution_count": null,
   "id": "87",
   "metadata": {},
   "outputs": [],
   "source": [
    "submit_result = domain_client.api.services.worker_image.submit_dockerfile(\n",
    "    docker_config=docker_config_2\n",
    ")\n",
    "submit_result"
   ]
  },
  {
   "cell_type": "code",
   "execution_count": null,
   "id": "88",
   "metadata": {},
   "outputs": [],
   "source": [
    "domain_client.images"
   ]
  },
  {
   "cell_type": "code",
   "execution_count": null,
   "id": "89",
   "metadata": {},
   "outputs": [],
   "source": [
    "# get the image that's not built\n",
    "workerimage_2 = None\n",
    "for im in domain_client.images:\n",
    "    if im.config == docker_config_2:\n",
    "        workerimage_2 = im"
   ]
  },
  {
   "cell_type": "markdown",
   "id": "90",
   "metadata": {},
   "source": [
    "##### Build image first then create pool"
   ]
  },
  {
   "cell_type": "code",
   "execution_count": null,
   "id": "91",
   "metadata": {},
   "outputs": [],
   "source": [
    "docker_tag_2 = \"openmined/custom-worker-opendp:latest\"\n",
    "\n",
    "docker_build_result = domain_client.api.services.worker_image.build(\n",
    "    image_uid=workerimage_2.id,\n",
    "    tag=docker_tag_2,\n",
    "    pull=pull,\n",
    ")\n",
    "docker_build_result"
   ]
  },
  {
   "cell_type": "code",
   "execution_count": null,
   "id": "92",
   "metadata": {},
   "outputs": [],
   "source": [
    "opendp_pool_name = \"second-opendp-pool\"\n",
    "pool_create_request = domain_client.api.services.worker_pool.pool_creation_request(\n",
    "    pool_name=opendp_pool_name, num_workers=2, image_uid=workerimage_2.id\n",
    ")\n",
    "pool_create_request"
   ]
  },
  {
   "cell_type": "code",
   "execution_count": null,
   "id": "93",
   "metadata": {},
   "outputs": [],
   "source": [
    "assert len(pool_create_request.changes) == 1"
   ]
  },
  {
   "cell_type": "code",
   "execution_count": null,
   "id": "94",
   "metadata": {},
   "outputs": [],
   "source": [
    "# get the pending request and approve it\n",
    "req_result = pool_create_request.approve()\n",
    "req_result"
   ]
  },
  {
   "cell_type": "code",
   "execution_count": null,
   "id": "95",
   "metadata": {},
   "outputs": [],
   "source": [
    "assert isinstance(req_result, sy.SyftSuccess), str(req_result)"
   ]
  },
  {
   "cell_type": "code",
   "execution_count": null,
   "id": "96",
   "metadata": {},
   "outputs": [],
   "source": [
    "domain_client.worker_pools[opendp_pool_name]"
   ]
  },
  {
   "cell_type": "code",
   "execution_count": null,
   "id": "97",
   "metadata": {},
   "outputs": [],
   "source": [
    "assert domain_client.worker_pools[opendp_pool_name]\n",
    "assert len(domain_client.worker_pools[opendp_pool_name].workers) == 2"
   ]
  },
  {
   "cell_type": "code",
   "execution_count": null,
   "id": "98",
   "metadata": {},
   "outputs": [],
   "source": [
    "# default, opendp-pool, second-opendp-pool\n",
    "assert len(domain_client.worker_pools.get_all()) == 3"
   ]
  },
  {
   "cell_type": "markdown",
   "id": "99",
   "metadata": {},
   "source": [
    "Remove all `second-opendp-pool` workers"
   ]
  },
  {
   "cell_type": "code",
   "execution_count": null,
   "id": "100",
   "metadata": {},
   "outputs": [],
   "source": [
    "for worker in domain_client.worker_pools[\"second-opendp-pool\"].workers:\n",
    "    res = domain_client.api.services.worker.delete(uid=worker.id, force=True)\n",
    "    assert isinstance(res, sy.SyftSuccess), str(res)\n",
    "\n",
    "assert len(domain_client.worker_pools[\"second-opendp-pool\"].workers) == 0"
   ]
  },
  {
   "cell_type": "markdown",
   "id": "101",
   "metadata": {},
   "source": [
    "Remove the `second-opendp-pool`'s worker image"
   ]
  },
  {
   "cell_type": "code",
   "execution_count": null,
   "id": "102",
   "metadata": {},
   "outputs": [],
   "source": [
    "delete_res = domain_client.api.services.worker_image.remove(workerimage_2.id)\n",
    "delete_res"
   ]
  },
  {
   "cell_type": "code",
   "execution_count": null,
   "id": "103",
   "metadata": {},
   "outputs": [],
   "source": [
    "# Since the containers are delete, we should be able to delete the image\n",
    "assert isinstance(delete_res, sy.SyftSuccess), str(delete_res)"
   ]
  },
  {
   "cell_type": "markdown",
   "id": "104",
   "metadata": {},
   "source": [
    "##### Request to build the image and create the pool at the same time"
   ]
  },
  {
   "cell_type": "code",
   "execution_count": null,
   "id": "105",
   "metadata": {},
   "outputs": [],
   "source": [
    "custom_dockerfile_str_3 = f\"\"\"\n",
    "FROM openmined/grid-backend:{syft_base_worker_tag}\n",
    "\n",
    "RUN pip install recordlinkage\n",
    "\"\"\".strip()\n",
    "\n",
    "docker_config_3 = sy.DockerWorkerConfig(dockerfile=custom_dockerfile_str_3)\n",
    "\n",
    "docker_tag_3 = \"openmined/custom-worker-recordlinkage:latest\""
   ]
  },
  {
   "cell_type": "code",
   "execution_count": null,
   "id": "106",
   "metadata": {},
   "outputs": [],
   "source": [
    "recordlinkage_pool_name = \"recordlinkage-pool\"\n",
    "pool_image_create_request = (\n",
    "    domain_client.api.services.worker_pool.create_image_and_pool_request(\n",
    "        pool_name=recordlinkage_pool_name,\n",
    "        num_workers=2,\n",
    "        tag=docker_tag_3,\n",
    "        config=docker_config_3,\n",
    "        reason=\"I want to do some more cool data science with PySyft and OpenDP\",\n",
    "        pull_image=pull,\n",
    "    )\n",
    ")\n",
    "pool_image_create_request"
   ]
  },
  {
   "cell_type": "code",
   "execution_count": null,
   "id": "107",
   "metadata": {},
   "outputs": [],
   "source": [
    "assert len(pool_image_create_request.changes) == 2\n",
    "assert pool_image_create_request.changes[0].config == docker_config_3\n",
    "assert pool_image_create_request.changes[1].num_workers == 2\n",
    "assert pool_image_create_request.changes[1].pool_name == recordlinkage_pool_name"
   ]
  },
  {
   "cell_type": "code",
   "execution_count": null,
   "id": "108",
   "metadata": {},
   "outputs": [],
   "source": [
    "# get the pending request and approve it\n",
    "req_result = pool_image_create_request.approve()\n",
    "req_result"
   ]
  },
  {
   "cell_type": "code",
   "execution_count": null,
   "id": "109",
   "metadata": {},
   "outputs": [],
   "source": [
    "assert isinstance(req_result, sy.SyftSuccess), str(req_result)"
   ]
  },
  {
   "cell_type": "code",
   "execution_count": null,
   "id": "110",
   "metadata": {},
   "outputs": [],
   "source": [
    "# Get updated request object and status\n",
    "for req in domain_client.requests:\n",
    "    if req.id == pool_image_create_request.id:\n",
    "        pool_image_create_request = req\n",
    "\n",
    "assert pool_image_create_request.status.value == 2"
   ]
  },
  {
   "cell_type": "code",
   "execution_count": null,
   "id": "111",
   "metadata": {},
   "outputs": [],
   "source": [
    "image_exists = False\n",
    "recordlinkage_image = None\n",
    "\n",
    "for im in domain_client.images.get_all():\n",
    "    if im.image_identifier and im.image_identifier.repo_with_tag == docker_tag_3:\n",
    "        image_exists = True\n",
    "        recordlinkage_image = im\n",
    "assert image_exists\n",
    "assert recordlinkage_image\n",
    "recordlinkage_image"
   ]
  },
  {
   "cell_type": "code",
   "execution_count": null,
   "id": "112",
   "metadata": {},
   "outputs": [],
   "source": [
    "recordlinkage_pool = domain_client.worker_pools[recordlinkage_pool_name]\n",
    "\n",
    "assert recordlinkage_pool\n",
    "assert len(recordlinkage_pool.workers) == 2"
   ]
  },
  {
   "cell_type": "markdown",
   "id": "113",
   "metadata": {},
   "source": [
    "Cleanup `recordlinkage-pool` workers"
   ]
  },
  {
   "cell_type": "code",
   "execution_count": null,
   "id": "114",
   "metadata": {},
   "outputs": [],
   "source": [
<<<<<<< HEAD
    "# delete the remaining workers except default-pool\n",
    "custom_worker_pools = [\n",
    "    pool for pool in domain_client.worker_pools if pool.name != \"default-pool\"\n",
    "]\n",
    "for worker_pool in custom_worker_pools:\n",
    "    for worker in worker_pool.workers:\n",
    "        res = domain_client.api.services.worker.delete(uid=worker.id, force=True)\n",
    "        print(res)\n",
    "        assert isinstance(res, sy.SyftSuccess), str(res)\n",
    "\n",
    "# Adding some sleep to allow containers to be fully removed,\n",
    "# before removing the image\n",
    "time.sleep(25)"
=======
    "for worker in recordlinkage_pool.workers:\n",
    "    res = domain_client.api.services.worker.delete(uid=worker.id, force=True)\n",
    "    assert isinstance(res, sy.SyftSuccess), str(res)"
   ]
  },
  {
   "cell_type": "markdown",
   "id": "115",
   "metadata": {},
   "source": [
    "Cleanup `recordlinkage-pool`'s image"
>>>>>>> 90713c31
   ]
  },
  {
   "cell_type": "code",
   "execution_count": null,
   "id": "116",
   "metadata": {},
   "outputs": [],
   "source": [
    "delete_res = domain_client.api.services.worker_image.remove(recordlinkage_image.id)\n",
    "delete_res"
   ]
  },
  {
   "cell_type": "code",
   "execution_count": null,
   "id": "117",
   "metadata": {},
   "outputs": [],
   "source": [
    "domain.land()"
   ]
  },
  {
   "cell_type": "code",
   "execution_count": null,
   "id": "118",
   "metadata": {},
   "outputs": [],
   "source": []
  }
 ],
 "metadata": {
  "kernelspec": {
   "display_name": "Python 3 (ipykernel)",
   "language": "python",
   "name": "python3"
  },
  "language_info": {
   "codemirror_mode": {
    "name": "ipython",
    "version": 3
   },
   "file_extension": ".py",
   "mimetype": "text/x-python",
   "name": "python",
   "nbconvert_exporter": "python",
   "pygments_lexer": "ipython3",
   "version": "3.11.8"
  }
 },
 "nbformat": 4,
 "nbformat_minor": 5
}<|MERGE_RESOLUTION|>--- conflicted
+++ resolved
@@ -1426,21 +1426,6 @@
    "metadata": {},
    "outputs": [],
    "source": [
-<<<<<<< HEAD
-    "# delete the remaining workers except default-pool\n",
-    "custom_worker_pools = [\n",
-    "    pool for pool in domain_client.worker_pools if pool.name != \"default-pool\"\n",
-    "]\n",
-    "for worker_pool in custom_worker_pools:\n",
-    "    for worker in worker_pool.workers:\n",
-    "        res = domain_client.api.services.worker.delete(uid=worker.id, force=True)\n",
-    "        print(res)\n",
-    "        assert isinstance(res, sy.SyftSuccess), str(res)\n",
-    "\n",
-    "# Adding some sleep to allow containers to be fully removed,\n",
-    "# before removing the image\n",
-    "time.sleep(25)"
-=======
     "for worker in recordlinkage_pool.workers:\n",
     "    res = domain_client.api.services.worker.delete(uid=worker.id, force=True)\n",
     "    assert isinstance(res, sy.SyftSuccess), str(res)"
@@ -1452,7 +1437,6 @@
    "metadata": {},
    "source": [
     "Cleanup `recordlinkage-pool`'s image"
->>>>>>> 90713c31
    ]
   },
   {
