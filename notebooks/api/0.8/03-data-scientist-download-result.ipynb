--- conflicted
+++ resolved
@@ -68,7 +68,6 @@
    "outputs": [],
    "source": [
     "real_result"
-<<<<<<< HEAD
    ]
   },
   {
@@ -80,36 +79,6 @@
    "outputs": [],
    "source": [
     "assert real_result[0] == 2.037066"
-=======
->>>>>>> b51bca39
-   ]
-  },
-  {
-   "cell_type": "code",
-   "execution_count": null,
-   "metadata": {
-    "tags": []
-   },
-   "outputs": [],
-   "source": [
-<<<<<<< HEAD
-    "# ops = domain_client.api.services.code[0].output_policy_state\n",
-    "# ops"
-   ]
-  },
-  {
-   "cell_type": "code",
-   "execution_count": null,
-   "metadata": {
-    "tags": []
-   },
-   "outputs": [],
-   "source": [
-    "ops = domain_client.api.services.code[-1].output_policy\n",
-    "ops"
-=======
-    "assert real_result[0] == 2.037066"
->>>>>>> b51bca39
    ]
   },
   {
