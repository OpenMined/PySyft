--- conflicted
+++ resolved
@@ -2,9 +2,6 @@
  "cells": [
   {
    "cell_type": "code",
-<<<<<<< HEAD
-   "execution_count": 1,
-=======
    "execution_count": null,
    "metadata": {},
    "outputs": [],
@@ -17,7 +14,6 @@
   {
    "cell_type": "code",
    "execution_count": null,
->>>>>>> 4b333ba9
    "metadata": {
     "tags": []
    },
@@ -318,11 +314,7 @@
    "name": "python",
    "nbconvert_exporter": "python",
    "pygments_lexer": "ipython3",
-<<<<<<< HEAD
-   "version": "3.10.4"
-=======
    "version": "3.10.10"
->>>>>>> 4b333ba9
   },
   "toc": {
    "base_numbering": 1,
