{
 "cells": [
  {
   "cell_type": "code",
   "execution_count": null,
   "id": "8466d5ac-816c-4bfa-bf54-4a7a83d4ef53",
   "metadata": {},
   "outputs": [],
   "source": [
    "SYFT_VERSION = \">=0.8.1b0,<0.9\"\n",
    "package_string = f'\"syft{SYFT_VERSION}\"'\n",
    "!pip install {package_string} -f https://whls.blob.core.windows.net/unstable/index.html -q"
   ]
  },
  {
   "cell_type": "code",
   "execution_count": null,
   "id": "c292b468-55d7-4ab4-b0b3-5856b252e27e",
   "metadata": {
    "tags": []
   },
   "outputs": [],
   "source": [
    "import syft as sy\n",
    "sy.requires(SYFT_VERSION)"
   ]
  },
  {
   "cell_type": "code",
   "execution_count": null,
   "id": "13da7417-5721-44f6-8bbb-bee0c5aba30f",
   "metadata": {
    "tags": []
   },
   "outputs": [],
   "source": [
<<<<<<< HEAD
    "node = sy.orchestra.launch(name=\"test-domain-1\", port=8080, dev_mode=True, reset=True)"
=======
    "node = sy.orchestra.launch(name=\"test-domain-1\", port=\"auto\", dev_mode=True)"
>>>>>>> 4b333ba9
   ]
  },
  {
   "cell_type": "code",
   "execution_count": null,
   "id": "29d14422-61f7-4a89-a1ae-a11c0e1b3a02",
   "metadata": {
    "tags": []
   },
   "outputs": [],
   "source": [
    "domain_client = node.login(email=\"info@openmined.org\", password=\"changethis\")"
   ]
  },
  {
   "cell_type": "code",
   "execution_count": null,
   "id": "b0f4bc80-5a94-467f-8018-7b27f4c64bd1",
   "metadata": {
    "tags": []
   },
   "outputs": [],
   "source": [
    "from typing import List, Dict, Any, Optional"
   ]
  },
  {
   "cell_type": "code",
   "execution_count": null,
   "id": "95bd8bf3-ec6f-49a7-86c3-ba81ecaffda1",
   "metadata": {
    "tags": []
   },
   "outputs": [],
   "source": [
    "class RepeatedCallPolicy(sy.CustomOutputPolicy):\n",
    "    n_calls: int = 0\n",
    "    downloadable_output_args: List[str] = []\n",
    "    state: Dict[Any, Any] = {}\n",
    "\n",
    "    def __init__(self, n_calls=1, downloadable_output_args: List[str] = None):\n",
    "        self.downloadable_output_args = downloadable_output_args if downloadable_output_args is not None else []\n",
    "        self.n_calls = n_calls + 1\n",
    "        self.state = {\"counts\": 0}\n",
    "\n",
    "    def public_state(self):\n",
    "        return self.state[\"counts\"]\n",
    "        \n",
    "    def apply_output(self, context, outputs):\n",
    "        result = outputs.get_result()\n",
    "        output_dict = {}\n",
    "        if self.state[\"counts\"] < self.n_calls:\n",
    "            for output_arg in self.downloadable_output_args:\n",
    "                output_dict[output_arg] = result[output_arg]\n",
    "\n",
    "            self.state[\"counts\"] += 1\n",
    "        else:\n",
    "            return None\n",
    "        return output_dict"
   ]
  },
  {
   "cell_type": "code",
   "execution_count": null,
   "id": "6db068f3-8d1c-4116-89f0-8e729d41f5e0",
   "metadata": {
    "tags": []
   },
   "outputs": [],
   "source": [
    "policy = RepeatedCallPolicy(n_calls=1, downloadable_output_args=['y'])"
   ]
  },
  {
   "cell_type": "code",
   "execution_count": null,
   "id": "24df4ac8-aaab-4846-b7e1-2dbc5309dc36",
   "metadata": {
    "tags": []
   },
   "outputs": [],
   "source": [
    "policy.n_calls"
   ]
  },
  {
   "cell_type": "code",
   "execution_count": null,
   "id": "357d1c44-afc0-489c-a169-adbd1391d243",
   "metadata": {
    "tags": []
   },
   "outputs": [],
   "source": [
    "policy.downloadable_output_args"
   ]
  },
  {
   "cell_type": "code",
   "execution_count": null,
   "id": "e5e96736-933d-42b6-b375-d15cc5752b99",
   "metadata": {
    "tags": []
   },
   "outputs": [],
   "source": [
    "policy.init_kwargs"
   ]
  },
  {
   "cell_type": "code",
   "execution_count": null,
   "id": "d7630f27-b686-4d5b-b200-f48c101944b5",
   "metadata": {
    "tags": []
   },
   "outputs": [],
   "source": [
    "policy.n_calls"
   ]
  },
  {
   "cell_type": "code",
   "execution_count": null,
   "id": "96bef6cf-3a76-4b4b-8767-929c42d44a90",
   "metadata": {
    "tags": []
   },
   "outputs": [],
   "source": [
    "import numpy as np\n",
    "x = np.array([1,2,3])\n",
    "x_pointer = sy.ActionObject.from_obj(x)\n",
    "domain_client.api.services.action.save(x_pointer)"
   ]
  },
  {
   "cell_type": "code",
   "execution_count": null,
   "id": "5da4428a-0fed-41e3-b770-02fbaca20bfc",
   "metadata": {
    "tags": []
   },
   "outputs": [],
   "source": [
    "@sy.syft_function(\n",
    "    input_policy=sy.ExactMatch(x=x_pointer),\n",
    "    output_policy=RepeatedCallPolicy(n_calls=10, downloadable_output_args=['y']),\n",
    ")\n",
    "def func(x):\n",
    "    return {\"y\": x+1}"
   ]
  },
  {
   "cell_type": "code",
   "execution_count": null,
   "id": "44565122-4ff4-4169-8e0a-db3b86bf53e1",
   "metadata": {
    "tags": []
   },
   "outputs": [],
   "source": [
    "@sy.syft_function(input_policy=sy.ExactMatch(x=x_pointer),\n",
    "                  output_policy=sy.SingleExecutionExactOutput())\n",
    "def train_mlp(x):\n",
    "    return x"
   ]
  },
  {
   "cell_type": "code",
   "execution_count": null,
   "id": "a9b7be1d-cff1-49d7-a6f9-25cf107eb9af",
   "metadata": {
    "tags": []
   },
   "outputs": [],
   "source": [
    "domain_client.api.services.code.request_code_execution(func)"
   ]
  },
  {
   "cell_type": "code",
   "execution_count": null,
   "id": "cbce3b7f-8c93-4a3d-8c9e-be8cba7c911e",
   "metadata": {
    "tags": []
   },
   "outputs": [],
   "source": [
    "from syft import MessageStatus\n",
    "messages = domain_client.api.services.messages.get_all_for_status(MessageStatus.UNDELIVERED)\n",
    "messages"
   ]
  },
  {
   "cell_type": "code",
   "execution_count": null,
   "id": "6f0678bd-3266-46ca-92dc-9a6a926c7845",
   "metadata": {
    "tags": []
   },
   "outputs": [],
   "source": [
    "from syft.service.request.request import ObjectMutation, UserCodeStatusChange, Request\n",
    "func = None\n",
    "request = None\n",
    "for message in messages:\n",
    "    req = message.linked_obj.resolve\n",
    "    if isinstance(req, Request):\n",
    "        for change in req.changes:\n",
    "            if isinstance(change, UserCodeStatusChange):\n",
    "                user_code = change.linked_obj.resolve\n",
    "                if \"func\" in user_code.service_func_name:\n",
    "                    func = user_code\n",
    "                    request = req"
   ]
  },
  {
   "cell_type": "code",
   "execution_count": null,
   "id": "07efbb1d-8ef7-49b5-a95c-2bf36a19fad2",
   "metadata": {
    "tags": []
   },
   "outputs": [],
   "source": [
    "func"
   ]
  },
  {
   "cell_type": "code",
   "execution_count": null,
   "id": "48465dbe-ecd7-4a2f-939c-58965bcf755e",
   "metadata": {
    "tags": []
   },
   "outputs": [],
   "source": [
    "for message in messages:\n",
    "    domain_client.api.services.messages.mark_as_delivered(message.id)"
   ]
  },
  {
   "cell_type": "code",
   "execution_count": null,
   "id": "bcca56c9-0d10-4a37-9c1a-aa3c3205a54c",
   "metadata": {
    "tags": []
   },
   "outputs": [],
   "source": [
    "request.approve()"
   ]
  },
  {
   "cell_type": "code",
   "execution_count": null,
   "id": "7edf4fc6-302e-4bfd-94e5-33cc911f6db0",
   "metadata": {
    "tags": []
   },
   "outputs": [],
   "source": [
    "request.changes"
   ]
  },
  {
   "cell_type": "code",
   "execution_count": null,
   "id": "b10fec3c-ad4e-412b-a83e-c2166b296825",
   "metadata": {
    "tags": []
   },
   "outputs": [],
   "source": [
    "request.changes[0]"
   ]
  },
  {
   "cell_type": "code",
   "execution_count": null,
   "id": "ea4c3f91-dde3-4bd5-99a7-7fba0f12015a",
   "metadata": {
    "tags": []
   },
   "outputs": [],
   "source": [
    "result = func.unsafe_function(x=x_pointer)\n",
    "result"
   ]
  },
  {
   "cell_type": "code",
   "execution_count": null,
   "id": "783a0dc6",
   "metadata": {},
   "outputs": [],
   "source": []
  },
  {
   "cell_type": "code",
   "execution_count": null,
   "id": "3b7a2f1c-dada-4195-8bd9-8f52c4c76bca",
   "metadata": {
    "tags": []
   },
   "outputs": [],
   "source": [
    "final_result = request.accept_by_depositing_result(result) \n",
    "final_result"
   ]
  },
  {
   "cell_type": "code",
   "execution_count": null,
   "id": "cdbcc474-9976-4c76-a508-fe3edf5bc18c",
   "metadata": {
    "tags": []
   },
   "outputs": [],
   "source": [
    "res = domain_client.api.services.code.func(x=x_pointer)\n",
    "res"
   ]
  },
  {
   "cell_type": "code",
   "execution_count": null,
   "id": "538d14fa-1c7a-4f7c-bd27-4d97b5311b4c",
   "metadata": {
    "tags": []
   },
   "outputs": [],
   "source": [
    "assert (res.get_result()[\"y\"] == np.array([2, 3, 4])).all()"
   ]
  },
  {
   "cell_type": "code",
   "execution_count": null,
   "id": "7a975b6c",
   "metadata": {},
   "outputs": [],
   "source": [
    "res.syft_action_data"
   ]
  },
  {
   "cell_type": "code",
   "execution_count": null,
   "id": "65b2ca60-6605-4dc3-a5d4-17fb368b808e",
   "metadata": {
    "tags": []
   },
   "outputs": [],
   "source": [
    "assert set(res.syft_action_data.get_result().keys()) == set(list(\"y\"))"
   ]
  },
  {
   "cell_type": "code",
   "execution_count": null,
   "id": "4592fee8-5d23-4881-ad84-73c734b7e9d9",
   "metadata": {
    "tags": []
   },
   "outputs": [],
   "source": [
    "domain_client.api.services.code.get_all()[0].output_policy"
   ]
  },
  {
   "cell_type": "code",
   "execution_count": null,
   "id": "d17c7e2a-93fa-4f45-abd3-c19fbded5989",
   "metadata": {
    "tags": []
   },
   "outputs": [],
   "source": [
    "domain_client.api.services.policy.get_all()"
   ]
  },
  {
   "cell_type": "code",
   "execution_count": null,
   "id": "fab5b15c-6df3-4fe1-97b7-a2971f4ca6cc",
   "metadata": {
    "tags": []
   },
   "outputs": [],
   "source": [
    "output_policy = domain_client.api.services.policy.get_all()\n",
    "output_policy"
   ]
  },
  {
   "cell_type": "code",
   "execution_count": null,
   "id": "93e0a108-ba20-4b29-b86a-02b87b0595a0",
   "metadata": {},
   "outputs": [],
   "source": [
    "node.land()"
   ]
  }
 ],
 "metadata": {
  "kernelspec": {
   "display_name": "Python 3 (ipykernel)",
   "language": "python",
   "name": "python3"
  },
  "language_info": {
   "codemirror_mode": {
    "name": "ipython",
    "version": 3
   },
   "file_extension": ".py",
   "mimetype": "text/x-python",
   "name": "python",
   "nbconvert_exporter": "python",
   "pygments_lexer": "ipython3",
   "version": "3.10.4"
  }
 },
 "nbformat": 4,
 "nbformat_minor": 5
}<|MERGE_RESOLUTION|>--- conflicted
+++ resolved
@@ -34,11 +34,7 @@
    },
    "outputs": [],
    "source": [
-<<<<<<< HEAD
-    "node = sy.orchestra.launch(name=\"test-domain-1\", port=8080, dev_mode=True, reset=True)"
-=======
     "node = sy.orchestra.launch(name=\"test-domain-1\", port=\"auto\", dev_mode=True)"
->>>>>>> 4b333ba9
    ]
   },
   {
