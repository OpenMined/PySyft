repos:
  - repo: https://github.com/pre-commit/pre-commit-hooks
    rev: v4.0.1
    hooks:
      - id: check-ast
        exclude: ^(packages/grid/ansible/)
      - id: trailing-whitespace
      - id: check-docstring-first
        exclude: ^(packages/grid/ansible/)
      - id: check-json
      - id: check-added-large-files
      - id: check-yaml
      - id: check-merge-conflict
        args: ["--assume-in-merge"]
      - id: check-executables-have-shebangs
        exclude: ^(packages/grid/ansible/)
      - id: debug-statements
        exclude: ^(packages/grid/ansible/)
      - id: name-tests-test
        exclude: ^(packages/grid/backend/app/app/tests/utils/)
      - id: requirements-txt-fixer
  - repo: https://github.com/pycqa/isort
    rev: 5.9.2
    hooks:
      - id: isort
        name: isort (python)
  - repo: https://github.com/psf/black
    rev: 21.7b0
    hooks:
      - id: black
        exclude: ^(packages/syft/src/syft/proto|packages/syft/examples/duet)
  - repo: https://gitlab.com/pycqa/flake8
    rev: 3.9.2
    hooks:
<<<<<<< HEAD
     - id: flake8
       args: ["--config=packages/syft/setup.cfg"]
#       additional_dependencies:
#         - flake8-kwarger
#         - darglint
       exclude: ^(packages/syft/src/syft/proto|packages/syft/examples/duet|packages/grid/ansible/)
  - repo: https://github.com/pre-commit/mirrors-mypy
    rev: v0.812
    hooks:
      - id: mypy
        name: mypy-syft
        files: ^packages/syft
        exclude: ^(packages/syft/src/syft/proto|packages/syft/tests/syft/lib/python|packages/syft/examples/duet)
=======
      - id: flake8
        args: ["--config=packages/syft/setup.cfg"]
        #       additional_dependencies:
        #         - flake8-kwarger
        #         - darglint
        exclude: ^(packages/syft/src/syft/proto|packages/syft/examples/duet|packages/grid/ansible/)
  - repo: https://github.com/pre-commit/mirrors-mypy
    rev: v0.910
    hooks:
      - id: mypy
        name: mypy-hagrid
        files: ^packages/hagrid
        exclude: ^(packages/syft|packages/grid)
>>>>>>> 3fd46b8b
        args: [
            "--ignore-missing-imports",
            "--scripts-are-modules",
            "--disallow-incomplete-defs",
            "--no-implicit-optional",
            "--warn-unused-ignores",
            "--warn-redundant-casts",
            "--strict-equality",
            "--warn-unreachable",
            # "--disallow-untyped-decorators",
            "--disallow-untyped-defs",
            "--disallow-untyped-calls",
<<<<<<< HEAD
	    "--no-warn-unused-ignores",
          ]

=======
            "--namespace-packages",
            "--install-types",
            "--non-interactive",
          ]
  - repo: https://github.com/pre-commit/mirrors-mypy
    rev: v0.910
    hooks:
      - id: mypy
        name: mypy-grid
        files: ^packages/grid
        exclude: ^(packages/syft|packages/grid/ansible|packages/grid/backend/app/alembic/versions/|packages/hagrid)
        args: [
            "--ignore-missing-imports",
            "--scripts-are-modules",
            "--disallow-incomplete-defs",
            "--no-implicit-optional",
            # "--warn-unused-ignores",
            "--warn-redundant-casts",
            "--strict-equality",
            "--warn-unreachable",
            # "--disallow-untyped-decorators",
            "--disallow-untyped-defs",
            "--disallow-untyped-calls",
            "--namespace-packages",
            "--install-types",
            "--non-interactive",
          ]
  # - repo: https://github.com/pre-commit/mirrors-mypy
  #   rev: v0.910
  #   hooks:
  #     - id: mypy
  #       name: mypy-syft
  #       files: ^packages/syft
  #       exclude: ^(packages/syft/src/syft/proto|packages/grid|packages/hagrid)
  #       args: [
  #           "--ignore-missing-imports",
  #           "--scripts-are-modules",
  #           "--disallow-incomplete-defs",
  #           "--no-implicit-optional",
  #           "--warn-unused-ignores",
  #           "--warn-redundant-casts",
  #           "--strict-equality",
  #           "--warn-unreachable",
  #           # "--disallow-untyped-decorators",
  #           "--disallow-untyped-defs",
  #           "--disallow-untyped-calls",
  #           "--namespace-packages",
  #           "--install-types",
  #           "--non-interactive",
  #         ]
>>>>>>> 3fd46b8b
  # - repo: local
  #   hooks:
  #     - id: flynt
  #       name: flynt
  #       entry: flynt
  #       args: [--fail-on-change]
  #       types: [python]
  #       language: python
  #       additional_dependencies:
  #         - flynt<|MERGE_RESOLUTION|>--- conflicted
+++ resolved
@@ -32,21 +32,6 @@
   - repo: https://gitlab.com/pycqa/flake8
     rev: 3.9.2
     hooks:
-<<<<<<< HEAD
-     - id: flake8
-       args: ["--config=packages/syft/setup.cfg"]
-#       additional_dependencies:
-#         - flake8-kwarger
-#         - darglint
-       exclude: ^(packages/syft/src/syft/proto|packages/syft/examples/duet|packages/grid/ansible/)
-  - repo: https://github.com/pre-commit/mirrors-mypy
-    rev: v0.812
-    hooks:
-      - id: mypy
-        name: mypy-syft
-        files: ^packages/syft
-        exclude: ^(packages/syft/src/syft/proto|packages/syft/tests/syft/lib/python|packages/syft/examples/duet)
-=======
       - id: flake8
         args: ["--config=packages/syft/setup.cfg"]
         #       additional_dependencies:
@@ -60,7 +45,6 @@
         name: mypy-hagrid
         files: ^packages/hagrid
         exclude: ^(packages/syft|packages/grid)
->>>>>>> 3fd46b8b
         args: [
             "--ignore-missing-imports",
             "--scripts-are-modules",
@@ -73,11 +57,6 @@
             # "--disallow-untyped-decorators",
             "--disallow-untyped-defs",
             "--disallow-untyped-calls",
-<<<<<<< HEAD
-	    "--no-warn-unused-ignores",
-          ]
-
-=======
             "--namespace-packages",
             "--install-types",
             "--non-interactive",
@@ -105,30 +84,29 @@
             "--install-types",
             "--non-interactive",
           ]
-  # - repo: https://github.com/pre-commit/mirrors-mypy
-  #   rev: v0.910
-  #   hooks:
-  #     - id: mypy
-  #       name: mypy-syft
-  #       files: ^packages/syft
-  #       exclude: ^(packages/syft/src/syft/proto|packages/grid|packages/hagrid)
-  #       args: [
-  #           "--ignore-missing-imports",
-  #           "--scripts-are-modules",
-  #           "--disallow-incomplete-defs",
-  #           "--no-implicit-optional",
-  #           "--warn-unused-ignores",
-  #           "--warn-redundant-casts",
-  #           "--strict-equality",
-  #           "--warn-unreachable",
-  #           # "--disallow-untyped-decorators",
-  #           "--disallow-untyped-defs",
-  #           "--disallow-untyped-calls",
-  #           "--namespace-packages",
-  #           "--install-types",
-  #           "--non-interactive",
-  #         ]
->>>>>>> 3fd46b8b
+  - repo: https://github.com/pre-commit/mirrors-mypy
+    rev: v0.910
+    hooks:
+      - id: mypy
+        name: mypy-syft
+        files: ^packages/syft
+        exclude: ^(packages/syft/src/syft/proto|packages/grid|packages/hagrid)
+        args: [
+            "--ignore-missing-imports",
+            "--scripts-are-modules",
+            "--disallow-incomplete-defs",
+            "--no-implicit-optional",
+            "--warn-unused-ignores",
+            "--warn-redundant-casts",
+            "--strict-equality",
+            "--warn-unreachable",
+            # "--disallow-untyped-decorators",
+            "--disallow-untyped-defs",
+            "--disallow-untyped-calls",
+            "--namespace-packages",
+            "--install-types",
+            "--non-interactive",
+          ]
   # - repo: local
   #   hooks:
   #     - id: flynt
