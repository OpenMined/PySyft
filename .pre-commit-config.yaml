repos:
  - repo: https://github.com/pre-commit/pre-commit-hooks
    rev: v3.4.0
    hooks:
      - id: check-ast
      - id: trailing-whitespace
      - id: check-docstring-first
      - id: check-json
      - id: check-added-large-files
      - id: check-yaml
      - id: check-merge-conflict
      - id: check-executables-have-shebangs
      - id: debug-statements
      - id: name-tests-test
        exclude: ^(tests/syft/lib/allowlist_report.py)
      - id: requirements-txt-fixer
  - repo: https://gitlab.com/pycqa/flake8
    rev: 3.9.1
    hooks:
      - id: flake8
        # additional_dependencies:
        # - flake8-kwarger
        # - darglint
        exclude: ^(src/syft/proto|examples/duet)
  - repo: https://github.com/psf/black
    rev: 21.4b0
    hooks:
      - id: black
        exclude: ^(src/syft/proto|examples/duet)
  - repo: https://github.com/pre-commit/mirrors-mypy
    rev: v0.812
    hooks:
      - id: mypy
        exclude: ^(src/syft/proto|tests/syft/lib/python|examples/duet|pygrid)
        args: [
            "--ignore-missing-imports",
            "--scripts-are-modules",
            "--disallow-incomplete-defs",
            "--no-implicit-optional",
            "--warn-unused-ignores",
            "--warn-redundant-casts",
            "--strict-equality",
            "--warn-unreachable",
            # "--disallow-untyped-decorators",
            "--disallow-untyped-defs",
            "--disallow-untyped-calls",
          ]

  - repo: local
    hooks:
      - id: flynt
        name: flynt
        entry: flynt
        args: [--fail-on-change]
        types: [python]
        language: python
        additional_dependencies:
          - flynt
  - repo: https://github.com/pycqa/isort
    rev: 5.8.0
    hooks:
      - id: isort
        name: isort (python)
<<<<<<< HEAD
  - repo: https://github.com/doublify/pre-commit-rust
    rev: v1.0
    hooks:
      - id: fmt
        args: ["--manifest-path", "src/Cargo.toml", "--"]
      - id: cargo-check
        args: ["--manifest-path", "src/Cargo.toml", "--"]
=======

  # - repo: https://github.com/pycqa/pydocstyle
  #   rev: 5.1.1
  #   hooks:
  #     - id: pydocstyle
  #       args:
  #         - --convention=google
  #       exclude: tests

  # - repo: https://github.com/terrencepreilly/darglint
  #   rev: master
  #   hooks:
  #     - id: darglint
  #       exclude: tests
>>>>>>> b5cf029c
<|MERGE_RESOLUTION|>--- conflicted
+++ resolved
@@ -61,7 +61,6 @@
     hooks:
       - id: isort
         name: isort (python)
-<<<<<<< HEAD
   - repo: https://github.com/doublify/pre-commit-rust
     rev: v1.0
     hooks:
@@ -69,7 +68,6 @@
         args: ["--manifest-path", "src/Cargo.toml", "--"]
       - id: cargo-check
         args: ["--manifest-path", "src/Cargo.toml", "--"]
-=======
 
   # - repo: https://github.com/pycqa/pydocstyle
   #   rev: 5.1.1
@@ -83,5 +81,4 @@
   #   rev: master
   #   hooks:
   #     - id: darglint
-  #       exclude: tests
->>>>>>> b5cf029c
+  #       exclude: tests