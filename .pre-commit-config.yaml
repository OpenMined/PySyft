--- conflicted
+++ resolved
@@ -32,44 +32,6 @@
   - repo: https://gitlab.com/pycqa/flake8
     rev: 3.9.2
     hooks:
-<<<<<<< HEAD
-     - id: flake8
-       args: ["--config=packages/syft/setup.cfg"]
-#       additional_dependencies:
-#         - flake8-kwarger
-#         - darglint
-       exclude: ^(packages/syft/src/syft/proto|packages/syft/examples/duet|packages/grid/ansible/)
-  - repo: https://github.com/pre-commit/mirrors-mypy
-    rev: v0.812
-    hooks:
-      - id: mypy
-        name: mypy-grid
-        files: ^packages/grid
-        exclude: ^(packages/grid/ansible)
-        args: [
-             "--ignore-missing-imports",
-             "--scripts-are-modules",
-             "--disallow-incomplete-defs",
-             "--no-implicit-optional",
-             "--warn-unused-ignores",
-             "--warn-redundant-casts",
-             "--strict-equality",
-             "--warn-unreachable",
-             # "--disallow-untyped-decorators",
-             "--disallow-untyped-defs",
-             "--disallow-untyped-calls",
-           ]
-  # - repo: local
-  #   hooks:
-  #     - id: flynt
-  #       name: flynt
-  #       entry: flynt
-  #       args: [--fail-on-change]
-  #       types: [python]
-  #       language: python
-  #       additional_dependencies:
-  #         - flynt
-=======
       - id: flake8
         args: ["--config=packages/syft/setup.cfg"]
         #       additional_dependencies:
@@ -97,36 +59,33 @@
             "--disallow-untyped-calls",
             "--namespace-packages",
           ]
-#  - repo: https://github.com/pre-commit/mirrors-mypy
-#    rev: v0.910
-#    hooks:
-#      - id: mypy
-#        name: mypy-syft
-#        files: ^packages/syft
-#        exclude: ^(packages/syft/src/syft/proto|packages/syft/tests/syft/lib/python|packages/syft/examples/duet)
-#        args: [
-#             "--ignore-missing-imports",
-#             "--scripts-are-modules",
-#             "--disallow-incomplete-defs",
-#             "--no-implicit-optional",
-#             "--warn-unused-ignores",
-#             "--warn-redundant-casts",
-#             "--strict-equality",
-#             "--warn-unreachable",
-#             # "--disallow-untyped-decorators",
-#             "--disallow-untyped-defs",
-#             "--disallow-untyped-calls",
-#             "--namespace-packages"
-#           ]
-
-# - repo: local
-#   hooks:
-#     - id: flynt
-#       name: flynt
-#       entry: flynt
-#       args: [--fail-on-change]
-#       types: [python]
-#       language: python
-#       additional_dependencies:
-#         - flynt
->>>>>>> dba999b9
+  - repo: https://github.com/pre-commit/mirrors-mypy
+    rev: v0.910
+    hooks:
+      - id: mypy
+        name: mypy-grid
+        files: ^packages/grid
+        exclude: ^(packages/grid/ansible)
+        args: [
+            "--ignore-missing-imports",
+            "--scripts-are-modules",
+            "--disallow-incomplete-defs",
+            "--no-implicit-optional",
+            "--warn-unused-ignores",
+            "--warn-redundant-casts",
+            "--strict-equality",
+            "--warn-unreachable",
+            # "--disallow-untyped-decorators",
+            "--disallow-untyped-defs",
+            "--disallow-untyped-calls",
+          ]
+  # - repo: local
+  #   hooks:
+  #     - id: flynt
+  #       name: flynt
+  #       entry: flynt
+  #       args: [--fail-on-change]
+  #       types: [python]
+  #       language: python
+  #       additional_dependencies:
+  #         - flynt