aiortc
dataclasses # backport to python 3.6
dpcontracts
flask
forbiddenfruit>=0.1.3
loguru
matplotlib
nest_asyncio
packaging
pandas
protobuf
PyNaCl
requests
sqlitedict
torch>=1.4.0
<<<<<<< HEAD
torchcsprng
=======
>>>>>>> a030c6ed
torchvision>=0.5
typeguard
typing-extensions # backport to older python 3
websockets<|MERGE_RESOLUTION|>--- conflicted
+++ resolved
@@ -13,10 +13,7 @@
 requests
 sqlitedict
 torch>=1.4.0
-<<<<<<< HEAD
 torchcsprng
-=======
->>>>>>> a030c6ed
 torchvision>=0.5
 typeguard
 typing-extensions # backport to older python 3
