--- conflicted
+++ resolved
@@ -16,11 +16,7 @@
 requests
 scikit-learn
 sqlitedict
-<<<<<<< HEAD
-syft_proto
-=======
 syft-proto
->>>>>>> 71bc136b
 typeguard
 typing-extensions # backport to older python 3
 websocket-client