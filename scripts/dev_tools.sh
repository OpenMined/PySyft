--- conflicted
+++ resolved
@@ -1,12 +1,8 @@
 #!/bin/bash
 
 if [[ -z "$1" ]]; then
-    # list db, redis, rabbitmq, and seaweedfs ports
-<<<<<<< HEAD
-    docker ps --format '{{.Names}}' | grep "db\|redis\|queue\|seaweedfs\|mongo" | xargs -I '{}' bash -c 'echo "{} -> $(python3 -c "import sys; [print(l.split(\":\")[-1]) for l in sys.argv[1].split(\"\n\") if l.split(\"/tcp\")[0] in sys.argv[2].split(\",\")]" "$(docker port {})" "15672,5432,6379,8888,27017")"' - {}
-=======
-    docker ps --format '{{.Names}}' | grep "db\|redis\|queue\|seaweedfs\|jaeger" | xargs -I '{}' bash -c 'echo "{} -> $(python3 -c "import sys; [print(l.split(\":\")[-1]) for l in sys.argv[1].split(\"\n\") if l.split(\"/tcp\")[0] in sys.argv[2].split(\",\")]" "$(docker port {})" "15672,5432,6379,8888,16686")"' - {}
->>>>>>> 1cb7a863
+    # list db, redis, rabbitmq, seaweedfs, jaeger, mongo ports
+    docker ps --format '{{.Names}}' | grep "db\|redis\|queue\|seaweedfs\|jaeger\|mongo" | xargs -I '{}' bash -c 'echo "{} -> $(python3 -c "import sys; [print(l.split(\":\")[-1]) for l in sys.argv[1].split(\"\n\") if l.split(\"/tcp\")[0] in sys.argv[2].split(\",\")]" "$(docker port {})" "15672,5432,6379,8888,16686,27017")"' - {}
 else
     PORT=$1
     if docker ps | grep ":${PORT}" | grep -q 'redis'; then
