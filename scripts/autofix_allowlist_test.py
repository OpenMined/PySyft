--- conflicted
+++ resolved
@@ -33,28 +33,9 @@
         not_available.append(ele)
 
 
-<<<<<<< HEAD
 # inappropriate _arg("inputs" in allowlist_test.json)
 exception_pattern_args = re.compile(
     "argument '\w+.*\(position 1\) must be \w+, not \w+.*\[torch\]"
-=======
-# errors caused by "self"
-exception_pattern_2 = re.compile(
-    "convert"
-    + "|implement"
-    + "|support"
-    + "|must be Tensor"
-    + "|gradients"
-    + "|'CPU' backend"
-    + "|xpected"
-    + "|can't be cast to the desired output type"
-    + "|Can only calculate the mean of"
-    + "|input tensor"
-    + "|Invalid device, must be xpu device"
-    + "|Can only calculate the norm of"
-    + "|the base given to float_power_ has dtype"
-    + "|sinc_cpu"
->>>>>>> 55bb023f
 )
 
 
@@ -121,7 +102,6 @@
         not_available[i]["data_types"].append(tensor_type)
 
 
-<<<<<<< HEAD
 # exceptions thrown by syft
 # if something new that's not mentioned here happens, "A failure can't be handled..." appears
 exception_pattern_syft = re.compile(
@@ -129,10 +109,6 @@
     + "|aten::empty_strided"
     + "|If you are using DistributedDataParallel \(DDP\) for training"
 )
-=======
-# errors caused by improper armuments
-exception_pattern_3 = re.compile("argument")
->>>>>>> 55bb023f
 
 
 def fix_exception_pattern_syft(
@@ -168,14 +144,9 @@
         return type(a) == type(b) and a == b
 
     i = get_ele_index()
-<<<<<<< HEAD
-    # if inputs not in not_available[i]["inputs"]:
-    #    not_available[i]["inputs"].append(inputs)
-=======
     already_exists = sum([exactly_eq(inputs, _) for _ in not_available[i]["inputs"]])
     if not already_exists:
         not_available[i]["inputs"].append(inputs)
->>>>>>> 55bb023f
 
 
 exception_fix = []
@@ -272,12 +243,7 @@
 
     # run slow test
     print("Running slow test ...This may take a while.")
-<<<<<<< HEAD
-    os.system("pytest -m torch -n auto -p no:benchmark")
-    os.system("pytest -m torch -p no:benchmark")
-=======
     os.system("pytest -m torch -n auto -p no:benchmark --tb=no")
->>>>>>> 55bb023f
     print("Slow test done.")
     print()
 
