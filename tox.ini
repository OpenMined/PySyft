--- conflicted
+++ resolved
@@ -7,15 +7,12 @@
     syft.jupyter
     syft.publish
     syft.test.security
-<<<<<<< HEAD
     padawan.trials
-=======
     syft.test.unit
     syft.test.notebook
     stack.test.notebook
     stack.test.integration.enclave.oblv
     stack.test.vm
->>>>>>> cc44a304
 skipsdist = True
 
 [testenv]
@@ -23,34 +20,8 @@
 install_command = pip install --find-links https://whls.blob.core.windows.net/unstable/index.html {opts} {packages}
 commands =
     python --version
-<<<<<<< HEAD
-    python -c "import platform; import os; os.system('pip install jaxlib==0.3.14 -f https://whls.blob.core.windows.net/unstable/index.html') if platform.system().lower() == 'windows' else ''"
-
-[testenv:lint]
-; setupdir = {toxinidir}
-; changedir = {toxinidir}
-description = Linting
-allowlist_externals =
-    bash
-deps =
-    black[python2]
-    isort
-    pre-commit
-commands =
-    pre-commit run --all-files
-
-[testenv:padawan.trials]
-description = Padawan Trials
-allowlist_externals =
-    bash
-deps =
-    pytest
-commands =
-    pytest --noconftest packages/syft/tests/trials
-=======
-setenv =
-    PIP_FIND_LINKS=https://whls.blob.core.windows.net/unstable/index.html
->>>>>>> cc44a304
+setenv =
+    PIP_FIND_LINKS=https://whls.blob.core.windows.net/unstable/index.html
 
 # Syft
 [testenv:syft]
@@ -107,10 +78,7 @@
     sleep
     bash
     chcp
-<<<<<<< HEAD
-=======
 passenv=HOME, USER
->>>>>>> cc44a304
 setenv =
     PIP_FIND_LINKS=https://whls.blob.core.windows.net/unstable/index.html
     HAGRID_FLAGS = {env:HAGRID_FLAGS:--tag=local --test}
@@ -209,11 +177,6 @@
     ls
     xargs
     bash
-<<<<<<< HEAD
-    mkcert
-    mkdir
-    chcp
-=======
 commands =
     python --version
     bash -c "cd source/api_reference && ls | grep -v index.rst | xargs rm"
@@ -223,7 +186,6 @@
 
 [testenv:syft.jupyter]
 description = Jupyter Notebook with Editable Syft
->>>>>>> cc44a304
 setenv =
     PIP_FIND_LINKS=https://whls.blob.core.windows.net/unstable/index.html
 deps =
@@ -251,24 +213,7 @@
 changedir = {toxinidir}/packages/syft
 deps =
     {[testenv:syft]deps}
-<<<<<<< HEAD
-changedir = {toxinidir}
-allowlist_externals =
-    docker
-    grep
-    sleep
-    bash
-    chcp
-setenv =
-    PIP_FIND_LINKS=https://whls.blob.core.windows.net/unstable/index.html
-    HAGRID_FLAGS = {env:HAGRID_FLAGS:--tag=local --test}
-    EMULATION = {env:EMULATION:false}
-    HAGRID_ART = false
-    PYTHONIOENCODING = utf-8
-    PYTEST_MODULES = {env:PYTEST_MODULES:smpc_np smpc_abstract smpc_share_tensor smpc_mpc_tensor}
-=======
-    {[testenv:hagrid]deps}
->>>>>>> cc44a304
+    {[testenv:hagrid]deps}
 commands =
     pip install --upgrade pip
     bandit -r src
@@ -278,25 +223,8 @@
 description = Syft Unit Tests
 deps =
     {[testenv:syft]deps}
-<<<<<<< HEAD
-changedir = {toxinidir}
-allowlist_externals =
-    docker
-    grep
-    sleep
-    bash
-    chcp
-setenv =
-    PIP_FIND_LINKS=https://whls.blob.core.windows.net/unstable/index.html
-    HAGRID_FLAGS = {env:HAGRID_FLAGS:--tag=local --test}
-    EMULATION = {env:EMULATION:false}
-    HAGRID_ART = false
-    PYTHONIOENCODING = utf-8
-    PYTEST_MODULES = {env:PYTEST_MODULES:tff}
-=======
     {[testenv:hagrid]deps}
 changedir = {toxinidir}/packages/syft
->>>>>>> cc44a304
 commands =
     pip list
     pytest -n auto
