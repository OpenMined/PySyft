[tox]
envlist =
    lint
    grid.test.backend
    grid.test.frontend
    hagrid.publish
    stack.test.course
    stack.test.integration
    stack.test.integration.tls
    stack.test.integration.k8s
    stack.test.integration.smpc
    stack.test.integration.tff
    syft.benchmark
    syft.docs
    syft.jupyter
    syft.publish
    syft.test.fast
    syft.test.fast.coverage
    syft.test.security
    padawan.trials
<<<<<<< HEAD
=======
    stack.test.integration.oblv
    stack.test.integration.windows.oblv
>>>>>>> 9acfea91700ab67fe19e646852d00a584eaa2723
skipsdist = True


[testenv]
basepython = python3
deps = pip
commands =
    python --version
    python -c "import platform; import os; os.system('pip install jaxlib==0.3.14 -f https://whls.blob.core.windows.net/unstable/index.html') if platform.system().lower() == 'windows' else ''"

[testenv:lint]
; setupdir = {toxinidir}
; changedir = {toxinidir}
description = Linting
allowlist_externals =
    bash
deps =
    black[python2]
    isort
    pre-commit
commands =
<<<<<<< HEAD
    black .
    isort .
=======
>>>>>>> dd00acb3
    pre-commit run --all-files

[testenv:padawan.trials]
description = Padawan Trials
allowlist_externals =
    bash
deps =
    pytest
commands =
    pytest --noconftest packages/syft/tests/trials

# Syft
[testenv:syft]
deps =
    -e{toxinidir}/packages/syft[dev]
changedir = {toxinidir}/packages/syft
description = Syft
setenv =
    PIP_FIND_LINKS=https://whls.blob.core.windows.net/unstable/index.html
commands =
    pip list

[testenv:syft.publish]
changedir = {toxinidir}/packages/syft
description = Build and Publish Syft Wheel
commands =
    python -m pip install --upgrade pip
    pip install --upgrade setuptools wheel twine tox build
    python -c 'from shutil import rmtree; rmtree("build", True); rmtree("dist", True)'
    python -m build .

[testenv:hagrid.publish]
changedir = {toxinidir}/packages/hagrid
description = Build and Publish Hagrid Wheel
commands =
    python -m pip install --upgrade pip
    pip install --upgrade setuptools wheel twine tox build
    python -c 'from shutil import rmtree; rmtree("build", True); rmtree("dist", True)'
    python -m build .

[testenv:syft.jupyter]
description = Jupyter Notebook with Editable Syft
setenv =
    PIP_FIND_LINKS=https://whls.blob.core.windows.net/unstable/index.html
deps =
    {[testenv:syft]deps}
    jupyter
    jupyterlab
commands =
    pip install -e packages/hagrid
    pip install jupyter jupyterlab --upgrade
    jupyter lab --ip 0.0.0.0 --ServerApp.token={posargs}

[testenv:syft.test.fast]
description = Syft Unit Tests Fast
deps =
    {[testenv:syft]deps}
changedir = {toxinidir}/packages/syft
commands =
    pip list
    pytest -m fast -n auto

[testenv:syft.test.fast.coverage]
description = Syft Unit Tests Fast
deps =
    {[testenv:syft]deps}
    pytest-cov
changedir = {toxinidir}/packages/syft
commands =
    pytest --cov=src -m fast -n auto


[testenv:syft.test.security]
description = Security Checks for Syft
changedir = {toxinidir}/packages/syft
deps =
    {[testenv:syft]deps}
commands =
    pip install --upgrade pip
    bandit -r src
    safety check -i 51668 -i 51516 -i 51549

[testenv:syft.benchmark]
description = Benchmark  for Syft
deps =
    {[testenv:syft]deps}
changedir = {toxinidir}
allowlist_externals =
    docker
    grep
    sleep
    bash
setenv =
    HAGRID_ART = false
    PYTHONIOENCODING = utf-8
commands =
    python --version
    pip install --upgrade pip
    pip install --upgrade pyperf
    pip install -e packages/syft
    pip install -e packages/hagrid
    docker --version
    docker compose version
    bash -c 'HAGRID_ART=false hagrid launch test_domain_1 domain to docker:9082 --tag=local --test --no-health-checks'
    docker ps

    bash -c '(docker logs test_domain_1-backend_stream-1 -f &) | grep -q "Application startup complete" || true'
    sleep 10
    python benchmarks/macro_executor.py
    python benchmarks/executor.py --select_tests phitensor --fast -n 26 -o micro_benchmark.json
    pyperf stats micro_benchmark.json
    pyperf hist micro_benchmark.json

[testenv:syft.docs]
description = Build Docs for Syft
changedir = {toxinidir}/docs
deps = -r {toxinidir}/docs/requirements.txt
allowlist_externals =
    make
    echo
commands =
    python --version
    make html
    echo "Open: {toxinidir}/docs/build/html/index.html"

[testenv:stack.test.integration]
description = Integration Tests for Core Stack
deps =
    {[testenv:syft]deps}
changedir = {toxinidir}
allowlist_externals =
    docker
    grep
    sleep
    bash
    chcp
setenv =
    PIP_FIND_LINKS=https://whls.blob.core.windows.net/unstable/index.html
    HAGRID_FLAGS = {env:HAGRID_FLAGS:--tag=local --test}
    EMULATION = {env:EMULATION:false}
    HAGRID_ART = false
    PYTHONIOENCODING = utf-8
    PYTEST_MODULES = {env:PYTEST_MODULES:frontend network e2e security redis}
commands =
    bash -c "echo Running with HAGRID_FLAGS=$HAGRID_FLAGS EMULATION=$EMULATION PYTEST_MODULES=$PYTEST_MODULES; date"

    ; install syft and hagrid
    bash -c 'if [[ "$HAGRID_FLAGS" == *"latest"* ]]; then \
        pip install --force pytest hagrid syft; \
    else \
        pip install -e packages/hagrid -e packages/syft[dev]; \
    fi'

    ; fix windows encoding
    - chcp 65001

    ; check docker versions
    bash -c "docker --version"
    bash -c "docker compose version"

    ; reset volumes and create nodes
    bash -c "echo Starting Nodes; date"
    bash -c "docker rm -f $(docker ps -a -q) || true"
    bash -c "docker volume rm test_domain_1_mongo-data --force || true"
    bash -c "docker volume rm test_domain_1_credentials-data --force || true"
    bash -c "docker volume rm test_domain_2_mongo-data --force || true"
    bash -c "docker volume rm test_domain_2_credentials-data --force || true"
    bash -c "docker volume rm test_network_1_mongo-data --force || true"
    bash -c "docker volume rm test_network_1_credentials-data --force || true"
    bash -c "docker volume rm test_domain_1_seaweedfs-data --force || true"
    bash -c "docker volume rm test_domain_2_seaweedfs-data --force || true"
    bash -c "docker volume rm test_domain_1_app-redis-data --force || true"
    bash -c "docker volume rm test_domain_2_app-redis-data --force || true"
    bash -c "docker volume rm test_network_1_app-redis-data --force || true"
    bash -c "docker volume rm test_domain_1_tailscale-data --force || true"
    bash -c "docker volume rm test_domain_2_tailscale-data --force || true"
    bash -c "docker volume rm test_network_1_tailscale-data --force || true"
    bash -c "docker volume rm test_network_1_headscale-data --force || true"
    bash -c 'HAGRID_ART=$HAGRID_ART ASSOCIATION_TIMEOUT=100 NETWORK_CHECK_INTERVAL=5 hagrid launch test_network_1 network to docker:9081 $HAGRID_FLAGS --no-health-checks'
    bash -c 'HAGRID_ART=$HAGRID_ART ASSOCIATION_TIMEOUT=100 DOMAIN_CHECK_INTERVAL=5 hagrid launch test_domain_1 domain to docker:9082 $HAGRID_FLAGS --no-health-checks'
    bash -c 'HAGRID_ART=$HAGRID_ART ASSOCIATION_TIMEOUT=100 DOMAIN_CHECK_INTERVAL=5 hagrid launch test_domain_2 domain to docker:9083 --headless $HAGRID_FLAGS --no-vpn --no-health-checks'

    ; wait for nodes to start
    docker ps
    bash -c "echo Waiting for Nodes; date"
    bash -c '(docker logs test_domain_1-frontend-1 -f &) | grep -q "event - compiled .* successfully\|nginx" || true'
    bash -c '(docker logs test_domain_1-backend_stream-1 -f &) | grep -q "Application startup complete" || true'
    bash -c '(docker logs test_domain_2-backend_stream-1 -f &) | grep -q "Application startup complete" || true'
    bash -c '(docker logs test_network_1-backend_stream-1 -f &) | grep -q "Application startup complete" || true'

    ; frontend
    bash -c 'if [[ "$PYTEST_MODULES" == *"frontend"* ]]; then \
        echo "Starting frontend"; date; \
        pytest tests/integration -m frontend -p no:randomly --co; \
        pytest tests/integration -m frontend -vvvv -p no:randomly -p no:benchmark -o log_cli=True --capture=no; \
        return=$?; \
        docker stop test_domain_1-frontend-1 || true; \
        echo "Finished frontend"; date; \
        exit $return; \
    fi'

    ; network
    bash -c 'if [[ "$PYTEST_MODULES" == *"network"* ]]; then \
        echo "Starting network"; date; \
        pytest tests/integration -m network -p no:randomly --co; \
        pytest tests/integration -m network -vvvv -p no:randomly -p no:benchmark -o log_cli=True --capture=no; \
        return=$?; \
        echo "Finished network"; date; \
        exit $return; \
    fi'

    ; e2e
    bash -c 'if [[ "$PYTEST_MODULES" == *"e2e"* ]]; then \
        echo "Starting e2e"; date; \
        pytest tests/integration -m e2e -p no:randomly --co; \
        pytest tests/integration -m e2e -vvvv -p no:randomly -p no:benchmark -o log_cli=True --capture=no; \
        return=$?; \
        echo "Finished e2e"; date; \
        exit $return; \
    fi'

    ; security
    bash -c 'if [[ "$PYTEST_MODULES" == *"security"* ]]; then \
        echo "Starting security"; date; \
        pytest tests/integration -m security -p no:randomly --co; \
        pytest tests/integration -m security -vvvv -p no:randomly -p no:benchmark -o log_cli=True --capture=no; \
        return=$?; \
        echo "Finished security"; date; \
        exit $return; \
    fi'

    ; redis
    bash -c 'if [[ "$PYTEST_MODULES" == *"redis"* ]]; then \
        echo "Starting redis database tests"; date; \
        pytest tests/integration -m redis -p no:randomly --co; \
        pytest tests/integration -m redis -vvvv -p no:randomly -p no:benchmark -o log_cli=True --capture=no; \
        return=$?; \
        echo "Finished Database tests"; date; \
        exit $return; \
    fi'

    # ; shutdown
    bash -c "echo Killing Nodes; date"
    bash -c 'HAGRID_ART=false hagrid land all --force'

[testenv:stack.test.integration.tls]
description = Integration Tests for Core Stack with TLS
deps =
    {[testenv:syft]deps}
changedir = {toxinidir}
allowlist_externals =
    docker
    grep
    sleep
    bash
    mkcert
    mkdir
    chcp
setenv =
    PIP_FIND_LINKS=https://whls.blob.core.windows.net/unstable/index.html
    HAGRID_FLAGS = {env:HAGRID_FLAGS:--tag=local --test}
    EMULATION = {env:EMULATION:false}
    HAGRID_ART = false
    PYTHONIOENCODING = utf-8
    PYTEST_MODULES = {env:PYTEST_MODULES:frontend network e2e security redis}
    IGNORE_TLS_ERRORS = True
    CAROOT = {toxinidir}/packages/grid/tls
    CERTS = {toxinidir}/packages/grid/traefik/certs
commands =
    bash -c "echo Running with HAGRID_FLAGS=$HAGRID_FLAGS EMULATION=$EMULATION PYTEST_MODULES=$PYTEST_MODULES; date"

    bash -c "mkdir -p ./packages/grid/tls"
    bash -c "mkcert -cert-file={env:CERTS}/cert.pem -key-file={env:CERTS}/key.pem '*.openmined.grid' docker-host localhost 127.0.0.1 ::1"

    ; install syft and hagrid
    bash -c 'if [[ "$HAGRID_FLAGS" == *"latest"* ]]; then \
        pip install --pre --force pytest hagrid syft; \
    else \
        pip install -e packages/hagrid -e packages/syft[dev]; \
    fi'

    ; fix windows encoding
    - chcp 65001

    ; check docker versions
    bash -c "docker --version"
    bash -c "docker compose version"

    ; reset volumes and create nodes
    bash -c "echo Starting Nodes; date"
    bash -c "docker rm -f $(docker ps -a -q) || true"

    bash -c "docker volume rm test_domain_1_seaweedfs-data --force || true"
    bash -c "docker volume rm test_domain_2_seaweedfs-data --force || true"
    bash -c "docker volume rm test_domain_1_mongo-data --force || true"
    bash -c "docker volume rm test_domain_1_credentials-data --force || true"
    bash -c "docker volume rm test_domain_2_mongo-data --force || true"
    bash -c "docker volume rm test_domain_2_credentials-data --force || true"
    bash -c "docker volume rm test_network_1_mongo-data --force || true"
    bash -c "docker volume rm test_network_1_credentials-data --force || true"
    bash -c "docker volume rm test_domain_1_app-redis-data --force || true"
    bash -c "docker volume rm test_domain_2_app-redis-data --force || true"
    bash -c "docker volume rm test_network_1_app-redis-data --force || true"
    bash -c "docker volume rm test_domain_1_tailscale-data --force || true"
    bash -c "docker volume rm test_domain_2_tailscale-data --force || true"
    bash -c "docker volume rm test_network_1_tailscale-data --force || true"
    bash -c "docker volume rm test_network_1_headscale-data --force || true"
    bash -c 'HAGRID_ART=$HAGRID_ART ASSOCIATION_TIMEOUT=100 NETWORK_CHECK_INTERVAL=5 hagrid launch test_network_1 network to docker:9081 $HAGRID_FLAGS --tls --test --cert-store-path=./traefik/certs --no-health-checks'
    bash -c 'HAGRID_ART=$HAGRID_ART ASSOCIATION_TIMEOUT=100 DOMAIN_CHECK_INTERVAL=5 hagrid launch test_domain_1 domain to docker:9082 $HAGRID_FLAGS --tls --test --cert-store-path=./traefik/certs --no-health-checks'
    bash -c 'HAGRID_ART=$HAGRID_ART ASSOCIATION_TIMEOUT=100 DOMAIN_CHECK_INTERVAL=5 hagrid launch test_domain_2 domain to docker:9083 --headless $HAGRID_FLAGS --no-vpn --tls --test --cert-store-path=./traefik/certs --no-health-checks'

    ; wait for nodes to start
    docker ps
    bash -c "echo Waiting for Nodes; date"
    bash -c '(docker logs test_domain_1-frontend-1 -f &) | grep -q "event - compiled .* successfully\|nginx" || true'
    bash -c '(docker logs test_domain_1-backend_stream-1 -f &) | grep -q "Application startup complete" || true'
    bash -c '(docker logs test_domain_2-backend_stream-1 -f &) | grep -q "Application startup complete" || true'
    bash -c '(docker logs test_network_1-backend_stream-1 -f &) | grep -q "Application startup complete" || true'

    ; frontend
    bash -c 'if [[ "$PYTEST_MODULES" == *"frontend"* ]]; then \
        echo "Starting frontend"; date; \
        pytest tests/integration -m frontend -p no:randomly --co; \
        REQUESTS_CA_BUNDLE={env:CAROOT}/rootCA.pem pytest tests/integration -m frontend -vvvv -p no:randomly -p no:benchmark -o log_cli=True --capture=no; \
        return=$?; \
        docker stop test_domain_1-frontend-1 || true; \
        echo "Finished frontend"; date; \
        exit $return; \
    fi'

    ; network
    bash -c 'if [[ "$PYTEST_MODULES" == *"network"* ]]; then \
        echo "Starting network"; date; \
        pytest tests/integration -m network -p no:randomly --co; \
        REQUESTS_CA_BUNDLE={env:CAROOT}/rootCA.pem pytest tests/integration -m network -vvvv -p no:randomly -p no:benchmark -o log_cli=True --capture=no; \
        return=$?; \
        echo "Finished network"; date; \
        exit $return; \
    fi'

    ; e2e
    bash -c 'if [[ "$PYTEST_MODULES" == *"e2e"* ]]; then \
        echo "Starting e2e"; date; \
        pytest tests/integration -m e2e -p no:randomly --co; \
        REQUESTS_CA_BUNDLE={env:CAROOT}/rootCA.pem pytest tests/integration -m e2e -vvvv -p no:randomly -p no:benchmark -o log_cli=True --capture=no; \
        return=$?; \
        echo "Finished e2e"; date; \
        exit $return; \
    fi'

    ; security
    bash -c 'if [[ "$PYTEST_MODULES" == *"security"* ]]; then \
        echo "Starting security"; date; \
        pytest tests/integration -m security -p no:randomly --co; \
        REQUESTS_CA_BUNDLE={env:CAROOT}/rootCA.pem pytest tests/integration -m security -vvvv -p no:randomly -p no:benchmark -o log_cli=True --capture=no; \
        return=$?; \
        echo "Finished security"; date; \
        exit $return; \
    fi'

    ; redis
    bash -c 'if [[ "$PYTEST_MODULES" == *"redis"* ]]; then \
        echo "Starting redis"; date; \
        pytest tests/integration -m redis -p no:randomly --co; \
        pytest tests/integration -m redis -vvvv -p no:randomly -p no:benchmark -o log_cli=True --capture=no; \
        return=$?; \
        echo "Finished Database tests"; date; \
        exit $return; \
    fi'

    ; shutdown
    bash -c "echo Killing Nodes; date"
    bash -c 'HAGRID_ART=false hagrid land all --force'

[testenv:stack.test.integration.smpc]
description = Integration Tests for Core Stack
deps =
    {[testenv:syft]deps}
changedir = {toxinidir}
allowlist_externals =
    docker
    grep
    sleep
    bash
    chcp
setenv =
    PIP_FIND_LINKS=https://whls.blob.core.windows.net/unstable/index.html
    HAGRID_FLAGS = {env:HAGRID_FLAGS:--tag=local --test}
    EMULATION = {env:EMULATION:false}
    HAGRID_ART = false
    PYTHONIOENCODING = utf-8
    PYTEST_MODULES = {env:PYTEST_MODULES:smpc_np smpc_abstract smpc_share_tensor smpc_mpc_tensor}
commands =
    bash -c "echo Running with HAGRID_FLAGS=$HAGRID_FLAGS EMULATION=$EMULATION PYTEST_MODULES=$PYTEST_MODULES; date"

    ; install syft and hagrid
    bash -c 'if [[ "$HAGRID_FLAGS" == *"latest"* ]]; then \
        pip install --pre --force pytest hagrid syft; \
    else \
        pip install -e packages/hagrid -e packages/syft[dev]; \
    fi'

    ; fix windows encoding
    - chcp 65001

    ; check docker versions
    bash -c "docker --version"
    bash -c "docker compose version"

    ; reset volumes and create nodes
    bash -c "echo Starting Nodes; date"
    bash -c "docker rm -f $(docker ps -a -q) || true"
    bash -c "docker volume rm test_domain_1_mongo-data --force || true"
    bash -c "docker volume rm test_domain_1_credentials-data --force || true"
    bash -c "docker volume rm test_domain_2_mongo-data --force || true"
    bash -c "docker volume rm test_domain_2_credentials-data --force || true"
    bash -c "docker volume rm test_domain_3_mongo-data --force || true"
    bash -c "docker volume rm test_domain_3_credentials-data --force || true"
    bash -c "docker volume rm test_domain_1_seaweedfs-data --force || true"
    bash -c "docker volume rm test_domain_2_seaweedfs-data --force || true"
    bash -c "docker volume rm test_domain_3_seaweedfs-data --force || true"
    bash -c "docker volume rm test_domain_1_app-redis-data --force || true"
    bash -c "docker volume rm test_domain_2_app-redis-data --force || true"
    bash -c "docker volume rm test_domain_3_app-redis-data --force || true"
    bash -c "docker volume rm test_domain_1_tailscale-data --force || true"
    bash -c "docker volume rm test_domain_2_tailscale-data --force || true"
    bash -c "docker volume rm test_domain_3_tailscale-data --force || true"
    bash -c 'HAGRID_ART=false hagrid launch test_domain_1 domain to docker:9082 --headless $HAGRID_FLAGS --no-health-checks'
    bash -c 'HAGRID_ART=false hagrid launch test_domain_2 domain to docker:9083 --headless $HAGRID_FLAGS --no-health-checks'
    bash -c 'HAGRID_ART=false hagrid launch test_domain_3 domain to docker:9084 --headless $HAGRID_FLAGS --no-health-checks'

    ; wait for nodes to start
    docker ps
    bash -c "echo Waiting for Nodes; date"
    bash -c '(docker logs test_domain_1-backend_stream-1 -f &) | grep -q "Application startup complete" || true'
    bash -c '(docker logs test_domain_2-backend_stream-1 -f &) | grep -q "Application startup complete" || true'
    bash -c '(docker logs test_domain_3-backend_stream-1 -f &) | grep -q "Application startup complete" || true'

    ; smpc_np
    bash -c 'if [[ "$PYTEST_MODULES" == *"smpc_np"* ]]; then \
        echo "Starting smpc_np"; date; \
        pytest tests/integration -m smpc_np -p no:randomly --co; \
        pytest tests/integration -m smpc_np -vvvv -p no:randomly -p no:benchmark -o log_cli=True --capture=no; \
        return=$?; \
        echo "Finished smpc_np"; date; \
        exit $return; \
    fi'

    ; smpc_abstract
    bash -c 'if [[ "$PYTEST_MODULES" == *"smpc_abstract"* ]]; then \
        echo "Starting smpc_abstract"; date; \
        pytest tests/integration -m smpc_abstract -p no:randomly --co; \
        pytest tests/integration -m smpc_abstract -vvvv -p no:randomly -p no:benchmark -o log_cli=True --capture=no; \
        return=$?; \
        echo "Starting smpc_abstract"; date; \
        exit $return; \
    fi'

    ; smpc_share_tensor
    bash -c 'if [[ "$PYTEST_MODULES" == *"smpc_share_tensor"* ]]; then \
        echo "Starting smpc_share_tensor"; date; \
        pytest tests/integration -m smpc_share_tensor -p no:randomly --co; \
        pytest tests/integration -m smpc_share_tensor -vvvv -p no:randomly -p no:benchmark -o log_cli=True --capture=no; \
        return=$?; \
        echo "Starting smpc_share_tensor"; date; \
        exit $return; \
    fi'

    ; smpc_mpc_tensor
    bash -c 'if [[ "$PYTEST_MODULES" == *"smpc_mpc_tensor"* ]]; then \
        echo "Starting smpc_mpc_tensor"; date; \
        pytest tests/integration -m smpc_mpc_tensor -p no:randomly --co; \
        pytest tests/integration -m smpc_mpc_tensor -vvvv -p no:randomly -p no:benchmark -o log_cli=True --capture=no; \
        return=$?; \
        echo "Starting smpc_mpc_tensor"; date; \
        exit $return; \
    fi'

    ; shutdown
    bash -c "echo Killing Nodes; date"
    bash -c 'HAGRID_ART=false hagrid land all --force'

[testenv:stack.test.integration.tff]
description = Integration Tests for PySyTFF
deps =
    {[testenv:syft]deps}
changedir = {toxinidir}
allowlist_externals =
    docker
    grep
    sleep
    bash
    chcp
setenv =
    PIP_FIND_LINKS=https://whls.blob.core.windows.net/unstable/index.html
    HAGRID_FLAGS = {env:HAGRID_FLAGS:--tag=local --test}
    EMULATION = {env:EMULATION:false}
    HAGRID_ART = false
    PYTHONIOENCODING = utf-8
    PYTEST_MODULES = {env:PYTEST_MODULES:tff}
commands =
    bash -c "echo Running with HAGRID_FLAGS=$HAGRID_FLAGS EMULATION=$EMULATION PYTEST_MODULES=$PYTEST_MODULES; date"

    ; install syft and hagrid
    bash -c 'if [[ "$HAGRID_FLAGS" == *"latest"* ]]; then \
        pip install --pre --force pytest hagrid syft[tff]; \
    else \
        pip install -e packages/hagrid -e packages/syft[dev,tff]; \
    fi'

    ; fix windows encoding
    - chcp 65001

    ; check docker versions
    bash -c "docker --version"
    bash -c "docker compose version"

    ; reset volumes and create nodes
    bash -c "echo Starting Nodes; date"
    bash -c "docker rm -f $(docker ps -a -q) || true"
    bash -c "docker volume rm test_domain_1_seaweedfs-data --force || true"
    bash -c "docker volume rm test_domain_1_app-redis-data --force || true"
    bash -c "docker volume rm test_domain_1_tailscale-data --force || true"
    bash -c 'HAGRID_ART=$HAGRID_ART ASSOCIATION_TIMEOUT=100 DOMAIN_CHECK_INTERVAL=5 hagrid launch test_domain_1 domain to docker:9081 $HAGRID_FLAGS --headless --no-health-checks'

    ; wait for nodes to start
    docker ps
    bash -c "echo Waiting for Nodes; date"
    bash -c '(docker logs test_domain_1-backend_stream-1 -f &) | grep -q "Application startup complete" || true'

    ; network
    bash -c 'if [[ "$PYTEST_MODULES" == *"tff"* ]]; then \
        echo "Starting tff"; date; \
        pytest tests/integration -m tff -p no:randomly --co; \
        pytest tests/integration -m tff -vvvv -p no:randomly -p no:benchmark -o log_cli=True --capture=no; \
        return=$?; \
        echo "Finished tff"; date; \
        exit $return; \
    fi'

    ; shutdown
    bash -c "echo Killing Nodes; date"
    bash -c 'HAGRID_ART=false hagrid land all --force'

[testenv:stack.test.integration.k8s]
description = Integration Tests for Core Stack
deps =
    {[testenv:syft]deps}
changedir = {toxinidir}
passenv=HOME USER
allowlist_externals =
    devspace
    kubectl
    grep
    sleep
    bash
    kubectx
    k3d
    echo
setenv =
    PIP_FIND_LINKS=https://whls.blob.core.windows.net/unstable/index.html
    CONTAINER_HOST = kubernetes
commands =
    ; install syft and hagrid
    bash -c 'pip install -e packages/hagrid -e packages/syft[dev];'
    k3d version

    bash -c "docker rm $(docker ps -aq) --force || true"
    bash -c "k3d cluster delete test-network-1 || true"
    bash -c "k3d cluster delete test-domain-1 || true"
    bash -c "k3d cluster delete test-domain-2 || true"
    bash -c "k3d registry delete k3d-registry.localhost || true"
    bash -c "docker volume rm k3d-test-network-1-images --force || true"
    bash -c "docker volume rm k3d-test-domain-1-images --force || true"
    bash -c "docker volume rm k3d-test-domain-2-images --force || true"

    bash -c 'k3d registry create registry.localhost --port 12345  -v `pwd`/k3d-registry:/var/lib/registry || true'

    bash -c 'NODE_NAME=test-network-1 NODE_PORT=9081 && \
        k3d cluster create $NODE_NAME -p "$NODE_PORT:80@loadbalancer" --registry-use k3d-registry.localhost || true \
        k3d cluster start $NODE_NAME'

    bash -c 'NODE_NAME=test-network-1 NODE_PORT=9081 && \
        cd packages/grid && \
        devspace --no-warn --kube-context "k3d-$NODE_NAME" --namespace $NODE_NAME \
        --var DOMAIN_NAME=$NODE_NAME \
        --var NETWORK_CHECK_INTERVAL=5 \
        --var TEST_MODE=1 \
        --var CONTAINER_REGISTRY=k3d-registry.localhost:12345/ \
        build -b'

    bash -c 'NODE_NAME=test-network-1 NODE_PORT=9081 && \
        cd packages/grid && \
        (r=5;while ! \
        devspace --no-warn --kube-context "k3d-$NODE_NAME" --namespace $NODE_NAME \
        --var DOMAIN_NAME=$NODE_NAME \
        --var NETWORK_CHECK_INTERVAL=5 \
        --var ASSOCIATION_TIMEOUT=100 \
        --var TEST_MODE=1 \
        --var CONTAINER_REGISTRY=k3d-registry.localhost:12345/ \
        deploy -b -p network; \
        do ((--r))||exit;echo "retrying" && sleep 20;done)'

    bash -c 'NODE_NAME=test-domain-1 NODE_PORT=9082 && \
        k3d cluster create $NODE_NAME -p "$NODE_PORT:80@loadbalancer" --registry-use k3d-registry.localhost || true \
        k3d cluster start $NODE_NAME'

    bash -c 'NODE_NAME=test-domain-1 NODE_PORT=9082 && \
        cd packages/grid && \
        (r=5;while ! \
        devspace --no-warn --kube-context "k3d-$NODE_NAME" --namespace $NODE_NAME \
        --var DOMAIN_NAME=$NODE_NAME \
        --var DOMAIN_CHECK_INTERVAL=5 \
        --var ASSOCIATION_TIMEOUT=100 \
        --var TEST_MODE=1 \
        --var CONTAINER_REGISTRY=k3d-registry.localhost:12345/ \
        deploy -b -p domain; \
        do ((--r))||exit;echo "retrying" && sleep 20;done)'

    bash -c 'NODE_NAME=test-domain-2 NODE_PORT=9083 && \
        k3d cluster create $NODE_NAME -p "$NODE_PORT:80@loadbalancer" --registry-use k3d-registry.localhost || true \
        k3d cluster start $NODE_NAME'

    bash -c 'NODE_NAME=test-domain-2 NODE_PORT=9083 && \
        cd packages/grid && \
        (r=5;while ! \
        devspace --no-warn --kube-context "k3d-$NODE_NAME" --namespace $NODE_NAME \
        --var DOMAIN_NAME=$NODE_NAME \
        --var DOMAIN_CHECK_INTERVAL=5 \
        --var ASSOCIATION_TIMEOUT=100 \
        --var TEST_MODE=1 \
        --var CONTAINER_REGISTRY=k3d-registry.localhost:12345/ \
        deploy -b -p domain; \
        do ((--r))||exit;echo "retrying" && sleep 20;done)'

    sleep 10

    ; wait for front end
    bash packages/grid/scripts/wait_for.sh service frontend --context k3d-test-domain-1 --namespace test-domain-1
    bash -c '(kubectl logs deployment.apps/frontend --context k3d-test-domain-1 --namespace test-domain-1 -f &) | grep -q "event - compiled .* successfully\|nginx" || true'

    ; wait for everything else to be loaded
    bash packages/grid/scripts/wait_for.sh service proxy --context k3d-test-network-1 --namespace test-network-1
    bash packages/grid/scripts/wait_for.sh service queue --context k3d-test-network-1 --namespace test-network-1
    bash packages/grid/scripts/wait_for.sh service redis --context k3d-test-network-1 --namespace test-network-1
    bash packages/grid/scripts/wait_for.sh service mongo --context k3d-test-network-1 --namespace test-network-1
    bash packages/grid/scripts/wait_for.sh service backend --context k3d-test-network-1 --namespace test-network-1
    bash packages/grid/scripts/wait_for.sh service backend-stream --context k3d-test-network-1 --namespace test-network-1
    bash packages/grid/scripts/wait_for.sh service headscale --context k3d-test-network-1 --namespace test-network-1

    bash packages/grid/scripts/wait_for.sh service frontend --context k3d-test-domain-1 --namespace test-domain-1
    bash packages/grid/scripts/wait_for.sh service proxy --context k3d-test-domain-1 --namespace test-domain-1
    bash packages/grid/scripts/wait_for.sh service queue --context k3d-test-domain-1 --namespace test-domain-1
    bash packages/grid/scripts/wait_for.sh service redis --context k3d-test-domain-1 --namespace test-domain-1
    bash packages/grid/scripts/wait_for.sh service mongo --context k3d-test-domain-1 --namespace test-domain-1
    bash packages/grid/scripts/wait_for.sh service backend --context k3d-test-domain-1 --namespace test-domain-1
    bash packages/grid/scripts/wait_for.sh service backend-stream --context k3d-test-domain-1 --namespace test-domain-1
    bash packages/grid/scripts/wait_for.sh service seaweedfs --context k3d-test-domain-1 --namespace test-domain-1

    bash packages/grid/scripts/wait_for.sh service frontend --context k3d-test-domain-2 --namespace test-domain-2
    bash packages/grid/scripts/wait_for.sh service proxy --context k3d-test-domain-2 --namespace test-domain-2
    bash packages/grid/scripts/wait_for.sh service queue --context k3d-test-domain-2 --namespace test-domain-2
    bash packages/grid/scripts/wait_for.sh service redis --context k3d-test-domain-2 --namespace test-domain-2
    bash packages/grid/scripts/wait_for.sh service mongo --context k3d-test-domain-2 --namespace test-domain-2
    bash packages/grid/scripts/wait_for.sh service backend --context k3d-test-domain-2 --namespace test-domain-2
    bash packages/grid/scripts/wait_for.sh service backend-stream --context k3d-test-domain-2 --namespace test-domain-2
    bash packages/grid/scripts/wait_for.sh service seaweedfs --context k3d-test-domain-2 --namespace test-domain-2

    pytest tests/integration -m frontend -p no:randomly --co
    bash -c "CONTAINER_HOST=$CONTAINER_HOST pytest tests/integration -m frontend -vvvv -p no:randomly -p no:benchmark -o log_cli=True --capture=no"

    bash -c '(kubectl logs deployment.apps/backend-stream --context k3d-test-network-1 --namespace test-network-1 -f &) | grep -q "Application startup complete" || true'
    bash -c '(kubectl logs deployment.apps/backend-stream --context k3d-test-domain-1 --namespace test-domain-1 -f &) | grep -q "Application startup complete" || true'
    bash -c '(kubectl logs deployment.apps/backend-stream --context k3d-test-domain-2 --namespace test-domain-2 -f &) | grep -q "Application startup complete" || true'

    pytest tests/integration -m network -p no:randomly --co
    bash -c "CONTAINER_HOST=$CONTAINER_HOST pytest tests/integration -m network -vvvv -p no:randomly -p no:benchmark -o log_cli=True --capture=no"

    pytest tests/integration -m e2e -p no:randomly --co
    bash -c "CONTAINER_HOST=$CONTAINER_HOST pytest tests/integration -m e2e -vvvv -p no:randomly -p no:benchmark -o log_cli=True --capture=no"

    pytest tests/integration -m security -p no:randomly --co
    bash -c "CONTAINER_HOST=$CONTAINER_HOST pytest tests/integration -m security -vvvv -p no:randomly -p no:benchmark -o log_cli=True --capture=no"

    pytest tests/integration -m redis -p no:randomly --co
    bash -c "CONTAINER_HOST=$CONTAINER_HOST pytest tests/integration -m redis -vvvv -p no:randomly -p no:benchmark -o log_cli=True --capture=no"

    ; bash -c "k3d cluster delete test-network-1 || true"
    ; bash -c "k3d cluster delete test-domain-1 || true"
    ; bash -c "k3d cluster delete test-domain-2 || true"
    ; bash -c "k3d registry delete k3d-registry.localhost || true"
    bash -c "docker rm $(docker ps -aq) --force || true"
    bash -c "docker volume rm k3d-test-network-1-images --force || true"
    bash -c "docker volume rm k3d-test-domain-1-images --force || true"
    bash -c "docker volume rm k3d-test-domain-2-images --force || true"


[testenv:stack.test.course]
description = Integration Tests for Course Notebooks
deps =
    {[testenv:syft]deps}
changedir = {toxinidir}
allowlist_externals =
    docker
    grep
    sleep
    bash
commands =
    pip install -e packages/hagrid
    pip install testbook prompt-toolkit jupyter
    docker --version
    docker compose version
    bash -c "docker volume rm test_domain_1_mongo-data --force || true"
    bash -c "docker volume rm test_domain_1_credentials-data --force || true"
    bash -c "docker volume rm test_domain_1_seaweedfs-data --force || true"
    bash -c "docker volume rm test_domain_1_app-redis-data --force || true"
    bash -c "docker volume rm test_domain_1_tailscale-data --force || true"
    bash -c 'HAGRID_ART=false hagrid launch test_domain_1 domain to docker:8081 --tag=local --headless --test --no-health-checks --no-health-checks'
    bash -c 'rm -rf tests/course/courses'
    bash -c 'git clone https://github.com/OpenMined/courses.git tests/course/courses/ || true'
    bash -c 'cd tests/course/courses && git fetch && git checkout introduction-to-remote-data-science-dev && git pull || true'

    bash -c 'cp -r tests/course/tests/ tests/course/courses/'

    docker ps
    bash -c '(docker logs test_domain_1-backend_stream-1 -f &) | grep -q "Application startup complete" || true'
    ; perform course notebook test
    bash -c 'cd tests/course/courses && pytest -p no:randomly -vvvv'

    ; stop containers
    bash -c 'HAGRID_ART=false hagrid land test_domain_1 --force'
    bash -c 'rm -rf tests/course/courses'

[testenv:stack.test.integration.windows.oblv]
description = Integration Tests for Oblv Enclave
changedir = {toxinidir}
allowlist_externals =
    docker
    grep
    sleep
    powershell
commands =
    python -c "import platform; import os; os.system('pip install jaxlib==0.3.14 -f https://whls.blob.core.windows.net/unstable/index.html') if platform.system().lower() == 'windows' else ''"
    pip install -e packages/hagrid
    docker --version
    docker compose version
    powershell '$env:DOMAIN_CONNECTION_PORT=8010;\
    hagrid launch canada domain to docker:8091 --no-health-checks \
     --oblv --dev '
    powershell '$env:DOMAIN_CONNECTION_PORT=8010;\
     hagrid launch italy domain to docker:8092  --no-health-checks \
     --oblv --dev '
    powershell 'if (Test-Path $HOME/.syft/syft-enclave) \{ rm -Recurse -Force $HOME/.syft/syft-enclave \} else \{ echo Not Found \}'
    powershell 'git clone https://github.com/OpenMined/syft-enclave.git $HOME/.syft/syft-enclave'
    powershell 'cd $HOME/.syft/syft-enclave; git fetch; git checkout dev ; git pull \
    '
    powershell 'Start-Job -ScriptBlock\{cd $HOME\\.syft\\syft-enclave\\src ; uvicorn app:app --port 8010 --host 127.0.0.1 \}; \
    echo sleeping; sleep 5; \
    cd tests/integration/oblv ; \
    pytest -p no:randomly'
    powershell 'docker rm -f $(docker ps -a -q)'


[testenv:stack.test.integration.oblv]
description = Integration Tests for Oblv Enclave
changedir = {toxinidir}
allowlist_externals =
    docker
    grep
    sleep
    bash
    chcp
setenv =
    LOCAL_ENCLAVE_PORT=8010
    HAGRID_FLAGS = {env:HAGRID_FLAGS:--tag=local --test}
commands =
    ; fix windows encoding
    - chcp 65001

    python -c "import platform; import os; os.system('pip install jaxlib==0.3.14 -f https://whls.blob.core.windows.net/unstable/index.html') if platform.system().lower() == 'windows' else ''"
    # run at start to kill any process started beforehand
    bash -c 'chmod +x scripts/kill_process_in_port.sh && ./scripts/kill_process_in_port.sh $LOCAL_ENCLAVE_PORT'
    pip install -e packages/hagrid
    pip install -e packages/syft[dev]

    bash -c 'rm -rf ~/.syft/syft-enclave'
    bash -c 'git clone https://github.com/OpenMined/syft-enclave.git ~/.syft/syft-enclave || true'
    bash -c 'cd ~/.syft/syft-enclave && git fetch && git checkout dev && git pull && pip install -r requirements_test.txt || true'


    #Starting FastAPI server locally
    bash -c 'cd ~/.syft/syft-enclave/src && uvicorn app:app --host 0.0.0.0 --port $LOCAL_ENCLAVE_PORT &'
    sleep 7

    ; check docker versions
    bash -c "docker --version"
    bash -c "docker compose version"

    ; reset volumes and create nodes
    bash -c "echo Starting Nodes; date"
    bash -c "docker rm -f $(docker ps -a -q) || true"
    bash -c "docker volume rm test_domain_1_mongo-data --force || true"
    bash -c "docker volume rm test_domain_1_credentials-data --force || true"
    bash -c "docker volume rm test_domain_2_mongo-data --force || true"
    bash -c "docker volume rm test_domain_2_credentials-data --force || true"
    bash -c "docker volume rm test_domain_1_seaweedfs-data --force || true"
    bash -c "docker volume rm test_domain_2_seaweedfs-data --force || true"
    bash -c "docker volume rm test_domain_1_app-redis-data --force || true"
    bash -c "docker volume rm test_domain_2_app-redis-data --force || true"
    bash -c "docker volume rm test_domain_1_tailscale-data --force || true"
    bash -c "docker volume rm test_domain_2_tailscale-data --force || true"

    bash -c 'DOMAIN_CONNECTION_PORT=$LOCAL_ENCLAVE_PORT hagrid launch test_domain_1 domain to docker:9082 $HAGRID_FLAGS   --no-health-checks --oblv'
    bash -c 'DOMAIN_CONNECTION_PORT=$LOCAL_ENCLAVE_PORT hagrid launch test_domain_2 domain to docker:9083 $HAGRID_FLAGS --no-health-checks --oblv'


    bash -c '(docker logs test_domain_1-backend_stream-1 -f &) | grep -q "Application startup complete" || true'
    bash -c '(docker logs test_domain_2-backend_stream-1 -f &) | grep -q "Application startup complete" || true'

    bash -c 'cd tests/integration/oblv && pytest -p no:randomly -vvvv'
    bash -c 'chmod +x scripts/kill_process_in_port.sh && ./scripts/kill_process_in_port.sh $LOCAL_ENCLAVE_PORT'

    ; stop containers
    bash -c 'hagrid land test_domain_1 --force'
    bash -c 'hagrid land test_domain_2 --force'



[testenv:grid.test.backend]
description = Tests for Grid Backend
deps =
    {[testenv:syft]deps}
    -r {toxinidir}/packages/grid/backend/requirements.txt
    -r {toxinidir}/packages/grid/backend/requirements.dev.txt
changedir = {toxinidir}/packages/grid/backend
allowlist_externals =
    bash
commands =
    ; TODO reenable with in memory store option for mongo
    python --version
    bash -c 'USE_NEW_SERVICE=False LOGURU_SINK="./grid.log" pytest grid/tests'
    ; # Test New Service
    bash -c 'USE_NEW_SERVICE=True LOGURU_SINK="./grid.log" pytest grid/tests/api/users/user_routes_test.py'

[testenv:grid.test.frontend]
description = Tests for Grid Frontend
deps =
changedir = {toxinidir}/packages/grid/frontend
allowlist_externals =
    bash
    echo
    yarn
    docker
commands =
    ; check yarn is installed
    bash ./scripts/check_yarn.sh

    ; install hagrid
    pip install -e {toxinidir}/packages/hagrid

    ; launch a domain
    bash -c "docker volume rm test_domain_1_mongo-data --force || true"
    bash -c "docker volume rm test_domain_1_credentials-data --force || true"
    bash -c "docker volume rm test_domain_1_seaweedfs-data --force || true"
    bash -c "docker volume rm test_domain_1_app-redis-data --force || true"
    bash -c "docker volume rm test_domain_1_tailscale-data --force || true"
    bash -c 'HAGRID_ART=false hagrid launch test_domain_1 domain to docker:9082 --tag=local --test --no-health-checks'
    docker ps

    ; install packages
    yarn install

    ; wait for server to be up
    bash -c '(docker logs test_domain_1-backend-1 -f &) | grep -q "Application startup complete" || true'
    bash -c '(docker logs test_domain_1-frontend-1 -f &) | grep -q "event - compiled .* successfully\|nginx" || true'

    ; run cypress
    bash -c 'HTTP_PORT=9082 yarn cypress:run'

    bash -c 'HAGRID_ART=false hagrid land test_domain_1 --force'

[flake8]
ignore =
    W503
max-line-length = 120
exclude =
    .tox

[mypy]
python_version = 3.10
; remove once we get rid of protobuf
disable_error_code = attr-defined, valid-type, no-untyped-call, arg-type<|MERGE_RESOLUTION|>--- conflicted
+++ resolved
@@ -18,11 +18,8 @@
     syft.test.fast.coverage
     syft.test.security
     padawan.trials
-<<<<<<< HEAD
-=======
     stack.test.integration.oblv
     stack.test.integration.windows.oblv
->>>>>>> 9acfea91700ab67fe19e646852d00a584eaa2723
 skipsdist = True
 
 
@@ -44,11 +41,8 @@
     isort
     pre-commit
 commands =
-<<<<<<< HEAD
     black .
     isort .
-=======
->>>>>>> dd00acb3
     pre-commit run --all-files
 
 [testenv:padawan.trials]
