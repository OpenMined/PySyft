--- conflicted
+++ resolved
@@ -821,31 +821,6 @@
         docker builder prune --all --force; \
     fi'
 
-<<<<<<< HEAD
-    # Integration + Gateway Connection Tests
-    # Gateway tests are not run in kuberetes, as currently,it does not have a way to configure
-    # high/low side warning flag.
-    bash -c "source ./scripts/get_k8s_secret_ci.sh; \
-    pytest tests/integration/network -p no:randomly -vvvv"
-
-    # Shutting down the gateway cluster to free up space, as the
-    # below code does not require gateway cluster
-    bash -c "CLUSTER_NAME=testgateway1 tox -e dev.k8s.destroy || true"
-    bash -c "docker volume rm k3d-testgateway1-images --force || true"
-
-    ; container workload
-    ; bash -c 'if [[ "$PYTEST_MODULES" == *"container_workload"* ]]; then \
-    ;     echo "Starting Container Workload test"; date; \
-    ;     pytest tests/integration -m container_workload -p no:randomly --co; \
-    ;     pytest tests/integration -m container_workload -vvvv -p no:randomly -p no:benchmark -o log_cli=True --capture=no; \
-    ;     return=$?; \
-    ;     echo "Finished container workload"; date; \
-    ;     exit $return; \
-    ; fi'
-
-    bash -c "source ./scripts/get_k8s_secret_ci.sh; \
-        pytest -x --nbmake  --nbmake-timeout=1000 notebooks/api/0.8 -p no:randomly -k 'not 10-container-images.ipynb' -vvvv"
-=======
     sleep 30
 
     # wait for test-domain-1
@@ -860,7 +835,6 @@
     bash -c '(kubectl logs service/backend --context k3d-${DOMAIN_CLUSTER_NAME} --namespace syft -f &) | grep -q "Application startup complete" || true'
 
     bash -c "pytest -x --nbmake notebooks/api/0.8 -p no:randomly -k 'not 10-container-images.ipynb' -vvvv --nbmake-timeout=1000"
->>>>>>> ef217b95
 
     # deleting clusters created
     bash -c "CLUSTER_NAME=${DOMAIN_CLUSTER_NAME} tox -e dev.k8s.destroy || true"
