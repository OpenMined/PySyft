[tox]
envlist =
    hagrid.publish
    lint
    stack.test.integration
    syft.docs
    syft.jupyter
    syft.publish
    syft.test.security
    syft.test.unit
    syft.test.notebook
    stack.test.notebook
    stack.test.integration.enclave.oblv
    stack.test.vm
    frontend.test.unit
    frontend.test.e2e
    frontend.generate.types
skipsdist = True

[testenv]
basepython = python3
install_command = pip install --find-links https://whls.blob.core.windows.net/unstable/index.html {opts} {packages}
commands =
    python --version
setenv =
    PIP_FIND_LINKS=https://whls.blob.core.windows.net/unstable/index.html

# Syft
[testenv:syft]
deps =
    -e{toxinidir}/packages/syft[dev]
changedir = {toxinidir}/packages/syft
description = Syft
setenv =
    PIP_FIND_LINKS=https://whls.blob.core.windows.net/unstable/index.html
commands =
    pip list

[testenv:hagrid]
deps =
    -e{toxinidir}/packages/hagrid[dev]
changedir = {toxinidir}/packages/hagrid
description = Syft
setenv =
    PIP_FIND_LINKS=https://whls.blob.core.windows.net/unstable/index.html
commands =
    pip list

[testenv:hagrid.publish]
changedir = {toxinidir}/packages/hagrid
description = Build and Publish Hagrid Wheel
commands =
    python -m pip install --upgrade pip
    pip install --upgrade setuptools wheel twine tox build
    python -c 'from shutil import rmtree; rmtree("build", True); rmtree("dist", True)'
    python -m build .

[testenv:lint]
description = Linting
allowlist_externals =
    bash
deps =
    black[python2]
    isort
    pre-commit
commands =
    black .
    isort .
    pre-commit run --all-files

[testenv:frontend.test.unit]
description = Frontend Unit Tests
deps =
    {[testenv:hagrid]deps}
allowlist_externals =
    docker
    bash
    pnpm
passenv=HOME, USER
changedir = {toxinidir}/packages/grid/frontend
setenv =
    DOCKER = {env:DOCKER:false}
commands =
    bash -c "echo Running with DOCKER=$DOCKER; date"

    bash -c 'if [[ "$DOCKER" == "false" ]]; then \
        bash ./scripts/check_pnpm.sh; \
        pnpm install; \
        pnpm run test:unit; \
    else \
        docker build --target grid-ui-tests -t ui-test -f frontend.dockerfile .; \
        docker run -t ui-test; \
    fi'

[testenv:frontend.test.e2e]
description = Frontend Unit Tests
deps =
    {[testenv:hagrid]deps}
allowlist_externals =
    docker
    bash
    pnpm
    sleep
passenv=HOME, USER
changedir = {toxinidir}/packages/grid/frontend
setenv =
    HAGRID_FLAGS = {env:HAGRID_FLAGS:--tag=local --test}
commands =
    bash ./scripts/check_pnpm.sh

    bash -c "echo Running with HAGRID_FLAGS=$HAGRID_FLAGS; date"

    ; install hagrid
    bash -c 'if [[ "$HAGRID_FLAGS" == *"local"* ]]; then \
        pip install -e ../../hagrid; \
    else \
        pip install --force hagrid; \
    fi'

    ; fix windows encoding
    - chcp 65001

    ; check docker versions
    bash -c "docker --version"
    bash -c "docker compose version"

    ; reset volumes and create nodes
    bash -c "echo Starting Nodes; date"
    bash -c "docker rm -f $(docker ps -a -q) || true"
    bash -c "docker volume rm test_domain_1_mongo-data --force || true"
    bash -c "docker volume rm test_domain_1_credentials-data --force || true"

    bash -c 'HAGRID_ART=$HAGRID_ART hagrid launch test_domain_1 domain to docker:9081 $HAGRID_FLAGS --no-health-checks --verbose'

    bash -c '(docker logs test_domain_1-frontend-1 -f &) | grep -q -E "Network:\s+https?://[a-zA-Z0-9.-]+:[0-9]+/" || true'
    bash -c '(docker logs test_domain_1-backend-1 -f &) | grep -q "Application startup complete" || true'

    pnpm install
    pnpm dlx playwright@1.33 install --with-deps
    pnpm test:e2e

    ; shutdown
    bash -c "echo Killing Nodes; date"
    bash -c 'HAGRID_ART=false hagrid land all --force'


[testenv:stack.test.integration]
description = Integration Tests for Core Stack
deps =
    {[testenv:syft]deps}
    {[testenv:hagrid]deps}
changedir = {toxinidir}
allowlist_externals =
    docker
    grep
    sleep
    bash
    chcp
passenv=HOME, USER
setenv =
    PIP_FIND_LINKS=https://whls.blob.core.windows.net/unstable/index.html
    HAGRID_FLAGS = {env:HAGRID_FLAGS:--tag=local --test}
    EMULATION = {env:EMULATION:false}
    HAGRID_ART = false
    PYTHONIOENCODING = utf-8
    PYTEST_MODULES = {env:PYTEST_MODULES:frontend network e2e security redis}
commands =
    bash -c "echo Running with HAGRID_FLAGS=$HAGRID_FLAGS EMULATION=$EMULATION PYTEST_MODULES=$PYTEST_MODULES; date"

    ; install syft and hagrid
    bash -c 'if [[ "$HAGRID_FLAGS" == *"latest"* ]]; then \
        pip install --force pytest hagrid syft; \
    elif [[ "$HAGRID_FLAGS" == *"beta"* ]]; then \
        pip install --force pytest hagrid; \
        pip install --force -U --pre syft; \
    else \
        pip install -e packages/hagrid -e packages/syft[dev]; \
    fi'

    ; fix windows encoding
    - chcp 65001

    ; check docker versions
    bash -c "docker --version"
    bash -c "docker compose version"

    ; reset volumes and create nodes
    bash -c "echo Starting Nodes; date"
    bash -c "docker rm -f $(docker ps -a -q) || true"
    bash -c "docker volume rm test_domain_1_mongo-data --force || true"
    bash -c "docker volume rm test_domain_1_credentials-data --force || true"
    bash -c "docker volume rm test_domain_2_mongo-data --force || true"
    bash -c "docker volume rm test_domain_2_credentials-data --force || true"
    bash -c "docker volume rm test_gateway_1_mongo-data --force || true"
    bash -c "docker volume rm test_gateway_1_credentials-data --force || true"
    bash -c "docker volume rm test_domain_1_seaweedfs-data --force || true"
    bash -c "docker volume rm test_domain_2_seaweedfs-data --force || true"
    bash -c "docker volume rm test_domain_1_app-redis-data --force || true"
    bash -c "docker volume rm test_domain_2_app-redis-data --force || true"
    bash -c "docker volume rm test_gateway_1_app-redis-data --force || true"
    bash -c "docker volume rm test_domain_1_tailscale-data --force || true"
    bash -c "docker volume rm test_domain_2_tailscale-data --force || true"
    bash -c "docker volume rm test_gateway_1_tailscale-data --force || true"
    bash -c "docker volume rm test_gateway_1_headscale-data --force || true"

    bash -c 'HAGRID_ART=$HAGRID_ART hagrid launch test_gateway_1 network to docker:9081 $HAGRID_FLAGS --no-health-checks --verbose'
    bash -c 'HAGRID_ART=$HAGRID_ART hagrid launch test_domain_1 domain to docker:9082 $HAGRID_FLAGS --no-health-checks --verbose'
    bash -c 'HAGRID_ART=$HAGRID_ART hagrid launch test_domain_2 domain to docker:9083 --headless $HAGRID_FLAGS --no-vpn --no-health-checks --verbose'

    ; wait for nodes to start
    docker ps
    bash -c "echo Waiting for Nodes; date"
    bash -c '(docker logs test_domain_1-frontend-1 -f &) | grep -q -E "Network:\s+https?://[a-zA-Z0-9.-]+:[0-9]+/" || true'
    bash -c '(docker logs test_domain_1-backend-1 -f &) | grep -q "Application startup complete" || true'
    bash -c '(docker logs test_domain_2-backend-1 -f &) | grep -q "Application startup complete" || true'
    bash -c '(docker logs test_gateway_1-backend-1 -f &) | grep -q "Application startup complete" || true'

    ; frontend
    bash -c 'if [[ "$PYTEST_MODULES" == *"frontend"* ]]; then \
        echo "Starting frontend"; date; \
        pytest tests/integration -m frontend -p no:randomly --co; \
        pytest tests/integration -m frontend -vvvv -p no:randomly -p no:benchmark -o log_cli=True --capture=no; \
        return=$?; \
        docker stop test_domain_1-frontend-1 || true; \
        echo "Finished frontend"; date; \
        exit $return; \
    fi'

    ; ; network
    ; bash -c 'if [[ "$PYTEST_MODULES" == *"network"* ]]; then \
    ;     echo "Starting network"; date; \
    ;     pytest tests/integration -m network -p no:randomly --co; \
    ;     pytest tests/integration -m network -vvvv -p no:randomly -p no:benchmark -o log_cli=True --capture=no; \
    ;     return=$?; \
    ;     echo "Finished network"; date; \
    ;     exit $return; \
    ; fi'

    ; shutdown
    bash -c "echo Killing Nodes; date"
    bash -c 'HAGRID_ART=false hagrid land all --force'

[testenv:syft.docs]
description = Build Docs for Syft
changedir = {toxinidir}/docs
deps =
    {[testenv:syft]deps}
    {[testenv:hagrid]deps}
    -r {toxinidir}/docs/requirements.txt
allowlist_externals =
    make
    echo
    cd
    rm
    ls
    xargs
    bash
commands =
    python --version
    bash -c "cd source/api_reference && ls | grep -v index.rst | xargs rm"
    sphinx-apidoc -f -M -d 2 -o ./source/api_reference/ ../packages/syft/src/syft
    make html
    echo "Open: {toxinidir}/docs/build/html/index.html"

[testenv:syft.jupyter]
description = Jupyter Notebook with Editable Syft
setenv =
    PIP_FIND_LINKS=https://whls.blob.core.windows.net/unstable/index.html
deps =
    {[testenv:syft]deps}
    {[testenv:hagrid]deps}
    jupyter
    jupyterlab
commands =
    pip install -e packages/hagrid
    pip install jupyter --upgrade
    pip install jupyterlab==3.6.3
    jupyter lab --ip 0.0.0.0 --ServerApp.token={posargs}

[testenv:syft.publish]
changedir = {toxinidir}/packages/syft
description = Build and Publish Syft Wheel
commands =
    python -m pip install --upgrade pip
    pip install --upgrade setuptools wheel twine tox build
    python -c 'from shutil import rmtree; rmtree("build", True); rmtree("dist", True)'
    python -m build .


[testenv:syft.test.security]
description = Security Checks for Syft
changedir = {toxinidir}/packages/syft
deps =
    {[testenv:syft]deps}
    {[testenv:hagrid]deps}
commands =
    pip install --upgrade pip
    bandit -r src
    safety check -i 42923 -i 54229 -i 54230

[testenv:syft.test.unit]
description = Syft Unit Tests
deps =
    {[testenv:syft]deps}
    {[testenv:hagrid]deps}
changedir = {toxinidir}/packages/syft
commands =
    pip list
    pytest -n auto

[testenv:stack.test.integration.enclave.oblv]
description = Integration Tests for Oblv Enclave
changedir = {toxinidir}
deps =
    {[testenv:syft]deps}
    {[testenv:hagrid]deps}
allowlist_externals =
    grep
    bash
passenv=HOME, USER
setenv =
    LOCAL_ENCLAVE_PORT=8010
    ENABLE_OBLV=true
    DOMAIN_CONNECTION_PORT=8010
commands =
    pip install oblv-ctl==0.3.1
    python -c "import platform; import os; os.system('pip install jaxlib==0.3.14 -f https://whls.blob.core.windows.net/unstable/index.html') if platform.system().lower() == 'windows' else ''"
    # run at start to kill any process started beforehand
    bash -c 'chmod +x scripts/kill_process_in_port.sh && ./scripts/kill_process_in_port.sh $LOCAL_ENCLAVE_PORT'

    bash -c 'rm -rf ~/.syft/syft-enclave'
    bash -c 'git clone https://github.com/OpenMined/syft-enclave.git ~/.syft/syft-enclave || true'
    bash -c 'cd ~/.syft/syft-enclave && git fetch && git checkout dev && git pull && pip install -r requirements_test.txt || true'

    # Starting FastAPI server locally
    bash -c 'cd ~/.syft/syft-enclave/src && uvicorn app:app --host 0.0.0.0 --port $LOCAL_ENCLAVE_PORT > /dev/null 2>&1 &'

    bash -c 'cd tests/integration/external/oblv && pytest -p no:randomly -vvvv'
    bash -c 'chmod +x scripts/kill_process_in_port.sh && ./scripts/kill_process_in_port.sh $LOCAL_ENCLAVE_PORT'

[testenv:syft.test.notebook]
description = Syft Notebook Tests
deps =
    {[testenv:syft]deps}
    {[testenv:hagrid]deps}
    nbmake
changedir = {toxinidir}/notebooks
allowlist_externals =
    bash
setenv =
    ORCHESTRA_NODE_TYPE = {env:ORCHESTRA_NODE_TYPE:python}
    DEV_MODE = {env:DEV_MODE:True}
    TEST_NOTEBOOK_PATHS = {env:TEST_NOTEBOOK_PATHS:api/0.8,tutorials}
commands =
    bash -c "echo Running with ORCHESTRA_NODE_TYPE=$ORCHESTRA_NODE_TYPE DEV_MODE=$DEV_MODE TEST_NOTEBOOK_PATHS=$TEST_NOTEBOOK_PATHS; date"
    bash -c "for subfolder in $(echo ${TEST_NOTEBOOK_PATHS} | tr ',' ' ');\
    do \
        pytest --nbmake "$subfolder" -p no:randomly -vvvv;\
    done"
    ; pytest --nbmake api/0.8 -p no:randomly -vvvv
    ; pytest --nbmake api/0.9 -p no:randomly -vvvv
    ; pytest --nbmake tutorials -p no:randomly -vvvv
    ; pytest --nbmake tutorials/pandas-cookbook -p no:randomly -vvvv

[testenv:stack.test.notebook]
description = Stack Notebook Tests
deps =
    {[testenv:syft]deps}
    {[testenv:hagrid]deps}
    nbmake
changedir = {toxinidir}/notebooks
allowlist_externals =
    bash
setenv =
    ORCHESTRA_NODE_TYPE = {env:ORCHESTRA_NODE_TYPE:enclave}
    DEV_MODE = {env:DEV_MODE:True}
    TEST_NOTEBOOK_PATHS = {env:TEST_NOTEBOOK_PATHS:api/0.8,tutorials}
commands =
    bash -c "echo Running with ORCHESTRA_NODE_TYPE=$ORCHESTRA_NODE_TYPE DEV_MODE=$DEV_MODE TEST_NOTEBOOK_PATHS=$TEST_NOTEBOOK_PATHS; date"
    bash -c "for subfolder in $(echo ${TEST_NOTEBOOK_PATHS} | tr ',' ' ');\
    do \
        pytest --nbmake "$subfolder" -p no:randomly -vvvv;\
    done"

    ; pytest --nbmake api/0.8 -p no:randomly -vvvv
    ; pytest --nbmake api/0.9 -p no:randomly -vvvv
    ; pytest --nbmake tutorials -p no:randomly -vvvv
    ; pytest --nbmake tutorials/pandas-cookbook -p no:randomly -vvvv

[testenv:stack.test.vm]
description = Stack VM Tests
deps =
    {[testenv:syft]deps}
    {[testenv:hagrid]deps}
    nbmake
allowlist_externals =
    cd
    vagrant
    bash
changedir = {toxinidir}
setenv =
    ORCHESTRA_NODE_TYPE = {env:ORCHESTRA_NODE_TYPE:vm}
    VAGRANT_DESTROY = {env:VAGRANT_DESTROY:skip}
    LINUX_DISTRO = {env:LINUX_DISTRO:ubuntu-20-04}
commands =
    bash -c 'if [[ "$(uname -m)" == *"arm"* ]]; then \
<<<<<<< HEAD
        export VAGRANT_BOX="${LINUX_DISTRO}-arm64"; \
    elif [[ "$(uname -m)" == *"x86"* ]]; then \
        export VAGRANT_BOX="${LINUX_DISTRO}-x86"; \
=======
        export VAGRANT_BOX="ubuntu-22-04-arm64"; \
    elif [[ "$(uname -m)" == *"x86"* ]]; then \
        export VAGRANT_BOX="ubuntu-22-04-x86"; \
>>>>>>> ce86df93
    else \
        echo "Unsupported architecture."; \
    fi; \
    echo $VAGRANT_BOX; \
    cd packages/grid; \
    if [[ "$VAGRANT_DESTROY" == *"true"* ]]; then \
        vagrant destroy $VAGRANT_BOX --force || true; \
    else \
        vagrant ssh $VAGRANT_BOX -c "docker ps -aq | xargs -I {:} docker rm {:} --force"; \
        vagrant ssh $VAGRANT_BOX -c "docker volume prune --filter all=1 --force || true"; \
    fi; \
    vagrant up $VAGRANT_BOX --provision; \
    '

    pytest --nbmake notebooks/api/0.8 -p no:randomly -vvvv
    ; pytest --nbmake notebooks/api/0.9 -p no:randomly -vvvv

    bash -c 'if [[ "$(uname -m)" == *"arm"* ]]; then \
<<<<<<< HEAD
        export VAGRANT_BOX="${LINUX_DISTRO}-arm64"; \
    elif [[ "$(uname -m)" == *"x86"* ]]; then \
        export VAGRANT_BOX="${LINUX_DISTRO}-x86"; \
=======
        export VAGRANT_BOX="ubuntu-22-04-arm64"; \
    elif [[ "$(uname -m)" == *"x86"* ]]; then \
        export VAGRANT_BOX="ubuntu-22-04-x86"; \
>>>>>>> ce86df93
    else \
        echo "Unsupported architecture."; \
    fi; \
    echo $VAGRANT_BOX; \
    cd packages/grid; \
    if [[ "$VAGRANT_DESTROY" == *"true"* ]]; then \
        vagrant destroy $VAGRANT_BOX --force || true; \
    fi; \
    '

[testenv:frontend.generate.types]
description = Generate Types for Frontend
deps =
    {[testenv:syft]deps}
    {[testenv:hagrid]deps}
allowlist_externals =
    cd
    bash
    pnpm
changedir = {toxinidir}/packages/grid/frontend
passenv =
    PNPM_HOME
commands =
    bash -c ./scripts/check_pnpm.sh
    pnpm add -g json-schema-to-typescript

    ; clear the old ones
    bash -c 'rm -rf ./schema'
    bash -c 'rm -rf ./src/types/generated'

    ; generate new ones
    bash -c 'python3 -c "import syft as sy;sy.util.schema.generate_json_schemas()"'
    bash -c "json2ts -i './schema/**/*.json' -o ./src/types/generated"
    bash -c "python3 ./scripts/replace_imports.py ./src/types/generated"

[mypy]
python_version = 3.10
; remove once we get rid of protobuf
disable_error_code = attr-defined, valid-type, no-untyped-call, arg-type<|MERGE_RESOLUTION|>--- conflicted
+++ resolved
@@ -404,15 +404,9 @@
     LINUX_DISTRO = {env:LINUX_DISTRO:ubuntu-20-04}
 commands =
     bash -c 'if [[ "$(uname -m)" == *"arm"* ]]; then \
-<<<<<<< HEAD
         export VAGRANT_BOX="${LINUX_DISTRO}-arm64"; \
     elif [[ "$(uname -m)" == *"x86"* ]]; then \
         export VAGRANT_BOX="${LINUX_DISTRO}-x86"; \
-=======
-        export VAGRANT_BOX="ubuntu-22-04-arm64"; \
-    elif [[ "$(uname -m)" == *"x86"* ]]; then \
-        export VAGRANT_BOX="ubuntu-22-04-x86"; \
->>>>>>> ce86df93
     else \
         echo "Unsupported architecture."; \
     fi; \
@@ -431,15 +425,9 @@
     ; pytest --nbmake notebooks/api/0.9 -p no:randomly -vvvv
 
     bash -c 'if [[ "$(uname -m)" == *"arm"* ]]; then \
-<<<<<<< HEAD
         export VAGRANT_BOX="${LINUX_DISTRO}-arm64"; \
     elif [[ "$(uname -m)" == *"x86"* ]]; then \
         export VAGRANT_BOX="${LINUX_DISTRO}-x86"; \
-=======
-        export VAGRANT_BOX="ubuntu-22-04-arm64"; \
-    elif [[ "$(uname -m)" == *"x86"* ]]; then \
-        export VAGRANT_BOX="ubuntu-22-04-x86"; \
->>>>>>> ce86df93
     else \
         echo "Unsupported architecture."; \
     fi; \
