[tox]
envlist =
    lint
    grid.test.backend
    grid.test.frontend
    hagrid.publish
    stack.test.course
    stack.test.integration
    stack.test.integration.tls
    stack.test.integration.k8s
    stack.test.integration.smpc
    stack.test.integration.tff
    syft.benchmark
    syft.docs
    syft.jupyter
    syft.publish
    syft.test.fast
    syft.test.fast.coverage
    syft.test.security
    padawan.trials
    stack.test.integration.oblv
    stack.test.integration.windows.oblv
skipsdist = True


[testenv]
basepython = python3
deps = pip
commands =
    python --version
    python -c "import platform; import os; os.system('pip install jaxlib==0.3.14 -f https://whls.blob.core.windows.net/unstable/index.html') if platform.system().lower() == 'windows' else ''"

[testenv:lint]
; setupdir = {toxinidir}
; changedir = {toxinidir}
description = Linting
allowlist_externals =
    bash
deps =
    black[python2]
    isort
    pre-commit
commands =
    black .
    isort .
    pre-commit run --all-files

[testenv:padawan.trials]
description = Padawan Trials
allowlist_externals =
    bash
deps =
    pytest
commands =
    pytest --noconftest packages/syft/tests/trials

# Syft
[testenv:syft]
deps =
    -e{toxinidir}/packages/syft[dev]
changedir = {toxinidir}/packages/syft
description = Syft
setenv =
    PIP_FIND_LINKS=https://whls.blob.core.windows.net/unstable/index.html
commands =
    pip list

[testenv:syft.publish]
changedir = {toxinidir}/packages/syft
description = Build and Publish Syft Wheel
commands =
    python -m pip install --upgrade pip
    pip install --upgrade setuptools wheel twine tox build
    python -c 'from shutil import rmtree; rmtree("build", True); rmtree("dist", True)'
    python -m build .

[testenv:hagrid.publish]
changedir = {toxinidir}/packages/hagrid
description = Build and Publish Hagrid Wheel
commands =
    python -m pip install --upgrade pip
    pip install --upgrade setuptools wheel twine tox build
    python -c 'from shutil import rmtree; rmtree("build", True); rmtree("dist", True)'
    python -m build .

[testenv:syft.jupyter]
description = Jupyter Notebook with Editable Syft
setenv =
    PIP_FIND_LINKS=https://whls.blob.core.windows.net/unstable/index.html
deps =
    {[testenv:syft]deps}
    jupyter
    jupyterlab
commands =
    pip install -e packages/hagrid
    pip install jupyter jupyterlab --upgrade
    jupyter lab --ip 0.0.0.0 --ServerApp.token={posargs}

[testenv:syft.test.fast]
description = Syft Unit Tests Fast
deps =
    {[testenv:syft]deps}
changedir = {toxinidir}/packages/syft
commands =
    pip list
    pytest -m fast -n auto

[testenv:syft.test.fast.coverage]
description = Syft Unit Tests Fast
deps =
    {[testenv:syft]deps}
    pytest-cov
changedir = {toxinidir}/packages/syft
commands =
    pytest --cov=src -m fast -n auto


[testenv:syft.test.security]
description = Security Checks for Syft
changedir = {toxinidir}/packages/syft
deps =
    {[testenv:syft]deps}
commands =
    pip install --upgrade pip
    bandit -r src
    safety check -i 51668 -i 51516 -i 51549

[testenv:syft.benchmark]
description = Benchmark  for Syft
deps =
    {[testenv:syft]deps}
changedir = {toxinidir}
allowlist_externals =
    docker
    grep
    sleep
    bash
setenv =
    HAGRID_ART = false
    PYTHONIOENCODING = utf-8
commands =
    python --version
    pip install --upgrade pip
    pip install --upgrade pyperf
    pip install -e packages/syft
    pip install -e packages/hagrid
    docker --version
    docker compose version
    bash -c 'HAGRID_ART=false hagrid launch test_domain_1 domain to docker:9082 --tag=local --test --no-health-checks'
    docker ps

    bash -c '(docker logs test_domain_1-backend_stream-1 -f &) | grep -q "Application startup complete" || true'
    sleep 10
    python benchmarks/macro_executor.py
    python benchmarks/executor.py --select_tests phitensor --fast -n 26 -o micro_benchmark.json
    pyperf stats micro_benchmark.json
    pyperf hist micro_benchmark.json

[testenv:syft.docs]
description = Build Docs for Syft
changedir = {toxinidir}/docs
deps = -r {toxinidir}/docs/requirements.txt
allowlist_externals =
    make
    echo
commands =
    python --version
    make html
    echo "Open: {toxinidir}/docs/build/html/index.html"

[testenv:stack.test.integration]
description = Integration Tests for Core Stack
deps =
    {[testenv:syft]deps}
changedir = {toxinidir}
allowlist_externals =
    docker
    grep
    sleep
    bash
    chcp
passenv=HOME, USER
setenv =
    PIP_FIND_LINKS=https://whls.blob.core.windows.net/unstable/index.html
    HAGRID_FLAGS = {env:HAGRID_FLAGS:--tag=local --test}
    EMULATION = {env:EMULATION:false}
    HAGRID_ART = false
    PYTHONIOENCODING = utf-8
    PYTEST_MODULES = {env:PYTEST_MODULES:frontend network e2e security redis}
commands =
    bash -c "echo Running with HAGRID_FLAGS=$HAGRID_FLAGS EMULATION=$EMULATION PYTEST_MODULES=$PYTEST_MODULES; date"

    ; install syft and hagrid
    bash -c 'if [[ "$HAGRID_FLAGS" == *"latest"* ]]; then \
        pip install --force pytest hagrid syft; \
    else \
        pip install -e packages/hagrid -e packages/syft[dev]; \
    fi'

    ; fix windows encoding
    - chcp 65001

    ; check docker versions
    bash -c "docker --version"
    bash -c "docker compose version"

    ; reset volumes and create nodes
    bash -c "echo Starting Nodes; date"
    bash -c "docker rm -f $(docker ps -a -q) || true"
    bash -c "docker volume rm test_domain_1_mongo-data --force || true"
    bash -c "docker volume rm test_domain_1_credentials-data --force || true"
    bash -c "docker volume rm test_domain_2_mongo-data --force || true"
    bash -c "docker volume rm test_domain_2_credentials-data --force || true"
    bash -c "docker volume rm test_network_1_mongo-data --force || true"
    bash -c "docker volume rm test_network_1_credentials-data --force || true"
    bash -c "docker volume rm test_domain_1_seaweedfs-data --force || true"
    bash -c "docker volume rm test_domain_2_seaweedfs-data --force || true"
    bash -c "docker volume rm test_domain_1_app-redis-data --force || true"
    bash -c "docker volume rm test_domain_2_app-redis-data --force || true"
    bash -c "docker volume rm test_network_1_app-redis-data --force || true"
    bash -c "docker volume rm test_domain_1_tailscale-data --force || true"
    bash -c "docker volume rm test_domain_2_tailscale-data --force || true"
    bash -c "docker volume rm test_network_1_tailscale-data --force || true"
    bash -c "docker volume rm test_network_1_headscale-data --force || true"

    bash -c 'HAGRID_ART=$HAGRID_ART ASSOCIATION_TIMEOUT=100 NETWORK_CHECK_INTERVAL=5 hagrid launch test_network_1 network to docker:9081 $HAGRID_FLAGS --no-health-checks'
    bash -c 'HAGRID_ART=$HAGRID_ART ASSOCIATION_TIMEOUT=100 DOMAIN_CHECK_INTERVAL=5 hagrid launch test_domain_1 domain to docker:9082 $HAGRID_FLAGS --no-health-checks'
    bash -c 'HAGRID_ART=$HAGRID_ART ASSOCIATION_TIMEOUT=100 DOMAIN_CHECK_INTERVAL=5 hagrid launch test_domain_2 domain to docker:9083 --headless $HAGRID_FLAGS --no-vpn --no-health-checks'

    ; wait for nodes to start
    docker ps
    bash -c "echo Waiting for Nodes; date"
    bash -c '(docker logs test_domain_1-frontend-1 -f &) | grep -q "event - compiled .* successfully\|nginx" || true'
    bash -c '(docker logs test_domain_1-backend_stream-1 -f &) | grep -q "Application startup complete" || true'
    bash -c '(docker logs test_domain_2-backend_stream-1 -f &) | grep -q "Application startup complete" || true'
    bash -c '(docker logs test_network_1-backend_stream-1 -f &) | grep -q "Application startup complete" || true'

    ; frontend
    bash -c 'if [[ "$PYTEST_MODULES" == *"frontend"* ]]; then \
        echo "Starting frontend"; date; \
        pytest tests/integration -m frontend -p no:randomly --co; \
        pytest tests/integration -m frontend -vvvv -p no:randomly -p no:benchmark -o log_cli=True --capture=no; \
        return=$?; \
        docker stop test_domain_1-frontend-1 || true; \
        echo "Finished frontend"; date; \
        exit $return; \
    fi'

    ; network
    bash -c 'if [[ "$PYTEST_MODULES" == *"network"* ]]; then \
        echo "Starting network"; date; \
        pytest tests/integration -m network -p no:randomly --co; \
        pytest tests/integration -m network -vvvv -p no:randomly -p no:benchmark -o log_cli=True --capture=no; \
        return=$?; \
        echo "Finished network"; date; \
        exit $return; \
    fi'

    ; e2e
    bash -c 'if [[ "$PYTEST_MODULES" == *"e2e"* ]]; then \
        echo "Starting e2e"; date; \
        pytest tests/integration -m e2e -p no:randomly --co; \
        pytest tests/integration -m e2e -vvvv -p no:randomly -p no:benchmark -o log_cli=True --capture=no; \
        return=$?; \
        echo "Finished e2e"; date; \
        exit $return; \
    fi'

    ; security
    bash -c 'if [[ "$PYTEST_MODULES" == *"security"* ]]; then \
        echo "Starting security"; date; \
        pytest tests/integration -m security -p no:randomly --co; \
        pytest tests/integration -m security -vvvv -p no:randomly -p no:benchmark -o log_cli=True --capture=no; \
        return=$?; \
        echo "Finished security"; date; \
        exit $return; \
    fi'

    ; redis
    bash -c 'if [[ "$PYTEST_MODULES" == *"redis"* ]]; then \
        echo "Starting redis database tests"; date; \
        pytest tests/integration -m redis -p no:randomly --co; \
        pytest tests/integration -m redis -vvvv -p no:randomly -p no:benchmark -o log_cli=True --capture=no; \
        return=$?; \
        echo "Finished Database tests"; date; \
        exit $return; \
    fi'

    # ; shutdown
    bash -c "echo Killing Nodes; date"
    bash -c 'HAGRID_ART=false hagrid land all --force'

[testenv:stack.test.integration.tls]
description = Integration Tests for Core Stack with TLS
deps =
    {[testenv:syft]deps}
changedir = {toxinidir}
allowlist_externals =
    docker
    grep
    sleep
    bash
    mkcert
    mkdir
    chcp
passenv=HOME, USER
setenv =
    PIP_FIND_LINKS=https://whls.blob.core.windows.net/unstable/index.html
    HAGRID_FLAGS = {env:HAGRID_FLAGS:--tag=local --test}
    EMULATION = {env:EMULATION:false}
    HAGRID_ART = false
    PYTHONIOENCODING = utf-8
    PYTEST_MODULES = {env:PYTEST_MODULES:frontend network e2e security redis}
    IGNORE_TLS_ERRORS = True
    CAROOT = {toxinidir}/packages/grid/tls
    CERTS = {toxinidir}/packages/grid/traefik/certs
commands =
    bash -c "echo Running with HAGRID_FLAGS=$HAGRID_FLAGS EMULATION=$EMULATION PYTEST_MODULES=$PYTEST_MODULES; date"

    bash -c "mkdir -p ./packages/grid/tls"
    bash -c "mkcert -cert-file={env:CERTS}/cert.pem -key-file={env:CERTS}/key.pem '*.openmined.grid' docker-host localhost 127.0.0.1 ::1"

    ; install syft and hagrid
    bash -c 'if [[ "$HAGRID_FLAGS" == *"latest"* ]]; then \
        pip install --pre --force pytest hagrid syft; \
    else \
        pip install -e packages/hagrid -e packages/syft[dev]; \
    fi'

    ; fix windows encoding
    - chcp 65001

    ; check docker versions
    bash -c "docker --version"
    bash -c "docker compose version"

    ; reset volumes and create nodes
    bash -c "echo Starting Nodes; date"
    bash -c "docker rm -f $(docker ps -a -q) || true"

    bash -c "docker volume rm test_domain_1_seaweedfs-data --force || true"
    bash -c "docker volume rm test_domain_2_seaweedfs-data --force || true"
    bash -c "docker volume rm test_domain_1_mongo-data --force || true"
    bash -c "docker volume rm test_domain_1_credentials-data --force || true"
    bash -c "docker volume rm test_domain_2_mongo-data --force || true"
    bash -c "docker volume rm test_domain_2_credentials-data --force || true"
    bash -c "docker volume rm test_network_1_mongo-data --force || true"
    bash -c "docker volume rm test_network_1_credentials-data --force || true"
    bash -c "docker volume rm test_domain_1_app-redis-data --force || true"
    bash -c "docker volume rm test_domain_2_app-redis-data --force || true"
    bash -c "docker volume rm test_network_1_app-redis-data --force || true"
    bash -c "docker volume rm test_domain_1_tailscale-data --force || true"
    bash -c "docker volume rm test_domain_2_tailscale-data --force || true"
    bash -c "docker volume rm test_network_1_tailscale-data --force || true"
    bash -c "docker volume rm test_network_1_headscale-data --force || true"
    bash -c 'HAGRID_ART=$HAGRID_ART ASSOCIATION_TIMEOUT=100 NETWORK_CHECK_INTERVAL=5 hagrid launch test_network_1 network to docker:9081 $HAGRID_FLAGS --tls --test --cert-store-path=./traefik/certs --no-health-checks'
    bash -c 'HAGRID_ART=$HAGRID_ART ASSOCIATION_TIMEOUT=100 DOMAIN_CHECK_INTERVAL=5 hagrid launch test_domain_1 domain to docker:9082 $HAGRID_FLAGS --tls --test --cert-store-path=./traefik/certs --no-health-checks'
    bash -c 'HAGRID_ART=$HAGRID_ART ASSOCIATION_TIMEOUT=100 DOMAIN_CHECK_INTERVAL=5 hagrid launch test_domain_2 domain to docker:9083 --headless $HAGRID_FLAGS --no-vpn --tls --test --cert-store-path=./traefik/certs --no-health-checks'

    ; wait for nodes to start
    docker ps
    bash -c "echo Waiting for Nodes; date"
    bash -c '(docker logs test_domain_1-frontend-1 -f &) | grep -q "event - compiled .* successfully\|nginx" || true'
    bash -c '(docker logs test_domain_1-backend_stream-1 -f &) | grep -q "Application startup complete" || true'
    bash -c '(docker logs test_domain_2-backend_stream-1 -f &) | grep -q "Application startup complete" || true'
    bash -c '(docker logs test_network_1-backend_stream-1 -f &) | grep -q "Application startup complete" || true'

    ; frontend
    bash -c 'if [[ "$PYTEST_MODULES" == *"frontend"* ]]; then \
        echo "Starting frontend"; date; \
        pytest tests/integration -m frontend -p no:randomly --co; \
        REQUESTS_CA_BUNDLE={env:CAROOT}/rootCA.pem pytest tests/integration -m frontend -vvvv -p no:randomly -p no:benchmark -o log_cli=True --capture=no; \
        return=$?; \
        docker stop test_domain_1-frontend-1 || true; \
        echo "Finished frontend"; date; \
        exit $return; \
    fi'

    ; network
    bash -c 'if [[ "$PYTEST_MODULES" == *"network"* ]]; then \
        echo "Starting network"; date; \
        pytest tests/integration -m network -p no:randomly --co; \
        REQUESTS_CA_BUNDLE={env:CAROOT}/rootCA.pem pytest tests/integration -m network -vvvv -p no:randomly -p no:benchmark -o log_cli=True --capture=no; \
        return=$?; \
        echo "Finished network"; date; \
        exit $return; \
    fi'

    ; e2e
    bash -c 'if [[ "$PYTEST_MODULES" == *"e2e"* ]]; then \
        echo "Starting e2e"; date; \
        pytest tests/integration -m e2e -p no:randomly --co; \
        REQUESTS_CA_BUNDLE={env:CAROOT}/rootCA.pem pytest tests/integration -m e2e -vvvv -p no:randomly -p no:benchmark -o log_cli=True --capture=no; \
        return=$?; \
        echo "Finished e2e"; date; \
        exit $return; \
    fi'

    ; security
    bash -c 'if [[ "$PYTEST_MODULES" == *"security"* ]]; then \
        echo "Starting security"; date; \
        pytest tests/integration -m security -p no:randomly --co; \
        REQUESTS_CA_BUNDLE={env:CAROOT}/rootCA.pem pytest tests/integration -m security -vvvv -p no:randomly -p no:benchmark -o log_cli=True --capture=no; \
        return=$?; \
        echo "Finished security"; date; \
        exit $return; \
    fi'

    ; redis
    bash -c 'if [[ "$PYTEST_MODULES" == *"redis"* ]]; then \
        echo "Starting redis"; date; \
        pytest tests/integration -m redis -p no:randomly --co; \
        pytest tests/integration -m redis -vvvv -p no:randomly -p no:benchmark -o log_cli=True --capture=no; \
        return=$?; \
        echo "Finished Database tests"; date; \
        exit $return; \
    fi'

    ; shutdown
    bash -c "echo Killing Nodes; date"
    bash -c 'HAGRID_ART=false hagrid land all --force'

[testenv:stack.test.integration.smpc]
description = Integration Tests for Core Stack
deps =
    {[testenv:syft]deps}
changedir = {toxinidir}
allowlist_externals =
    docker
    grep
    sleep
    bash
    chcp
passenv=HOME, USER
setenv =
    PIP_FIND_LINKS=https://whls.blob.core.windows.net/unstable/index.html
    HAGRID_FLAGS = {env:HAGRID_FLAGS:--tag=local --test}
    EMULATION = {env:EMULATION:false}
    HAGRID_ART = false
    PYTHONIOENCODING = utf-8
    PYTEST_MODULES = {env:PYTEST_MODULES:smpc_np smpc_abstract smpc_share_tensor smpc_mpc_tensor}
commands =
    bash -c "echo Running with HAGRID_FLAGS=$HAGRID_FLAGS EMULATION=$EMULATION PYTEST_MODULES=$PYTEST_MODULES; date"

    ; install syft and hagrid
    bash -c 'if [[ "$HAGRID_FLAGS" == *"latest"* ]]; then \
        pip install --pre --force pytest hagrid syft; \
    else \
        pip install -e packages/hagrid -e packages/syft[dev]; \
    fi'

    ; fix windows encoding
    - chcp 65001

    ; check docker versions
    bash -c "docker --version"
    bash -c "docker compose version"

    ; reset volumes and create nodes
    bash -c "echo Starting Nodes; date"
    bash -c "docker rm -f $(docker ps -a -q) || true"
    bash -c "docker volume rm test_domain_1_mongo-data --force || true"
    bash -c "docker volume rm test_domain_1_credentials-data --force || true"
    bash -c "docker volume rm test_domain_2_mongo-data --force || true"
    bash -c "docker volume rm test_domain_2_credentials-data --force || true"
    bash -c "docker volume rm test_domain_3_mongo-data --force || true"
    bash -c "docker volume rm test_domain_3_credentials-data --force || true"
    bash -c "docker volume rm test_domain_1_seaweedfs-data --force || true"
    bash -c "docker volume rm test_domain_2_seaweedfs-data --force || true"
    bash -c "docker volume rm test_domain_3_seaweedfs-data --force || true"
    bash -c "docker volume rm test_domain_1_app-redis-data --force || true"
    bash -c "docker volume rm test_domain_2_app-redis-data --force || true"
    bash -c "docker volume rm test_domain_3_app-redis-data --force || true"
    bash -c "docker volume rm test_domain_1_tailscale-data --force || true"
    bash -c "docker volume rm test_domain_2_tailscale-data --force || true"
    bash -c "docker volume rm test_domain_3_tailscale-data --force || true"
    bash -c 'HAGRID_ART=false hagrid launch test_domain_1 domain to docker:9082 --headless $HAGRID_FLAGS --no-health-checks'
    bash -c 'HAGRID_ART=false hagrid launch test_domain_2 domain to docker:9083 --headless $HAGRID_FLAGS --no-health-checks'
    bash -c 'HAGRID_ART=false hagrid launch test_domain_3 domain to docker:9084 --headless $HAGRID_FLAGS --no-health-checks'

    ; wait for nodes to start
    docker ps
    bash -c "echo Waiting for Nodes; date"
    bash -c '(docker logs test_domain_1-backend_stream-1 -f &) | grep -q "Application startup complete" || true'
    bash -c '(docker logs test_domain_2-backend_stream-1 -f &) | grep -q "Application startup complete" || true'
    bash -c '(docker logs test_domain_3-backend_stream-1 -f &) | grep -q "Application startup complete" || true'

    ; smpc_np
    bash -c 'if [[ "$PYTEST_MODULES" == *"smpc_np"* ]]; then \
        echo "Starting smpc_np"; date; \
        pytest tests/integration -m smpc_np -p no:randomly --co; \
        pytest tests/integration -m smpc_np -vvvv -p no:randomly -p no:benchmark -o log_cli=True --capture=no; \
        return=$?; \
        echo "Finished smpc_np"; date; \
        exit $return; \
    fi'

    ; smpc_abstract
    bash -c 'if [[ "$PYTEST_MODULES" == *"smpc_abstract"* ]]; then \
        echo "Starting smpc_abstract"; date; \
        pytest tests/integration -m smpc_abstract -p no:randomly --co; \
        pytest tests/integration -m smpc_abstract -vvvv -p no:randomly -p no:benchmark -o log_cli=True --capture=no; \
        return=$?; \
        echo "Starting smpc_abstract"; date; \
        exit $return; \
    fi'

    ; smpc_share_tensor
    bash -c 'if [[ "$PYTEST_MODULES" == *"smpc_share_tensor"* ]]; then \
        echo "Starting smpc_share_tensor"; date; \
        pytest tests/integration -m smpc_share_tensor -p no:randomly --co; \
        pytest tests/integration -m smpc_share_tensor -vvvv -p no:randomly -p no:benchmark -o log_cli=True --capture=no; \
        return=$?; \
        echo "Starting smpc_share_tensor"; date; \
        exit $return; \
    fi'

    ; smpc_mpc_tensor
    bash -c 'if [[ "$PYTEST_MODULES" == *"smpc_mpc_tensor"* ]]; then \
        echo "Starting smpc_mpc_tensor"; date; \
        pytest tests/integration -m smpc_mpc_tensor -p no:randomly --co; \
        pytest tests/integration -m smpc_mpc_tensor -vvvv -p no:randomly -p no:benchmark -o log_cli=True --capture=no; \
        return=$?; \
        echo "Starting smpc_mpc_tensor"; date; \
        exit $return; \
    fi'

    ; shutdown
    bash -c "echo Killing Nodes; date"
    bash -c 'HAGRID_ART=false hagrid land all --force'

[testenv:stack.test.integration.tff]
description = Integration Tests for PySyTFF
deps =
    {[testenv:syft]deps}
changedir = {toxinidir}
allowlist_externals =
    docker
    grep
    sleep
    bash
    chcp
passenv=HOME, USER
setenv =
    PIP_FIND_LINKS=https://whls.blob.core.windows.net/unstable/index.html
    HAGRID_FLAGS = {env:HAGRID_FLAGS:--tag=local --test}
    EMULATION = {env:EMULATION:false}
    HAGRID_ART = false
    PYTHONIOENCODING = utf-8
    PYTEST_MODULES = {env:PYTEST_MODULES:tff}
commands =
    bash -c "echo Running with HAGRID_FLAGS=$HAGRID_FLAGS EMULATION=$EMULATION PYTEST_MODULES=$PYTEST_MODULES; date"

    ; install syft and hagrid
    bash -c 'if [[ "$HAGRID_FLAGS" == *"latest"* ]]; then \
        pip install --pre --force pytest hagrid syft[tff]; \
    else \
        pip install -e packages/hagrid -e packages/syft[dev,tff]; \
    fi'

    ; fix windows encoding
    - chcp 65001

    ; check docker versions
    bash -c "docker --version"
    bash -c "docker compose version"

    ; reset volumes and create nodes
    bash -c "echo Starting Nodes; date"
    bash -c "docker rm -f $(docker ps -a -q) || true"
    bash -c "docker volume rm test_domain_1_seaweedfs-data --force || true"
    bash -c "docker volume rm test_domain_1_app-redis-data --force || true"
    bash -c "docker volume rm test_domain_1_tailscale-data --force || true"
    bash -c 'HAGRID_ART=$HAGRID_ART ASSOCIATION_TIMEOUT=100 DOMAIN_CHECK_INTERVAL=5 hagrid launch test_domain_1 domain to docker:9081 $HAGRID_FLAGS --headless --no-health-checks'

    ; wait for nodes to start
    docker ps
    bash -c "echo Waiting for Nodes; date"
    bash -c '(docker logs test_domain_1-backend_stream-1 -f &) | grep -q "Application startup complete" || true'

    ; network
    bash -c 'if [[ "$PYTEST_MODULES" == *"tff"* ]]; then \
        echo "Starting tff"; date; \
        pytest tests/integration -m tff -p no:randomly --co; \
        pytest tests/integration -m tff -vvvv -p no:randomly -p no:benchmark -o log_cli=True --capture=no; \
        return=$?; \
        echo "Finished tff"; date; \
        exit $return; \
    fi'

    ; shutdown
    bash -c "echo Killing Nodes; date"
    bash -c 'HAGRID_ART=false hagrid land all --force'

[testenv:stack.test.integration.k8s]
description = Integration Tests for Core Stack
deps =
    {[testenv:syft]deps}
changedir = {toxinidir}
<<<<<<< HEAD
passenv=HOME,USER,KUBECONFIG
=======
passenv=HOME, USER
>>>>>>> 404887f6
allowlist_externals =
    devspace
    kubectl
    grep
    sleep
    bash
    kubectx
    k3d
    echo
setenv =
    PIP_FIND_LINKS=https://whls.blob.core.windows.net/unstable/index.html
    CONTAINER_HOST = kubernetes
commands =
    ; install syft and hagrid
    bash -c 'pip install -e packages/hagrid -e packages/syft[dev];'
    k3d version

    ; --------------------------- k3d cleanup ---------------------------

    bash -c "rm -rf .creds/"
    bash -c "k3d cluster delete test-network-1 || true"
    bash -c "k3d cluster delete test-domain-1 || true"
    bash -c "k3d cluster delete test-domain-2 || true"
    bash -c "k3d registry delete registry.localhost || true"
    bash -c "docker rm $(docker ps -aq) --force || true"
    bash -c "docker volume rm k3d-test-network-1-images --force || true"
    bash -c "docker volume rm k3d-test-domain-1-images --force || true"
    bash -c "docker volume rm k3d-test-domain-2-images --force || true"

    ; --------------------------- k3d setup ---------------------------

    ; setup local registry
    bash -c 'k3d registry create registry.localhost --port 12345  -v `pwd`/k3d-registry:/var/lib/registry || true'

    ; --------------------------- Network ---------------------------

    ; generate credentials
    bash -c 'CREDENTIALS_PATH=.creds/credentials.json python packages/grid/backend/grid/bootstrap.py --file'

    bash -c 'NODE_NAME=test-network-1 NODE_PORT=9081 && \
        k3d cluster create $NODE_NAME -p "$NODE_PORT:80@loadbalancer" --registry-use k3d-registry.localhost || true \
        k3d cluster start $NODE_NAME'

    bash -c 'NODE_NAME=test-network-1 && \
        kubectl create namespace $NODE_NAME && \
        kubectl create secret generic backend-credentials --from-file=.creds/credentials.json --namespace=$NODE_NAME'

    bash -c 'NODE_NAME=test-network-1 NODE_PORT=9081 && \
        cd packages/grid && \
        devspace --no-warn --kube-context "k3d-$NODE_NAME" --namespace $NODE_NAME \
        --var DOMAIN_NAME=$NODE_NAME \
        --var NETWORK_CHECK_INTERVAL=5 \
        --var TEST_MODE=1 \
        --var CONTAINER_REGISTRY=k3d-registry.localhost:12345/ \
        build -b'

    bash -c 'NODE_NAME=test-network-1 NODE_PORT=9081 && \
        cd packages/grid && \
        (r=5;while ! \
        devspace --no-warn --kube-context "k3d-$NODE_NAME" --namespace $NODE_NAME \
        --var DOMAIN_NAME=$NODE_NAME \
        --var NETWORK_CHECK_INTERVAL=5 \
        --var ASSOCIATION_TIMEOUT=100 \
        --var TEST_MODE=1 \
        --var CONTAINER_REGISTRY=k3d-registry.localhost:12345/ \
        deploy -b -p network; \
        do ((--r))||exit;echo "retrying" && sleep 20;done)'

    ; --------------------------- Domain 1 ---------------------------

    ; generate credentials
    bash -c 'CREDENTIALS_PATH=.creds/credentials.json python packages/grid/backend/grid/bootstrap.py --file'

    bash -c 'NODE_NAME=test-domain-1 NODE_PORT=9082 && \
        k3d cluster create $NODE_NAME -p "$NODE_PORT:80@loadbalancer" --registry-use k3d-registry.localhost || true \
        k3d cluster start $NODE_NAME'

    bash -c 'NODE_NAME=test-domain-1 && \
        kubectl create namespace $NODE_NAME && \
        kubectl create secret generic backend-credentials --from-file=.creds/credentials.json --namespace=$NODE_NAME'

    bash -c 'NODE_NAME=test-domain-1 NODE_PORT=9082 && \
        cd packages/grid && \
        (r=5;while ! \
        devspace --no-warn --kube-context "k3d-$NODE_NAME" --namespace $NODE_NAME \
        --var DOMAIN_NAME=$NODE_NAME \
        --var DOMAIN_CHECK_INTERVAL=5 \
        --var ASSOCIATION_TIMEOUT=100 \
        --var TEST_MODE=1 \
        --var CONTAINER_REGISTRY=k3d-registry.localhost:12345/ \
        deploy -b -p domain; \
        do ((--r))||exit;echo "retrying" && sleep 20;done)'

    ; --------------------------- Domain 2 ---------------------------

    ; generate credentials
    bash -c 'CREDENTIALS_PATH=.creds/credentials.json python packages/grid/backend/grid/bootstrap.py --file'

    bash -c 'NODE_NAME=test-domain-2 NODE_PORT=9083 && \
        k3d cluster create $NODE_NAME -p "$NODE_PORT:80@loadbalancer" --registry-use k3d-registry.localhost || true \
        k3d cluster start $NODE_NAME'

    bash -c 'NODE_NAME=test-domain-2 && \
        kubectl create namespace $NODE_NAME && \
        kubectl create secret generic backend-credentials --from-file=.creds/credentials.json --namespace=$NODE_NAME'

    bash -c 'NODE_NAME=test-domain-2 NODE_PORT=9083 && \
        cd packages/grid && \
        (r=5;while ! \
        devspace --no-warn --kube-context "k3d-$NODE_NAME" --namespace $NODE_NAME \
        --var DOMAIN_NAME=$NODE_NAME \
        --var DOMAIN_CHECK_INTERVAL=5 \
        --var ASSOCIATION_TIMEOUT=100 \
        --var TEST_MODE=1 \
        --var CONTAINER_REGISTRY=k3d-registry.localhost:12345/ \
        deploy -b -p domain; \
        do ((--r))||exit;echo "retrying" && sleep 20;done)'

    sleep 10

    ; --------------------------- Test ---------------------------

    ; wait for front end
    bash packages/grid/scripts/wait_for.sh service frontend --context k3d-test-domain-1 --namespace test-domain-1
    bash -c '(kubectl logs deployment.apps/frontend --context k3d-test-domain-1 --namespace test-domain-1 -f &) | grep -q "event - compiled .* successfully\|nginx" || true'

    ; wait for everything else to be loaded
    bash packages/grid/scripts/wait_for.sh service proxy --context k3d-test-network-1 --namespace test-network-1
    bash packages/grid/scripts/wait_for.sh service queue --context k3d-test-network-1 --namespace test-network-1
    bash packages/grid/scripts/wait_for.sh service redis --context k3d-test-network-1 --namespace test-network-1
    bash packages/grid/scripts/wait_for.sh service mongo --context k3d-test-network-1 --namespace test-network-1
    bash packages/grid/scripts/wait_for.sh service backend --context k3d-test-network-1 --namespace test-network-1
    bash packages/grid/scripts/wait_for.sh service backend-stream --context k3d-test-network-1 --namespace test-network-1
    bash packages/grid/scripts/wait_for.sh service headscale --context k3d-test-network-1 --namespace test-network-1

    bash packages/grid/scripts/wait_for.sh service frontend --context k3d-test-domain-1 --namespace test-domain-1
    bash packages/grid/scripts/wait_for.sh service proxy --context k3d-test-domain-1 --namespace test-domain-1
    bash packages/grid/scripts/wait_for.sh service queue --context k3d-test-domain-1 --namespace test-domain-1
    bash packages/grid/scripts/wait_for.sh service redis --context k3d-test-domain-1 --namespace test-domain-1
    bash packages/grid/scripts/wait_for.sh service mongo --context k3d-test-domain-1 --namespace test-domain-1
    bash packages/grid/scripts/wait_for.sh service backend --context k3d-test-domain-1 --namespace test-domain-1
    bash packages/grid/scripts/wait_for.sh service backend-stream --context k3d-test-domain-1 --namespace test-domain-1
    bash packages/grid/scripts/wait_for.sh service seaweedfs --context k3d-test-domain-1 --namespace test-domain-1

    bash packages/grid/scripts/wait_for.sh service frontend --context k3d-test-domain-2 --namespace test-domain-2
    bash packages/grid/scripts/wait_for.sh service proxy --context k3d-test-domain-2 --namespace test-domain-2
    bash packages/grid/scripts/wait_for.sh service queue --context k3d-test-domain-2 --namespace test-domain-2
    bash packages/grid/scripts/wait_for.sh service redis --context k3d-test-domain-2 --namespace test-domain-2
    bash packages/grid/scripts/wait_for.sh service mongo --context k3d-test-domain-2 --namespace test-domain-2
    bash packages/grid/scripts/wait_for.sh service backend --context k3d-test-domain-2 --namespace test-domain-2
    bash packages/grid/scripts/wait_for.sh service backend-stream --context k3d-test-domain-2 --namespace test-domain-2
    bash packages/grid/scripts/wait_for.sh service seaweedfs --context k3d-test-domain-2 --namespace test-domain-2

    pytest tests/integration -m frontend -p no:randomly --co
    bash -c "CONTAINER_HOST=$CONTAINER_HOST pytest tests/integration -m frontend -vvvv -p no:randomly -p no:benchmark -o log_cli=True --capture=no"

    bash -c '(kubectl logs deployment.apps/backend-stream --context k3d-test-network-1 --namespace test-network-1 -f &) | grep -q "Application startup complete" || true'
    bash -c '(kubectl logs deployment.apps/backend-stream --context k3d-test-domain-1 --namespace test-domain-1 -f &) | grep -q "Application startup complete" || true'
    bash -c '(kubectl logs deployment.apps/backend-stream --context k3d-test-domain-2 --namespace test-domain-2 -f &) | grep -q "Application startup complete" || true'

    pytest tests/integration -m network -p no:randomly --co
    bash -c "CONTAINER_HOST=$CONTAINER_HOST pytest tests/integration -m network -vvvv -p no:randomly -p no:benchmark -o log_cli=True --capture=no"

    pytest tests/integration -m e2e -p no:randomly --co
    bash -c "CONTAINER_HOST=$CONTAINER_HOST pytest tests/integration -m e2e -vvvv -p no:randomly -p no:benchmark -o log_cli=True --capture=no"

    pytest tests/integration -m security -p no:randomly --co
    bash -c "CONTAINER_HOST=$CONTAINER_HOST pytest tests/integration -m security -vvvv -p no:randomly -p no:benchmark -o log_cli=True --capture=no"

    pytest tests/integration -m redis -p no:randomly --co
    bash -c "CONTAINER_HOST=$CONTAINER_HOST pytest tests/integration -m redis -vvvv -p no:randomly -p no:benchmark -o log_cli=True --capture=no"

    ; --------------------------- Cleanup ---------------------------

    bash -c "rm -rf .creds"
    bash -c "k3d cluster delete test-network-1 || true"
    bash -c "k3d cluster delete test-domain-1 || true"
    bash -c "k3d cluster delete test-domain-2 || true"
    bash -c "k3d registry delete k3d-registry.localhost || true"
    bash -c "docker rm $(docker ps -aq) --force || true"
    bash -c "docker volume rm k3d-test-network-1-images --force || true"
    bash -c "docker volume rm k3d-test-domain-1-images --force || true"
    bash -c "docker volume rm k3d-test-domain-2-images --force || true"


[testenv:stack.test.course]
description = Integration Tests for Course Notebooks
deps =
    {[testenv:syft]deps}
changedir = {toxinidir}
allowlist_externals =
    docker
    grep
    sleep
    bash
commands =
    pip install -e packages/hagrid
    pip install testbook prompt-toolkit jupyter
    docker --version
    docker compose version
    bash -c "docker volume rm test_domain_1_mongo-data --force || true"
    bash -c "docker volume rm test_domain_1_credentials-data --force || true"
    bash -c "docker volume rm test_domain_1_seaweedfs-data --force || true"
    bash -c "docker volume rm test_domain_1_app-redis-data --force || true"
    bash -c "docker volume rm test_domain_1_tailscale-data --force || true"
    bash -c 'HAGRID_ART=false hagrid launch test_domain_1 domain to docker:8081 --tag=local --headless --test --no-health-checks --no-health-checks'
    bash -c 'rm -rf tests/course/courses'
    bash -c 'git clone https://github.com/OpenMined/courses.git tests/course/courses/ || true'
    bash -c 'cd tests/course/courses && git fetch && git checkout introduction-to-remote-data-science-dev && git pull || true'

    bash -c 'cp -r tests/course/tests/ tests/course/courses/'

    docker ps
    bash -c '(docker logs test_domain_1-backend_stream-1 -f &) | grep -q "Application startup complete" || true'
    ; perform course notebook test
    bash -c 'cd tests/course/courses && pytest -p no:randomly -vvvv'

    ; stop containers
    bash -c 'HAGRID_ART=false hagrid land test_domain_1 --force'
    bash -c 'rm -rf tests/course/courses'

[testenv:stack.test.integration.windows.oblv]
description = Integration Tests for Oblv Enclave
changedir = {toxinidir}
allowlist_externals =
    docker
    grep
    sleep
    powershell
passenv=HOME, USER
commands =
    python -c "import platform; import os; os.system('pip install jaxlib==0.3.14 -f https://whls.blob.core.windows.net/unstable/index.html') if platform.system().lower() == 'windows' else ''"
    pip install -e packages/hagrid
    docker --version
    docker compose version
    powershell '$env:DOMAIN_CONNECTION_PORT=8010;\
    hagrid launch canada domain to docker:8091 --no-health-checks \
     --oblv --dev '
    powershell '$env:DOMAIN_CONNECTION_PORT=8010;\
     hagrid launch italy domain to docker:8092  --no-health-checks \
     --oblv --dev '
    powershell 'if (Test-Path $HOME/.syft/syft-enclave) \{ rm -Recurse -Force $HOME/.syft/syft-enclave \} else \{ echo Not Found \}'
    powershell 'git clone https://github.com/OpenMined/syft-enclave.git $HOME/.syft/syft-enclave'
    powershell 'cd $HOME/.syft/syft-enclave; git fetch; git checkout dev ; git pull \
    '
    powershell 'Start-Job -ScriptBlock\{cd $HOME\\.syft\\syft-enclave\\src ; uvicorn app:app --port 8010 --host 127.0.0.1 \}; \
    echo sleeping; sleep 5; \
    cd tests/integration/oblv ; \
    pytest -p no:randomly'
    powershell 'docker rm -f $(docker ps -a -q)'


[testenv:stack.test.integration.oblv]
description = Integration Tests for Oblv Enclave
changedir = {toxinidir}
allowlist_externals =
    docker
    grep
    sleep
    bash
    chcp
passenv=HOME, USER
setenv =
    LOCAL_ENCLAVE_PORT=8010
    HAGRID_FLAGS = {env:HAGRID_FLAGS:--tag=local --test}
commands =
    ; fix windows encoding
    - chcp 65001

    python -c "import platform; import os; os.system('pip install jaxlib==0.3.14 -f https://whls.blob.core.windows.net/unstable/index.html') if platform.system().lower() == 'windows' else ''"
    # run at start to kill any process started beforehand
    bash -c 'chmod +x scripts/kill_process_in_port.sh && ./scripts/kill_process_in_port.sh $LOCAL_ENCLAVE_PORT'
    pip install -e packages/hagrid
    pip install -e packages/syft[dev]

    bash -c 'rm -rf ~/.syft/syft-enclave'
    bash -c 'git clone https://github.com/OpenMined/syft-enclave.git ~/.syft/syft-enclave || true'
    bash -c 'cd ~/.syft/syft-enclave && git fetch && git checkout dev && git pull && pip install -r requirements_test.txt || true'


    #Starting FastAPI server locally
    bash -c 'cd ~/.syft/syft-enclave/src && uvicorn app:app --host 0.0.0.0 --port $LOCAL_ENCLAVE_PORT &'
    sleep 7

    ; check docker versions
    bash -c "docker --version"
    bash -c "docker compose version"

    ; reset volumes and create nodes
    bash -c "echo Starting Nodes; date"
    bash -c "docker rm -f $(docker ps -a -q) || true"
    bash -c "docker volume rm test_domain_1_mongo-data --force || true"
    bash -c "docker volume rm test_domain_1_credentials-data --force || true"
    bash -c "docker volume rm test_domain_2_mongo-data --force || true"
    bash -c "docker volume rm test_domain_2_credentials-data --force || true"
    bash -c "docker volume rm test_domain_1_seaweedfs-data --force || true"
    bash -c "docker volume rm test_domain_2_seaweedfs-data --force || true"
    bash -c "docker volume rm test_domain_1_app-redis-data --force || true"
    bash -c "docker volume rm test_domain_2_app-redis-data --force || true"
    bash -c "docker volume rm test_domain_1_tailscale-data --force || true"
    bash -c "docker volume rm test_domain_2_tailscale-data --force || true"

    bash -c 'DOMAIN_CONNECTION_PORT=$LOCAL_ENCLAVE_PORT hagrid launch test_domain_1 domain to docker:9082 $HAGRID_FLAGS   --no-health-checks --oblv'
    bash -c 'DOMAIN_CONNECTION_PORT=$LOCAL_ENCLAVE_PORT hagrid launch test_domain_2 domain to docker:9083 $HAGRID_FLAGS --no-health-checks --oblv'


    bash -c '(docker logs test_domain_1-backend_stream-1 -f &) | grep -q "Application startup complete" || true'
    bash -c '(docker logs test_domain_2-backend_stream-1 -f &) | grep -q "Application startup complete" || true'

    bash -c 'cd tests/integration/oblv && pytest -p no:randomly -vvvv'
    bash -c 'chmod +x scripts/kill_process_in_port.sh && ./scripts/kill_process_in_port.sh $LOCAL_ENCLAVE_PORT'

    ; stop containers
    bash -c 'hagrid land test_domain_1 --force'
    bash -c 'hagrid land test_domain_2 --force'



[testenv:grid.test.backend]
description = Tests for Grid Backend
deps =
    {[testenv:syft]deps}
    -r {toxinidir}/packages/grid/backend/requirements.txt
    -r {toxinidir}/packages/grid/backend/requirements.dev.txt
changedir = {toxinidir}/packages/grid/backend
allowlist_externals =
    bash
commands =
    ; TODO reenable with in memory store option for mongo
    python --version
    bash -c 'USE_NEW_SERVICE=False LOGURU_SINK="./grid.log" pytest grid/tests'
    ; # Test New Service
    bash -c 'USE_NEW_SERVICE=True LOGURU_SINK="./grid.log" pytest grid/tests/api/users/user_routes_test.py'

[testenv:grid.test.frontend]
description = Tests for Grid Frontend
deps =
changedir = {toxinidir}/packages/grid/frontend
allowlist_externals =
    bash
    echo
    yarn
    docker
commands =
    ; check yarn is installed
    bash ./scripts/check_yarn.sh

    ; install hagrid
    pip install -e {toxinidir}/packages/hagrid

    ; launch a domain
    bash -c "docker volume rm test_domain_1_mongo-data --force || true"
    bash -c "docker volume rm test_domain_1_credentials-data --force || true"
    bash -c "docker volume rm test_domain_1_seaweedfs-data --force || true"
    bash -c "docker volume rm test_domain_1_app-redis-data --force || true"
    bash -c "docker volume rm test_domain_1_tailscale-data --force || true"
    bash -c 'HAGRID_ART=false hagrid launch test_domain_1 domain to docker:9082 --tag=local --test --no-health-checks'
    docker ps

    ; install packages
    yarn install

    ; wait for server to be up
    bash -c '(docker logs test_domain_1-backend-1 -f &) | grep -q "Application startup complete" || true'
    bash -c '(docker logs test_domain_1-frontend-1 -f &) | grep -q "event - compiled .* successfully\|nginx" || true'

    ; run cypress
    bash -c 'HTTP_PORT=9082 yarn cypress:run'

    bash -c 'HAGRID_ART=false hagrid land test_domain_1 --force'

[flake8]
ignore =
    W503
max-line-length = 120
exclude =
    .tox

[mypy]
python_version = 3.10
; remove once we get rid of protobuf
disable_error_code = attr-defined, valid-type, no-untyped-call, arg-type<|MERGE_RESOLUTION|>--- conflicted
+++ resolved
@@ -597,11 +597,7 @@
 deps =
     {[testenv:syft]deps}
 changedir = {toxinidir}
-<<<<<<< HEAD
-passenv=HOME,USER,KUBECONFIG
-=======
-passenv=HOME, USER
->>>>>>> 404887f6
+passenv=HOME, USER, KUBECONFIG
 allowlist_externals =
     devspace
     kubectl
