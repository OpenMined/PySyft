[tox]
envlist =
    hagrid.publish
    lint
    stack.test.integration
    syft.docs
    syft.jupyter
    syft.publish
    syft.test.security
    syft.test.unit
    syft.test.notebook
    stack.test.notebook
    stack.test.integration.enclave.oblv
    stack.test.vm
    frontend.test.unit
    frontend.test.e2e
    frontend.generate.types
skipsdist = True

[testenv]
basepython = python3
install_command = pip install --find-links https://whls.blob.core.windows.net/unstable/index.html {opts} {packages}
commands =
    python --version
setenv =
    PIP_FIND_LINKS=https://whls.blob.core.windows.net/unstable/index.html

# Syft
[testenv:syft]
deps =
    -e{toxinidir}/packages/syft[dev]
changedir = {toxinidir}/packages/syft
description = Syft
setenv =
    PIP_FIND_LINKS=https://whls.blob.core.windows.net/unstable/index.html
commands =
    pip list

[testenv:hagrid]
deps =
    -e{toxinidir}/packages/hagrid[dev]
changedir = {toxinidir}/packages/hagrid
description = Syft
setenv =
    PIP_FIND_LINKS=https://whls.blob.core.windows.net/unstable/index.html
commands =
    pip list

[testenv:hagrid.publish]
changedir = {toxinidir}/packages/hagrid
description = Build and Publish Hagrid Wheel
commands =
    python -m pip install --upgrade pip
    pip install --upgrade setuptools wheel twine tox build
    python -c 'from shutil import rmtree; rmtree("build", True); rmtree("dist", True)'
    python -m build .

[testenv:lint]
description = Linting
allowlist_externals =
    bash
deps =
    black[python2]
    isort
    pre-commit
commands =
    black .
    isort .
    pre-commit run --all-files

[testenv:frontend.test.unit]
description = Frontend Unit Tests
deps =
    {[testenv:hagrid]deps}
allowlist_externals =
    docker
    bash
    pnpm
passenv=HOME, USER
changedir = {toxinidir}/packages/grid/frontend
setenv =
    DOCKER = {env:DOCKER:false}
commands =
    bash -c "echo Running with DOCKER=$DOCKER; date"

    bash -c 'if [[ "$DOCKER" == "false" ]]; then \
        bash ./scripts/check_pnpm.sh; \
        pnpm install; \
        pnpm run test:unit; \
    else \
        docker build --target grid-ui-tests -t ui-test -f frontend.dockerfile .; \
        docker run -t ui-test; \
    fi'

[testenv:frontend.test.e2e]
description = Frontend Unit Tests
deps =
    {[testenv:hagrid]deps}
allowlist_externals =
    docker
    bash
    pnpm
    sleep
passenv=HOME, USER
changedir = {toxinidir}/packages/grid/frontend
setenv =
    HAGRID_FLAGS = {env:HAGRID_FLAGS:--tag=local --test}
commands =
    bash ./scripts/check_pnpm.sh

    bash -c "echo Running with HAGRID_FLAGS=$HAGRID_FLAGS; date"

    ; install hagrid
    bash -c 'if [[ "$HAGRID_FLAGS" == *"local"* ]]; then \
        pip install -e ../../hagrid; \
    else \
        pip install --force hagrid; \
    fi'

    ; fix windows encoding
    - chcp 65001

    ; check docker versions
    bash -c "docker --version"
    bash -c "docker compose version"

    ; reset volumes and create nodes
    bash -c "echo Starting Nodes; date"
    bash -c "docker rm -f $(docker ps -a -q) || true"
    bash -c "docker volume rm test_domain_1_mongo-data --force || true"
    bash -c "docker volume rm test_domain_1_credentials-data --force || true"

    bash -c 'HAGRID_ART=$HAGRID_ART hagrid launch test_domain_1 domain to docker:9081 $HAGRID_FLAGS --no-health-checks --verbose'

    bash -c '(docker logs test_domain_1-frontend-1 -f &) | grep -q -E "Network:\s+https?://[a-zA-Z0-9.-]+:[0-9]+/" || true'
    bash -c '(docker logs test_domain_1-backend-1 -f &) | grep -q "Application startup complete" || true'

    pnpm install
    pnpm dlx playwright@1.33 install --with-deps
    pnpm test:e2e

    ; shutdown
    bash -c "echo Killing Nodes; date"
    bash -c 'HAGRID_ART=false hagrid land all --force'


[testenv:stack.test.integration]
description = Integration Tests for Core Stack
deps =
    {[testenv:syft]deps}
    {[testenv:hagrid]deps}
changedir = {toxinidir}
allowlist_externals =
    docker
    grep
    sleep
    bash
    chcp
passenv=HOME, USER
setenv =
    PIP_FIND_LINKS=https://whls.blob.core.windows.net/unstable/index.html
    HAGRID_FLAGS = {env:HAGRID_FLAGS:--tag=local --test}
    EMULATION = {env:EMULATION:false}
    HAGRID_ART = false
    PYTHONIOENCODING = utf-8
    PYTEST_MODULES = {env:PYTEST_MODULES:frontend network e2e security redis}
commands =
    bash -c "echo Running with HAGRID_FLAGS=$HAGRID_FLAGS EMULATION=$EMULATION PYTEST_MODULES=$PYTEST_MODULES; date"

    ; install syft and hagrid
    bash -c 'if [[ "$HAGRID_FLAGS" == *"latest"* ]]; then \
        pip install --force pytest hagrid syft; \
    elif [[ "$HAGRID_FLAGS" == *"beta"* ]]; then \
        pip install --force pytest hagrid; \
        pip install --force -U --pre syft; \
    else \
        pip install -e packages/hagrid -e packages/syft[dev]; \
    fi'

    ; fix windows encoding
    - chcp 65001

    ; check docker versions
    bash -c "docker --version"
    bash -c "docker compose version"

    ; reset volumes and create nodes
    bash -c "echo Starting Nodes; date"
    bash -c "docker rm -f $(docker ps -a -q) || true"
    bash -c "docker volume rm test_domain_1_mongo-data --force || true"
    bash -c "docker volume rm test_domain_1_credentials-data --force || true"
    bash -c "docker volume rm test_domain_2_mongo-data --force || true"
    bash -c "docker volume rm test_domain_2_credentials-data --force || true"
    bash -c "docker volume rm test_gateway_1_mongo-data --force || true"
    bash -c "docker volume rm test_gateway_1_credentials-data --force || true"
    bash -c "docker volume rm test_domain_1_seaweedfs-data --force || true"
    bash -c "docker volume rm test_domain_2_seaweedfs-data --force || true"
    bash -c "docker volume rm test_domain_1_app-redis-data --force || true"
    bash -c "docker volume rm test_domain_2_app-redis-data --force || true"
    bash -c "docker volume rm test_gateway_1_app-redis-data --force || true"
    bash -c "docker volume rm test_domain_1_tailscale-data --force || true"
    bash -c "docker volume rm test_domain_2_tailscale-data --force || true"
    bash -c "docker volume rm test_gateway_1_tailscale-data --force || true"
    bash -c "docker volume rm test_gateway_1_headscale-data --force || true"

    bash -c 'HAGRID_ART=$HAGRID_ART hagrid launch test_gateway_1 network to docker:9081 $HAGRID_FLAGS --no-health-checks --verbose'
    bash -c 'HAGRID_ART=$HAGRID_ART hagrid launch test_domain_1 domain to docker:9082 $HAGRID_FLAGS --no-health-checks --verbose'
    bash -c 'HAGRID_ART=$HAGRID_ART hagrid launch test_domain_2 domain to docker:9083 --headless $HAGRID_FLAGS --no-vpn --no-health-checks --verbose'

    ; wait for nodes to start
    docker ps
    bash -c "echo Waiting for Nodes; date"
    bash -c '(docker logs test_domain_1-frontend-1 -f &) | grep -q -E "Network:\s+https?://[a-zA-Z0-9.-]+:[0-9]+/" || true'
    bash -c '(docker logs test_domain_1-backend-1 -f &) | grep -q "Application startup complete" || true'
    bash -c '(docker logs test_domain_2-backend-1 -f &) | grep -q "Application startup complete" || true'
    bash -c '(docker logs test_gateway_1-backend-1 -f &) | grep -q "Application startup complete" || true'

    ; frontend
    bash -c 'if [[ "$PYTEST_MODULES" == *"frontend"* ]]; then \
        echo "Starting frontend"; date; \
        pytest tests/integration -m frontend -p no:randomly --co; \
        pytest tests/integration -m frontend -vvvv -p no:randomly -p no:benchmark -o log_cli=True --capture=no; \
        return=$?; \
        docker stop test_domain_1-frontend-1 || true; \
        echo "Finished frontend"; date; \
        exit $return; \
    fi'

    ; ; network
    ; bash -c 'if [[ "$PYTEST_MODULES" == *"network"* ]]; then \
    ;     echo "Starting network"; date; \
    ;     pytest tests/integration -m network -p no:randomly --co; \
    ;     pytest tests/integration -m network -vvvv -p no:randomly -p no:benchmark -o log_cli=True --capture=no; \
    ;     return=$?; \
    ;     echo "Finished network"; date; \
    ;     exit $return; \
    ; fi'

    ; shutdown
    bash -c "echo Killing Nodes; date"
    bash -c 'HAGRID_ART=false hagrid land all --force'

[testenv:syft.docs]
description = Build Docs for Syft
changedir = {toxinidir}/docs
deps =
    {[testenv:syft]deps}
    {[testenv:hagrid]deps}
    -r {toxinidir}/docs/requirements.txt
allowlist_externals =
    make
    echo
    cd
    rm
    ls
    xargs
    bash
commands =
    python --version
    bash -c "cd source/api_reference && ls | grep -v index.rst | xargs rm"
    sphinx-apidoc -f -M -d 2 -o ./source/api_reference/ ../packages/syft/src/syft
    make html
    echo "Open: {toxinidir}/docs/build/html/index.html"

[testenv:syft.jupyter]
description = Jupyter Notebook with Editable Syft
setenv =
    PIP_FIND_LINKS=https://whls.blob.core.windows.net/unstable/index.html
deps =
    {[testenv:syft]deps}
    {[testenv:hagrid]deps}
    jupyter
    jupyterlab
commands =
    pip install -e packages/hagrid
    pip install jupyter --upgrade
    pip install jupyterlab==3.6.3
    jupyter lab --ip 0.0.0.0 --ServerApp.token={posargs}

[testenv:syft.publish]
changedir = {toxinidir}/packages/syft
description = Build and Publish Syft Wheel
commands =
    python -m pip install --upgrade pip
    pip install --upgrade setuptools wheel twine tox build
    python -c 'from shutil import rmtree; rmtree("build", True); rmtree("dist", True)'
    python -m build .


[testenv:syft.test.security]
description = Security Checks for Syft
changedir = {toxinidir}/packages/syft
deps =
    {[testenv:syft]deps}
    {[testenv:hagrid]deps}
commands =
    pip install --upgrade pip
    bandit -r src
    safety check -i 42923 -i 54229 -i 54230

[testenv:syft.test.unit]
description = Syft Unit Tests
deps =
    {[testenv:syft]deps}
    {[testenv:hagrid]deps}
changedir = {toxinidir}/packages/syft
commands =
    pip list
    pytest -n auto

[testenv:stack.test.integration.enclave.oblv]
description = Integration Tests for Oblv Enclave
changedir = {toxinidir}
deps =
    {[testenv:syft]deps}
    {[testenv:hagrid]deps}
allowlist_externals =
    grep
    bash
passenv=HOME, USER
setenv =
    LOCAL_ENCLAVE_PORT=8010
    ENABLE_OBLV=true
    DOMAIN_CONNECTION_PORT=8010
commands =
    pip install oblv-ctl==0.3.1
    python -c "import platform; import os; os.system('pip install jaxlib==0.4.10 -f https://whls.blob.core.windows.net/unstable/index.html') if platform.system().lower() == 'windows' else ''"
    # run at start to kill any process started beforehand
    bash -c 'chmod +x scripts/kill_process_in_port.sh && ./scripts/kill_process_in_port.sh $LOCAL_ENCLAVE_PORT'

    bash -c 'rm -rf ~/.syft/syft-enclave'
    bash -c 'git clone https://github.com/OpenMined/syft-enclave.git ~/.syft/syft-enclave || true'
    bash -c 'cd ~/.syft/syft-enclave && git fetch && git checkout dev && git pull && pip install -r requirements_test.txt || true'

    # Starting FastAPI server locally
    bash -c 'cd ~/.syft/syft-enclave/src && uvicorn app:app --host 0.0.0.0 --port $LOCAL_ENCLAVE_PORT > /dev/null 2>&1 &'

    bash -c 'cd tests/integration/external/oblv && pytest -p no:randomly -vvvv'
    bash -c 'chmod +x scripts/kill_process_in_port.sh && ./scripts/kill_process_in_port.sh $LOCAL_ENCLAVE_PORT'

[testenv:syft.test.notebook]
description = Syft Notebook Tests
deps =
    {[testenv:syft]deps}
    {[testenv:hagrid]deps}
    nbmake
changedir = {toxinidir}/notebooks
allowlist_externals =
    bash
setenv =
    ORCHESTRA_NODE_TYPE = {env:ORCHESTRA_NODE_TYPE:python}
    DEV_MODE = {env:DEV_MODE:True}
    TEST_NOTEBOOK_PATHS = {env:TEST_NOTEBOOK_PATHS:api/0.8,tutorials}
    SYFT_USE_TEST_DATA = {env:SYFT_USE_TEST_DATA:True}
commands =
<<<<<<< HEAD
    bash -c "echo Running with ORCHESTRA_NODE_TYPE=$ORCHESTRA_NODE_TYPE DEV_MODE=$DEV_MODE TEST_NOTEBOOK_PATHS=$TEST_NOTEBOOK_PATHS SYFT_USE_TEST_DATA=$SYFT_USE_TEST_DATA; date"
    bash -c "for subfolder in $(echo ${TEST_NOTEBOOK_PATHS} | tr ',' ' ');\
    do \
        pytest --nbmake "$subfolder" -p no:randomly -vvvv;\
=======
    bash -c "echo Running with ORCHESTRA_NODE_TYPE=$ORCHESTRA_NODE_TYPE DEV_MODE=$DEV_MODE TEST_NOTEBOOK_PATHS=$TEST_NOTEBOOK_PATHS; date"
    bash -c "for subfolder in $(echo ${TEST_NOTEBOOK_PATHS} | tr ',' ' '); do \
    if [[ $subfolder == *tutorials* ]]; then \
        pytest --nbmake "$subfolder" -p no:randomly -n $(python -c 'import multiprocessing; print(multiprocessing.cpu_count())') -vvvv; \
    else \
        pytest --nbmake "$subfolder" -p no:randomly -vvvv; \
    fi \
>>>>>>> df5b027a
    done"
    ; pytest --nbmake api/0.8 -p no:randomly -vvvv
    ; pytest --nbmake api/0.9 -p no:randomly -vvvv
    ; pytest --nbmake tutorials -p no:randomly -vvvv
    ; pytest --nbmake tutorials/pandas-cookbook -p no:randomly -vvvv

[testenv:stack.test.notebook]
description = Stack Notebook Tests
deps =
    {[testenv:syft]deps}
    {[testenv:hagrid]deps}
    nbmake
changedir = {toxinidir}/notebooks
allowlist_externals =
    bash
setenv =
    ORCHESTRA_NODE_TYPE = {env:ORCHESTRA_NODE_TYPE:enclave}
    DEV_MODE = {env:DEV_MODE:True}
    TEST_NOTEBOOK_PATHS = {env:TEST_NOTEBOOK_PATHS:api/0.8,tutorials}
    SYFT_USE_TEST_DATA = {env:SYFT_USE_TEST_DATA:True}
commands =
    bash -c "echo Running with ORCHESTRA_NODE_TYPE=$ORCHESTRA_NODE_TYPE DEV_MODE=$DEV_MODE TEST_NOTEBOOK_PATHS=$TEST_NOTEBOOK_PATHS SYFT_USE_TEST_DATA=$SYFT_USE_TEST_DATA; date"
    bash -c "for subfolder in $(echo ${TEST_NOTEBOOK_PATHS} | tr ',' ' ');\
    do \
        pytest --nbmake "$subfolder" -p no:randomly -vvvv;\
    done"

    ; pytest --nbmake api/0.8 -p no:randomly -vvvv
    ; pytest --nbmake api/0.9 -p no:randomly -vvvv
    ; pytest --nbmake tutorials -p no:randomly -vvvv
    ; pytest --nbmake tutorials/pandas-cookbook -p no:randomly -vvvv

[testenv:stack.test.vm]
description = Stack VM Tests
deps =
    {[testenv:syft]deps}
    {[testenv:hagrid]deps}
    nbmake
allowlist_externals =
    cd
    vagrant
    bash
changedir = {toxinidir}
setenv =
    ORCHESTRA_NODE_TYPE = {env:ORCHESTRA_NODE_TYPE:vm}
    VAGRANT_DESTROY = {env:VAGRANT_DESTROY:skip}
commands =
    bash -c 'if [[ "$(uname -m)" == *"arm"* ]]; then \
        export VAGRANT_BOX="ubuntu-22-04-arm64"; \
    elif [[ "$(uname -m)" == *"x86"* ]]; then \
        export VAGRANT_BOX="ubuntu-22-04-x86"; \
    else \
        echo "Unsupported architecture."; \
    fi; \
    echo $VAGRANT_BOX; \
    cd packages/grid; \
    if [[ "$VAGRANT_DESTROY" == *"true"* ]]; then \
        vagrant destroy $VAGRANT_BOX --force || true; \
    else \
        vagrant ssh $VAGRANT_BOX -c "docker ps -aq | xargs -I {:} docker rm {:} --force"; \
        vagrant ssh $VAGRANT_BOX -c "docker volume prune --filter all=1 --force || true"; \
    fi; \
    vagrant up $VAGRANT_BOX --provision; \
    '

    pytest --nbmake notebooks/api/0.8 -p no:randomly -vvvv
    ; pytest --nbmake notebooks/api/0.9 -p no:randomly -vvvv

    bash -c 'if [[ "$(uname -m)" == *"arm"* ]]; then \
        export VAGRANT_BOX="ubuntu-22-04-arm64"; \
    elif [[ "$(uname -m)" == *"x86"* ]]; then \
        export VAGRANT_BOX="ubuntu-22-04-x86"; \
    else \
        echo "Unsupported architecture."; \
    fi; \
    echo $VAGRANT_BOX; \
    cd packages/grid; \
    if [[ "$VAGRANT_DESTROY" == *"true"* ]]; then \
        vagrant destroy $VAGRANT_BOX --force || true; \
    fi; \
    '

[testenv:frontend.generate.types]
description = Generate Types for Frontend
deps =
    {[testenv:syft]deps}
    {[testenv:hagrid]deps}
allowlist_externals =
    cd
    bash
    pnpm
changedir = {toxinidir}/packages/grid/frontend
passenv =
    PNPM_HOME
commands =
    bash -c ./scripts/check_pnpm.sh
    pnpm add -g json-schema-to-typescript

    ; clear the old ones
    bash -c 'rm -rf ./schema'
    bash -c 'rm -rf ./src/types/generated'

    ; generate new ones
    bash -c 'python3 -c "import syft as sy;sy.util.schema.generate_json_schemas()"'
    bash -c "json2ts -i './schema/**/*.json' -o ./src/types/generated"
    bash -c "python3 ./scripts/replace_imports.py ./src/types/generated"

[mypy]
python_version = 3.11
disable_error_code = attr-defined, valid-type, no-untyped-call, arg-type<|MERGE_RESOLUTION|>--- conflicted
+++ resolved
@@ -353,20 +353,13 @@
     TEST_NOTEBOOK_PATHS = {env:TEST_NOTEBOOK_PATHS:api/0.8,tutorials}
     SYFT_USE_TEST_DATA = {env:SYFT_USE_TEST_DATA:True}
 commands =
-<<<<<<< HEAD
     bash -c "echo Running with ORCHESTRA_NODE_TYPE=$ORCHESTRA_NODE_TYPE DEV_MODE=$DEV_MODE TEST_NOTEBOOK_PATHS=$TEST_NOTEBOOK_PATHS SYFT_USE_TEST_DATA=$SYFT_USE_TEST_DATA; date"
     bash -c "for subfolder in $(echo ${TEST_NOTEBOOK_PATHS} | tr ',' ' ');\
-    do \
-        pytest --nbmake "$subfolder" -p no:randomly -vvvv;\
-=======
-    bash -c "echo Running with ORCHESTRA_NODE_TYPE=$ORCHESTRA_NODE_TYPE DEV_MODE=$DEV_MODE TEST_NOTEBOOK_PATHS=$TEST_NOTEBOOK_PATHS; date"
-    bash -c "for subfolder in $(echo ${TEST_NOTEBOOK_PATHS} | tr ',' ' '); do \
     if [[ $subfolder == *tutorials* ]]; then \
         pytest --nbmake "$subfolder" -p no:randomly -n $(python -c 'import multiprocessing; print(multiprocessing.cpu_count())') -vvvv; \
     else \
-        pytest --nbmake "$subfolder" -p no:randomly -vvvv; \
+        pytest --nbmake "$subfolder" -p no:randomly -vvvv;\
     fi \
->>>>>>> df5b027a
     done"
     ; pytest --nbmake api/0.8 -p no:randomly -vvvv
     ; pytest --nbmake api/0.9 -p no:randomly -vvvv
