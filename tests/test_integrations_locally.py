--- conflicted
+++ resolved
@@ -10,7 +10,7 @@
 from syft.mpc.spdz.tensor import SPDZMPCTensor
 
 
-<<<<<<< HEAD
+
 class PySonarNotebooks(unittest.TestCase):
 
     def model_training_demo_notebook(self):
@@ -24,8 +24,7 @@
         self.assertTrue(True)
 
 
-=======
->>>>>>> c4b780d8
+
 class PySyftNotebooks(unittest.TestCase):
 
     def MPC_SPDZ_notebook(self):
