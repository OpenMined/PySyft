import unittest

import numpy as np

import syft
from syft import TensorBase


class ConvenienceTests(unittest.TestCase):
    def test_zeros(self):
        self.assertTrue((syft.zeros(5).data == np.zeros(5)).all())

    def test_ones(self):
        self.assertTrue((syft.ones(5).data == np.ones(5)).all())

    def testRand(self):
        np.random.seed(0)
        x = syft.rand(5).data
        np.random.seed(0)
        y = np.random.rand(5)
        self.assertTrue((x == y).all())


class DotTests(unittest.TestCase):
    def test_dot_int(self):
        t1 = TensorBase(np.array([1, 2, 3]))
        t2 = TensorBase(np.array([4, 5, 6]))
        self.assertEqual(syft.dot(t1, t2), 32)

    def test_dot_float(self):
        t1 = TensorBase(np.array([1.3, 2.5, 3.7]))
        t2 = TensorBase(np.array([4.9, 5.8, 6.5]))
        self.assertEqual(syft.dot(t1, t2), 44.92)


class DiagTests(unittest.TestCase):
    def test_one_dim_tensor_main_diag(self):
        t = TensorBase(np.array([1, 2, 3, 4]))
        self.assertTrue(syft.equal(syft.diag(t), TensorBase([[1, 0, 0, 0],
                                                            [0, 2, 0, 0],
                                                            [0, 0, 3, 0],
                                                            [0, 0, 0, 4]])))

    def test_one_dim_tensor_upper_diag(self):
        t = TensorBase(np.array([1, 2, 3, 4]))
        self.assertTrue(syft.equal(syft.diag(t, 1), TensorBase([[0, 1, 0, 0, 0],
                                                                [0, 0, 2, 0, 0],
                                                                [0, 0, 0, 3, 0],
                                                                [0, 0, 0, 0, 4],
                                                                [0, 0, 0, 0, 0]])))

    def test_one_dim_tensor_below_diag(self):
        t = TensorBase(np.array([1, 2, 3, 4]))
        self.assertTrue(syft.equal(syft.diag(t, -1), TensorBase([[0, 0, 0, 0, 0],
                                                                [1, 0, 0, 0, 0],
                                                                [0, 2, 0, 0, 0],
                                                                [0, 0, 3, 0, 0],
                                                                [0, 0, 0, 4, 0]])))

    def test_two_dim_tensor_main_diag(self):
        t = TensorBase(np.array([[0, 1], [2, 3]]))
        self.assertTrue(syft.equal(syft.diag(t, 0), TensorBase([0, 3])))

    def test_two_dim_tensor_upper_diag(self):
        t = TensorBase(np.array([[0, 1], [2, 3]]))
        self.assertTrue(syft.equal(syft.diag(t, 1), TensorBase([1])))

    def test_two_dim_tensor_below_diag(self):
        t = TensorBase(np.array([[0, 1], [2, 3]]))
        self.assertTrue(syft.equal(syft.diag(t, -1), TensorBase([2])))


class CeilTests(unittest.TestCase):
    def test_ceil(self):
        t1 = TensorBase(np.array([[2.3, 4.1], [7.4, 8.3]]))
        self.assertTrue(syft.equal(syft.ceil(t1), TensorBase([[3., 5.],
                                                              [8., 9.]])))


class FloorTests(unittest.TestCase):
    def test_floor(self):
        t1 = TensorBase(np.array([[2.3, 4.1], [7.4, 8.3]]))
        self.assertTrue(syft.equal(syft.math.floor(t1), TensorBase([[2., 4.],
                                                                    [7., 8.]])))


class tanhTests(unittest.TestCase):
    def test_tanh(self):
        # int
        t1 = TensorBase(np.array([[-0, 1, -2], [0, -1, 2]]))
        t2 = syft.math.tanh(t1)
        self.assertTrue(np.array_equal(t1.data, np.array([[0, 1, -2], [0, -1, 2]])))
        self.assertTrue(np.array_equal(t2.data, np.tanh(np.array([[0, 1, -2], [0, -1, 2]]))))
        # float
        t1 = TensorBase(np.array([[-0.0, 1.5, -2.5], [0.0, -1.5, 2.5]]))
        t2 = syft.math.tanh(t1)
        self.assertTrue(np.array_equal(t1.data, np.array([[0.0, 1.5, -2.5], [0.0, -1.5, 2.5]])))
        self.assertTrue(np.array_equal(t2.data, np.tanh(np.array([[0.0, 1.5, -2.5], [0.0, -1.5, 2.5]]))))


class CumsumTests(unittest.TestCase):
    def test_cumsum(self):
        t1 = TensorBase(np.array([1, 2, 3]))
        self.assertTrue(syft.equal(syft.cumsum(t1), TensorBase([1, 3, 6])))


class CumprodTests(unittest.TestCase):
    """Cumultative Product test"""

    def test_cumprod(self):
        t1 = TensorBase(np.array([1, 2, 3]))
        self.assertTrue(syft.equal(syft.cumprod(t1), TensorBase([1, 2, 6])))


class SigmoidTests(unittest.TestCase):
    """Sigmoid Test"""

    def test_sigmoid(self):
        t1 = TensorBase(np.array([1.2, 3.3, 4]))
        self.assertTrue(syft.equal(syft.math.sigmoid(t1), TensorBase(
            [0.76852478, 0.96442881, 0.98201379])))


class MatmulTests(unittest.TestCase):
    """Matmul Tests"""

    def test_matmul_1d_int(self):
        t1 = TensorBase(np.array([1, 2, 3]))
        t2 = TensorBase(np.array([4, 5, 6]))
        self.assertEqual(syft.matmul(t1, t2), syft.dot(t1, t2))

    def test_matmul_1d_float(self):
        t1 = TensorBase(np.array([1.3, 2.5, 3.7]))
        t2 = TensorBase(np.array([4.9, 5.8, 6.5]))
        self.assertEqual(syft.matmul(t1, t2), syft.dot(t1, t2))

    def test_matmul_2d_identity(self):
        t1 = TensorBase(np.array([[1, 0],
                                  [0, 1]]))
        t2 = TensorBase(np.array([[5.8, 6.5],
                                  [7.8, 8.9]]))
        self.assertTrue(syft.equal(syft.matmul(t1, t2), [[5.8, 6.5],
                                                         [7.8, 8.9]]))

    def test_matmul_2d_int(self):
        t1 = TensorBase(np.array([[1, 2],
                                  [3, 4]]))
        t2 = TensorBase(np.array([[5, 6],
                                  [7, 8]]))
        self.assertTrue(syft.equal(syft.matmul(t1, t2), [[19, 22],
                                                         [43, 50]]))

    def test_matmul_2d_float(self):
        t1 = TensorBase(np.array([[1.3, 2.5],
                                  [3.4, 4.5]]))
        t2 = TensorBase(np.array([[5.8, 6.5],
                                  [7.8, 8.9]]))
        self.assertTrue(syft.equal(syft.matmul(t1, t2), [[27.04, 30.7],
                                                         [54.82, 62.15]]))


class admmTests(unittest.TestCase):
    def test_addmm_1d(self):
        t1 = TensorBase(np.array([1, 2, 3]))
        t2 = TensorBase(np.array([2, 3, 4]))
        mat = TensorBase(np.array([5]))
        out = syft.addmm(t1, t2, mat, beta=2, alpha=2)
        self.assertTrue(np.array_equal(out.data, [50]))

    def test_addmm_2d(self):
        t1 = TensorBase(np.array([[1, 2], [1, 2]]))
        t2 = TensorBase(np.array([[1, 2], [1, 2]]))
        mat = TensorBase(np.array([[2, 3], [3, 4]]))
        out = syft.addmm(t1, t2, mat, beta=2, alpha=2)
        self.assertTrue(np.array_equal(out.data, [[10, 18], [12, 20]]))


class addcmulTests(unittest.TestCase):
    def test_addcmul_1d(self):
        t1 = TensorBase(np.array([1, 2, 3]))
        t2 = TensorBase(np.array([2, 3, 4]))
        mat = TensorBase(np.array([5]))
        out = syft.addcmul(t1, t2, mat, value=2)
        self.assertTrue(np.array_equal(out.data, [9, 17, 29]))

    def test_addcmul_2d(self):
        t1 = TensorBase(np.array([[1, 2], [1, 2]]))
        t2 = TensorBase(np.array([[1, 2], [1, 2]]))
        mat = TensorBase(np.array([[2, 3], [3, 4]]))
        out = syft.addcmul(t1, t2, mat, value=2)
        self.assertTrue(np.array_equal(out.data, [[4, 11], [5, 12]]))


class addcdivTests(unittest.TestCase):
    def test_addcdiv_1d(self):
        t1 = TensorBase(np.array([1, 2, 3]))
        t2 = TensorBase(np.array([2, 5, 4]))
        mat = TensorBase(np.array([5]))
        out = syft.addcdiv(t1, t2, mat, value=2)
        self.assertTrue(np.array_equal(out.data, [6., 5.8, 6.5]))

    def test_addcdiv_2d(self):
        t1 = TensorBase(np.array([[1, 2], [1, 2]]))
        t2 = TensorBase(np.array([[1, 2], [1, 2]]))
        mat = TensorBase(np.array([[2, 3], [3, 4]]))
        out = syft.addcdiv(t1, t2, mat, value=2)
        self.assertTrue(np.array_equal(out.data, [[4., 5.], [5., 6.]]))


class addmv(unittest.TestCase):
    def test_addmv(self):
        t1 = TensorBase(np.array([1, 2]))
        vec = TensorBase(np.array([1, 2, 3, 4]))
        mat = TensorBase(np.array([[2, 3, 3, 4], [5, 6, 6, 7]]))
        out = syft.addmv(t1, mat, vec, beta=2, alpha=2)
        self.assertTrue(np.array_equal(out.data, [68, 130]))


class bmmTests(unittest.TestCase):
    def test_bmm_for_correct_size_output(self):
        t1 = TensorBase(np.random.rand(4, 3, 2))
        t2 = TensorBase(np.random.rand(4, 2, 1))
        out = syft.bmm(t1, t2)
        self.assertTupleEqual(out.shape(), (4, 3, 1))

    def test_bmm(self):
        t1 = TensorBase(np.array([[[3, 1]], [[1, 2]]]))
        t2 = TensorBase(np.array([[[1], [3]], [[4], [8]]]))
        out = syft.bmm(t1, t2)
        test_result = np.array([[[6]], [[20]]])
        self.assertTrue(np.array_equal(out.data, test_result))


class addbmmTests(unittest.TestCase):
    def test_addbmm(self):
        t1 = TensorBase(np.array([[[3, 4], [5, 6]], [[7, 8], [1, 2]]]))
        t2 = TensorBase(np.array([[[3, 5], [5, 7]], [[7, 9], [1, 3]]]))
        mat = TensorBase(np.array([[2, 3], [3, 4]]))
        out = syft.addbmm(t1, t2, mat, beta=2, alpha=2)
        self.assertTrue(np.array_equal(out.data, [[176, 266], [114, 172]]))


class baddbmmTests(unittest.TestCase):
    def test_baddbmm(self):
        t1 = TensorBase(np.array([[[3, 4], [5, 6]], [[7, 8], [1, 2]]]))
        t2 = TensorBase(np.array([[[3, 5], [5, 7]], [[7, 9], [1, 3]]]))
        mat = TensorBase(np.array([[[2, 3], [3, 4]], [[4, 5], [5, 6]]]))
        out = syft.baddbmm(t1, t2, mat, beta=2, alpha=2)
        self.assertTrue(np.array_equal(out.data, [[[62, 92], [96, 142]],
                                                  [[122, 184], [28, 42]]]))


class transposeTests(unittest.TestCase):
    def test_transpose(self):
        t1 = TensorBase(np.array([[[3, 4], [5, 6]], [[7, 8], [1, 2]]]))
        out1 = syft.transpose(t1, 0, 1)
        self.assertTrue(np.array_equal(out1.data, np.array([[[3, 4], [7, 8]],
                                                            [[5, 6], [1, 2]]])))
        out2 = syft.transpose(t1, 0, 2)
        self.assertTrue(np.array_equal(out2.data, np.array([[[3, 7], [5, 1]],
                                                            [[4, 8], [6, 2]]])))
        out3 = syft.transpose(t1, 1, 2)
        self.assertTrue(np.array_equal(out3.data, np.array([[[3, 5], [4, 6]],
                                                            [[7, 1], [8, 2]]])))


class unsqueezeTests(unittest.TestCase):
    def test_unsqueeze(self):
        t1 = TensorBase(np.arange(3 * 4 * 5).reshape((3, 4, 5)))
        for i in range(len(t1.data.shape)):
            out = syft.unsqueeze(t1, i)
            expected_shape = list(t1.data.shape)
            expected_shape.insert(i, 1)

            self.assertTrue(np.array_equal(out.data.shape, expected_shape))


<<<<<<< HEAD
class RenormTests(unittest.TestCase):
    def testIntRenorm(self):
        t1 = TensorBase(np.array([[1, 2, 3], [4 , 5, 6]]))
        t2 = syft.math.renorm(t1, 2, 0, 6)
        self.assertTrue(np.allclose(t2, np.array([[1.0, 2.0, 3.0],[2.735054, 3.418817, 4.102581]])))

    def testFloatRenorm(self):
        t1 = TensorBase(np.array([[1.5, 2.5], [3.5, 4.5]]))
        t2 = syft.math.renorm(t1, 1, 1, 5.0)
        self.assertTrue(np.allclose(t2, np.array([[1.5, 1.785714], [3.5, 3.214286]])))

    def test3DTensorRenorm(self):
        t1 = TensorBase(np.array([[[1 ,2 ,3],[4 ,5 ,6]], [[2 ,3 ,4],[1 ,3 ,5]]]))
        t2 = syft.math.renorm(t1, 1, 2, 8)
        self.assertTrue(np.allclose(t2, np.array([[[1.0, 1.230770, 1.333333], [4.0, 3.076923, 2.666667]]
                                                , [[2.0, 1.846154, 1.777778], [1.0, 1.846154, 2.222222]]])))
=======
class mmtest(unittest.TestCase):
    def test_mm_1d(self):
        t1 = TensorBase(np.array([2, 3, 4]))
        t2 = TensorBase(np.array([3, 4, 5]))
        out = syft.mm(t1, t2)
        self.assertTrue(np.alltrue(out.data == [38]))

    def test_mm_2d(self):
        t1 = TensorBase(np.array([[1, 2], [1, 2]]))
        t2 = TensorBase(np.array([[2, 3], [2, 3]]))
        out = syft.mm(t1, t2)
        self.assertTrue(np.alltrue(out.data == [[6, 9], [6, 9]]))

    def test_mm_3d(self):
        t1 = TensorBase(np.array([[1, 2], [2, 3], [3, 4]]))
        t2 = TensorBase(np.array([[1, 2, 3], [2, 3, 4]]))
        out = syft.mm(t1, t2)
        self.assertTrue(np.alltrue(
            out.data == [[5, 8, 11], [8, 13, 18], [11, 18, 25]]))


class fmodTest(unittest.TestCase):
    def test_fmod_number(self):
        t1 = TensorBase(np.array([-3, -2, -1, 1, 2, 3]))
        self.assertTrue(np.array_equal(syft.math.fmod(t1, 2).data, np.array([-1, 0, -1, 1, 0, 1])))
        t2 = TensorBase(np.array([-3.5, -2.5, -1.5, 1.5, 2.5, 3.5]))
        self.assertTrue(np.array_equal(syft.math.fmod(t2, 2.).data, np.array([-1.5, -0.5, -1.5, 1.5, 0.5, 1.5])))

    def test_fmod_tensor(self):
        t1 = TensorBase(np.array([-3, -2, -1, 1, 2, 3]))
        divisor = np.array([2] * 6)
        self.assertTrue(np.array_equal(syft.math.fmod(t1, divisor).data, np.array([-1, 0, -1, 1, 0, 1])))
        t2 = TensorBase(np.array([-3.5, -2.5, -1.5, 1.5, 2.5, 3.5]))
        divisor = np.array([2.] * 6)
        self.assertTrue(np.array_equal(syft.math.fmod(t2, divisor).data, np.array([-1.5, -0.5, -1.5, 1.5, 0.5, 1.5])))
>>>>>>> 4ff9237b
<|MERGE_RESOLUTION|>--- conflicted
+++ resolved
@@ -275,24 +275,6 @@
             self.assertTrue(np.array_equal(out.data.shape, expected_shape))
 
 
-<<<<<<< HEAD
-class RenormTests(unittest.TestCase):
-    def testIntRenorm(self):
-        t1 = TensorBase(np.array([[1, 2, 3], [4 , 5, 6]]))
-        t2 = syft.math.renorm(t1, 2, 0, 6)
-        self.assertTrue(np.allclose(t2, np.array([[1.0, 2.0, 3.0],[2.735054, 3.418817, 4.102581]])))
-
-    def testFloatRenorm(self):
-        t1 = TensorBase(np.array([[1.5, 2.5], [3.5, 4.5]]))
-        t2 = syft.math.renorm(t1, 1, 1, 5.0)
-        self.assertTrue(np.allclose(t2, np.array([[1.5, 1.785714], [3.5, 3.214286]])))
-
-    def test3DTensorRenorm(self):
-        t1 = TensorBase(np.array([[[1 ,2 ,3],[4 ,5 ,6]], [[2 ,3 ,4],[1 ,3 ,5]]]))
-        t2 = syft.math.renorm(t1, 1, 2, 8)
-        self.assertTrue(np.allclose(t2, np.array([[[1.0, 1.230770, 1.333333], [4.0, 3.076923, 2.666667]]
-                                                , [[2.0, 1.846154, 1.777778], [1.0, 1.846154, 2.222222]]])))
-=======
 class mmtest(unittest.TestCase):
     def test_mm_1d(self):
         t1 = TensorBase(np.array([2, 3, 4]))
@@ -328,4 +310,21 @@
         t2 = TensorBase(np.array([-3.5, -2.5, -1.5, 1.5, 2.5, 3.5]))
         divisor = np.array([2.] * 6)
         self.assertTrue(np.array_equal(syft.math.fmod(t2, divisor).data, np.array([-1.5, -0.5, -1.5, 1.5, 0.5, 1.5])))
->>>>>>> 4ff9237b
+
+
+class RenormTests(unittest.TestCase):
+    def testIntRenorm(self):
+        t1 = TensorBase(np.array([[1, 2, 3], [4 , 5, 6]]))
+        t2 = syft.math.renorm(t1, 2, 0, 6)
+        self.assertTrue(np.allclose(t2, np.array([[1.0, 2.0, 3.0],[2.735054, 3.418817, 4.102581]])))
+
+    def testFloatRenorm(self):
+        t1 = TensorBase(np.array([[1.5, 2.5], [3.5, 4.5]]))
+        t2 = syft.math.renorm(t1, 1, 1, 5.0)
+        self.assertTrue(np.allclose(t2, np.array([[1.5, 1.785714], [3.5, 3.214286]])))
+
+    def test3DTensorRenorm(self):
+        t1 = TensorBase(np.array([[[1 ,2 ,3],[4 ,5 ,6]], [[2 ,3 ,4],[1 ,3 ,5]]]))
+        t2 = syft.math.renorm(t1, 1, 2, 8)
+        self.assertTrue(np.allclose(t2, np.array([[[1.0, 1.230770, 1.333333], [4.0, 3.076923, 2.666667]]
+                                                , [[2.0, 1.846154, 1.777778], [1.0, 1.846154, 2.222222]]])))