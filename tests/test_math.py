--- conflicted
+++ resolved
@@ -69,17 +69,4 @@
         t2 = TensorBase(np.array([[5.8, 6.5],
                                   [7.8, 8.9]]))
         self.assertTrue(syft.equal(syft.matmul(t1, t2), [[27.04, 30.7],
-<<<<<<< HEAD
                                                          [54.82, 62.15]]))
-=======
-                                                         [54.82, 62.15]]))
-
-    
-
-def main():
-    unittest.main()
-
-
-if __name__ == '__main__':
-    main()
->>>>>>> ecee7ef8
