--- conflicted
+++ resolved
@@ -321,7 +321,6 @@
         self.assertTrue(np.array_equal(out.data, [2, 3, 4, 5]))
 
 
-<<<<<<< HEAD
 class numelTests(unittest.TestCase):
     def numel_test_int(self):
         t1_len = 3
@@ -332,7 +331,7 @@
         t1_len = 3
         t1 = TensorBase(np.array([2.0, 3.0, 4.0]))
         self.assertEqual(syft.math.numel(t1), t1_len)
-=======
+
 class RenormTests(unittest.TestCase):
     def testIntRenorm(self):
         t1 = TensorBase(np.array([[1, 2, 3], [4, 5, 6]]))
@@ -349,4 +348,3 @@
         t2 = syft.math.renorm(t1, 1, 2, 8)
         self.assertTrue(np.allclose(t2, np.array([[[1.0, 1.230770, 1.333333], [4.0, 3.076923, 2.666667]],
                                                   [[2.0, 1.846154, 1.777778], [1.0, 1.846154, 2.222222]]])))
->>>>>>> 3f56f266
