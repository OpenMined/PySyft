--- conflicted
+++ resolved
@@ -429,20 +429,6 @@
         self.assertTrue(np.all(t2.data >= 0) and np.all(t2.data <= len(t1)))
 
 
-<<<<<<< HEAD
-class SplitTests(unittest.TestCase):
-    def test_split(self):
-        t = TensorBase(np.random.rand(7, 4))
-        split_size = 3
-        axis = 0
-        target_shapes = [(3, 4), (3, 4), (1, 4)]
-        splits = syft.math.split(t, split_size, axis)
-        start = 0
-        for target_shape, split in zip(target_shapes, splits):
-            self.assertTrue(syft.equal(split.shape(), target_shape))
-            self.assertTrue(syft.equal(t.narrow(axis, start, target_shape[axis]), split))
-            start += target_shape[axis]
-=======
 class SparseTests(unittest.TestCase):
     def test_sparse_sparseMatrix(self):
         matrix = np.array([[1, 0], [0, 0]])
@@ -455,4 +441,17 @@
         sparseMatrix = "{0}".format(syft.math.sparse(matrix))
         expectedOutput = 'BaseTensor:   (0, 0)\t1\n  (0, 1)\t2\n  (1, 0)\t3\n  (1, 1)\t4'
         self.assertEqual(sparseMatrix, expectedOutput)
->>>>>>> e1eded81
+
+
+class SplitTests(unittest.TestCase):
+    def test_split(self):
+        t = TensorBase(np.random.rand(7, 4))
+        split_size = 3
+        axis = 0
+        target_shapes = [(3, 4), (3, 4), (1, 4)]
+        splits = syft.math.split(t, split_size, axis)
+        start = 0
+        for target_shape, split in zip(target_shapes, splits):
+            self.assertTrue(syft.equal(split.shape(), target_shape))
+            self.assertTrue(syft.equal(t.narrow(axis, start, target_shape[axis]), split))
+            start += target_shape[axis]