--- conflicted
+++ resolved
@@ -1356,18 +1356,6 @@
         self.assertTrue(np.array_equal(t2.data, np.array([-1.5, -0.5, -1.5, 1.5, 0.5, 1.5])))
 
 
-<<<<<<< HEAD
-class RenormTests(unittest.TestCase):
-    def testRenorm(self):
-        t1 = TensorBase(np.array([[1, 2, 3], [4, 5, 6]]))
-        t2 = t1.renorm(2, 0, 6)
-        self.assertTrue(np.allclose(t2, np.array([[1.0, 2.0, 3.0], [2.735054, 3.418817, 4.102581]])))
-
-    def testRenorm_(self):
-        t = TensorBase(np.array([[1, 2, 3], [4, 5, 6]]))
-        t.renorm_(2, 0, 6)
-        self.assertTrue(np.allclose(t, np.array([[1.0, 2.0, 3.0], [2.735054, 3.418817, 4.102581]])))
-=======
 class lerpTests(unittest.TestCase):
     def test_lerp(self):
         t1 = TensorBase(np.array([1, 2, 3, 4]))
@@ -1382,7 +1370,18 @@
         weight = 0.5
         t1.lerp_(t2, weight)
         self.assertTrue(np.array_equal(t1.data, [2, 3, 4, 5]))
->>>>>>> 18e5e540
+
+
+class RenormTests(unittest.TestCase):
+    def testRenorm(self):
+        t1 = TensorBase(np.array([[1, 2, 3], [4, 5, 6]]))
+        t2 = t1.renorm(2, 0, 6)
+        self.assertTrue(np.allclose(t2, np.array([[1.0, 2.0, 3.0], [2.735054, 3.418817, 4.102581]])))
+
+    def testRenorm_(self):
+        t = TensorBase(np.array([[1, 2, 3], [4, 5, 6]]))
+        t.renorm_(2, 0, 6)
+        self.assertTrue(np.allclose(t, np.array([[1.0, 2.0, 3.0], [2.735054, 3.418817, 4.102581]])))
 
 
 if __name__ == "__main__":
