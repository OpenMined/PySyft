--- conflicted
+++ resolved
@@ -291,7 +291,6 @@
                                                  [[122, 184], [28, 42]]]))
 
 
-<<<<<<< HEAD
 class transposeTests(unittest.TestCase):
     def testTranspose(self):
         t1 = TensorBase(np.array([[[3, 4], [5, 6]], [[7, 8], [1, 2]]]))
@@ -330,7 +329,8 @@
         t1.transpose_(0, 1)
         self.assertTrue(np.array_equal(t1.data, [[[3, 4], [7, 8]],
                                                  [[5, 6], [1, 2]]]))
-=======
+
+        
 class expTests(unittest.TestCase):
     def testexp(self):
         t3 = TensorBase(np.array([[[1, 3], [3, 5]],
@@ -369,4 +369,3 @@
         t1 = TensorBase(np.array([2, 3, 4]))
         t1.rsqrt_()
         self.assertTrue(np.allclose(t1.data, [0.70710678, 0.57735027, 0.5]))
->>>>>>> 76937e80
