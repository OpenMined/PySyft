from syft import TensorBase
import syft
import unittest
from syft import tensor
import numpy as np
import math


# Here's our "unit tests".
class DimTests(unittest.TestCase):
    def test_dim_one(self):
        t = TensorBase(np.array([1, 2, 3]))
        self.assertTrue(t.dim() == 1)

    def test_view(self):
        t = TensorBase([1.0, 2.0, 3.0])
        self.assertTrue(syft.equal(
            t.view(-1, 1), TensorBase(np.array([[1], [2], [3]]))))

    def test_as_view(self):
        t = TensorBase(np.array([1.0, 2.0, 3.0]))
        t1 = t.view([-1, 1])
        print(t.data.dtype)
        self.assertTrue(syft.equal(t.view_as(t1), TensorBase(
            np.array([[1.0], [2.0], [3.0]]))))

    def test_resize(self):
        t = TensorBase(np.array([1.0, 2.0, 3.0]))
        t.resize_([1, 2])
        self.assertEqual(t.data.shape, (1, 2))

    def test_resize_as(self):
        t = TensorBase(np.array([1, 2, 3]))
        t2 = TensorBase(np.array([[1], [2]]))
        t.resize_as_(t2)
        self.assertEqual(t.data.shape, (2, 1))

    def test_size(self):
        t = TensorBase([1, 2, 3])
        t1 = TensorBase([1.0, 2.0, 3.0])
        self.assertEqual(t.size(), t1.size())

    def test_nelement(self):
        t = TensorBase(np.array([[1, 2], [3, 4]]))
        t1 = TensorBase(np.array([[5.0, 6.0], [7.0, 8.0]]))
        self.assertEqual(t.nelement(), t1.nelement())


class AddTests(unittest.TestCase):
    def test_simple(self):
        t = TensorBase(np.array([1, 2, 3]))
        self.assertTrue(syft.equal(t + np.array([1, 2, 3]), [2, 4, 6]))

    def test_inplace(self):
        t = TensorBase(np.array([1, 2, 3]))
        t += np.array([1, 2, 3])
        self.assertTrue(syft.equal(t.data, [2, 4, 6]))

    def test_scalar(self):
        t = TensorBase(np.array([1, 2, 3]))
        self.assertTrue(syft.equal(t + 2, [3, 4, 5]))


class CeilTests(unittest.TestCase):
    def test_ceil(self):
        t = TensorBase(np.array([1.4, 2.7, 6.2]))
        tdash = t.ceil()
        self.assertTrue(syft.equal(tdash.data, TensorBase([2, 3, 7])))
        self.assertTrue(syft.equal(t.data, TensorBase([1.4, 2.7, 6.2])))

    def test_ceil_(self):
        t = TensorBase(np.array([1.4, 2.7, 6.2]))
        self.assertTrue(syft.equal(t.ceil_(), [2, 3, 7]))
        self.assertTrue(syft.equal(t.data, [2, 3, 7]))


class ZeroTests(unittest.TestCase):
    def test_zero(self):
        t = TensorBase(np.array([13, 42, 1024]))
        self.assertTrue(syft.equal(t.zero_(), [0, 0, 0]))

        t = TensorBase(np.array([13.1, 42.2, 1024.4]))
        self.assertTrue(syft.equal(t.zero_(), [0.0, 0.0, 0.0]))


class FloorTests(unittest.TestCase):
    def test_floor_(self):
        t = TensorBase(np.array([1.4, 2.7, 6.2]))
        self.assertTrue(syft.equal(t.floor_(), [1., 2., 6.]))
        self.assertTrue(syft.equal(t.data, [1., 2., 6.]))


class SubTests(unittest.TestCase):
    def test_simple(self):
        t = TensorBase(np.array([1, 2, 3]))
        self.assertTrue(syft.equal(t - np.array([1, 2, 3]), [0, 0, 0]))

    def test_inplace(self):
        t = TensorBase(np.array([1, 2, 3]))
        t -= np.array([1, 2, 3])
        self.assertTrue(syft.equal(t.data, [0, 0, 0]))

    def test_scalar(self):
        t = TensorBase(np.array([1, 2, 3]))
        self.assertTrue(syft.equal(t - 1, [0, 1, 2]))


class MaxTests(unittest.TestCase):
<<<<<<< HEAD
    def testNoDim(self):
        t = TensorBase(np.array([[0.77937768, 0.51022484, 0.49155195, 0.02769902], [
                       0.03777148, 0.13020167, 0.02155692, 0.69574893]]))
        self.assertTrue(t.max() == 0.77937768)

    def testAxis(self):
        t = TensorBase(np.array([[0.77937768, 0.51022484, 0.49155195, 0.02769902], [
                       0.03777148, 0.13020167, 0.02155692, 0.69574893]]))
=======
    def test_no_dim(self):
        t = TensorBase(np.array([[0.77937768, 0.51022484, 0.49155195, 0.02769902], [0.03777148, 0.13020167, 0.02155692, 0.69574893]]))
        self.assertTrue(t.max() == 0.77937768)

    def test_axis(self):
        t = TensorBase(np.array([[0.77937768, 0.51022484, 0.49155195, 0.02769902], [0.03777148, 0.13020167, 0.02155692, 0.69574893]]))
>>>>>>> bb3fa008
        result = t.max(axis=1)
        self.assertTrue(syft.equal(result, [0.77937768, 0.69574893]))
        result = t.max(axis=0)
        self.assertTrue(syft.equal(
            result, [0.77937768, 0.51022484, 0.49155195, 0.69574893]))


class MultTests(unittest.TestCase):
    def test_simple(self):
        t = TensorBase(np.array([1, 2, 3]))
        self.assertTrue(syft.equal(t * np.array([1, 2, 3]), [1, 4, 9]))

    def test_inplace(self):
        t = TensorBase(np.array([1, 2, 3]))
        t *= np.array([1, 2, 3])
        self.assertTrue(syft.equal(t.data, [1, 4, 9]))

    def test_scalar(self):
        t = TensorBase(np.array([1, 2, 3]))
        self.assertTrue(syft.equal(t * 2, [2, 4, 6]))


class DivTests(unittest.TestCase):
    def test_simple(self):
        t = TensorBase(np.array([2, 4, 8]))
        self.assertTrue(syft.equal(t / np.array([2, 2, 2]), [1, 2, 4]))

    def test_inplace(self):
        t = TensorBase(np.array([2, 4, 8]))
        t /= np.array([2, 2, 2])
        self.assertTrue(syft.equal(t.data, [1, 2, 4]))

        t = TensorBase(np.array([1, 7, 11]))
        t /= np.array([3, 2, 9])
        self.assertTrue(syft.equal(t, [1 / 3, 7 / 2, 11 / 9]))

    def test_scalar(self):
        t = TensorBase(np.array([2, 4, 6]))
        self.assertTrue(syft.equal(t / 2, [1, 2, 3]))


class AbsTests(unittest.TestCase):
    def test_abs(self):
        t = TensorBase(np.array([-1, -2, 3]))
        self.assertTrue(np.array_equal(t.abs(), [1, 2, 3]))

    def test_abs_(self):
        t = TensorBase(np.array([-1, -2, 3]))
        self.assertTrue(np.array_equal(t.abs_(), t.data))


class ShapeTests(unittest.TestCase):
    def test_shape(self):
        t = TensorBase(np.array([[0, 1], [0, 5]]))
        self.assertTrue(syft.equal(t.shape(), (2, 2)))


class SqrtTests(unittest.TestCase):
    def test_sqrt(self):
        t = TensorBase(np.array([[0, 4], [9, 16]]))

        self.assertTrue(syft.equal(t.sqrt(), ([[0, 2], [3, 4]])))

    def test_sqrt_(self):
        t = TensorBase(np.array([[0, 4], [9, 16]]))
        t.sqrt_()
        self.assertTrue(syft.equal(t, ([[0, 2], [3, 4]])))


class SumTests(unittest.TestCase):
    def test_dim_none_int(self):
        t = TensorBase(np.array([1, 2, 3]))
        self.assertTrue(syft.equal(t.sum(), 6))

    def test_dim_is_not_none_int(self):
        t = TensorBase(np.array([[0, 1], [0, 5]]))
        self.assertTrue(syft.equal(t.sum(dim=1), [1, 5]))


class EqualTests(unittest.TestCase):
    def test_equal(self):
        t1 = TensorBase(np.array([1.2, 2, 3]))
        t2 = TensorBase(np.array([1.2, 2, 3]))
        self.assertTrue(syft.equal(t1, t2))

    def test_equal_operation(self):
        t1 = TensorBase(np.array([1, 2.4, 3]))
        t2 = TensorBase(np.array([1, 2.4, 3]))
        self.assertTrue(t1 == t2)

    def test_not_equal(self):
        t1 = TensorBase(np.array([1, 2, 3]))
        t2 = TensorBase(np.array([1, 4, 3]))
        self.assertFalse(syft.equal(t1, t2))

    def test_inequality_operation(self):
        t1 = TensorBase(np.array([1, 2, 3]))
        t2 = TensorBase(np.array([1, 4, 5]))
        self.assertTrue(t1 != t2)


class IndexTests(unittest.TestCase):
    def test_indexing(self):
        t1 = TensorBase(np.array([1.2, 2, 3]))
        self.assertEqual(1.2, t1[0])
        self.assertEqual(3, t1[-1])


class sigmoidTests(unittest.TestCase):
    def test_sigmoid(self):
        t1 = TensorBase(np.array([1.2, 3.3, 4]))
        self.assertTrue(syft.equal(t1.sigmoid_(), TensorBase(
            [0.76852478, 0.96442881, 0.98201379])))


class addmm(unittest.TestCase):
    def test_addmm_1d(self):
        t1 = TensorBase(np.array([1, 2, 3]))
        t2 = TensorBase(np.array([2, 3, 4]))
        mat = TensorBase(np.array([5]))
        out = t1.addmm(t2, mat, beta=2, alpha=2)
        self.assertTrue(np.array_equal(out.data, [50]))

    def test_addmm_2d(self):
        t1 = TensorBase(np.array([[1, 2], [1, 2]]))
        t2 = TensorBase(np.array([[1, 2], [1, 2]]))
        mat = TensorBase(np.array([[2, 3], [3, 4]]))
        out = t1.addmm(t2, mat, beta=2, alpha=2)
        self.assertTrue(np.array_equal(out.data, [[10, 18], [12, 20]]))

    def test_addmm__1d(self):
        t1 = TensorBase(np.array([1, 2, 3]))
        t2 = TensorBase(np.array([2, 3, 4]))
        mat = TensorBase(np.array([5]))
        t1.addmm_(t2, mat, beta=2, alpha=2)
        self.assertTrue(np.array_equal(t1.data, [50]))

    def test_addmm__2d(self):
        t1 = TensorBase(np.array([[1, 2], [1, 2]]))
        t2 = TensorBase(np.array([[1, 2], [1, 2]]))
        mat = TensorBase(np.array([[2, 3], [3, 4]]))
        t1.addmm_(t2, mat, beta=2, alpha=2)
        self.assertTrue(np.array_equal(t1.data, [[10, 18], [12, 20]]))


class addcmulTests(unittest.TestCase):
    def test_addcmul_1d(self):
        t1 = TensorBase(np.array([1, 2, 3]))
        t2 = TensorBase(np.array([2, 3, 4]))
        mat = TensorBase(np.array([5]))
        out = t1.addcmul(t2, mat, value=2)
        self.assertTrue(np.array_equal(out.data, [9, 17, 29]))

    def test_addcmul_2d(self):
        t1 = TensorBase(np.array([[1, 2], [1, 2]]))
        t2 = TensorBase(np.array([[1, 2], [1, 2]]))
        mat = TensorBase(np.array([[2, 3], [3, 4]]))
        out = t1.addcmul(t2, mat, value=2)
        self.assertTrue(np.array_equal(out.data, [[4, 11], [5, 12]]))

    def test_addcmul__1d(self):
        t1 = TensorBase(np.array([1, 2, 3]))
        t2 = TensorBase(np.array([2, 3, 4]))
        mat = TensorBase(np.array([5]))
        t1.addcmul_(t2, mat, value=2)
        self.assertTrue(np.array_equal(t1.data, [9, 17, 29]))

    def test_addcmul__2d(self):
        t1 = TensorBase(np.array([[1, 2], [1, 2]]))
        t2 = TensorBase(np.array([[1, 2], [1, 2]]))
        mat = TensorBase(np.array([[2, 3], [3, 4]]))
        t1.addcmul_(t2, mat, value=2)
        self.assertTrue(np.array_equal(t1.data, [[4, 11], [5, 12]]))


class addcdivTests(unittest.TestCase):
    def test_addcdiv_1d(self):
        t1 = TensorBase(np.array([1, 2, 3]))
        t2 = TensorBase(np.array([2, 5, 4]))
        mat = TensorBase(np.array([5]))
        out = t1.addcdiv(t2, mat, value=2)
        self.assertTrue(np.array_equal(out.data, [6., 5.8, 6.5]))

    def test_addcdiv_2d(self):
        t1 = TensorBase(np.array([[1, 2], [1, 2]]))
        t2 = TensorBase(np.array([[1, 2], [1, 2]]))
        mat = TensorBase(np.array([[2, 3], [3, 4]]))
        out = t1.addcdiv(t2, mat, value=2)
        self.assertTrue(np.array_equal(out.data, [[4., 5.], [5., 6.]]))

    def test_addcdiv__1d(self):
        t1 = TensorBase(np.array([1, 2, 3]))
        t2 = TensorBase(np.array([2, 5, 4]))
        mat = TensorBase(np.array([5]))
        t1.addcdiv_(t2, mat, value=2)
        self.assertTrue(np.array_equal(t1.data, [6., 5.8, 6.5]))

    def test_addcdiv__2d(self):
        t1 = TensorBase(np.array([[1, 2], [1, 2]]))
        t2 = TensorBase(np.array([[1, 2], [1, 2]]))
        mat = TensorBase(np.array([[2, 3], [3, 4]]))
        t1.addcdiv_(t2, mat, value=2)
        self.assertTrue(np.array_equal(t1.data, [[4., 5.], [5., 6.]]))


class addmvTests(unittest.TestCase):
    def test_addmv(self):
        t1 = TensorBase(np.array([1, 2]))
        vec = TensorBase(np.array([1, 2, 3, 4]))
        mat = TensorBase(np.array([[2, 3, 3, 4], [5, 6, 6, 7]]))
        out = t1.addmv(mat, vec, beta=2, alpha=2)
        self.assertTrue(np.array_equal(out.data, [68, 130]))

    def test_addmv_(self):
        t1 = TensorBase(np.array([1, 2]))
        vec = TensorBase(np.array([1, 2, 3, 4]))
        mat = TensorBase(np.array([[2, 3, 3, 4], [5, 6, 6, 7]]))
        t1.addmv_(mat, vec, beta=2, alpha=2)
        self.assertTrue(np.array_equal(t1.data, [68, 130]))


class bmmTests(unittest.TestCase):
    def test_bmm_size(self):
        t1 = TensorBase(np.random.rand(4, 3, 2))
        t2 = TensorBase(np.random.rand(4, 2, 1))
        out = t1.bmm(t2)
        self.assertTupleEqual(out.shape(), (4, 3, 1))

    def test_bmm(self):
        t1 = TensorBase(np.array([[[3, 1]], [[1, 2]]]))
        t2 = TensorBase(np.array([[[1], [3]], [[4], [8]]]))
        out = t1.bmm(t2)
        test_result = np.array([[[6]], [[20]]])
        self.assertTrue(np.array_equal(out.data, test_result))


class addbmmTests(unittest.TestCase):
    def test_addbmm(self):
        t1 = TensorBase(np.array([[[3, 4], [5, 6]], [[7, 8], [1, 2]]]))
        t2 = TensorBase(np.array([[[3, 5], [5, 7]], [[7, 9], [1, 3]]]))
        mat = TensorBase(np.array([[2, 3], [3, 4]]))
        out = t1.addbmm(t2, mat, beta=2, alpha=2)
        self.assertTrue(np.array_equal(out.data, [[176, 266], [114, 172]]))

    def test_addbmm_(self):
        t1 = TensorBase(np.array([[[3, 4], [5, 6]], [[7, 8], [1, 2]]]))
        t2 = TensorBase(np.array([[[3, 5], [5, 7]], [[7, 9], [1, 3]]]))
        mat = TensorBase(np.array([[2, 3], [3, 4]]))
        t1.addbmm_(t2, mat, beta=2, alpha=2)
        self.assertTrue(np.array_equal(t1.data, [[176, 266], [114, 172]]))


class baddbmmTests(unittest.TestCase):
    def test_baddbmm(self):
        t1 = TensorBase(np.array([[[3, 4], [5, 6]], [[7, 8], [1, 2]]]))
        t2 = TensorBase(np.array([[[3, 5], [5, 7]], [[7, 9], [1, 3]]]))
        mat = TensorBase(np.array([[[2, 3], [3, 4]], [[4, 5], [5, 6]]]))
        out = t1.baddbmm(t2, mat, beta=2, alpha=2)
        self.assertTrue(np.array_equal(out.data, [[[62, 92], [96, 142]],
                                                  [[122, 184], [28, 42]]]))

    def test_baddbmm_(self):
        t1 = TensorBase(np.array([[[3, 4], [5, 6]], [[7, 8], [1, 2]]]))
        t2 = TensorBase(np.array([[[3, 5], [5, 7]], [[7, 9], [1, 3]]]))
        mat = TensorBase(np.array([[[2, 3], [3, 4]], [[4, 5], [5, 6]]]))
        t1.baddbmm_(t2, mat, beta=2, alpha=2)
        self.assertTrue(np.array_equal(t1.data, [[[62, 92], [96, 142]],
                                                 [[122, 184], [28, 42]]]))


class PermuteTests(unittest.TestCase):
    # WARNING: don't change the name of this function
    def dest3d(self):
        t = TensorBase(np.ones((2, 3, 5)))
        tdash = t.permute((2, 0, 1))
        self.assertTrue(tdash.data.shape == [5, 2, 3])
        self.assertTrue(t.data.shape == [2, 3, 5])


class transposeTests(unittest.TestCase):
    def test_transpose(self):
        t1 = TensorBase(np.array([[[3, 4], [5, 6]], [[7, 8], [1, 2]]]))
        out1 = t1.transpose(0, 1)
        self.assertTrue(np.array_equal(out1.data, [[[3, 4], [7, 8]],
                                                   [[5, 6], [1, 2]]]))
        out2 = t1.transpose(0, 2)
        self.assertTrue(np.array_equal(out2.data, [[[3, 7], [5, 1]],
                                                   [[4, 8], [6, 2]]]))
        out3 = t1.transpose(1, 2)
        self.assertTrue(np.array_equal(out3.data, [[[3, 5], [4, 6]],
                                                   [[7, 1], [8, 2]]]))

    def test_transpose_(self):
        t1 = TensorBase(np.array([[[3, 4], [5, 6]], [[7, 8], [1, 2]]]))
        t1.transpose_(0, 1)
        self.assertTrue(np.array_equal(t1.data, [[[3, 4], [7, 8]],
                                                 [[5, 6], [1, 2]]]))
        t2 = TensorBase(np.array([[[3, 4], [5, 6]], [[7, 8], [1, 2]]]))
        t2.transpose_(0, 2)
        self.assertTrue(np.array_equal(t2.data, [[[3, 7], [5, 1]],
                                                 [[4, 8], [6, 2]]]))
        t3 = TensorBase(np.array([[[3, 4], [5, 6]], [[7, 8], [1, 2]]]))
        t3.transpose_(1, 2)
        self.assertTrue(np.array_equal(t3.data, [[[3, 5], [4, 6]],
                                                 [[7, 1], [8, 2]]]))

    def test_t(self):
        t1 = TensorBase(np.array([[[3, 4], [5, 6]], [[7, 8], [1, 2]]]))
        out1 = t1.t()
        self.assertTrue(np.array_equal(out1.data, [[[3, 4], [7, 8]],
                                                   [[5, 6], [1, 2]]]))


class unsqueezeTests(unittest.TestCase):
    def test_unsqueeze(self):
        t1 = TensorBase(np.arange(3 * 4 * 5).reshape((3, 4, 5)))
        for i in range(len(t1.data.shape)):
            out = t1.unsqueeze(i)
            expected_shape = list(t1.data.shape)
            expected_shape.insert(i, 1)
            self.assertTrue(np.array_equal(out.data.shape, expected_shape))

    def test_unsqueeze_(self):
        test_shape = (3, 4, 5)
        for i in range(len(test_shape)):
            t1 = TensorBase(np.arange(3 * 4 * 5).reshape(test_shape))
            expected_shape = list(t1.data.shape)
            expected_shape.insert(i, 1)
            t1.unsqueeze_(i)
            self.assertTrue(np.array_equal(t1.data.shape, expected_shape))


class expTests(unittest.TestCase):
    def test_exp(self):
        t3 = TensorBase(np.array([[[1, 3], [3, 5]],
                                  [[5, 7], [9, 1]]]))
        out = t3.exp()
        self.assertTrue(np.allclose(out.data, [[[2.71828183e+00, 2.00855369e+01], [2.00855369e+01, 1.48413159e+02]],
                                               [[1.48413159e+02, 1.09663316e+03], [8.10308393e+03, 2.71828183e+00]]]))

    def test_exp_(self):
        t3 = TensorBase(np.array([[[1, 3], [3, 5]],
                                  [[5, 7], [9, 1]]]))
        t3.exp_()
        self.assertTrue(np.allclose(t3.data, [[[2.71828183e+00, 2.00855369e+01], [2.00855369e+01, 1.48413159e+02]],
                                              [[1.48413159e+02, 1.09663316e+03], [8.10308393e+03, 2.71828183e+00]]]))


class fracTests(unittest.TestCase):
    def test_frac(self):
        t3 = TensorBase(np.array([1.23, 4.56, 7.89]))
        out = t3.frac()
        self.assertTrue(np.allclose(out.data, [0.23, 0.56, 0.89]))

    def test_frac_(self):
        t3 = TensorBase(np.array([1.23, 4.56, 7.89]))
        t3.frac_()
        self.assertTrue(np.allclose(t3.data, [0.23, 0.56, 0.89]))


class rsqrtTests(unittest.TestCase):
    def test_rsqrt(self):
        t1 = TensorBase(np.array([2, 3, 4]))
        out = t1.rsqrt()
        self.assertTrue(np.allclose(out.data, [0.70710678, 0.57735027, 0.5]))

    def test_rsqrt_(self):
        t1 = TensorBase(np.array([2, 3, 4]))
        t1.rsqrt_()
        self.assertTrue(np.allclose(t1.data, [0.70710678, 0.57735027, 0.5]))


class signTests(unittest.TestCase):
    def test_sign(self):
        t1 = TensorBase(np.array([1, 2, -1, -2]))
        out = t1.sign()
        self.assertTrue(np.array_equal(out.data, [1, 1, -1, -1]))

    def test_sign_(self):
        t1 = TensorBase(np.array([1, 2, -1, -2]))
        t1.sign_()
        self.assertTrue(np.array_equal(t1.data, [1, 1, -1, -1]))


class numpyTests(unittest.TestCase):
    def test_numpy(self):
        t1 = TensorBase(np.array([[1, 2], [3, 4]]))
        self.assertTrue(np.array_equal(t1.to_numpy(), np.array([[1, 2], [3, 4]])))


class reciprocalTests(unittest.TestCase):
    def test_reciprocal(self):
        t1 = TensorBase(np.array([2, 3, 4]))
        out = t1.reciprocal()
        self.assertTrue(np.allclose(out.data, [0.5, 0.33333333, 0.25]))

    def test_reciprocal_(self):
        t1 = TensorBase(np.array([2, 3, 4]))
        t1.reciprocal_()
        self.assertTrue(np.allclose(t1.data, [0.5, 0.33333333, 0.25]))


class logTests(unittest.TestCase):
    def test_log(self):
        t1 = TensorBase(np.array([math.exp(1), math.exp(2), math.exp(3)]))
        self.assertTrue(np.array_equal((t1.log()).data, [1., 2., 3.]))

    def test_log_(self):
        t1 = TensorBase(np.array([math.exp(1), math.exp(2), math.exp(3)]))
        self.assertTrue(np.array_equal((t1.log_()).data, [1., 2., 3.]))

    def test_log_1p(self):
        t1 = TensorBase(np.array([1, 2, 3]))
        self.assertTrue(np.allclose((t1.log1p()).data, [0.69314718, 1.09861229, 1.38629436]))

    def test_log_1p_(self):
        t1 = TensorBase(np.array([1, 2, 3]))
        self.assertTrue(np.allclose((t1.log1p_()).data, [0.69314718, 1.09861229, 1.38629436]))


class clampTests(unittest.TestCase):
    def test_clamp_int(self):
        t1 = TensorBase(np.arange(10))
        t2 = t1.clamp(minimum=2, maximum=7)
        expected_tensor = TensorBase(np.array([2, 2, 2, 3, 4, 5, 6, 7, 7, 7]))
        self.assertEqual(t2, expected_tensor)

    def test_clamp_float(self):
        t1 = TensorBase(np.arange(1, step=0.1))
        t2 = t1.clamp(minimum=0.2, maximum=0.7)
        expected_tensor = TensorBase(np.array([0.2, 0.2, 0.2, 0.3, 0.4, 0.5, 0.6, 0.7, 0.7, 0.7]))
        self.assertEqual(t2, expected_tensor)

    def test_clamp_int_in_place(self):
        t1 = TensorBase(np.arange(10))
        t1.clamp_(minimum=2, maximum=7)
        expected_tensor = TensorBase(np.array([2, 2, 2, 3, 4, 5, 6, 7, 7, 7]))
        self.assertEqual(t1, expected_tensor)

    def test_clamp_float_in_place(self):
        t1 = TensorBase(np.arange(1, step=0.1))
        t1.clamp_(minimum=0.2, maximum=0.7)
        expected_tensor = TensorBase(np.array([0.2, 0.2, 0.2, 0.3, 0.4, 0.5, 0.6, 0.7, 0.7, 0.7]))
        self.assertEqual(t1, expected_tensor)


class cloneTests(unittest.TestCase):
    def test_clone(self):
        t1 = TensorBase(np.random.randint(0, 10, size=(5, 10)))
        t2 = t1.clone()
        self.assertEqual(t1, t2)
        self.assertIsNot(t1, t2)


class chunkTests(unittest.TestCase):
    def test_chunk(self):
        t1 = TensorBase(np.random.randint(0, 10, size=(5, 10)))
        t2, t3 = t1.chunk(2, 0)
        self.assertNotEqual(t2.shape(), t3.shape())

    def test_chunk_same_size(self):
        t1 = TensorBase(np.random.randint(0, 10, size=(4, 10)))
        t2, t3 = t1.chunk(2, 0, same_size=True)
        self.assertEqual(t2.shape(), t3.shape())


class inequalityTest(unittest.TestCase):
    # WARNING: this is an ovverriden function from unittest.Testcase.
    # never change the name of this function.
    def setUp(self):
        self.a1 = np.array([-2, -1, 0, 1, 2])
        self.a2 = np.array([-4, -1, 5, 2, 2])

        self.t1 = TensorBase(self.a1)
        self.t2 = TensorBase(self.a2)

        self.enc = TensorBase(self.a1, encrypted=True)


class gtTests(inequalityTest):
    def test_gt_with_tensor(self):
        self.assertEqual(self.t1.gt(self.t2), self.a1 > self.a2)

    def test_gt_with_number(self):
        self.assertEqual(self.t1.gt(1), self.a1 > 1)

    def test_gt__in_place_with_tensor(self):
        self.t1.gt_(self.t2)
        self.assertEqual(self.t1, self.a1 > self.a2)

    def test_gt__in_place_with_number(self):
        self.t1.gt_(1)
        self.assertEqual(self.t1, self.a1 > 1)

    def test_gt_with_encrypted(self):
        res = self.t1.gt(self.enc)
        self.assertEqual(res, NotImplemented)

        res = self.enc.gt(self.t1)
        self.assertEqual(res, NotImplemented)


class geTests(inequalityTest):
    def test_ge_with_tensor(self):
        self.assertEqual(self.t1.ge(self.t2), self.a1 >= self.a2)

    def test_ge_with_number(self):
        self.assertEqual(self.t1.ge(1), self.a1 >= 1)

    def test_ge__in_place_with_tensor(self):
        self.t1.ge_(self.t2)
        self.assertEqual(self.t1, self.a1 >= self.a2)

    def test_ge__in_place_with_number(self):
        self.t1.ge_(1)
        self.assertEqual(self.t1, self.a1 >= 1)

    def test_ge_with_encrypted(self):
        res = self.t1.ge(self.enc)
        self.assertEqual(res, NotImplemented)

        res = self.enc.ge(self.t1)
        self.assertEqual(res, NotImplemented)


class ltTests(inequalityTest):
    def test_lt_with_tensor(self):
        self.assertEqual(self.t1.lt(self.t2), self.a1 < self.a2)

    def test_lt_with_number(self):
        self.assertEqual(self.t1.lt(1), self.a1 < 1)

    def test_lt__in_place_with_tensor(self):
        self.t1.lt_(self.t2)
        self.assertEqual(self.t1, self.a1 < self.a2)

    def test_lt__in_place_with_number(self):
        self.t1.lt_(1)
        self.assertEqual(self.t1, self.a1 < 1)

    def test_lt_with_encrypted(self):
        res = self.t1.lt(self.enc)
        self.assertEqual(res, NotImplemented)

        res = self.enc.lt(self.t1)
        self.assertEqual(res, NotImplemented)


class leTests(inequalityTest):
    def test_le_with_tensor(self):
        self.assertEqual(self.t1.le(self.t2), self.a1 <= self.a2)

    def test_le_with_number(self):
        self.assertEqual(self.t1.le(1), self.a1 <= 1)

    def test_le__in_place_with_tensor(self):
        self.t1.le_(self.t2)
        self.assertEqual(self.t1, self.a1 <= self.a2)

    def test_le__in_place_with_number(self):
        self.t1.le_(1)
        self.assertEqual(self.t1, self.a1 <= 1)

    def test_le_with_encrypted(self):
        res = self.t1.le(self.enc)
        self.assertEqual(res, NotImplemented)

        res = self.enc.le(self.t1)
        self.assertEqual(res, NotImplemented)


class bernoulliTests(unittest.TestCase):
    def test_bernoulli(self):
        p = TensorBase(np.random.uniform(size=(3, 2)))
        t1 = TensorBase(np.zeros((5, 5)))
        t2 = t1.bernoulli(p)
        self.assertTupleEqual((3, 2), t2.shape())
        self.assertTrue(np.all(t2.data >= 0) and np.all(t2.data <= 1))

    def test_bernoulli_(self):
        p = TensorBase(np.random.uniform(size=(3, 2)))
        t1 = TensorBase(np.zeros((5, 5)))
        t1.bernoulli_(p)
        self.assertTupleEqual((3, 2), t1.shape())
        self.assertTrue(np.all(t1.data >= 0) and np.all(t1.data <= 1))


class uniformTests(unittest.TestCase):
    def test_uniform(self):
        t1 = TensorBase(np.zeros(4))
        out = t1.uniform(low=0, high=3)
        self.assertTrue(np.all(out.data > 0) and np.all(out.data < 3))

    def test_uniform_(self):
        t1 = TensorBase(np.zeros(4))
        t1.uniform_(low=0, high=3)
        self.assertTrue(np.all(t1.data > 0) and np.all(t1.data < 3))


class fillTests(unittest.TestCase):
    def test_fill_(self):
        t1 = TensorBase(np.array([1, 2, 3, 4]))
        t1.fill_(5)
        self.assertTrue(np.all(t1.data == 5))


class topkTests(unittest.TestCase):
    def test_topK(self):
        t1 = TensorBase(np.array([[900, 800, 1000, 2000, 5, 10, 20, 40, 50], [10, 11, 12, 13, 5, 6, 7, 8, 9], [30, 40, 50, 10, 8, 1, 2, 3, 4]]))
        t2 = t1.topk(3, largest=True)
        self.assertTrue(np.array_equal(t2.data, np.array([[900, 1000, 2000], [11, 12, 13], [30, 40, 50]])))


class tolistTests(unittest.TestCase):
    def test_to_list(self):
        t1 = TensorBase(np.array([200, 300, 90, 100, 600]))
        t1_list = t1.tolist()
        self.assertTrue(isinstance(t1_list, list))


class traceTests(unittest.TestCase):
    def test_trace(self):
        t1 = TensorBase(np.arange(1, 10).reshape(3, 3))
        self.assertTrue(np.equal(t1.trace().data, 15))


class roundTests(unittest.TestCase):
    def test_round(self):
        t1 = TensorBase(np.array([10.4, 9.6, 100.12, 4.0]))
        t2 = t1.round(0)
        self.assertTrue(np.array_equal(t2.data, np.array([10., 10., 100., 4.])))

    def test_round_(self):
        t1 = TensorBase(np.array([10.4, 9.6, 100.12, 4.0]))
        t1.round_(0)
        self.assertTrue(np.array_equal(t1.data, np.array([10., 10., 100., 4.])))


class repeatTests(unittest.TestCase):
    def test_repeat(self):
        t1 = TensorBase(np.array([1, 2, 3]))
        t2 = t1.repeat(reps=(4, 2))
        self.assertTrue(np.array_equal(t2.data, np.array([[1, 2, 3, 1, 2, 3], [1, 2, 3, 1, 2, 3], [1, 2, 3, 1, 2, 3], [1, 2, 3, 1, 2, 3]])))


class powTests(unittest.TestCase):
    def test_pow(self):
        t1 = TensorBase(np.array([2, 4, 6]))
        t2 = t1.pow(2)
        self.assertTrue(np.array_equal(t2.data, np.array([4, 16, 36])))

    def test_pow_(self):
        t1 = TensorBase(np.array([2, 4, 6]))
        t1.pow_(2)
        self.assertTrue(np.array_equal(t1.data, np.array([4, 16, 36])))


class prodTests(unittest.TestCase):
    def test_prod(self):
        t1 = TensorBase(np.array([1, 2, 3]))
        t2 = t1.prod()
        self.assertTrue(np.equal(t2.data, 6))


class randomTests(unittest.TestCase):
    def test_random_(self):
        np.random.seed(0)
        t1 = TensorBase(np.zeros(4))
        t1.random_(low=0, high=5, size=4)
        self.assertTrue(np.array_equal(t1.data, np.array([4, 0, 3, 3])))


class nonzeroTests(unittest.TestCase):
    def test_non_zero(self):
        t1 = TensorBase(np.array([[1, 0, 0], [0, 2, 5]]))
        t2 = t1.nonzero()
        self.assertTrue(np.array_equal(t2.data, np.array([[0, 1, 1], [0, 1, 2]])))


class cumprodTest(unittest.TestCase):
    def test_cumprod(self):
        t1 = TensorBase(np.array([[1, 2, 3], [4, 5, 6]]))
        t2 = TensorBase(np.array([[1.0, 2.0, 3.0], [4.0, 10.0, 18.0]]))
        t3 = TensorBase(np.array([[1, 2, 6], [4, 20, 120]]))
        self.assertTrue(np.equal(t1.cumprod(dim=0), t2).all())
        self.assertTrue(np.equal(t1.cumprod(dim=1), t3).all())

    def test_cumprod_(self):
        t1 = TensorBase(np.array([[1, 2, 3], [4, 5, 6]]))
        t2 = TensorBase(np.array([[1.0, 2.0, 3.0], [4.0, 10.0, 18.0]]))
        t3 = TensorBase(np.array([[1, 2, 6], [4, 20, 120]]))
        self.assertTrue(np.equal(t1.cumprod_(dim=0), t2).all())
        t1 = TensorBase(np.array([[1.0, 2.0, 3.0], [4.0, 5.0, 6.0]]))
        self.assertTrue(np.equal(t1.cumprod_(dim=1), t3).all())


class splitTests(unittest.TestCase):
    def test_split(self):
        t1 = TensorBase(np.arange(8.0))
        t2 = t1.split(4)
        self.assertTrue(np.array_equal(t2, tuple((np.array([0., 1.]), np.array([2., 3.]), np.array([4., 5.]), np.array([6., 7.])))))


class squeezeTests(unittest.TestCase):
    def test_squeeze(self):
        t1 = TensorBase(np.zeros((2, 1, 2, 1, 2)))
        t2 = t1.squeeze()
        self.assertTrue(np.array_equal(t2.data, np.array([[[0., 0.], [0., 0.]], [[0., 0.], [0., 0.]]])))


class expandAsTests(unittest.TestCase):
    def test_expand_as(self):
        t1 = TensorBase(np.array([[1], [2], [3]]))
        t2 = TensorBase(np.zeros((3, 4)))
        t3 = t1.expand_as(t2)
        self.assertTrue(np.array_equal(t2.data.shape, t3.data.shape))


class meanTests(unittest.TestCase):
    def test_mean(self):
        t1 = TensorBase(np.arange(8).reshape(2, 2, 2))
        t2 = t1.mean(1, True)
        self.assertTrue(np.array_equal(t2.data, np.array([[[1., 2.]], [[5., 6.]]])))


class notEqualTests(unittest.TestCase):
    def test_ne(self):
        t1 = TensorBase([1, 2, 3, 4])
        t2 = TensorBase([1., 2., 3., 5.])
        self.assertEqual(t1.ne(t2), TensorBase([1, 1, 1, 0]))

    def test_ne_(self):
        t1 = TensorBase([1, 2, 3, 4])
        t2 = TensorBase([1., 2., 3., 5.])
        t1.ne_(t2)
        self.assertTrue(syft.equal(t1, TensorBase([1, 1, 1, 0])))


class index_selectTests(unittest.TestCase):
    def test_index_select(self):
        t = TensorBase(np.reshape(np.arange(0, 2 * 3 * 4), (2, 3, 4)))
        idx = np.array([1, 0])
        dim = 2
        result = t.index_select(dim=dim, index=idx)
        expected = np.array([[[1, 0], [5, 4], [9, 8]], [[13, 12], [17, 16], [21, 20]]])
        self.assertTrue(np.array_equal(result.data, expected))


class gatherTests(unittest.TestCase):
    def test_gather_numerical_1(self):
        t = TensorBase(np.array([[65, 17], [14, 25], [76, 22]]))
        idx = TensorBase(np.array([[0], [1], [0]]))
        dim = 1
        result = t.gather(dim=dim, index=idx)
        self.assertTrue(np.array_equal(result.data, np.array([[65], [25], [76]])))

    def test_gather_numerical_2(self):
        t = TensorBase(np.array([[47, 74, 44], [56, 9, 37]]))
        idx = TensorBase(np.array([[0, 0, 1], [1, 1, 0], [0, 1, 0]]))
        dim = 0
        result = t.gather(dim=dim, index=idx)
        expexted = [[47, 74, 37], [56, 9, 44.], [47, 9, 44]]
        self.assertTrue(np.array_equal(result.data, np.array(expexted)))


class scatterTests(unittest.TestCase):
    def test_scatter_numerical_0(self):
        t = TensorBase(np.zeros((3, 5)))
        idx = TensorBase(np.array([[0, 0, 0, 0, 0]]))
        src = 1.0
        dim = 0
        t.scatter_(dim=dim, index=idx, src=src)
        self.assertTrue(np.array_equal(t.data, np.array([[1, 1, 1, 1, 1], [0, 0, 0, 0, 0], [0, 0, 0, 0, 0]])))

    def test_scatter_numerical_1(self):
        t = TensorBase(np.zeros((3, 5)))
        idx = TensorBase(np.array([[0], [0], [0]]))
        src = 1.0
        dim = 1
        t.scatter_(dim=dim, index=idx, src=src)
        self.assertTrue(np.array_equal(t.data, np.array([[1, 0, 0, 0, 0], [1, 0, 0, 0, 0], [1, 0, 0, 0, 0]])))

    def test_scatter_numerical_2(self):
        t = TensorBase(np.zeros((3, 5)))
        idx = TensorBase(np.array([[0], [0], [0]]))
        src = 1.0
        dim = -1
        t.scatter_(dim=dim, index=idx, src=src)
        self.assertTrue(np.array_equal(t.data, np.array([[1, 0, 0, 0, 0], [1, 0, 0, 0, 0], [1, 0, 0, 0, 0]])))

    def test_scatter_numerical_3(self):
        t = TensorBase(np.zeros((3, 5)))
        idx = TensorBase(np.array([[0, 0, 0, 0, 0]]))
        src = TensorBase(np.array([[1, 2, 3, 4, 5], [6, 7, 8, 9, 10]]))
        dim = 0
        t.scatter_(dim=dim, index=idx, src=src)
        self.assertTrue(np.array_equal(t.data, np.array([[1, 2, 3, 4, 5], [0, 0, 0, 0, 0], [0, 0, 0, 0, 0]])))

    def test_scatter_numerical_4(self):
        t = TensorBase(np.zeros((3, 5)))
        idx = TensorBase(np.array([[0, 0, 0, 0, 0]]))
        src = TensorBase(np.array([[1, 2, 3, 4, 5], [6, 7, 8, 9, 10]]))
        dim = -2
        t.scatter_(dim=dim, index=idx, src=src)
        self.assertTrue(np.array_equal(t.data, np.array([[1, 2, 3, 4, 5], [0, 0, 0, 0, 0], [0, 0, 0, 0, 0]])))

    def test_scatter_numerical_5(self):
        t = TensorBase(np.zeros((3, 5)))
        idx = TensorBase(np.array([[0, 0, 0, 0, 0], [0, 0, 0, 0, 0]]))
        src = TensorBase(np.array([[1, 2, 3, 4, 5], [6, 7, 8, 9, 10]]))
        dim = 0
        t.scatter_(dim=dim, index=idx, src=src)
        self.assertTrue(np.array_equal(t.data, np.array([[6, 7, 8, 9, 10], [0, 0, 0, 0, 0], [0, 0, 0, 0, 0]])))

    def test_scatter_numerical_6(self):
        t = TensorBase(np.zeros((3, 4, 5)))
        idx = [[[3, 0, 1, 1, 2], [0, 3, 3, 3, 3]], [[2, 0, 0, 0, 0], [2, 1, 0, 2, 0]],
               [[0, 0, 1, 0, 2], [1, 3, 2, 2, 2]]]
        src = [[[7, 84, 99, 71, 44], [79, 57, 2, 37, 62]], [[31, 44, 43, 54, 56], [72, 52, 21, 89, 95]],
               [[5, 3, 99, 4, 52], [32, 88, 58, 62, 9]]]
        dim = 1
        t.scatter_(dim=dim, index=idx, src=src)
        expected = [[[79, 84, 0, 0, 0], [0, 0, 99, 71, 0], [0, 0, 0, 0, 44], [7, 57, 2, 37, 62]],
                    [[0, 44, 21, 54, 95], [0, 52, 0, 0, 0], [72, 0, 0, 89, 0], [0, 0, 0, 0, 0]],
                    [[5, 3, 0, 4, 0], [32, 0, 99, 0, 0], [0, 0, 58, 62, 9], [0, 88, 0, 0, 0]]]
        self.assertTrue(np.array_equal(t.data, np.array(expected)))

    def test_scatter_index_type(self):
        t = TensorBase(np.zeros((3, 5)))
        idx = TensorBase(np.array([[0.0, 0.0, 0.0, 0.0, 0.0]]))
        src = TensorBase(np.array([[1, 2, 3, 4, 5], [6, 7, 8, 9, 10]]))
        dim = 0
        with self.assertRaises(Exception):
            t.scatter_(dim=dim, index=idx, src=src)

    def test_scatter_index_out_of_range(self):
        t = TensorBase(np.zeros((3, 5)))
        idx = TensorBase(np.array([[5, 0, 0, 0, 0]]))
        src = TensorBase(np.array([[1, 2, 3, 4, 5], [6, 7, 8, 9, 10]]))
        dim = 0
        with self.assertRaises(Exception):
            t.scatter_(dim=dim, index=idx, src=src)

    def test_scatter_dim_out_Of_range(self):
        t = TensorBase(np.zeros((3, 5)))
        idx = TensorBase(np.array([[0, 0, 0, 0, 0]]))
        src = TensorBase(np.array([[1, 2, 3, 4, 5], [6, 7, 8, 9, 10]]))
        dim = 4
        with self.assertRaises(Exception):
            t.scatter_(dim=dim, index=idx, src=src)

    def test_scatter_index_src_dimension_mismatch(self):
        t = TensorBase(np.zeros((3, 5)))
        idx = TensorBase(np.array([[0, 0, 0, 0, 0], [0, 0, 0, 0, 0]]))
        src = TensorBase(np.array([[1, 2, 3, 4, 5]]))
        dim = 1
        with self.assertRaises(Exception):
            t.scatter_(dim=dim, index=idx, src=src)


class remainderTests(unittest.TestCase):
    def tes_remainder(self):
        t = TensorBase([[-2, -3], [4, 1]])
        result = t.remainder(1.5)
        self.assertTrue(np.array_equal(result.data, np.array([[1, 0], [1, 1]])))

    def test_remainder_broadcasting(self):
        t = TensorBase([[-2, -3], [4, 1]])
        result = t.remainder([2, -3])
        self.assertTrue(np.array_equal(result.data, np.array([[0, 0], [0, -2]])))

    def test_remainder_(self):
        t = TensorBase([[-2, -3], [4, 1]])
        t.remainder_(2)
        self.assertTrue(np.array_equal(t.data, np.array([[0, 1], [0, 1]])))


class testMv(unittest.TestCase):
    def test_mv(self):
        mat = TensorBase([[1, 2, 3], [2, 3, 4], [4, 5, 6]])
        vector = TensorBase([1, 2, 3])
        self.assertEqual(tensor.mv(mat, vector), TensorBase([14, 20, 32]))

    def test_mv_tensor(self):
        mat = TensorBase([[1, 2, 3], [1, 2, 3]])
        vec = TensorBase([1, 2, 3])
        self.assertEqual(mat.mv(vec), TensorBase([14, 14]))


class masked_scatter_Tests(unittest.TestCase):
    def test_masked_scatter_1(self):
        t = TensorBase(np.ones((2, 3)))
        source = TensorBase([1, 2, 3, 4, 5, 6])
        mask = TensorBase([[0, 1, 0], [1, 0, 1]])
        t.masked_scatter_(mask, source)
        self.assertTrue(np.array_equal(t, TensorBase([[1, 1, 1], [2, 1, 3]])))

    def test_masked_scatter_braodcasting_1(self):
        t = TensorBase(np.ones((2, 3)))
        source = TensorBase([1, 2, 3, 4, 5, 6])
        mask = TensorBase([0, 1, 0])
        t.masked_scatter_(mask, source)
        self.assertTrue(np.array_equal(t, TensorBase([[1, 1, 1], [1, 2, 1]])))

    def test_masked_scatter_braodcasting_2(self):
        t = TensorBase(np.ones((2, 3)))
        source = TensorBase([1, 2, 3, 4, 5, 6])
        mask = TensorBase([[1], [0]])
        t.masked_scatter_(mask, source)
        self.assertTrue(np.array_equal(t, TensorBase([[1, 2, 3], [1, 1, 1]])))


class masked_fill_Tests(unittest.TestCase):
    def test_masked_fill_(self):
        t = TensorBase(np.ones((2, 3)))
        value = 2.0
        mask = TensorBase([[0, 0, 0], [1, 1, 0]])
        t.masked_fill_(mask, value)
        self.assertTrue(np.array_equal(t, TensorBase([[1.0, 1.0, 1.0], [2.0, 2.0, 1.0]])))

    def test_masked_fill_broadcasting(self):
        t = TensorBase(np.ones((2, 3)))
        value = 2
        mask = TensorBase([[1], [0]])
        t.masked_fill_(mask, value)
        self.assertTrue(np.array_equal(t, TensorBase([[2, 2, 2], [1, 1, 1]])))


class masked_select_Tests(unittest.TestCase):
    def test_masked_select(self):
        t = TensorBase(np.arange(0, 6).reshape(2, 3))
        mask = TensorBase([[0, 0, 0], [1, 1, 0]])
        self.assertTrue(np.array_equal(tensor.masked_select(t, mask), TensorBase([3, 4])))

    def test_masked_select_broadcasting_1(self):
        t = TensorBase(np.arange(0, 6).reshape(2, 3))
        mask = TensorBase([[1, 1, 0]])
        self.assertTrue(np.array_equal(tensor.masked_select(t, mask), TensorBase([0, 1, 3, 4])))

    def test_masked_select_broadcasting_2(self):
        t = TensorBase([2.0])
        mask = TensorBase([[1, 1, 0]])
        self.assertTrue(np.array_equal(tensor.masked_select(t, mask), TensorBase([2.0, 2.0])))

    def test_tensor_base_masked_select(self):
        t = TensorBase(np.arange(0, 6).reshape(2, 3))
        mask = TensorBase([[1, 1, 0]])
        self.assertTrue(np.array_equal(t.masked_select(mask), TensorBase([0, 1, 3, 4])))


class eqTests(unittest.TestCase):
    def test_eq_with_tensor(self):
        t1 = TensorBase(np.arange(5))
        t2 = TensorBase(np.arange(5)[-1::-1])
        truth_values = t1.eq(t2)
        self.assertEqual(truth_values, [False, False, True, False, False])

    def test_eq_with_number(self):
        t1 = TensorBase(np.arange(5))
        truth_values = t1.eq(1)
        self.assertEqual(truth_values, [False, True, False, False, False])

    def test_eq_in_place_with_tensor(self):
        t1 = TensorBase(np.arange(5))
        t2 = TensorBase(np.arange(5)[-1::-1])
        t1.eq_(t2)
        self.assertEqual(t1, [False, False, True, False, False])

    def test_eq_in_place_with_number(self):
        t1 = TensorBase(np.arange(5))
        t1.eq_(1)
        self.assertEqual(t1, [False, True, False, False, False])


class mm_test(unittest.TestCase):
    def test_mm_1d(self):
        t1 = TensorBase(np.array([2, 3, 4]))
        t2 = TensorBase(np.array([3, 4, 5]))
        out = t1.mm(t2)
        self.assertTrue(np.alltrue(out.data == [38]))

    def test_mm_2d(self):
        t1 = TensorBase(np.array([[1, 2], [1, 2]]))
        t2 = TensorBase(np.array([[2, 3], [2, 3]]))
        out = t1.mm(t2)
        self.assertTrue(np.alltrue(out.data == [[6, 9], [6, 9]]))

    def test_mm_3d(self):
        t1 = TensorBase(np.array([[1, 2], [2, 3], [3, 4]]))
        t2 = TensorBase(np.array([[1, 2, 3], [2, 3, 4]]))
        out = t1.mm(t2)
        self.assertTrue(np.alltrue(out.data == [[5, 8, 11], [8, 13, 18], [11, 18, 25]]))


if __name__ == "__main__":
    unittest.main()<|MERGE_RESOLUTION|>--- conflicted
+++ resolved
@@ -106,23 +106,12 @@
 
 
 class MaxTests(unittest.TestCase):
-<<<<<<< HEAD
-    def testNoDim(self):
-        t = TensorBase(np.array([[0.77937768, 0.51022484, 0.49155195, 0.02769902], [
-                       0.03777148, 0.13020167, 0.02155692, 0.69574893]]))
-        self.assertTrue(t.max() == 0.77937768)
-
-    def testAxis(self):
-        t = TensorBase(np.array([[0.77937768, 0.51022484, 0.49155195, 0.02769902], [
-                       0.03777148, 0.13020167, 0.02155692, 0.69574893]]))
-=======
     def test_no_dim(self):
         t = TensorBase(np.array([[0.77937768, 0.51022484, 0.49155195, 0.02769902], [0.03777148, 0.13020167, 0.02155692, 0.69574893]]))
         self.assertTrue(t.max() == 0.77937768)
 
     def test_axis(self):
         t = TensorBase(np.array([[0.77937768, 0.51022484, 0.49155195, 0.02769902], [0.03777148, 0.13020167, 0.02155692, 0.69574893]]))
->>>>>>> bb3fa008
         result = t.max(axis=1)
         self.assertTrue(syft.equal(result, [0.77937768, 0.69574893]))
         result = t.max(axis=0)
