from syft import TensorBase
import syft
import unittest
from syft import tensor
import numpy as np
import math
import pytest


# Here's our "unit tests".
class DimTests(unittest.TestCase):
    def test_dim_one(self):
        t = TensorBase(np.array([1, 2, 3]))
        self.assertTrue(t.dim() == 1)

    def test_view(self):
        t = TensorBase([1.0, 2.0, 3.0])
        self.assertTrue(syft.equal(t.view(-1, 1), TensorBase(np.array([[1], [2], [3]]))))

    def test_as_view(self):
        t = TensorBase(np.array([1.0, 2.0, 3.0]))
        t1 = t.view([-1, 1])
        print(t.data.dtype)
        self.assertTrue(syft.equal(t.view_as(t1), TensorBase(np.array([[1.0], [2.0], [3.0]]))))

    def test_resize(self):
        t = TensorBase(np.array([1.0, 2.0, 3.0]))
        t.resize_([1, 2])
        self.assertEqual(t.data.shape, (1, 2))

    def test_resize_as(self):
        t = TensorBase(np.array([1, 2, 3]))
        t2 = TensorBase(np.array([[1], [2]]))
        t.resize_as_(t2)
        self.assertEqual(t.data.shape, (2, 1))

    def test_size(self):
        t = TensorBase([1, 2, 3])
        t1 = TensorBase([1.0, 2.0, 3.0])
        self.assertEqual(t.size(), t1.size())

    def test_nelement(self):
        t = TensorBase(np.array([[1, 2], [3, 4]]))
        t1 = TensorBase(np.array([[5.0, 6.0], [7.0, 8.0]]))
        self.assertEqual(t.nelement(), t1.nelement())


class DiagTests(unittest.TestCase):
    def test_one_dim_tensor_main_diag(self):
        t = TensorBase(np.array([1, 2, 3]))
        tdiag = t.diag()
        self.assertTrue(syft.equal(tdiag.data, TensorBase(np.array([[1, 0, 0],
                                                                    [0, 2, 0],
                                                                    [0, 0, 3]]))))

    def test_one_dim_tensor_upper_diag(self):
        t = TensorBase(np.array([1, 2, 3]))
        tdiag = t.diag(1)
        self.assertTrue(syft.equal(tdiag.data, TensorBase(np.array([[0, 1, 0, 0],
                                                                    [0, 0, 2, 0],
                                                                    [0, 0, 0, 3],
                                                                    [0, 0, 0, 0]]))))

    def test_one_dim_tensor_below_diag(self):
        t = TensorBase(np.array([1, 2, 3]))
        tdiag = t.diag(-1)
        self.assertTrue(syft.equal(tdiag.data, TensorBase(np.array([[0, 0, 0, 0],
                                                                    [1, 0, 0, 0],
                                                                    [0, 2, 0, 0],
                                                                    [0, 0, 3, 0]]))))

    def test_two_dim_tensor_main_diag(self):
        t = TensorBase(np.array([[0, 1], [2, 3]]))
        tdiag = t.diag()
        self.assertTrue(syft.equal(tdiag.data, TensorBase(np.array([0, 3]))))

    def test_two_dim_tensor_upper_diag(self):
        t = TensorBase(np.array([[0, 1], [2, 3]]))
        tdiag = t.diag(1)
        self.assertTrue(syft.equal(tdiag.data, TensorBase(np.array([1]))))

    def test_two_dim_tensor_below_diag(self):
        t = TensorBase(np.array([[0, 1], [2, 3]]))
        tdiag = t.diag(-1)
        self.assertTrue(syft.equal(tdiag.data, TensorBase(np.array([2]))))


class AddTests(unittest.TestCase):
    def test_simple(self):
        t = TensorBase(np.array([1, 2, 3]))
        self.assertTrue(syft.equal(t + np.array([1, 2, 3]), [2, 4, 6]))

    def test_inplace(self):
        t = TensorBase(np.array([1, 2, 3]))
        t += np.array([1, 2, 3])
        self.assertTrue(syft.equal(t.data, [2, 4, 6]))

    def test_scalar(self):
        t = TensorBase(np.array([1, 2, 3]))
        self.assertTrue(syft.equal(t + 2, [3, 4, 5]))


class CeilTests(unittest.TestCase):
    def test_ceil(self):
        t = TensorBase(np.array([1.4, 2.7, 6.2]))
        tdash = t.ceil()
        self.assertTrue(syft.equal(tdash.data, TensorBase([2, 3, 7])))
        self.assertTrue(syft.equal(t.data, TensorBase([1.4, 2.7, 6.2])))

    def test_ceil_(self):
        t = TensorBase(np.array([1.4, 2.7, 6.2]))
        self.assertTrue(syft.equal(t.ceil_(), [2, 3, 7]))
        self.assertTrue(syft.equal(t.data, [2, 3, 7]))


class ZeroTests(unittest.TestCase):
    def test_zero(self):
        t = TensorBase(np.array([13, 42, 1024]))
        self.assertTrue(syft.equal(t.zero_(), TensorBase([0, 0, 0])))

        t = TensorBase(np.array([13.1, 42.2, 1024.4]))
        self.assertTrue(syft.equal(t.zero_(), TensorBase([0.0, 0.0, 0.0])))


class FloorTests(unittest.TestCase):
    def test_floor_(self):
        t = TensorBase(np.array([1.4, 2.7, 6.2]))
        self.assertTrue(syft.equal(t.floor_(), [1., 2., 6.]))
        self.assertTrue(syft.equal(t.data, [1., 2., 6.]))


class SubTests(unittest.TestCase):
    def test_simple(self):
        t = TensorBase(np.array([1, 2, 3]))
        self.assertTrue(syft.equal(t - np.array([1, 2, 3]), [0, 0, 0]))

    def test_inplace(self):
        t = TensorBase(np.array([1, 2, 3]))
        t -= np.array([1, 2, 3])
        self.assertTrue(syft.equal(t.data, [0, 0, 0]))

    def test_scalar(self):
        t = TensorBase(np.array([1, 2, 3]))
        self.assertTrue(syft.equal(t - 1, [0, 1, 2]))


class MaxTests(unittest.TestCase):
    def test_no_dim(self):
        t = TensorBase(np.array([[0.77937768, 0.51022484, 0.49155195, 0.02769902], [0.03777148, 0.13020167, 0.02155692, 0.69574893]]))
        self.assertTrue(t.max() == 0.77937768)

    def test_axis(self):
        t = TensorBase(np.array([[0.77937768, 0.51022484, 0.49155195, 0.02769902], [0.03777148, 0.13020167, 0.02155692, 0.69574893]]))
        result = t.max(axis=1)
        self.assertTrue(syft.equal(result, [0.77937768, 0.69574893]))
        result = t.max(axis=0)
        self.assertTrue(syft.equal(result, [0.77937768, 0.51022484, 0.49155195, 0.69574893]))


class MultTests(unittest.TestCase):
    def test_simple(self):
        t = TensorBase(np.array([1, 2, 3]))
        self.assertTrue(syft.equal(t * np.array([1, 2, 3]), [1, 4, 9]))

    def test_inplace(self):
        t = TensorBase(np.array([1, 2, 3]))
        t *= np.array([1, 2, 3])
        self.assertTrue(syft.equal(t.data, [1, 4, 9]))

    def test_scalar(self):
        t = TensorBase(np.array([1, 2, 3]))
        self.assertTrue(syft.equal(t * 2, [2, 4, 6]))


class DivTests(unittest.TestCase):
    def test_simple(self):
        t = TensorBase(np.array([2, 4, 8]))
        self.assertTrue(syft.equal(t / np.array([2, 2, 2]), [1, 2, 4]))

    def test_inplace(self):
        t = TensorBase(np.array([2, 4, 8]))
        t /= np.array([2, 2, 2])
        self.assertTrue(syft.equal(t.data, [1, 2, 4]))

        t = TensorBase(np.array([1, 7, 11]))
        t /= np.array([3, 2, 9])
        self.assertTrue(syft.equal(t, [1 / 3, 7 / 2, 11 / 9]))

    def test_scalar(self):
        t = TensorBase(np.array([2, 4, 6]))
        self.assertTrue(syft.equal(t / 2, [1, 2, 3]))


class AbsTests(unittest.TestCase):
    def test_abs(self):
        t = TensorBase(np.array([-1, -2, 3]))
        self.assertTrue(np.array_equal(t.abs(), TensorBase([1, 2, 3])))

    def test_abs_(self):
        t = TensorBase(np.array([-1, -2, 3]))
        self.assertTrue(np.array_equal(t.abs_(), TensorBase([1, 2, 3])))


class ShapeTests(unittest.TestCase):
    def test_shape(self):
        t = TensorBase(np.array([[0, 1], [0, 5]]))
        self.assertTrue(syft.equal(t.shape(), (2, 2)))


class SqrtTests(unittest.TestCase):
    def test_sqrt(self):
        t = TensorBase(np.array([[0, 4], [9, 16]]))

        self.assertTrue(syft.equal(t.sqrt(), TensorBase([[0, 2], [3, 4]])))

    def test_sqrt_(self):
        t = TensorBase(np.array([[0, 4], [9, 16]]))
        t.sqrt_()
        self.assertTrue(syft.equal(t, TensorBase([[0, 2], [3, 4]])))


class SumTests(unittest.TestCase):
    def test_dim_none_int(self):
        t = TensorBase(np.array([1, 2, 3]))
        self.assertTrue(syft.equal(t.sum(), 6))

    def test_dim_is_not_none_int(self):
        t = TensorBase(np.array([[0, 1], [0, 5]]))
        self.assertTrue(syft.equal(t.sum(dim=1), [1, 5]))


class EqualTests(unittest.TestCase):
    def test_equal(self):
        t1 = TensorBase(np.array([1.2, 2, 3]))
        t2 = TensorBase(np.array([1.2, 2, 3]))
        self.assertTrue(syft.equal(t1, t2))

    def test_equal_operation(self):
        t1 = TensorBase(np.array([1, 2.4, 3]))
        t2 = TensorBase(np.array([1, 2.4, 3]))
        self.assertTrue(t1 == t2)

    def test_not_equal(self):
        t1 = TensorBase(np.array([1, 2, 3]))
        t2 = TensorBase(np.array([1, 4, 3]))
        self.assertFalse(syft.equal(t1, t2))

    def test_inequality_operation(self):
        t1 = TensorBase(np.array([1, 2, 3]))
        t2 = TensorBase(np.array([1, 4, 5]))
        self.assertTrue(t1 != t2)


class sigmoidTests(unittest.TestCase):
    def test_sigmoid(self):
        t1 = TensorBase(np.array([1.2, 3.3, 4]))
        self.assertTrue(syft.equal(t1.sigmoid_(), TensorBase(
            [0.76852478, 0.96442881, 0.98201379])))


class addmm(unittest.TestCase):
    def test_addmm_1d(self):
        t1 = TensorBase(np.array([1, 2, 3]))
        t2 = TensorBase(np.array([2, 3, 4]))
        mat = TensorBase(np.array([5]))
        out = t1.addmm(t2, mat, beta=2, alpha=2)
        self.assertTrue(np.array_equal(out.data, [50]))

    def test_addmm_2d(self):
        t1 = TensorBase(np.array([[1, 2], [1, 2]]))
        t2 = TensorBase(np.array([[1, 2], [1, 2]]))
        mat = TensorBase(np.array([[2, 3], [3, 4]]))
        out = t1.addmm(t2, mat, beta=2, alpha=2)
        self.assertTrue(np.array_equal(out.data, [[10, 18], [12, 20]]))

    def test_addmm__1d(self):
        t1 = TensorBase(np.array([1, 2, 3]))
        t2 = TensorBase(np.array([2, 3, 4]))
        mat = TensorBase(np.array([5]))
        t1.addmm_(t2, mat, beta=2, alpha=2)
        self.assertTrue(np.array_equal(t1.data, [50]))

    def test_addmm__2d(self):
        t1 = TensorBase(np.array([[1, 2], [1, 2]]))
        t2 = TensorBase(np.array([[1, 2], [1, 2]]))
        mat = TensorBase(np.array([[2, 3], [3, 4]]))
        t1.addmm_(t2, mat, beta=2, alpha=2)
        self.assertTrue(np.array_equal(t1.data, [[10, 18], [12, 20]]))


class addcmulTests(unittest.TestCase):
    def test_addcmul_1d(self):
        t1 = TensorBase(np.array([1, 2, 3]))
        t2 = TensorBase(np.array([2, 3, 4]))
        mat = TensorBase(np.array([5]))
        out = t1.addcmul(t2, mat, value=2)
        self.assertTrue(np.array_equal(out.data, [9, 17, 29]))

    def test_addcmul_2d(self):
        t1 = TensorBase(np.array([[1, 2], [1, 2]]))
        t2 = TensorBase(np.array([[1, 2], [1, 2]]))
        mat = TensorBase(np.array([[2, 3], [3, 4]]))
        out = t1.addcmul(t2, mat, value=2)
        self.assertTrue(np.array_equal(out.data, [[4, 11], [5, 12]]))

    def test_addcmul__1d(self):
        t1 = TensorBase(np.array([1, 2, 3]))
        t2 = TensorBase(np.array([2, 3, 4]))
        mat = TensorBase(np.array([5]))
        t1.addcmul_(t2, mat, value=2)
        self.assertTrue(np.array_equal(t1.data, [9, 17, 29]))

    def test_addcmul__2d(self):
        t1 = TensorBase(np.array([[1, 2], [1, 2]]))
        t2 = TensorBase(np.array([[1, 2], [1, 2]]))
        mat = TensorBase(np.array([[2, 3], [3, 4]]))
        t1.addcmul_(t2, mat, value=2)
        self.assertTrue(np.array_equal(t1.data, [[4, 11], [5, 12]]))


class addcdivTests(unittest.TestCase):
    def test_addcdiv_1d(self):
        t1 = TensorBase(np.array([1, 2, 3]))
        t2 = TensorBase(np.array([2, 5, 4]))
        mat = TensorBase(np.array([5]))
        out = t1.addcdiv(t2, mat, value=2)
        self.assertTrue(np.array_equal(out.data, [6., 5.8, 6.5]))

    def test_addcdiv_2d(self):
        t1 = TensorBase(np.array([[1, 2], [1, 2]]))
        t2 = TensorBase(np.array([[1, 2], [1, 2]]))
        mat = TensorBase(np.array([[2, 3], [3, 4]]))
        out = t1.addcdiv(t2, mat, value=2)
        self.assertTrue(np.array_equal(out.data, [[4., 5.], [5., 6.]]))

    def test_addcdiv__1d(self):
        t1 = TensorBase(np.array([1, 2, 3]))
        t2 = TensorBase(np.array([2, 5, 4]))
        mat = TensorBase(np.array([5]))
        t1.addcdiv_(t2, mat, value=2)
        self.assertTrue(np.array_equal(t1.data, [6., 5.8, 6.5]))

    def test_addcdiv__2d(self):
        t1 = TensorBase(np.array([[1, 2], [1, 2]]))
        t2 = TensorBase(np.array([[1, 2], [1, 2]]))
        mat = TensorBase(np.array([[2, 3], [3, 4]]))
        t1.addcdiv_(t2, mat, value=2)
        self.assertTrue(np.array_equal(t1.data, [[4., 5.], [5., 6.]]))


class addmvTests(unittest.TestCase):
    def test_addmv(self):
        t1 = TensorBase(np.array([1, 2]))
        vec = TensorBase(np.array([1, 2, 3, 4]))
        mat = TensorBase(np.array([[2, 3, 3, 4], [5, 6, 6, 7]]))
        out = t1.addmv(mat, vec, beta=2, alpha=2)
        self.assertTrue(np.array_equal(out.data, [68, 130]))

    def test_addmv_(self):
        t1 = TensorBase(np.array([1, 2]))
        vec = TensorBase(np.array([1, 2, 3, 4]))
        mat = TensorBase(np.array([[2, 3, 3, 4], [5, 6, 6, 7]]))
        t1.addmv_(mat, vec, beta=2, alpha=2)
        self.assertTrue(np.array_equal(t1.data, [68, 130]))


class bmmTests(unittest.TestCase):
    def test_bmm_size(self):
        t1 = TensorBase(np.random.rand(4, 3, 2))
        t2 = TensorBase(np.random.rand(4, 2, 1))
        out = t1.bmm(t2)
        self.assertTupleEqual(out.shape(), (4, 3, 1))

    def test_bmm(self):
        t1 = TensorBase(np.array([[[3, 1]], [[1, 2]]]))
        t2 = TensorBase(np.array([[[1], [3]], [[4], [8]]]))
        out = t1.bmm(t2)
        test_result = np.array([[[6]], [[20]]])
        self.assertTrue(np.array_equal(out.data, test_result))


class addbmmTests(unittest.TestCase):
    def test_addbmm(self):
        t1 = TensorBase(np.array([[[3, 4], [5, 6]], [[7, 8], [1, 2]]]))
        t2 = TensorBase(np.array([[[3, 5], [5, 7]], [[7, 9], [1, 3]]]))
        mat = TensorBase(np.array([[2, 3], [3, 4]]))
        out = t1.addbmm(t2, mat, beta=2, alpha=2)
        self.assertTrue(np.array_equal(out.data, [[176, 266], [114, 172]]))

    def test_addbmm_(self):
        t1 = TensorBase(np.array([[[3, 4], [5, 6]], [[7, 8], [1, 2]]]))
        t2 = TensorBase(np.array([[[3, 5], [5, 7]], [[7, 9], [1, 3]]]))
        mat = TensorBase(np.array([[2, 3], [3, 4]]))
        t1.addbmm_(t2, mat, beta=2, alpha=2)
        self.assertTrue(np.array_equal(t1.data, [[176, 266], [114, 172]]))


class baddbmmTests(unittest.TestCase):
    def test_baddbmm(self):
        t1 = TensorBase(np.array([[[3, 4], [5, 6]], [[7, 8], [1, 2]]]))
        t2 = TensorBase(np.array([[[3, 5], [5, 7]], [[7, 9], [1, 3]]]))
        mat = TensorBase(np.array([[[2, 3], [3, 4]], [[4, 5], [5, 6]]]))
        out = t1.baddbmm(t2, mat, beta=2, alpha=2)
        self.assertTrue(np.array_equal(out.data, [[[62, 92], [96, 142]],
                                                  [[122, 184], [28, 42]]]))

    def test_baddbmm_(self):
        t1 = TensorBase(np.array([[[3, 4], [5, 6]], [[7, 8], [1, 2]]]))
        t2 = TensorBase(np.array([[[3, 5], [5, 7]], [[7, 9], [1, 3]]]))
        mat = TensorBase(np.array([[[2, 3], [3, 4]], [[4, 5], [5, 6]]]))
        t1.baddbmm_(t2, mat, beta=2, alpha=2)
        self.assertTrue(np.array_equal(t1.data, [[[62, 92], [96, 142]],
                                                 [[122, 184], [28, 42]]]))


class PermuteTests(unittest.TestCase):
    # WARNING: don't change the name of this function
    def dest3d(self):
        t = TensorBase(np.ones((2, 3, 5)))
        tdash = t.permute((2, 0, 1))
        self.assertTrue(tdash.data.shape == [5, 2, 3])
        self.assertTrue(t.data.shape == [2, 3, 5])


class transposeTests(unittest.TestCase):
    def test_transpose(self):
        t1 = TensorBase(np.array([[[3, 4], [5, 6]], [[7, 8], [1, 2]]]))
        out1 = t1.transpose(0, 1)
        self.assertTrue(np.array_equal(out1.data, [[[3, 4], [7, 8]],
                                                   [[5, 6], [1, 2]]]))
        out2 = t1.transpose(0, 2)
        self.assertTrue(np.array_equal(out2.data, [[[3, 7], [5, 1]],
                                                   [[4, 8], [6, 2]]]))
        out3 = t1.transpose(1, 2)
        self.assertTrue(np.array_equal(out3.data, [[[3, 5], [4, 6]],
                                                   [[7, 1], [8, 2]]]))

    def test_transpose_(self):
        t1 = TensorBase(np.array([[[3, 4], [5, 6]], [[7, 8], [1, 2]]]))
        t1.transpose_(0, 1)
        self.assertTrue(np.array_equal(t1.data, [[[3, 4], [7, 8]],
                                                 [[5, 6], [1, 2]]]))
        t2 = TensorBase(np.array([[[3, 4], [5, 6]], [[7, 8], [1, 2]]]))
        t2.transpose_(0, 2)
        self.assertTrue(np.array_equal(t2.data, [[[3, 7], [5, 1]],
                                                 [[4, 8], [6, 2]]]))
        t3 = TensorBase(np.array([[[3, 4], [5, 6]], [[7, 8], [1, 2]]]))
        t3.transpose_(1, 2)
        self.assertTrue(np.array_equal(t3.data, [[[3, 5], [4, 6]],
                                                 [[7, 1], [8, 2]]]))

    def test_t(self):
        t1 = TensorBase(np.array([[[3, 4], [5, 6]], [[7, 8], [1, 2]]]))
        out1 = t1.t()
        self.assertTrue(np.array_equal(out1.data, [[[3, 4], [7, 8]],
                                                   [[5, 6], [1, 2]]]))


class unsqueezeTests(unittest.TestCase):
    def test_unsqueeze(self):
        t1 = TensorBase(np.arange(3 * 4 * 5).reshape((3, 4, 5)))
        for i in range(len(t1.data.shape)):
            out = t1.unsqueeze(i)
            expected_shape = list(t1.data.shape)
            expected_shape.insert(i, 1)
            self.assertTrue(np.array_equal(out.data.shape, expected_shape))

    def test_unsqueeze_(self):
        test_shape = (3, 4, 5)
        for i in range(len(test_shape)):
            t1 = TensorBase(np.arange(3 * 4 * 5).reshape(test_shape))
            expected_shape = list(t1.data.shape)
            expected_shape.insert(i, 1)
            t1.unsqueeze_(i)
            self.assertTrue(np.array_equal(t1.data.shape, expected_shape))


class expTests(unittest.TestCase):
    def test_exp(self):
        t3 = TensorBase(np.array([[[1, 3], [3, 5]],
                                  [[5, 7], [9, 1]]]))
        out = t3.exp()
        self.assertTrue(np.allclose(out.data, [[[2.71828183e+00, 2.00855369e+01], [2.00855369e+01, 1.48413159e+02]],
                                               [[1.48413159e+02, 1.09663316e+03], [8.10308393e+03, 2.71828183e+00]]]))

    def test_exp_(self):
        t3 = TensorBase(np.array([[[1, 3], [3, 5]],
                                  [[5, 7], [9, 1]]]))
        t3.exp_()
        self.assertTrue(np.allclose(t3.data, [[[2.71828183e+00, 2.00855369e+01], [2.00855369e+01, 1.48413159e+02]],
                                              [[1.48413159e+02, 1.09663316e+03], [8.10308393e+03, 2.71828183e+00]]]))


class fracTests(unittest.TestCase):
    def test_frac(self):
        t3 = TensorBase(np.array([1.23, 4.56, 7.89]))
        out = t3.frac()
        self.assertTrue(np.allclose(out.data, [0.23, 0.56, 0.89]))

    def test_frac_(self):
        t3 = TensorBase(np.array([1.23, 4.56, 7.89]))
        t3.frac_()
        self.assertTrue(np.allclose(t3.data, [0.23, 0.56, 0.89]))


class rsqrtTests(unittest.TestCase):
    def test_rsqrt(self):
        t1 = TensorBase(np.array([2, 3, 4]))
        out = t1.rsqrt()
        self.assertTrue(np.allclose(out.data, [0.70710678, 0.57735027, 0.5]))

    def test_rsqrt_(self):
        t1 = TensorBase(np.array([2, 3, 4]))
        t1.rsqrt_()
        self.assertTrue(np.allclose(t1.data, [0.70710678, 0.57735027, 0.5]))


class signTests(unittest.TestCase):
    def test_sign(self):
        t1 = TensorBase(np.array([1, 2, -1, -2]))
        out = t1.sign()
        self.assertTrue(np.array_equal(out.data, [1, 1, -1, -1]))

    def test_sign_(self):
        t1 = TensorBase(np.array([1, 2, -1, -2]))
        t1.sign_()
        self.assertTrue(np.array_equal(t1.data, [1, 1, -1, -1]))


class numpyTests(unittest.TestCase):
    def test_numpy(self):
        t1 = TensorBase(np.array([[1, 2], [3, 4]]))
        self.assertTrue(np.array_equal(t1.to_numpy(), np.array([[1, 2], [3, 4]])))


class reciprocalTests(unittest.TestCase):
    def test_reciprocal(self):
        t1 = TensorBase(np.array([2, 3, 4]))
        out = t1.reciprocal()
        self.assertTrue(np.allclose(out.data, [0.5, 0.33333333, 0.25]))

    def test_reciprocal_(self):
        t1 = TensorBase(np.array([2, 3, 4]))
        t1.reciprocal_()
        self.assertTrue(np.allclose(t1.data, [0.5, 0.33333333, 0.25]))


class logTests(unittest.TestCase):
    def test_log(self):
        t1 = TensorBase(np.array([math.exp(1), math.exp(2), math.exp(3)]))
        self.assertTrue(np.array_equal((t1.log()).data, [1., 2., 3.]))

    def test_log_(self):
        t1 = TensorBase(np.array([math.exp(1), math.exp(2), math.exp(3)]))
        self.assertTrue(np.array_equal((t1.log_()).data, [1., 2., 3.]))

    def test_log_1p(self):
        t1 = TensorBase(np.array([1, 2, 3]))
        self.assertTrue(np.allclose((t1.log1p()).data, [0.69314718, 1.09861229, 1.38629436]))

    def test_log_1p_(self):
        t1 = TensorBase(np.array([1, 2, 3]))
        self.assertTrue(np.allclose((t1.log1p_()).data, [0.69314718, 1.09861229, 1.38629436]))


class clampTests(unittest.TestCase):
    def test_clamp_int(self):
        t1 = TensorBase(np.arange(10))
        t2 = t1.clamp(minimum=2, maximum=7)
        expected_tensor = TensorBase(np.array([2, 2, 2, 3, 4, 5, 6, 7, 7, 7]))
        self.assertEqual(t2, expected_tensor)

    def test_clamp_float(self):
        t1 = TensorBase(np.arange(1, step=0.1))
        t2 = t1.clamp(minimum=0.2, maximum=0.7)
        expected_tensor = TensorBase(np.array([0.2, 0.2, 0.2, 0.3, 0.4, 0.5, 0.6, 0.7, 0.7, 0.7]))
        self.assertEqual(t2, expected_tensor)

    def test_clamp_int_in_place(self):
        t1 = TensorBase(np.arange(10))
        t1.clamp_(minimum=2, maximum=7)
        expected_tensor = TensorBase(np.array([2, 2, 2, 3, 4, 5, 6, 7, 7, 7]))
        self.assertEqual(t1, expected_tensor)

    def test_clamp_float_in_place(self):
        t1 = TensorBase(np.arange(1, step=0.1))
        t1.clamp_(minimum=0.2, maximum=0.7)
        expected_tensor = TensorBase(np.array([0.2, 0.2, 0.2, 0.3, 0.4, 0.5, 0.6, 0.7, 0.7, 0.7]))
        self.assertEqual(t1, expected_tensor)


class cloneTests(unittest.TestCase):
    def test_clone(self):
        t1 = TensorBase(np.random.randint(0, 10, size=(5, 10)))
        t2 = t1.clone()
        self.assertEqual(t1, t2)
        self.assertIsNot(t1, t2)


class chunkTests(unittest.TestCase):
    def test_chunk(self):
        t1 = TensorBase(np.random.randint(0, 10, size=(5, 10)))
        t2, t3 = t1.chunk(2, 0)
        self.assertNotEqual(t2.shape(), t3.shape())

    def test_chunk_same_size(self):
        t1 = TensorBase(np.random.randint(0, 10, size=(4, 10)))
        t2, t3 = t1.chunk(2, 0, same_size=True)
        self.assertEqual(t2.shape(), t3.shape())


class inequalityTest(unittest.TestCase):
    # WARNING: this is an ovverriden function from unittest.Testcase.
    # never change the name of this function.
    def setUp(self):
        self.a1 = np.array([-2, -1, 0, 1, 2])
        self.a2 = np.array([-4, -1, 5, 2, 2])

        self.t1 = TensorBase(self.a1)
        self.t2 = TensorBase(self.a2)

        self.enc = TensorBase(self.a1, encrypted=True)


class gtTests(inequalityTest):
    def test_gt_with_tensor(self):
        self.assertEqual(self.t1.gt(self.t2), self.a1 > self.a2)

    def test_gt_with_number(self):
        self.assertEqual(self.t1.gt(1), self.a1 > 1)

    def test_gt__in_place_with_tensor(self):
        self.t1.gt_(self.t2)
        self.assertEqual(self.t1, self.a1 > self.a2)

    def test_gt__in_place_with_number(self):
        self.t1.gt_(1)
        self.assertEqual(self.t1, self.a1 > 1)

    def test_gt_with_encrypted(self):
        res = self.t1.gt(self.enc)
        self.assertEqual(res, NotImplemented)

        res = self.enc.gt(self.t1)
        self.assertEqual(res, NotImplemented)


class geTests(inequalityTest):
    def test_ge_with_tensor(self):
        self.assertEqual(self.t1.ge(self.t2), self.a1 >= self.a2)

    def test_ge_with_number(self):
        self.assertEqual(self.t1.ge(1), self.a1 >= 1)

    def test_ge__in_place_with_tensor(self):
        self.t1.ge_(self.t2)
        self.assertEqual(self.t1, self.a1 >= self.a2)

    def test_ge__in_place_with_number(self):
        self.t1.ge_(1)
        self.assertEqual(self.t1, self.a1 >= 1)

    def test_ge_with_encrypted(self):
        res = self.t1.ge(self.enc)
        self.assertEqual(res, NotImplemented)

        res = self.enc.ge(self.t1)
        self.assertEqual(res, NotImplemented)


class ltTests(inequalityTest):
    def test_lt_with_tensor(self):
        self.assertEqual(self.t1.lt(self.t2), self.a1 < self.a2)

    def test_lt_with_number(self):
        self.assertEqual(self.t1.lt(1), self.a1 < 1)

    def test_lt__in_place_with_tensor(self):
        self.t1.lt_(self.t2)
        self.assertEqual(self.t1, self.a1 < self.a2)

    def test_lt__in_place_with_number(self):
        self.t1.lt_(1)
        self.assertEqual(self.t1, self.a1 < 1)

    def test_lt_with_encrypted(self):
        res = self.t1.lt(self.enc)
        self.assertEqual(res, NotImplemented)

        res = self.enc.lt(self.t1)
        self.assertEqual(res, NotImplemented)


class leTests(inequalityTest):
    def test_le_with_tensor(self):
        self.assertEqual(self.t1.le(self.t2), self.a1 <= self.a2)

    def test_le_with_number(self):
        self.assertEqual(self.t1.le(1), self.a1 <= 1)

    def test_le__in_place_with_tensor(self):
        self.t1.le_(self.t2)
        self.assertEqual(self.t1, self.a1 <= self.a2)

    def test_le__in_place_with_number(self):
        self.t1.le_(1)
        self.assertEqual(self.t1, self.a1 <= 1)

    def test_le_with_encrypted(self):
        res = self.t1.le(self.enc)
        self.assertEqual(res, NotImplemented)

        res = self.enc.le(self.t1)
        self.assertEqual(res, NotImplemented)


class bernoulliTests(unittest.TestCase):
    def test_bernoulli(self):
        p = TensorBase(np.random.uniform(size=(3, 2)))
        t1 = TensorBase(np.zeros((5, 5)))
        t2 = t1.bernoulli(p)
        self.assertTupleEqual((3, 2), t2.shape())
        self.assertTrue(np.all(t2.data >= 0) and np.all(t2.data <= 1))

    def test_bernoulli_(self):
        p = TensorBase(np.random.uniform(size=(3, 2)))
        t1 = TensorBase(np.zeros((5, 5)))
        t1.bernoulli_(p)
        self.assertTupleEqual((3, 2), t1.shape())
        self.assertTrue(np.all(t1.data >= 0) and np.all(t1.data <= 1))


class cauchyTests(unittest.TestCase):
    def test_cauchy_(self):
        t = TensorBase(np.zeros([1, 2, 3, 4]))
        t.cauchy_()
        self.assertTupleEqual((1, 2, 3, 4), t.shape())
        self.assertTrue(np.all(t.data != 0))


class uniformTests(unittest.TestCase):
    def test_uniform(self):
        t1 = TensorBase(np.zeros(4))
        out = t1.uniform(low=0, high=3)
        self.assertTrue(np.all(out.data > 0) and np.all(out.data < 3))

    def test_uniform_(self):
        t1 = TensorBase(np.zeros(4))
        t1.uniform_(low=0, high=3)
        self.assertTrue(np.all(t1.data > 0) and np.all(t1.data < 3))


class geometricTests(unittest.TestCase):
    def test_geometric_(self):
        t1 = TensorBase(np.zeros((4, 4)))
        out = t1.geometric_(p=0.5)
        self.assertTupleEqual(t1.data.shape, out.data.shape)
        self.assertTrue(np.all(out.data > 0))


class normalTests(unittest.TestCase):
    def test_normal_(self):
        t = TensorBase(np.zeros([1, 2, 3, 4]))
        t.normal_(mu=0, sigma=1)
        self.assertTupleEqual((1, 2, 3, 4), t.shape())
        self.assertTrue(np.all(t.data != 0))

    def test_normal(self):
        t = TensorBase(np.zeros([1, 2, 3, 4]))
        t1 = t.normal(mu=0, sigma=1)
        self.assertTrue(np.array_equal(t.data, np.zeros([1, 2, 3, 4])))
        self.assertTupleEqual((1, 2, 3, 4), t1.shape())
        self.assertTrue(np.all(t1.data != 0))


class fillTests(unittest.TestCase):
    def test_fill_(self):
        t1 = TensorBase(np.array([1, 2, 3, 4]))
        t1.fill_(5)
        self.assertTrue(np.all(t1.data == 5))


class topkTests(unittest.TestCase):
    def test_topK(self):
        t1 = TensorBase(np.array([[900, 800, 1000, 2000, 5, 10, 20, 40, 50], [10, 11, 12, 13, 5, 6, 7, 8, 9], [30, 40, 50, 10, 8, 1, 2, 3, 4]]))
        t2 = t1.topk(3, largest=True)
        self.assertTrue(np.array_equal(t2.data, np.array([[900, 1000, 2000], [11, 12, 13], [30, 40, 50]])))


class tolistTests(unittest.TestCase):
    def test_to_list(self):
        t1 = TensorBase(np.array([200, 300, 90, 100, 600]))
        t1_list = t1.tolist()
        self.assertTrue(isinstance(t1_list, list))


class traceTests(unittest.TestCase):
    def test_trace(self):
        t1 = TensorBase(np.arange(1, 10).reshape(3, 3))
        self.assertTrue(np.equal(t1.trace().data, 15))


class roundTests(unittest.TestCase):
    def test_round(self):
        t1 = TensorBase(np.array([10.4, 9.6, 100.12, 4.0]))
        t2 = t1.round(0)
        self.assertTrue(np.array_equal(t2.data, np.array([10., 10., 100., 4.])))

    def test_round_(self):
        t1 = TensorBase(np.array([10.4, 9.6, 100.12, 4.0]))
        t1.round_(0)
        self.assertTrue(np.array_equal(t1.data, np.array([10., 10., 100., 4.])))


class repeatTests(unittest.TestCase):
    def test_repeat(self):
        t1 = TensorBase(np.array([1, 2, 3]))
        t2 = t1.repeat(reps=(4, 2))
        self.assertTrue(np.array_equal(t2.data, np.array([[1, 2, 3, 1, 2, 3], [1, 2, 3, 1, 2, 3], [1, 2, 3, 1, 2, 3], [1, 2, 3, 1, 2, 3]])))


class powTests(unittest.TestCase):
    def test_pow(self):
        t1 = TensorBase(np.array([2, 4, 6]))
        t2 = t1.pow(2)
        self.assertTrue(np.array_equal(t2.data, np.array([4, 16, 36])))

    def test_pow_(self):
        t1 = TensorBase(np.array([2, 4, 6]))
        t1.pow_(2)
        self.assertTrue(np.array_equal(t1.data, np.array([4, 16, 36])))


class negTests(unittest.TestCase):
    def test_neg(self):
        # int
        t1 = TensorBase(np.array([[-0, 1, -2], [0, -1, 2]]))
        t2 = t1.neg()
        self.assertTrue(np.array_equal(t1.data, np.array([[0, 1, -2], [0, -1, 2]])))
        self.assertTrue(np.array_equal(t2.data, np.array([[0, -1, 2], [0, 1, -2]])))
        # float
        t3 = TensorBase(np.array([[-0.0, 1.5, -2.5], [0.0, -1.5, 2.5]]))
        t4 = t3.neg()
        self.assertTrue(np.array_equal(t3.data, np.array([[0.0, 1.5, -2.5], [0.0, -1.5, 2.5]])))
        self.assertTrue(np.array_equal(t4.data, np.array([[0.0, -1.5, 2.5], [0.0, 1.5, -2.5]])))

    def test_neg_(self):
        # int
        t1 = TensorBase(np.array([[-0, 1, -2], [0, -1, 2]]))
        t1.neg_()
        self.assertTrue(np.array_equal(t1.data, np.array([[0, -1, 2], [0, 1, -2]])))
        # float
        t2 = TensorBase(np.array([[-0.0, 1.5, -2.5], [0.0, -1.5, 2.5]]))
        t2.neg_()
        self.assertTrue(np.array_equal(t2.data, np.array([[0.0, -1.5, 2.5], [0.0, 1.5, -2.5]])))


class tanhTests(unittest.TestCase):
    def test_tanh_(self):
        # int
        t1 = TensorBase(np.array([[-0, 1, -2], [0, -1, 2]]))
        t1.tanh_()
        self.assertTrue(np.array_equal(t1.data, np.tanh(np.array([[0, 1, -2], [0, -1, 2]]))))
        # float
        t1 = TensorBase(np.array([[-0.0, 1.5, -2.5], [0.0, -1.5, 2.5]]))
        t1.tanh_()
        self.assertTrue(np.array_equal(t1.data, np.tanh(np.array([[0.0, 1.5, -2.5], [0.0, -1.5, 2.5]]))))


class prodTests(unittest.TestCase):
    def test_prod(self):
        t1 = TensorBase(np.array([1, 2, 3]))
        t2 = t1.prod()
        self.assertTrue(np.equal(t2.data, 6))


class randomTests(unittest.TestCase):
    def test_random_(self):
        np.random.seed(0)
        t1 = TensorBase(np.zeros(4))
        t1.random_(low=0, high=5, size=4)
        self.assertTrue(np.array_equal(t1.data, np.array([4, 0, 3, 3])))


class nonzeroTests(unittest.TestCase):
    def test_non_zero(self):
        t1 = TensorBase(np.array([[1, 0, 0], [0, 2, 5]]))
        t2 = t1.nonzero()
        self.assertTrue(np.array_equal(t2.data, np.array([[0, 1, 1], [0, 1, 2]])))


class cumprodTest(unittest.TestCase):
    def test_cumprod(self):
        t1 = TensorBase(np.array([[1, 2, 3], [4, 5, 6]]))
        t2 = TensorBase(np.array([[1.0, 2.0, 3.0], [4.0, 10.0, 18.0]]))
        t3 = TensorBase(np.array([[1, 2, 6], [4, 20, 120]]))
        self.assertTrue(np.equal(t1.cumprod(dim=0), t2).all())
        self.assertTrue(np.equal(t1.cumprod(dim=1), t3).all())

    def test_cumprod_(self):
        t1 = TensorBase(np.array([[1, 2, 3], [4, 5, 6]]))
        t2 = TensorBase(np.array([[1.0, 2.0, 3.0], [4.0, 10.0, 18.0]]))
        t3 = TensorBase(np.array([[1, 2, 6], [4, 20, 120]]))
        self.assertTrue(np.equal(t1.cumprod_(dim=0), t2).all())
        t1 = TensorBase(np.array([[1.0, 2.0, 3.0], [4.0, 5.0, 6.0]]))
        self.assertTrue(np.equal(t1.cumprod_(dim=1), t3).all())


class splitTests(unittest.TestCase):
    def test_split(self):
        t1 = TensorBase(np.arange(8.0))
        t2 = t1.split(4)
        self.assertTrue(np.array_equal(t2, tuple((np.array([0., 1.]), np.array([2., 3.]), np.array([4., 5.]), np.array([6., 7.])))))


class squeezeTests(unittest.TestCase):
    def test_squeeze(self):
        t1 = TensorBase(np.zeros((2, 1, 2, 1, 2)))
        t2 = t1.squeeze()
        self.assertTrue(np.array_equal(t2.data, np.array([[[0., 0.], [0., 0.]], [[0., 0.], [0., 0.]]])))


class expandAsTests(unittest.TestCase):
    def test_expand_as(self):
        t1 = TensorBase(np.array([[1], [2], [3]]))
        t2 = TensorBase(np.zeros((3, 4)))
        t3 = t1.expand_as(t2)
        self.assertTrue(np.array_equal(t2.data.shape, t3.data.shape))


class meanTests(unittest.TestCase):
    def test_mean(self):
        t1 = TensorBase(np.arange(8).reshape(2, 2, 2))
        t2 = t1.mean(1, True)
        self.assertTrue(np.array_equal(t2.data, np.array([[[1., 2.]], [[5., 6.]]])))


class notEqualTests(unittest.TestCase):
    def test_ne(self):
        t1 = TensorBase([1, 2, 3, 4])
        t2 = TensorBase([1., 2., 3., 5.])
        self.assertEqual(t1.ne(t2), TensorBase([1, 1, 1, 0]))

    def test_ne_(self):
        t1 = TensorBase([1, 2, 3, 4])
        t2 = TensorBase([1., 2., 3., 5.])
        t1.ne_(t2)
        self.assertTrue(syft.equal(t1, TensorBase([1, 1, 1, 0])))


class IndexTests(unittest.TestCase):
    def test_indexing(self):
        t1 = TensorBase(np.array([1.2, 2, 3]))
        self.assertEqual(1.2, t1[0])
        self.assertEqual(3, t1[-1])

    def test_index(self):
        t = TensorBase(np.array([1, 2, 3.5, 4, 5, 6, 3.5]))
        expected1 = TensorBase(np.array(2))
        expected2 = TensorBase(np.array(3.5))
        expected3 = TensorBase(np.array([4, 5, 6]))

        self.assertEqual(expected1, t.index(1))
        self.assertEqual(expected2, t.index(2))
        self.assertEqual(expected2, t.index(-1))
        self.assertEqual(expected3, t.index(slice(3, 6)))
        with pytest.raises(ValueError):
            t.index(3.5)

    def test_index_add_(self):
        t1 = TensorBase(np.array([[0, 0, 0], [1, 1, 1], [1, 1, 1]]))
        t2 = TensorBase(np.array([[1, 2, 3], [4, 5, 6], [7, 8, 9]]))

        expected_0 = TensorBase(np.array([[1, 2, 3], [8, 9, 10], [5, 6, 7]]))
        t1.index_add_(0, [0, 2, 1], t2)
        self.assertEqual(expected_0, t1)

        t1 = TensorBase(np.array([[0, 0, 0], [1, 1, 1], [1, 1, 1]]))
        expected_1 = TensorBase(np.array([[1, 3, 2], [5, 7, 6], [8, 10, 9]]))
        t1.index_add_(1, [0, 2, 1], t2)
        self.assertEqual(expected_1, t1)

        with pytest.raises(TypeError):
            t1.index_add_(0, [1.0, 2, 2], t2)
        with pytest.raises(IndexError):
            t1.index_add_(0, [0, 1, 2], TensorBase([1, 2]))
        with pytest.raises(ValueError):
            t1.index_add_(0, [0, 1], t2)
        with pytest.raises(ValueError):
            t1.index_add_(0, [0, 1, 5], t2)
        with pytest.raises(IndexError):
            t1.index_add_(4, [0, 1, 2], t2)

    def test_index_copy_(self):
        t1 = TensorBase(np.array([[0, 0, 0], [1, 1, 1], [1, 1, 1]]))
        t2 = TensorBase(np.array([[1, 2, 3], [4, 5, 6], [7, 8, 9]]))
        expected_0 = TensorBase(np.array([[1, 2, 3], [7, 8, 9], [4, 5, 6]]))
        t1.index_copy_(0, [0, 2, 1], t2)
        self.assertEqual(expected_0, t1)

        t1 = TensorBase(np.array([[0, 0, 0], [1, 1, 1], [1, 1, 1]]))
        expected_1 = TensorBase(np.array([[3, 1, 2], [6, 4, 5], [9, 7, 8]]))
        t1.index_copy_(1, [2, 0, 1], t2)
        self.assertEqual(expected_1, t1)

        with pytest.raises(TypeError):
            t1.index_copy_(0, [1.0, 2, 2], t2)
        with pytest.raises(IndexError):
            t1.index_copy_(0, [0, 1, 2], TensorBase([1, 2]))
        with pytest.raises(ValueError):
            t1.index_copy_(0, [0, 1], t2)
        with pytest.raises(ValueError):
            t1.index_copy_(0, [0, 1, 5], t2)
        with pytest.raises(IndexError):
            t1.index_copy_(4, [0, 1, 2], t2)

    def test_index_fill_(self):
        t1 = TensorBase(np.array([[1, 2, 3], [4, 5, 6], [7, 8, 9]]))
        expected_0 = TensorBase(np.array([[1, 1, 1], [1, 1, 1], [7, 8, 9]]))
        t1.index_fill_(0, [0, 1], 1)
        self.assertEqual(expected_0, t1)

        t1 = TensorBase(np.array([[1, 2, 3], [4, 5, 6], [7, 8, 9]]))
        expected_1 = TensorBase(np.array([[-2, 2, -2], [-2, 5, -2], [-2, 8, -2]]))
        t1.index_fill_(1, [0, 2], -2)
        self.assertEqual(expected_1, t1)

        with pytest.raises(TypeError):
            t1.index_fill_(0, [1.0, 2, 2], 1)
        with pytest.raises(ValueError):
            t1.index_fill_(0, [0, 1, 5], 1)
        with pytest.raises(IndexError):
            t1.index_fill_(4, [0, 1, 2], 1)

    def test_index_select(self):
        t = TensorBase(np.reshape(np.arange(0, 2 * 3 * 4), (2, 3, 4)))
        idx = np.array([1, 0])
        dim = 2
        result = t.index_select(dim=dim, index=idx)
        expected = np.array([[[1, 0], [5, 4], [9, 8]], [[13, 12], [17, 16], [21, 20]]])
        self.assertTrue(np.array_equal(result.data, expected))


class gatherTests(unittest.TestCase):
    def test_gather_numerical_1(self):
        t = TensorBase(np.array([[65, 17], [14, 25], [76, 22]]))
        idx = TensorBase(np.array([[0], [1], [0]]))
        dim = 1
        result = t.gather(dim=dim, index=idx)
        self.assertTrue(np.array_equal(result.data, np.array([[65], [25], [76]])))

    def test_gather_numerical_2(self):
        t = TensorBase(np.array([[47, 74, 44], [56, 9, 37]]))
        idx = TensorBase(np.array([[0, 0, 1], [1, 1, 0], [0, 1, 0]]))
        dim = 0
        result = t.gather(dim=dim, index=idx)
        expexted = [[47, 74, 37], [56, 9, 44.], [47, 9, 44]]
        self.assertTrue(np.array_equal(result.data, np.array(expexted)))


class scatterTests(unittest.TestCase):
    def test_scatter_numerical_0(self):
        t = TensorBase(np.zeros((3, 5)))
        idx = TensorBase(np.array([[0, 0, 0, 0, 0]]))
        src = 1.0
        dim = 0
        t.scatter_(dim=dim, index=idx, src=src)
        self.assertTrue(np.array_equal(t.data, np.array([[1, 1, 1, 1, 1], [0, 0, 0, 0, 0], [0, 0, 0, 0, 0]])))

    def test_scatter_numerical_1(self):
        t = TensorBase(np.zeros((3, 5)))
        idx = TensorBase(np.array([[0], [0], [0]]))
        src = 1.0
        dim = 1
        t.scatter_(dim=dim, index=idx, src=src)
        self.assertTrue(np.array_equal(t.data, np.array([[1, 0, 0, 0, 0], [1, 0, 0, 0, 0], [1, 0, 0, 0, 0]])))

    def test_scatter_numerical_2(self):
        t = TensorBase(np.zeros((3, 5)))
        idx = TensorBase(np.array([[0], [0], [0]]))
        src = 1.0
        dim = -1
        t.scatter_(dim=dim, index=idx, src=src)
        self.assertTrue(np.array_equal(t.data, np.array([[1, 0, 0, 0, 0], [1, 0, 0, 0, 0], [1, 0, 0, 0, 0]])))

    def test_scatter_numerical_3(self):
        t = TensorBase(np.zeros((3, 5)))
        idx = TensorBase(np.array([[0, 0, 0, 0, 0]]))
        src = TensorBase(np.array([[1, 2, 3, 4, 5], [6, 7, 8, 9, 10]]))
        dim = 0
        t.scatter_(dim=dim, index=idx, src=src)
        self.assertTrue(np.array_equal(t.data, np.array([[1, 2, 3, 4, 5], [0, 0, 0, 0, 0], [0, 0, 0, 0, 0]])))

    def test_scatter_numerical_4(self):
        t = TensorBase(np.zeros((3, 5)))
        idx = TensorBase(np.array([[0, 0, 0, 0, 0]]))
        src = TensorBase(np.array([[1, 2, 3, 4, 5], [6, 7, 8, 9, 10]]))
        dim = -2
        t.scatter_(dim=dim, index=idx, src=src)
        self.assertTrue(np.array_equal(t.data, np.array([[1, 2, 3, 4, 5], [0, 0, 0, 0, 0], [0, 0, 0, 0, 0]])))

    def test_scatter_numerical_5(self):
        t = TensorBase(np.zeros((3, 5)))
        idx = TensorBase(np.array([[0, 0, 0, 0, 0], [0, 0, 0, 0, 0]]))
        src = TensorBase(np.array([[1, 2, 3, 4, 5], [6, 7, 8, 9, 10]]))
        dim = 0
        t.scatter_(dim=dim, index=idx, src=src)
        self.assertTrue(np.array_equal(t.data, np.array([[6, 7, 8, 9, 10], [0, 0, 0, 0, 0], [0, 0, 0, 0, 0]])))

    def test_scatter_numerical_6(self):
        t = TensorBase(np.zeros((3, 4, 5)))
        idx = [[[3, 0, 1, 1, 2], [0, 3, 3, 3, 3]], [[2, 0, 0, 0, 0], [2, 1, 0, 2, 0]],
               [[0, 0, 1, 0, 2], [1, 3, 2, 2, 2]]]
        src = [[[7, 84, 99, 71, 44], [79, 57, 2, 37, 62]], [[31, 44, 43, 54, 56], [72, 52, 21, 89, 95]],
               [[5, 3, 99, 4, 52], [32, 88, 58, 62, 9]]]
        dim = 1
        t.scatter_(dim=dim, index=idx, src=src)
        expected = [[[79, 84, 0, 0, 0], [0, 0, 99, 71, 0], [0, 0, 0, 0, 44], [7, 57, 2, 37, 62]],
                    [[0, 44, 21, 54, 95], [0, 52, 0, 0, 0], [72, 0, 0, 89, 0], [0, 0, 0, 0, 0]],
                    [[5, 3, 0, 4, 0], [32, 0, 99, 0, 0], [0, 0, 58, 62, 9], [0, 88, 0, 0, 0]]]
        self.assertTrue(np.array_equal(t.data, np.array(expected)))

    def test_scatter_index_type(self):
        t = TensorBase(np.zeros((3, 5)))
        idx = TensorBase(np.array([[0.0, 0.0, 0.0, 0.0, 0.0]]))
        src = TensorBase(np.array([[1, 2, 3, 4, 5], [6, 7, 8, 9, 10]]))
        dim = 0
        with self.assertRaises(Exception):
            t.scatter_(dim=dim, index=idx, src=src)

    def test_scatter_index_out_of_range(self):
        t = TensorBase(np.zeros((3, 5)))
        idx = TensorBase(np.array([[5, 0, 0, 0, 0]]))
        src = TensorBase(np.array([[1, 2, 3, 4, 5], [6, 7, 8, 9, 10]]))
        dim = 0
        with self.assertRaises(Exception):
            t.scatter_(dim=dim, index=idx, src=src)

    def test_scatter_dim_out_Of_range(self):
        t = TensorBase(np.zeros((3, 5)))
        idx = TensorBase(np.array([[0, 0, 0, 0, 0]]))
        src = TensorBase(np.array([[1, 2, 3, 4, 5], [6, 7, 8, 9, 10]]))
        dim = 4
        with self.assertRaises(Exception):
            t.scatter_(dim=dim, index=idx, src=src)

    def test_scatter_index_src_dimension_mismatch(self):
        t = TensorBase(np.zeros((3, 5)))
        idx = TensorBase(np.array([[0, 0, 0, 0, 0], [0, 0, 0, 0, 0]]))
        src = TensorBase(np.array([[1, 2, 3, 4, 5]]))
        dim = 1
        with self.assertRaises(Exception):
            t.scatter_(dim=dim, index=idx, src=src)


class remainderTests(unittest.TestCase):
    def tes_remainder(self):
        t = TensorBase([[-2, -3], [4, 1]])
        result = t.remainder(1.5)
        self.assertTrue(np.array_equal(result.data, np.array([[1, 0], [1, 1]])))

    def test_remainder_broadcasting(self):
        t = TensorBase([[-2, -3], [4, 1]])
        result = t.remainder([2, -3])
        self.assertTrue(np.array_equal(result.data, np.array([[0, 0], [0, -2]])))

    def test_remainder_(self):
        t = TensorBase([[-2, -3], [4, 1]])
        t.remainder_(2)
        self.assertTrue(np.array_equal(t.data, np.array([[0, 1], [0, 1]])))


class testMv(unittest.TestCase):
    def test_mv(self):
        mat = TensorBase([[1, 2, 3], [2, 3, 4], [4, 5, 6]])
        vector = TensorBase([1, 2, 3])
        self.assertEqual(tensor.mv(mat, vector), TensorBase([14, 20, 32]))

    def test_mv_tensor(self):
        mat = TensorBase([[1, 2, 3], [1, 2, 3]])
        vec = TensorBase([1, 2, 3])
        self.assertEqual(mat.mv(vec), TensorBase([14, 14]))


class masked_scatter_Tests(unittest.TestCase):
    def test_masked_scatter_1(self):
        t = TensorBase(np.ones((2, 3)))
        source = TensorBase([1, 2, 3, 4, 5, 6])
        mask = TensorBase([[0, 1, 0], [1, 0, 1]])
        t.masked_scatter_(mask, source)
        self.assertTrue(np.array_equal(t, TensorBase([[1, 1, 1], [2, 1, 3]])))

    def test_masked_scatter_braodcasting_1(self):
        t = TensorBase(np.ones((2, 3)))
        source = TensorBase([1, 2, 3, 4, 5, 6])
        mask = TensorBase([0, 1, 0])
        t.masked_scatter_(mask, source)
        self.assertTrue(np.array_equal(t, TensorBase([[1, 1, 1], [1, 2, 1]])))

    def test_masked_scatter_braodcasting_2(self):
        t = TensorBase(np.ones((2, 3)))
        source = TensorBase([1, 2, 3, 4, 5, 6])
        mask = TensorBase([[1], [0]])
        t.masked_scatter_(mask, source)
        self.assertTrue(np.array_equal(t, TensorBase([[1, 2, 3], [1, 1, 1]])))


class masked_fill_Tests(unittest.TestCase):
    def test_masked_fill_(self):
        t = TensorBase(np.ones((2, 3)))
        value = 2.0
        mask = TensorBase([[0, 0, 0], [1, 1, 0]])
        t.masked_fill_(mask, value)
        self.assertTrue(np.array_equal(t, TensorBase([[1.0, 1.0, 1.0], [2.0, 2.0, 1.0]])))

    def test_masked_fill_broadcasting(self):
        t = TensorBase(np.ones((2, 3)))
        value = 2
        mask = TensorBase([[1], [0]])
        t.masked_fill_(mask, value)
        self.assertTrue(np.array_equal(t, TensorBase([[2, 2, 2], [1, 1, 1]])))


class masked_select_Tests(unittest.TestCase):
    def test_masked_select(self):
        t = TensorBase(np.arange(0, 6).reshape(2, 3))
        mask = TensorBase([[0, 0, 0], [1, 1, 0]])
        self.assertTrue(np.array_equal(tensor.masked_select(t, mask), TensorBase([3, 4])))

    def test_masked_select_broadcasting_1(self):
        t = TensorBase(np.arange(0, 6).reshape(2, 3))
        mask = TensorBase([[1, 1, 0]])
        self.assertTrue(np.array_equal(tensor.masked_select(t, mask), TensorBase([0, 1, 3, 4])))

    def test_masked_select_broadcasting_2(self):
        t = TensorBase([2.0])
        mask = TensorBase([[1, 1, 0]])
        self.assertTrue(np.array_equal(tensor.masked_select(t, mask), TensorBase([2.0, 2.0])))

    def test_tensor_base_masked_select(self):
        t = TensorBase(np.arange(0, 6).reshape(2, 3))
        mask = TensorBase([[1, 1, 0]])
        self.assertTrue(np.array_equal(t.masked_select(mask), TensorBase([0, 1, 3, 4])))


class eqTests(unittest.TestCase):
    def test_eq_with_tensor(self):
        t1 = TensorBase(np.arange(5))
        t2 = TensorBase(np.arange(5)[-1::-1])
        truth_values = t1.eq(t2)
        self.assertEqual(truth_values, [False, False, True, False, False])

    def test_eq_with_number(self):
        t1 = TensorBase(np.arange(5))
        truth_values = t1.eq(1)
        self.assertEqual(truth_values, [False, True, False, False, False])

    def test_eq_in_place_with_tensor(self):
        t1 = TensorBase(np.arange(5))
        t2 = TensorBase(np.arange(5)[-1::-1])
        t1.eq_(t2)
        self.assertEqual(t1, [False, False, True, False, False])

    def test_eq_in_place_with_number(self):
        t1 = TensorBase(np.arange(5))
        t1.eq_(1)
        self.assertEqual(t1, [False, True, False, False, False])


<<<<<<< HEAD
class RenormTests(unittest.TestCase):
    def testRenorm(self):
        t1 = TensorBase(np.array([[1, 2, 3], [4 , 5, 6]]))
        t2 = t1.renorm(2, 0, 6)
        self.assertTrue(np.allclose(t2, np.array([[1.0, 2.0, 3.0],[2.735054, 3.418817, 4.102581]])))

    def testRenorm_(self):
        t = TensorBase(np.array([[1, 2, 3], [4 , 5, 6]]))
        t.renorm_(2, 0, 6)
        self.assertTrue(np.allclose(t, np.array([[1.0, 2.0, 3.0],[2.735054, 3.418817, 4.102581]])))
=======
class mm_test(unittest.TestCase):
    def test_mm_1d(self):
        t1 = TensorBase(np.array([2, 3, 4]))
        t2 = TensorBase(np.array([3, 4, 5]))
        out = t1.mm(t2)
        self.assertTrue(np.alltrue(out.data == [38]))

    def test_mm_2d(self):
        t1 = TensorBase(np.array([[1, 2], [1, 2]]))
        t2 = TensorBase(np.array([[2, 3], [2, 3]]))
        out = t1.mm(t2)
        self.assertTrue(np.alltrue(out.data == [[6, 9], [6, 9]]))

    def test_mm_3d(self):
        t1 = TensorBase(np.array([[1, 2], [2, 3], [3, 4]]))
        t2 = TensorBase(np.array([[1, 2, 3], [2, 3, 4]]))
        out = t1.mm(t2)
        self.assertTrue(np.alltrue(out.data == [[5, 8, 11], [8, 13, 18], [11, 18, 25]]))


class newTensorTests(unittest.TestCase):
    def test_encrypted_error(self):

        t1 = TensorBase(np.array([1, 1, 1]), encrypted=True)
        t2 = t1.new([1, 1, 2], encrypted=True)

        self.assertEqual(t2, NotImplemented)

    def test_return_new_float_tensor(self):

        t1 = TensorBase(np.array([1, 1, 1]))
        t2 = t1.new(np.array([1., 1., 2.]))

        self.assertTrue(t2.data.dtype == np.float64)

    def test_return_new_int_tensor(self):

        t1 = TensorBase(np.array([1, 1, 1]))
        t2 = t1.new(np.array([1, 1, 2]))

        self.assertTrue(t2.data.dtype == np.int64)


class half(unittest.TestCase):
    def half_test_1(self):
        t1 = TensorBase(np.array([2, 3, 4]))
        self.assertTrue(np.alltrue(t1.half() == np.array([2, 3, 4]).astype('float16')))

    def half_test_2(self):
        t1 = TensorBase(np.array([[1.1, 2.1], [1.11, 2.11]]))
        self.assertTrue(np.alltrue(t1.half() == np.array([[1.1, 2.1], [1.11, 2.11]]).astype('float16')))


class fmodTest(unittest.TestCase):
    def test_fmod_number(self):
        t1 = TensorBase(np.array([-3, -2, -1, 1, 2, 3]))
        self.assertTrue(np.array_equal(t1.fmod(2).data, np.array([-1, 0, -1, 1, 0, 1])))
        t2 = TensorBase(np.array([-3.5, -2.5, -1.5, 1.5, 2.5, 3.5]))
        self.assertTrue(np.array_equal(t2.fmod(2.).data, np.array([-1.5, -0.5, -1.5, 1.5, 0.5, 1.5])))

    def test_fmod_tensor(self):
        t1 = TensorBase(np.array([-3, -2, -1, 1, 2, 3]))
        divisor = np.array([2] * 6)
        self.assertTrue(np.array_equal(t1.fmod(divisor).data, np.array([-1, 0, -1, 1, 0, 1])))
        t2 = TensorBase(np.array([-3.5, -2.5, -1.5, 1.5, 2.5, 3.5]))
        divisor = np.array([2.] * 6)
        self.assertTrue(np.array_equal(t2.fmod(divisor).data, np.array([-1.5, -0.5, -1.5, 1.5, 0.5, 1.5])))


class fmod_Test(unittest.TestCase):
    def test_fmod_number(self):
        t1 = TensorBase(np.array([-3, -2, -1, 1, 2, 3]))
        t1.fmod_(2)
        self.assertTrue(np.array_equal(t1.data, np.array([-1, 0, -1, 1, 0, 1])))
        t2 = TensorBase(np.array([-3.5, -2.5, -1.5, 1.5, 2.5, 3.5]))
        t2.fmod_(2.)
        self.assertTrue(np.array_equal(t2.data, np.array([-1.5, -0.5, -1.5, 1.5, 0.5, 1.5])))

    def test_fmod_tensor(self):
        t1 = TensorBase(np.array([-3, -2, -1, 1, 2, 3]))
        divisor = np.array([2] * 6)
        t1.fmod_(divisor)
        self.assertTrue(np.array_equal(t1.data, np.array([-1, 0, -1, 1, 0, 1])))
        t2 = TensorBase(np.array([-3.5, -2.5, -1.5, 1.5, 2.5, 3.5]))
        divisor = np.array([2.] * 6)
        t2.fmod_(divisor)
        self.assertTrue(np.array_equal(t2.data, np.array([-1.5, -0.5, -1.5, 1.5, 0.5, 1.5])))
>>>>>>> 4ff9237b


if __name__ == "__main__":
    unittest.main()<|MERGE_RESOLUTION|>--- conflicted
+++ resolved
@@ -1267,18 +1267,6 @@
         self.assertEqual(t1, [False, True, False, False, False])
 
 
-<<<<<<< HEAD
-class RenormTests(unittest.TestCase):
-    def testRenorm(self):
-        t1 = TensorBase(np.array([[1, 2, 3], [4 , 5, 6]]))
-        t2 = t1.renorm(2, 0, 6)
-        self.assertTrue(np.allclose(t2, np.array([[1.0, 2.0, 3.0],[2.735054, 3.418817, 4.102581]])))
-
-    def testRenorm_(self):
-        t = TensorBase(np.array([[1, 2, 3], [4 , 5, 6]]))
-        t.renorm_(2, 0, 6)
-        self.assertTrue(np.allclose(t, np.array([[1.0, 2.0, 3.0],[2.735054, 3.418817, 4.102581]])))
-=======
 class mm_test(unittest.TestCase):
     def test_mm_1d(self):
         t1 = TensorBase(np.array([2, 3, 4]))
@@ -1366,7 +1354,18 @@
         divisor = np.array([2.] * 6)
         t2.fmod_(divisor)
         self.assertTrue(np.array_equal(t2.data, np.array([-1.5, -0.5, -1.5, 1.5, 0.5, 1.5])))
->>>>>>> 4ff9237b
+
+
+class RenormTests(unittest.TestCase):
+    def testRenorm(self):
+        t1 = TensorBase(np.array([[1, 2, 3], [4 , 5, 6]]))
+        t2 = t1.renorm(2, 0, 6)
+        self.assertTrue(np.allclose(t2, np.array([[1.0, 2.0, 3.0],[2.735054, 3.418817, 4.102581]])))
+
+    def testRenorm_(self):
+        t = TensorBase(np.array([[1, 2, 3], [4 , 5, 6]]))
+        t.renorm_(2, 0, 6)
+        self.assertTrue(np.allclose(t, np.array([[1.0, 2.0, 3.0],[2.735054, 3.418817, 4.102581]])))
 
 
 if __name__ == "__main__":
