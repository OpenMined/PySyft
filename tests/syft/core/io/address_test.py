--- conflicted
+++ resolved
@@ -23,11 +23,7 @@
 from syft.core.io.address import Address
 from syft.core.io.location.specific import SpecificLocation
 
-<<<<<<< HEAD
-ARGUMENTS = ("vm", "device", "domain", "network")
-=======
 ARGUMENTS = ["vm", "device", "domain", "network"]
->>>>>>> 73a02de7
 
 # --------------------- INITIALIZATION ---------------------
 
@@ -52,15 +48,11 @@
     Helper method to generate pre-ordered arguments for initializing an Address instance.
     There are at least 3 arguments, all taken from 'vm', 'device', 'domain', 'network'.
     """
-<<<<<<< HEAD
-    all_combos = list(combinations(ARGUMENTS, 3)) + [ARGUMENTS]
-=======
     # the order matches the _gen_icons below
     all_combos = []
     for combination in combinations(ARGUMENTS, 3):
         all_combos.append(list(combination))
     all_combos.append(ARGUMENTS)
->>>>>>> 73a02de7
     return [{key: SpecificLocation(id=UID()) for key in combo} for combo in all_combos]
 
 
