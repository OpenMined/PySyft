--- conflicted
+++ resolved
@@ -13,7 +13,6 @@
 # stdlib
 from itertools import combinations
 import uuid
-from itertools import combinations
 
 # third party
 import pytest
@@ -24,10 +23,6 @@
 from syft.core.io.address import Address
 from syft.core.io.location.specific import SpecificLocation
 
-<<<<<<< HEAD
-
-=======
->>>>>>> c68502f6
 ARGUMENTS = ("vm", "device", "domain", "network")
 
 # --------------------- INITIALIZATION ---------------------
