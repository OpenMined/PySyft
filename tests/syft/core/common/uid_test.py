--- conflicted
+++ resolved
@@ -19,10 +19,7 @@
 from syft.core.common.uid import uuid_type
 
 ############@@#### INITIALIZATION ######################
-<<<<<<< HEAD
 
-=======
->>>>>>> b017b39b
 
 def test_uid_creates_value_if_none_provided():
     """Tests that the UID class will create an ID if none is provided."""
@@ -93,21 +90,14 @@
     """Tests that UID generates an intuitive string."""
 
     uid = UID(value=uuid.UUID(int=333779996850170035686993356951732753684))
-<<<<<<< HEAD
+
     assert str(uid) == "<UID:fb1bb067-5bb7-4c49-bece-e700ab0a1514>"
     assert uid.__repr__() == "<UID:fb1bb067-5bb7-4c49-bece-e700ab0a1514>"
-=======
-    assert str(uid) == '<UID:fb1bb067-5bb7-4c49-bece-e700ab0a1514>'
-    assert uid.__repr__() == '<UID:fb1bb067-5bb7-4c49-bece-e700ab0a1514>'
->>>>>>> b017b39b
 
 
 ######################## SERDE ################################
 
-<<<<<<< HEAD
 
-=======
->>>>>>> b017b39b
 def test_uid_default_serialization():
     """Tests that default UID serialization works as expected - to JSON"""
 
@@ -164,17 +154,11 @@
     """Tests that hex UID serializes as expected"""
 
     uid = UID(value=uuid.UUID(int=333779996850170035686993356951732753684))
-<<<<<<< HEAD
     blob = (
         "7b0a2020226f626a54797065223a2022737966742e636f72652e636f6d6d6f6e2e756964"
         + "2e554944222c0a20202276616c7565223a20222b7875775a31753354456d2b7a756341717"
         + "76f5646413d3d220a7d"
     )
-=======
-    blob = '7b0a2020226f626a54797065223a2022737966742e636f72652e636f6d6d6f6e2e756964' +\
-           '2e554944222c0a20202276616c7565223a20222b7875775a31753354456d2b7a756341717' +\
-           '76f5646413d3d220a7d'
->>>>>>> b017b39b
     assert uid.hex() == blob
     assert uid.to_hex() == blob
     assert uid.serialize(to_hex=True) == blob
@@ -183,16 +167,10 @@
 def test_uid_hex_deserialization():
     """Test that hex deserialization works as expected"""
 
-<<<<<<< HEAD
     blob = (
         "7b0a2020226f626a54797065223a2022737966742e636f72652e636f6d6d6f6e2e756964"
         + "2e554944222c0a20202276616c7565223a20222b7875775a31753354456d2b7a756341717"
         + "76f5646413d3d220a7d"
     )
-=======
-    blob = '7b0a2020226f626a54797065223a2022737966742e636f72652e636f6d6d6f6e2e756964' + \
-           '2e554944222c0a20202276616c7565223a20222b7875775a31753354456d2b7a756341717' + \
-           '76f5646413d3d220a7d'
->>>>>>> b017b39b
     obj = sy.deserialize(blob=blob, from_hex=True)
     assert obj == UID(value=uuid.UUID(int=333779996850170035686993356951732753684))