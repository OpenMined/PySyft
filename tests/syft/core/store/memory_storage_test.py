--- conflicted
+++ resolved
@@ -7,11 +7,7 @@
 
 # def test_create_memory_storage():
 #     store = MemoryStore()
-<<<<<<< HEAD
-
-=======
 #
->>>>>>> d907ddf9
 #     k1 = UID()
 #     data1 = StorableObject(
 #         id=k1,
@@ -19,19 +15,11 @@
 #         description="This is a dummy test",
 #         tags=["dummy", "test"],
 #     )
-<<<<<<< HEAD
-
-#     store[k1] = data1
-#     assert k1 in store
-#     assert len(store) == 1
-
-=======
 #
 #     store[k1] = data1
 #     assert k1 in store
 #     assert len(store) == 1
 #
->>>>>>> d907ddf9
 #     k2 = UID()
 #     data2 = StorableObject(
 #         id=k1,
@@ -40,15 +28,6 @@
 #         tags=["dummy", "test"],
 #     )
 #     store[k2] = data2
-<<<<<<< HEAD
-
-#     assert store.get_objects_of_type(np.array) == [data1, data2]
-#     assert list(store.keys()) == [k1, k2]
-#     assert list(store.values()) == [data1, data2]
-
-#     store.clear()
-
-=======
 #
 #     assert store.get_objects_of_type(np.array) == [data1, data2]
 #     assert list(store.keys()) == [k1, k2]
@@ -56,6 +35,5 @@
 #
 #     store.clear()
 #
->>>>>>> d907ddf9
 #     assert len(store) == 0
 #     assert store.__sizeof__() == 48