--- conflicted
+++ resolved
@@ -1,17 +1,13 @@
 import syft as sy
-<<<<<<< HEAD
-from syft.grid.duet.request import RequestService, RequestResponse, RequestMessage, RequestStatus
+from syft.grid.duet.request import RequestResponse, RequestMessage, RequestStatus
 from syft.core.common import UID
-=======
 import torch as th
 
->>>>>>> aacf9ab2
 
 def test_duet():
     duet = sy.Duet(host="127.0.0.1", port=5000)
     obj_id = duet.id
     duet.stop()
-<<<<<<< HEAD
     assert "ObjectWithID" in f"{obj_id}"
 
 def test_request_message_creation():
@@ -45,7 +41,6 @@
 
     assert obj.status == new_obj.status
     assert obj.request_id == new_obj.request_id
-=======
     assert "SpecificLocation" in f"{obj_id}"
 
 
@@ -57,5 +52,4 @@
 
     assert xp.id_at_location == x.id
 
-    duet.stop()
->>>>>>> aacf9ab2
+    duet.stop()