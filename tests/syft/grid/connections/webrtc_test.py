# stdlib
import json
from typing import Any
from unittest.mock import patch
from unittest.mock import Mock

# third party
from aiortc import RTCDataChannel
from aiortc import RTCPeerConnection
from aiortc import RTCSessionDescription
from aiortc.contrib.signaling import object_from_string
import asyncio
from nacl.signing import SigningKey
import pytest
from pytest import MonkeyPatch

# syft absolute
from syft.core.node.common.service.repr_service import ReprMessage
from syft.core.node.domain.domain import Domain
from syft.grid.connections.webrtc import DC_CHUNK_END_SIGN
from syft.grid.connections.webrtc import DC_CHUNK_START_SIGN
from syft.grid.connections.webrtc import DC_MAX_CHUNK_SIZE
from syft.grid.connections.webrtc import WebRTCConnection


class AsyncMock(Mock):
    async def __call__(self, *args: Any, **kwargs: Any) -> None:
        return super(AsyncMock, self).__call__(*args, **kwargs)


def get_signing_key() -> SigningKey:
    # return a the signing key used to sign the get_signed_message_bytes fixture
    key = "e89ff2e651b42393b6ecb5956419088781309d953d72bd73a0968525a3a6a951"
    return SigningKey(bytes.fromhex(key))


# --------------------- INIT ---------------------


@pytest.mark.asyncio
<<<<<<< HEAD
async def test_init_without_event_loop() -> None:
=======
async def test_init() -> None:
    nest_asyncio.apply()
>>>>>>> 8a1ba111

    domain = Domain(name="test")
    webrtc = WebRTCConnection(node=domain)
    assert webrtc is not None
    assert webrtc.node == domain
    assert webrtc.loop is not None
    assert isinstance(webrtc.producer_pool, asyncio.Queue)
    assert isinstance(webrtc.consumer_pool, asyncio.Queue)
    assert isinstance(webrtc.peer_connection, RTCPeerConnection)
    assert not webrtc._client_address


@pytest.mark.asyncio
async def test_init_patch_runtime_error(monkeypatch: MonkeyPatch) -> None:
    nest_asyncio.apply()

    mock_new_loop = Mock(return_value="mock_loop")
    monkeypatch.setattr(asyncio, "new_event_loop", mock_new_loop)

    with patch(
        "syft.grid.connections.webrtc.logger", side_effect=RuntimeError()
    ) as mock_logger:
        with patch(
            "syft.grid.connections.webrtc.get_running_loop", side_effect=RuntimeError()
        ):
            expected_log = "♫♫♫ > ...error getting a running event Loop... "
            domain = Domain(name="test")
            webrtc = WebRTCConnection(node=domain)

            assert mock_logger.error.call_args[0][0] == expected_log
            assert webrtc.loop == "mock_loop"


@pytest.mark.asyncio
async def test_init_raise_exception(monkeypatch: MonkeyPatch) -> None:
    nest_asyncio.apply()

    with patch(
        "syft.grid.connections.webrtc.logger", side_effect=RuntimeError()
    ) as mock_logger:
        with patch(
            "syft.grid.connections.webrtc.RTCPeerConnection", side_effect=Exception()
        ):
            with pytest.raises(Exception):
                domain = Domain(name="test")
                WebRTCConnection(node=domain)

            expected_log = "Got an exception in WebRTCConnection __init__. "
            assert mock_logger.error.call_args[0][0] == expected_log


# --------------------- METHODS ---------------------


@pytest.mark.asyncio
async def test_set_offer_raise_exception() -> None:
    nest_asyncio.apply()

    domain = Domain(name="test")
    webrtc = WebRTCConnection(node=domain)

    with patch(
        "syft.grid.connections.webrtc.RTCPeerConnection.createDataChannel",
        side_effect=Exception(),
    ):
        with pytest.raises(Exception):
            await webrtc._set_offer()


@pytest.mark.asyncio
async def test_set_offer_sets_channel() -> None:
    nest_asyncio.apply()

    domain = Domain(name="test")
    webrtc = WebRTCConnection(node=domain)
    await webrtc._set_offer()
    assert isinstance(webrtc.channel, RTCDataChannel)
    assert webrtc.channel.bufferedAmountLowThreshold == 16 * DC_MAX_CHUNK_SIZE


@pytest.mark.asyncio
async def test_set_offer_on_open() -> None:
    nest_asyncio.apply()

    domain = Domain(name="test")
    webrtc = WebRTCConnection(node=domain)
    await webrtc._set_offer()

    channel_methods = list(webrtc.channel._events.values())
    on_open = list(channel_methods[1].values())[0]

    coro_mock = AsyncMock()
    with patch(
        "syft.grid.connections.webrtc.WebRTCConnection.producer",
        return_value=coro_mock(),
    ) as producer_mock:
        await on_open()
        assert producer_mock.call_count == 1


@pytest.mark.asyncio
async def test_set_offer_on_message() -> None:
    nest_asyncio.apply()

    domain = Domain(name="test")
    webrtc = WebRTCConnection(node=domain)
    await webrtc._set_offer()

    channel_methods = list(webrtc.channel._events.values())
    on_message = list(channel_methods[2].values())[0]

    coro_mock = AsyncMock()
    with patch(
        "syft.grid.connections.webrtc.WebRTCConnection.consumer",
        return_value=coro_mock(),
    ) as consumer_mock:
        await on_message(DC_CHUNK_START_SIGN)
        assert consumer_mock.call_count == 0

        await on_message(b"a")
        assert consumer_mock.call_count == 0

        await on_message(DC_CHUNK_END_SIGN)
        assert consumer_mock.call_count == 1


@pytest.mark.asyncio
async def test_set_answer_raise_exception() -> None:
    nest_asyncio.apply()

    domain = Domain(name="test")
    webrtc = WebRTCConnection(node=domain)
    offer_payload = await webrtc._set_offer()

    # FIXME: Nahua is not happy with this test because it "indirectly" triggered exception
    with patch("syft.grid.connections.webrtc.logger") as mock_logger:
        with pytest.raises(Exception):
            # This would fail because 'have-local-offer' is applied
            await webrtc._set_answer(payload=offer_payload)
        assert mock_logger.error

        expected_log = "Got an exception in WebRTCConnection _set_answer."
        assert expected_log in mock_logger.error.call_args[0][0]


@pytest.mark.asyncio
async def test_set_answer_on_datachannel() -> None:
    nest_asyncio.apply()

    domain = Domain(name="test")
    webrtc = WebRTCConnection(node=domain)
    offer_payload = await webrtc._set_offer()

    answer_webrtc = WebRTCConnection(node=domain)
    await answer_webrtc._set_answer(payload=offer_payload)

    channel_methods = list(answer_webrtc.peer_connection._events.values())
    on_datachannel = list(channel_methods[1].values())[0]

    coro_mock = AsyncMock()
    with patch(
        "syft.grid.connections.webrtc.WebRTCConnection.producer",
        return_value=coro_mock(),
    ) as producer_mock:
        channel = answer_webrtc.peer_connection.createDataChannel("datachannel")
        on_datachannel(channel)
        assert producer_mock.call_count == 1


@pytest.mark.asyncio
async def test_set_answer_on_message() -> None:
    nest_asyncio.apply()

    domain = Domain(name="test")
    webrtc = WebRTCConnection(node=domain)
    offer_payload = await webrtc._set_offer()

    answer_webrtc = WebRTCConnection(node=domain)
    await answer_webrtc._set_answer(payload=offer_payload)

    channel_methods = list(answer_webrtc.peer_connection._events.values())
    on_channel = list(channel_methods[1].values())[0]

    coro_mock = AsyncMock()
    with patch(
        "syft.grid.connections.webrtc.WebRTCConnection.consumer",
        return_value=coro_mock(),
    ) as consumer_mock:
        channel = answer_webrtc.peer_connection.createDataChannel("datachannel")
        on_channel(channel)

        channel_methods = list(answer_webrtc.channel._events.values())
        on_message = list(channel_methods[1].values())[0]

        await on_message(message=DC_CHUNK_START_SIGN)
        assert consumer_mock.call_count == 0

        await on_message(message=b"a")
        assert consumer_mock.call_count == 0

        await on_message(message=DC_CHUNK_END_SIGN)
        assert consumer_mock.call_count == 1


@pytest.mark.asyncio
async def test_finish_coroutines_raise_exception() -> None:
    nest_asyncio.apply()

    domain = Domain(name="test")
    webrtc = WebRTCConnection(node=domain)

    with patch("syft.grid.connections.webrtc.logger") as mock_logger:
        with patch(
            "syft.grid.connections.webrtc.RTCDataChannel.close", side_effect=Exception()
        ):
            with pytest.raises(Exception):
                webrtc._finish_coroutines()

            expected_log = "Got an exception in WebRTCConnection _finish_coroutines."
            assert expected_log in mock_logger.error.call_args[0][0]


@pytest.mark.asyncio
async def test_close_raise_exception() -> None:
    nest_asyncio.apply()

    domain = Domain(name="test")
    webrtc = WebRTCConnection(node=domain)

    with patch("syft.grid.connections.webrtc.logger") as mock_logger:
        with patch(
            "syft.grid.connections.webrtc.RTCDataChannel.close", side_effect=Exception()
        ):
            with pytest.raises(Exception):
                webrtc.close()

            expected_log = "Got an exception in WebRTCConnection close."
            assert expected_log in mock_logger.error.call_args[0][0]


@pytest.mark.asyncio
async def test_close() -> None:
    nest_asyncio.apply()

    domain = Domain(name="test")
    webrtc = WebRTCConnection(node=domain)
    await webrtc._set_offer()

    with patch("syft.grid.connections.webrtc.RTCDataChannel.send") as send_mock:
        with patch(
            "syft.grid.connections.webrtc.WebRTCConnection._finish_coroutines"
        ) as finish_mock:
            webrtc.close()
            assert send_mock.call_count == 1
            assert finish_mock.call_count == 1


# --------------------- INTEGRATION ---------------------


@pytest.mark.slow
@pytest.mark.asyncio
async def test_signaling_process() -> None:

    domain = Domain(name="test")
    webrtc = WebRTCConnection(node=domain)

    offer_payload = await webrtc._set_offer()
    offer_dict = json.loads(offer_payload)
    aiortc_session = object_from_string(offer_payload)

    assert "sdp" in offer_dict
    assert "type" in offer_dict
    assert offer_dict["type"] == "offer"
    assert isinstance(aiortc_session, RTCSessionDescription)

    answer_webrtc = WebRTCConnection(node=domain)
    answer_payload = await answer_webrtc._set_answer(payload=offer_payload)
    answer_dict = json.loads(answer_payload)
    aiortc_session = object_from_string(answer_payload)

    assert "sdp" in answer_dict
    assert "type" in answer_dict
    assert answer_dict["type"] == "answer"
    assert isinstance(aiortc_session, RTCSessionDescription)

    response = await webrtc._process_answer(payload=answer_payload)
    assert response is None


@pytest.mark.asyncio
async def test_consumer_request() -> None:

    test_domain = Domain(name="test")

    webrtc_node = WebRTCConnection(node=test_domain)

    msg = ReprMessage(address=test_domain.address)
    signing_key = SigningKey.generate()
    test_domain.root_verify_key = signing_key.verify_key
    signed_msg = msg.sign(signing_key=signing_key)

    msg_bin = signed_msg.to_bytes()

    await webrtc_node.consumer(msg=msg_bin)<|MERGE_RESOLUTION|>--- conflicted
+++ resolved
@@ -38,13 +38,7 @@
 
 
 @pytest.mark.asyncio
-<<<<<<< HEAD
 async def test_init_without_event_loop() -> None:
-=======
-async def test_init() -> None:
-    nest_asyncio.apply()
->>>>>>> 8a1ba111
-
     domain = Domain(name="test")
     webrtc = WebRTCConnection(node=domain)
     assert webrtc is not None
