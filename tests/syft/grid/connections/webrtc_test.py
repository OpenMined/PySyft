# stdlib
import asyncio
import json
from typing import Any
from unittest.mock import Mock
from unittest.mock import patch

# third party
from aiortc import RTCDataChannel
from aiortc import RTCPeerConnection
from aiortc import RTCSessionDescription
from aiortc.contrib.signaling import object_from_string
from nacl.signing import SigningKey
import pytest
from pytest import MonkeyPatch

# syft absolute
from syft.core.node.common.service.repr_service import ReprMessage
from syft.core.node.domain.domain import Domain
from syft.grid.connections.webrtc import DC_CHUNK_END_SIGN
from syft.grid.connections.webrtc import DC_CHUNK_START_SIGN
from syft.grid.connections.webrtc import DC_MAX_CHUNK_SIZE
from syft.grid.connections.webrtc import WebRTCConnection


class AsyncMock(Mock):
    async def __call__(self, *args: Any, **kwargs: Any) -> None:
        return super(AsyncMock, self).__call__(*args, **kwargs)


def get_signing_key() -> SigningKey:
    # return a the signing key used to sign the get_signed_message_bytes fixture
    key = "e89ff2e651b42393b6ecb5956419088781309d953d72bd73a0968525a3a6a951"
    return SigningKey(bytes.fromhex(key))


# --------------------- INIT ---------------------


@pytest.mark.asyncio
async def test_init() -> None:
    domain = Domain(name="test")
    webrtc = WebRTCConnection(node=domain)
    assert webrtc is not None
    assert webrtc.node == domain
    assert webrtc.loop is not None
    assert isinstance(webrtc.producer_pool, asyncio.Queue)
    assert isinstance(webrtc.consumer_pool, asyncio.Queue)
    assert isinstance(webrtc.peer_connection, RTCPeerConnection)
    assert not webrtc._client_address


@pytest.mark.asyncio
async def test_init_raise_exception(monkeypatch: MonkeyPatch) -> None:
    with patch("syft.grid.connections.webrtc.traceback_and_raise") as mock_logger:
        with patch(
            "syft.grid.connections.webrtc.RTCPeerConnection", side_effect=Exception()
        ):
            domain = Domain(name="test")
            WebRTCConnection(node=domain)
            assert mock_logger.assert_called


# --------------------- METHODS ---------------------


@pytest.mark.asyncio
async def test_set_offer_raise_exception() -> None:
    domain = Domain(name="test")
    webrtc = WebRTCConnection(node=domain)

    with patch(
        "syft.grid.connections.webrtc.RTCPeerConnection.createDataChannel",
        side_effect=Exception(),
    ):
        with pytest.raises(Exception):
            await webrtc._set_offer()


@pytest.mark.asyncio
async def test_set_offer_sets_channel() -> None:
    domain = Domain(name="test")
    webrtc = WebRTCConnection(node=domain)
    await webrtc._set_offer()
    assert isinstance(webrtc.channel, RTCDataChannel)
    assert webrtc.channel.bufferedAmountLowThreshold == 16 * DC_MAX_CHUNK_SIZE


@pytest.mark.asyncio
async def test_set_offer_on_open() -> None:
    domain = Domain(name="test")
    webrtc = WebRTCConnection(node=domain)
    await webrtc._set_offer()

    channel_methods = list(webrtc.channel._events.values())
    on_open = list(channel_methods[1].values())[0]

    coro_mock = AsyncMock()
    with patch(
        "syft.grid.connections.webrtc.WebRTCConnection.producer",
        return_value=coro_mock(),
    ) as producer_mock:
        await on_open()
        assert producer_mock.call_count == 1


@pytest.mark.asyncio
async def test_set_offer_on_message() -> None:
    domain = Domain(name="test")
    webrtc = WebRTCConnection(node=domain)
    await webrtc._set_offer()

    channel_methods = list(webrtc.channel._events.values())
    on_message = list(channel_methods[2].values())[0]

    coro_mock = AsyncMock()
    with patch(
        "syft.grid.connections.webrtc.WebRTCConnection.consumer",
        return_value=coro_mock(),
    ) as consumer_mock:
        await on_message(DC_CHUNK_START_SIGN)
        assert consumer_mock.call_count == 0

        await on_message(b"a")
        assert consumer_mock.call_count == 0

        await on_message(DC_CHUNK_END_SIGN)
        assert consumer_mock.call_count == 1


@pytest.mark.asyncio
async def test_set_answer_raise_exception() -> None:
    domain = Domain(name="test")
    webrtc = WebRTCConnection(node=domain)
    offer_payload = await webrtc._set_offer()

    # FIXME: Nahua is not happy with this test because it "indirectly" triggered exception
    # https://github.com/OpenMined/PySyft/issues/5126
    with patch("syft.grid.connections.webrtc.traceback_and_raise") as mock_logger:
        with pytest.raises(Exception):
            # This would fail because 'have-local-offer' is applied
            await webrtc._set_answer(payload=offer_payload)
        assert mock_logger.called


@pytest.mark.asyncio
<<<<<<< HEAD
async def test_init_without_event_loop() -> None:
=======
async def test_set_answer_on_datachannel() -> None:
    domain = Domain(name="test")
    webrtc = WebRTCConnection(node=domain)
    offer_payload = await webrtc._set_offer()

    answer_webrtc = WebRTCConnection(node=domain)
    await answer_webrtc._set_answer(payload=offer_payload)

    channel_methods = list(answer_webrtc.peer_connection._events.values())
    on_datachannel = list(channel_methods[1].values())[0]

    coro_mock = AsyncMock()
    with patch(
        "syft.grid.connections.webrtc.WebRTCConnection.producer",
        return_value=coro_mock(),
    ) as producer_mock:
        channel = answer_webrtc.peer_connection.createDataChannel("datachannel")
        on_datachannel(channel)
        assert producer_mock.call_count == 1
>>>>>>> 73a02de7


@pytest.mark.asyncio
async def test_set_answer_on_message() -> None:
    domain = Domain(name="test")
    webrtc = WebRTCConnection(node=domain)
    offer_payload = await webrtc._set_offer()

    answer_webrtc = WebRTCConnection(node=domain)
    await answer_webrtc._set_answer(payload=offer_payload)

    channel_methods = list(answer_webrtc.peer_connection._events.values())
    on_channel = list(channel_methods[1].values())[0]

    coro_mock = AsyncMock()
    with patch(
        "syft.grid.connections.webrtc.WebRTCConnection.consumer",
        return_value=coro_mock(),
    ) as consumer_mock:
        channel = answer_webrtc.peer_connection.createDataChannel("datachannel")
        on_channel(channel)

        channel_methods = list(answer_webrtc.channel._events.values())
        on_message = list(channel_methods[1].values())[0]

        await on_message(message=DC_CHUNK_START_SIGN)
        assert consumer_mock.call_count == 0

        await on_message(message=b"a")
        assert consumer_mock.call_count == 0

        await on_message(message=DC_CHUNK_END_SIGN)
        assert consumer_mock.call_count == 1


@pytest.mark.asyncio
async def test_finish_coroutines_raise_exception() -> None:
    domain = Domain(name="test")
    webrtc = WebRTCConnection(node=domain)

    with patch("syft.grid.connections.webrtc.traceback_and_raise") as mock_logger:
        with patch(
            "syft.grid.connections.webrtc.RTCDataChannel.close", side_effect=Exception()
        ):
            webrtc._finish_coroutines()
            assert mock_logger.called


@pytest.mark.asyncio
async def test_close_raise_exception() -> None:
    domain = Domain(name="test")
    webrtc = WebRTCConnection(node=domain)

    with patch("syft.grid.connections.webrtc.traceback_and_raise") as mock_logger:
        with patch(
            "syft.grid.connections.webrtc.RTCDataChannel.close", side_effect=Exception()
        ):
            webrtc.close()
            assert mock_logger.called


@pytest.mark.asyncio
async def test_close() -> None:
    domain = Domain(name="test")
    webrtc = WebRTCConnection(node=domain)
    await webrtc._set_offer()

    with patch("syft.grid.connections.webrtc.RTCDataChannel.send") as send_mock:
        with patch(
            "syft.grid.connections.webrtc.WebRTCConnection._finish_coroutines"
        ) as finish_mock:
            webrtc.close()
            assert send_mock.call_count == 1
            assert finish_mock.call_count == 1


# --------------------- INTEGRATION ---------------------


@pytest.mark.asyncio
def test_init_without_event_loop() -> None:
    domain = Domain(name="test")
    webrtc = WebRTCConnection(node=domain)
    assert webrtc is not None


@pytest.mark.slow
@pytest.mark.asyncio
async def test_signaling_process() -> None:
<<<<<<< HEAD

=======
>>>>>>> 73a02de7
    domain = Domain(name="test")
    webrtc = WebRTCConnection(node=domain)

    offer_payload = await webrtc._set_offer()
    offer_dict = json.loads(offer_payload)
    aiortc_session = object_from_string(offer_payload)

    assert "sdp" in offer_dict
    assert "type" in offer_dict
    assert offer_dict["type"] == "offer"
    assert isinstance(aiortc_session, RTCSessionDescription)

    answer_webrtc = WebRTCConnection(node=domain)
    answer_payload = await answer_webrtc._set_answer(payload=offer_payload)
    answer_dict = json.loads(answer_payload)
    aiortc_session = object_from_string(answer_payload)

    assert "sdp" in answer_dict
    assert "type" in answer_dict
    assert answer_dict["type"] == "answer"
    assert isinstance(aiortc_session, RTCSessionDescription)

    response = await webrtc._process_answer(payload=answer_payload)
    assert response is None


@pytest.mark.asyncio
async def test_consumer_request() -> None:
<<<<<<< HEAD

=======
>>>>>>> 73a02de7
    test_domain = Domain(name="test")

    webrtc_node = WebRTCConnection(node=test_domain)

    msg = ReprMessage(address=test_domain.address)
    signing_key = SigningKey.generate()
    test_domain.root_verify_key = signing_key.verify_key
    signed_msg = msg.sign(signing_key=signing_key)

    msg_bin = signed_msg.to_bytes()

    await webrtc_node.consumer(msg=msg_bin)<|MERGE_RESOLUTION|>--- conflicted
+++ resolved
@@ -144,9 +144,6 @@
 
 
 @pytest.mark.asyncio
-<<<<<<< HEAD
-async def test_init_without_event_loop() -> None:
-=======
 async def test_set_answer_on_datachannel() -> None:
     domain = Domain(name="test")
     webrtc = WebRTCConnection(node=domain)
@@ -166,7 +163,6 @@
         channel = answer_webrtc.peer_connection.createDataChannel("datachannel")
         on_datachannel(channel)
         assert producer_mock.call_count == 1
->>>>>>> 73a02de7
 
 
 @pytest.mark.asyncio
@@ -256,10 +252,6 @@
 @pytest.mark.slow
 @pytest.mark.asyncio
 async def test_signaling_process() -> None:
-<<<<<<< HEAD
-
-=======
->>>>>>> 73a02de7
     domain = Domain(name="test")
     webrtc = WebRTCConnection(node=domain)
 
@@ -288,10 +280,6 @@
 
 @pytest.mark.asyncio
 async def test_consumer_request() -> None:
-<<<<<<< HEAD
-
-=======
->>>>>>> 73a02de7
     test_domain = Domain(name="test")
 
     webrtc_node = WebRTCConnection(node=test_domain)
