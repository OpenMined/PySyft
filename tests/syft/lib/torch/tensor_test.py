--- conflicted
+++ resolved
@@ -41,9 +41,8 @@
     x2 = sy.deserialize(blob=blob)
 
     assert (x == x2).all()
-<<<<<<< HEAD
 
-
+    
 def test_torch_permissions():
 
     bob = sy.VirtualMachine(name="bob")
@@ -73,6 +72,5 @@
     x2 = ptr.get()
 
     assert (x == x2).all()
-=======
-    assert (x.grad == x2.grad).all()
->>>>>>> a35bc3be
+
+    assert (x.grad == x2.grad).all()