"""In this test suite, we code generate a test for the full PyTorch Tensor
method API. We do this by getting the "allowlist" of what we allow  to be
called from the syft package. We then permute this list over all tensor
types and ensure that they can be executed in a remote environment.
"""

from syft.lib.torch import allowlist
from syft.core.pointer.pointer import Pointer
from syft.lib.torch.tensor_util import TORCH_STR_DTYPE
from syft.lib.python.primitive import isprimitive

import syft as sy
import torch as th
import pytest
from itertools import product
from typing import List
from typing import Any
from typing import Dict
from typing import Type
from typing import Callable


tensor_type = type(th.tensor([1, 2, 3]))

# Currently, we do not have constructors with torch.Tensor
# for dtype in ["complex*", "q*"] (complex and quantized types)
TYPES_EXCEPTIONS_PREFIX = ("complex", "q")

TEST_TYPES = [
    e for e in TORCH_STR_DTYPE.keys() if not e.startswith(TYPES_EXCEPTIONS_PREFIX)
]

BASIC_OPS = list()
for method in allowlist.keys():
    if "torch.Tensor." in method:
        BASIC_OPS.append(method.split(".")[-1])

BASIC_SELF_TENSORS: List[Any] = list()
BASIC_SELF_TENSORS.append([-1, 0, 1, 2, 3, 4])  # with a 0
# BASIC_INPUT_TENSORS.append([-1, 1, 2, 3, 4]) # without a 0
# BASIC_INPUT_TENSORS.append([-0.1, 0.1, 0.2, 0.3, 0.4]) # with a decimal
BASIC_SELF_TENSORS.append([[-0.1, 0.1], [0.2, 0.3]])  # square

BASIC_METHOD_ARGS = list()
BASIC_METHOD_ARGS.append("self")
BASIC_METHOD_ARGS.append("None")
BASIC_METHOD_ARGS.append("[0]")
BASIC_METHOD_ARGS.append("[1]")
BASIC_METHOD_ARGS.append("0")
BASIC_METHOD_ARGS.append("1")

# BASIC_METHOD_ARGS.append("True") #TODO: add ints as remote argument types (can't call .serialize() on bool)
# BASIC_METHOD_ARGS.append("False") #TODO: add ints as remote argument types (can't call .serialize() on bool)

TEST_DATA = list(product(TEST_TYPES, BASIC_OPS, BASIC_SELF_TENSORS, BASIC_METHOD_ARGS))

# Step 1: Create remote worker
alice = sy.VirtualMachine(name="alice")
alice_client = alice.get_client()


<<<<<<< HEAD
=======
def is_expected_runtime_error(msg: str) -> bool:
    expected_msgs = {
        """not implemented for""",
        """two bool tensors is not supported.""",
        """RuntimeError('ZeroDivisionError')""",
        """not supported on""",
        "RuntimeError('Can only calculate the mean of floating types.",
        "expected a tensor with 2 or more dimensions of floating types",
        "only supports floating-point dtypes",
        "invalid argument 1: A should be 2 dimensional at",
        "invalid argument 1: expected a matrix at",
        "Expected object of scalar type Long but got scalar type",
        "RuntimeError('expected total dims >= 2, but got total dims = 1')",
        "Integer division of tensors using div or / is no longer supported",
        "RuntimeError(\"result type Float can't be cast to the desired output type",
        "RuntimeError('inconsistent tensor size, expected tensor",
        "RuntimeError('size mismatch",
        "RuntimeError('1D tensors expected, got 2D",
        "RuntimeError(requested resize to",
        "RuntimeError('ger: Expected 1-D ",
        "RuntimeError(\"At least one of 'min' or 'max' must not be None\")",
        "RuntimeError('Boolean value of Tensor with more than one value is ambiguous')",
    }

    return any(expected_msg in msg for expected_msg in expected_msgs)


def is_expected_type_error(msg: str) -> bool:
    expected_msgs = {
        "received an invalid combination of arguments - got (), but expected",
        "missing 1 required positional arguments:",
        "takes no arguments",
        "is only implemented on",
        "missing 1 required positional argument",
        "takes 0 positional arguments but",
        "argument after * must be an iterable, not int",
        "must be Number, not Tensor",
        """TypeError("flatten(): argument 'start_dim' (position 1) must be int, not Tensor")""",
        """TypeError("diagonal(): argument 'offset' (position 1) must be int, not Tensor")""",
        """TypeError("eig(): argument 'eigenvectors' (position 1) must be bool, not Tensor")""",
        """(position 1) must be int, not Tensor")""",
        "received an invalid combination of arguments",
        """TypeError("pinverse(): argument 'rcond' (position 1) must be float, not Tensor")""",
        """must be bool, not Tensor""",
        "TypeError('nonzero() takes from 1 to 0 positional arguments but",
    }

    return any(expected_msg in msg for expected_msg in expected_msgs)


def is_expected_value_error(msg: str) -> bool:
    expected_msgs = {
        "ValueError('only one element tensors can be converted to Python scalars')"
    }

    return any(expected_msg in msg for expected_msg in expected_msgs)


def is_expected_index_error(msg: str) -> bool:
    expected_msgs = {"Dimension out of range"}

    return any(expected_msg in msg for expected_msg in expected_msgs)


>>>>>>> 6423c45f
@pytest.mark.parametrize("tensor_type, op_name, self_tensor, _args", TEST_DATA)
def test_all_allowlisted_tensor_methods_work_remotely_on_all_types(
    tensor_type: str, op_name: str, self_tensor: List, _args: str
) -> None:

    # Step 2: Decide which type we're testing
    t_type = TORCH_STR_DTYPE[tensor_type]

    # Step 3: Create the object we're going to call a method on
    # NOTE: we need a second copy because some methods mutate tensor before we send
    self_tensor, self_tensor_copy = (
        th.tensor(self_tensor, dtype=t_type),
        th.tensor(self_tensor, dtype=t_type),
    )

    # Copy the UID over so that its easier to see they are supposed to be the same obj
    self_tensor_copy.id = self_tensor.id  # type: ignore

    # TODO: This needs to be enforced to something more specific
    args: Any

    # Step 4: Create the arguments we're going to pass the method on
    if _args == "None":
        args = None
    elif _args == "self":
        args = [th.tensor(self_tensor, dtype=t_type)]
    elif _args == "0":
        args = 0
    elif _args == "1":
        args = 1
    elif _args == "[0]":
        args = [th.tensor([0], dtype=t_type)]
    elif _args == "[1]":
        args = [th.tensor([1], dtype=t_type)]
    elif _args == "True":
        args = [True]
    elif _args == "False":
        args = [False]
    else:
        args = _args
<<<<<<< HEAD
=======

    expected_exception: Dict[Type, Callable[[str], bool]] = {
        RuntimeError: is_expected_runtime_error,
        TypeError: is_expected_type_error,
        ValueError: is_expected_value_error,
        IndexError: is_expected_index_error,
    }
>>>>>>> 6423c45f

    # Step 4: Get the method we're going to call
    target_op_method = getattr(self_tensor, op_name)

    # Step 5: Test to see whether this method and arguments combination is valid
    # in normal PyTorch. If it this is an invalid combination, abort the test
    try:
        # if this is a valid method for this type in torch
        valid_torch_command = True
        if args is not None:
            target_result = target_op_method(*args)
        else:
            target_result = target_op_method()

        if target_result == NotImplemented:
            valid_torch_command = False

    except (RuntimeError, TypeError, ValueError, IndexError) as e:
        msg = repr(e)

<<<<<<< HEAD
        if """not implemented for""" in msg:
            valid_torch_command = False
        elif """two bool tensors is not supported.""" in msg:
            valid_torch_command = False
        elif msg == """RuntimeError('ZeroDivisionError')""":
            valid_torch_command = False
        elif """not supported on""" in msg:
            valid_torch_command = False
        elif """is not supported""" in msg:
            valid_torch_command = False
        elif "At least one of" in msg and " must not be None" in msg:
            valid_torch_command = False
        elif "1D tensors expected, got 2D, 2D tensors at" in msg:
            valid_torch_command = False
        elif "RuntimeError('ger: Expected 1-D argument self, but got 2-D')" in msg:
            valid_torch_command = False
        elif "RuntimeError('Can only calculate the mean of floating types." in msg:
            valid_torch_command = False
        elif "expected a tensor with 2 or more dimensions of floating types" in msg:
            valid_torch_command = False
        elif "only supports floating-point dtypes" in msg:
            valid_torch_command = False
        elif "invalid argument 1: A should be 2 dimensional at" in msg:
            valid_torch_command = False
        elif "invalid argument 1: expected a matrix at" in msg:
            valid_torch_command = False
        elif "Expected object of scalar type Long but got scalar type" in msg:
            valid_torch_command = False
        elif "RuntimeError('expected total dims >= 2, but got total dims = 1')" == msg:
            valid_torch_command = False
        elif "Integer division of tensors using div or / is no longer supported" in msg:
            valid_torch_command = False
        elif (
            "RuntimeError(\"result type Float can't be cast to the desired output type"
            in msg
        ):
            valid_torch_command = False
        else:
            print(msg)
            raise e

    except TypeError as e:
        msg = repr(e)

        if "received an invalid combination of arguments - got (), but expected" in msg:
            valid_torch_command = False
        elif "missing 1 required positional arguments:" in msg:
            valid_torch_command = False
        elif "takes no arguments" in msg:
            valid_torch_command = False
        elif "is only implemented on" in msg:
            valid_torch_command = False
        elif "missing 1 required positional argument" in msg:
            valid_torch_command = False
        elif "takes 0 positional arguments but" in msg:
            valid_torch_command = False
        elif "argument after * must be an iterable, not int" in msg:
            valid_torch_command = False
        elif "must be Number, not Tensor" in msg:
            valid_torch_command = False
        elif (
            """TypeError("flatten(): argument 'start_dim' (position 1) must be int, not Tensor")"""
            == msg
        ):
            valid_torch_command = False
        elif (
            """TypeError("diagonal(): argument 'offset' (position 1) must be int, not Tensor")"""
            == msg
        ):
            valid_torch_command = False
        elif (
            """TypeError("eig(): argument 'eigenvectors' (position 1) must be bool, not Tensor")"""
            == msg
        ):
            valid_torch_command = False
        elif """(position 1) must be int, not Tensor")""" in msg:
            valid_torch_command = False
        elif "received an invalid combination of arguments" in msg:
            valid_torch_command = False
        elif (
            """TypeError("pinverse(): argument 'rcond' (position 1) must be float, not Tensor")"""
            == msg
        ):
            valid_torch_command = False
        elif """must be bool, not Tensor""" in msg:
            valid_torch_command = False
        else:
            print(msg)
            raise e

    except ValueError as e:
        msg = repr(e)
        if (
            msg
            == "ValueError('only one element tensors can be converted to Python scalars')"
        ):
            valid_torch_command = False
        else:
            print(msg)
            raise e

    except IndexError as e:
        msg = repr(e)
        if "Dimension out of range" in msg:
=======
        if type(e) in expected_exception and expected_exception[type(e)](msg):
>>>>>>> 6423c45f
            valid_torch_command = False
        else:
            print(msg)
            raise e

    # Step 6: If the command is valid, continue testing
    if valid_torch_command:

        # Step 7: Send our target tensor to alice.
        # NOTE: send the copy we haven't mutated
        xp = self_tensor_copy.send(alice_client)
        if args is not None:
            argsp = [
                arg.send(alice_client) if hasattr(arg, "send") else arg for arg in args
            ]
        else:
            argsp = None  # type:ignore

        # Step 8: get the method on the pointer to alice we want to test
        op_method = getattr(xp, op_name, None)

        # Step 9: make sure the method exists
        assert op_method

        # Step 10: Execute the method remotely
        if argsp is not None:
            result = op_method(*argsp)
        else:
            result = op_method()  # type:ignore

        # Step 11: Ensure the method returned a pointer
        assert isinstance(result, Pointer)

        # Step 12: Get the result
        local_result = result.get()

        # Step 13: If there are NaN values, set them to 0 (this is normal for division by 0)

        try:
            # TODO: We should detect tensor vs primitive in a more reliable way
            # set all NaN to 0
            if isprimitive(value=target_result):
                assert local_result == target_result
            else:
                # type(target_result) == torch.Tensor

                # Set all NaN to 0
                # If we have two tensors like
                # local = [Nan, 0, 1] and remote = [0, Nan, 1]
                # those are not equal
                nan_mask = local_result.isnan()

                # Use the same mask for local and target
                local_result[nan_mask] = 0
                target_result[nan_mask] = 0

                # Step 14: Ensure we got the same result locally (using normal pytorch) as we did remotely
                # using Syft pointers to communicate with remote torch objects
                assert (local_result == target_result).all()

        except RuntimeError as e:
            msg = repr(e)
            # some types can't set Nans to 0 or do the final check
            if "not implemented for" not in msg:
                raise e

    # TODO: put thought into garbage collection and then
    #  uncoment this.
    # del xp
    #
    # assert len(alice.store.) == 0<|MERGE_RESOLUTION|>--- conflicted
+++ resolved
@@ -59,8 +59,6 @@
 alice_client = alice.get_client()
 
 
-<<<<<<< HEAD
-=======
 def is_expected_runtime_error(msg: str) -> bool:
     expected_msgs = {
         """not implemented for""",
@@ -125,7 +123,6 @@
     return any(expected_msg in msg for expected_msg in expected_msgs)
 
 
->>>>>>> 6423c45f
 @pytest.mark.parametrize("tensor_type, op_name, self_tensor, _args", TEST_DATA)
 def test_all_allowlisted_tensor_methods_work_remotely_on_all_types(
     tensor_type: str, op_name: str, self_tensor: List, _args: str
@@ -166,8 +163,6 @@
         args = [False]
     else:
         args = _args
-<<<<<<< HEAD
-=======
 
     expected_exception: Dict[Type, Callable[[str], bool]] = {
         RuntimeError: is_expected_runtime_error,
@@ -175,7 +170,6 @@
         ValueError: is_expected_value_error,
         IndexError: is_expected_index_error,
     }
->>>>>>> 6423c45f
 
     # Step 4: Get the method we're going to call
     target_op_method = getattr(self_tensor, op_name)
@@ -196,114 +190,7 @@
     except (RuntimeError, TypeError, ValueError, IndexError) as e:
         msg = repr(e)
 
-<<<<<<< HEAD
-        if """not implemented for""" in msg:
-            valid_torch_command = False
-        elif """two bool tensors is not supported.""" in msg:
-            valid_torch_command = False
-        elif msg == """RuntimeError('ZeroDivisionError')""":
-            valid_torch_command = False
-        elif """not supported on""" in msg:
-            valid_torch_command = False
-        elif """is not supported""" in msg:
-            valid_torch_command = False
-        elif "At least one of" in msg and " must not be None" in msg:
-            valid_torch_command = False
-        elif "1D tensors expected, got 2D, 2D tensors at" in msg:
-            valid_torch_command = False
-        elif "RuntimeError('ger: Expected 1-D argument self, but got 2-D')" in msg:
-            valid_torch_command = False
-        elif "RuntimeError('Can only calculate the mean of floating types." in msg:
-            valid_torch_command = False
-        elif "expected a tensor with 2 or more dimensions of floating types" in msg:
-            valid_torch_command = False
-        elif "only supports floating-point dtypes" in msg:
-            valid_torch_command = False
-        elif "invalid argument 1: A should be 2 dimensional at" in msg:
-            valid_torch_command = False
-        elif "invalid argument 1: expected a matrix at" in msg:
-            valid_torch_command = False
-        elif "Expected object of scalar type Long but got scalar type" in msg:
-            valid_torch_command = False
-        elif "RuntimeError('expected total dims >= 2, but got total dims = 1')" == msg:
-            valid_torch_command = False
-        elif "Integer division of tensors using div or / is no longer supported" in msg:
-            valid_torch_command = False
-        elif (
-            "RuntimeError(\"result type Float can't be cast to the desired output type"
-            in msg
-        ):
-            valid_torch_command = False
-        else:
-            print(msg)
-            raise e
-
-    except TypeError as e:
-        msg = repr(e)
-
-        if "received an invalid combination of arguments - got (), but expected" in msg:
-            valid_torch_command = False
-        elif "missing 1 required positional arguments:" in msg:
-            valid_torch_command = False
-        elif "takes no arguments" in msg:
-            valid_torch_command = False
-        elif "is only implemented on" in msg:
-            valid_torch_command = False
-        elif "missing 1 required positional argument" in msg:
-            valid_torch_command = False
-        elif "takes 0 positional arguments but" in msg:
-            valid_torch_command = False
-        elif "argument after * must be an iterable, not int" in msg:
-            valid_torch_command = False
-        elif "must be Number, not Tensor" in msg:
-            valid_torch_command = False
-        elif (
-            """TypeError("flatten(): argument 'start_dim' (position 1) must be int, not Tensor")"""
-            == msg
-        ):
-            valid_torch_command = False
-        elif (
-            """TypeError("diagonal(): argument 'offset' (position 1) must be int, not Tensor")"""
-            == msg
-        ):
-            valid_torch_command = False
-        elif (
-            """TypeError("eig(): argument 'eigenvectors' (position 1) must be bool, not Tensor")"""
-            == msg
-        ):
-            valid_torch_command = False
-        elif """(position 1) must be int, not Tensor")""" in msg:
-            valid_torch_command = False
-        elif "received an invalid combination of arguments" in msg:
-            valid_torch_command = False
-        elif (
-            """TypeError("pinverse(): argument 'rcond' (position 1) must be float, not Tensor")"""
-            == msg
-        ):
-            valid_torch_command = False
-        elif """must be bool, not Tensor""" in msg:
-            valid_torch_command = False
-        else:
-            print(msg)
-            raise e
-
-    except ValueError as e:
-        msg = repr(e)
-        if (
-            msg
-            == "ValueError('only one element tensors can be converted to Python scalars')"
-        ):
-            valid_torch_command = False
-        else:
-            print(msg)
-            raise e
-
-    except IndexError as e:
-        msg = repr(e)
-        if "Dimension out of range" in msg:
-=======
         if type(e) in expected_exception and expected_exception[type(e)](msg):
->>>>>>> 6423c45f
             valid_torch_command = False
         else:
             print(msg)
