--- conflicted
+++ resolved
@@ -1,7 +1,6 @@
 # stdlib
 import json
 from os import path
-import os.path
 from typing import Dict
 from typing import Union
 
@@ -42,20 +41,13 @@
         return TORCHVISION_VERSION >= version.parse(support_dict["min_version"])
 
 
-<<<<<<< HEAD
 def test_allowlist(
-    alice: sy.VirtualMachine, tens: torch.Tensor, pil_img: PIL.Image.Image
+    root_client: sy.VirtualMachineClient, tens: torch.Tensor, pil_img: PIL.Image.Image
 ) -> None:
     # Required for testing on torchvision==1.6.0
     sy.load("PIL")
-    alice_client = alice.get_root_client()
-    torchvision = alice_client.torchvision
-    torch = alice_client.torch
-=======
-def test_allowlist(root_client: sy.VirtualMachineClient, tens: torch.Tensor) -> None:
     torchvision = root_client.torchvision
     torch = root_client.torch
->>>>>>> ab48d588
     try:
         tx = torch.rand(4)
         tx = tx * 2
