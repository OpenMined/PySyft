<<<<<<< HEAD
# stdlib
# import time

# third party
import numpy as np

# syft absolute
import syft as sy
from syft import nn
from syft.core.adp.data_subject_list import DataSubjectArray

# relative
# from .utils_test import clean_datasets_on_domain
from .utils_test import download_dataset
from .utils_test import split_and_preprocess_dataset

# import pytest


DOMAIN1_PORT = 9082
DS_EMAIL = "sam@stargate.net"
DS_PASSWORD = "changethis"
DATASET_URL = (
    "https://raw.githubusercontent.com/OpenMined/datasets/main"
    + "/BreastCancerDataset/subsets/BreastCancerDataset-02ec48b840824b1ea3e1f5d11c45314b.pkl"
)


def add_dataset_to_domain():
    dataset_url = DATASET_URL

    # Log into domain
    domain = sy.login(
        email="info@openmined.org", password="changethis", port=DOMAIN1_PORT
    )

    # Preprocess dataset split
    dataset = download_dataset(dataset_url)
    train, _, _ = split_and_preprocess_dataset(data=dataset)

    data_subjects_image = np.ones(train["images"][:5].shape).astype(object)
    for i, patient in enumerate(train["patient_ids"][:5]):
        data_subjects_image[i] = DataSubjectArray([str(patient)])

    data_subjects_labels = np.ones(train["labels"][:5].shape).astype(object)
    for i, patient in enumerate(train["patient_ids"][:5]):
        data_subjects_labels[i] = DataSubjectArray([str(patient)])

    train_image_data = sy.Tensor(train["images"][:5]).annotate_with_dp_metadata(
        min_val=0, max_val=255, data_subjects=data_subjects_image
    )
    train_label_data = sy.Tensor(train["labels"][:5]).annotate_with_dp_metadata(
        min_val=0, max_val=1, data_subjects=data_subjects_labels
    )

    # Load dataset
    domain.load_dataset(
        name="BreastCancerDataset",
        assets={
            "train_images": train_image_data[:5],
            "train_labels": train_label_data[:5],
        },
        description="Invasive Ductal Carcinoma (IDC) is the most common subtype of all breast cancers. \
            The modified dataset consisted of 162 whole mount slide images of Breast Cancer (BCa) specimens \
            scanned at 40x.Patches of size 50 x 50 were extracted from the original image. \
            The labels 0 is non-IDC and 1 is IDC.",
    )
    try:
        domain.create_user(
            name="Sam Carter",
            email="sam@stargate.net",
            password="changethis",
            budget=9999,
        )
    except Exception as e:
        print(e)


def initialize_model(input_shape) -> nn.Model:

    # create an empty model
    model = nn.Model()

    # Add layers to the model

    # Layer 1
    model.add(
        nn.Convolution(nb_filter=32, filter_size=3, padding=2, input_shape=input_shape)
    )
    model.add(nn.BatchNorm(activation="leaky_relu"))
    model.add(nn.MaxPool(pool_size=2, stride=2))

    # Layer 2
    # model.add(nn.Convolution(nb_filter=64, filter_size=3, padding=2))
    # model.add(nn.BatchNorm(activation="leaky_relu"))
    # model.add(nn.MaxPool(pool_size=2, stride=2))

    # Layer 3
    model.add(nn.AvgPool(3))

    # Layer 4
    model.add(nn.Flatten())

    # Layer 5
    model.add(nn.Linear(2, 512))

    model.initialize_weights()

    return model


# TODO: Renable this. I think this test is not just flapping its causing the stack to crash
# @pytest.mark.e2e
# def test_model_training():
#     """Remotely train on the list of domains."""

#     perf_benchmarks = dict()

#     start = time.time()
#     add_dataset_to_domain()
#     perf_benchmarks["time_to_upload"] = time.time() - start

#     # Get input shape of the images
#     # We assume images on all domains have the same shape.
#     domain = sy.login(port=DOMAIN1_PORT, email=DS_EMAIL, password=DS_PASSWORD)
#     X_train = domain.datasets[-1]["train_images"][:2]  # just taking first two images.
#     input_shape = X_train.public_shape  # Shape Format -> (N, C, H, W)

#     print("Input Shape: ", input_shape)

#     # initialize the model
#     model = initialize_model(input_shape=input_shape)

#     # Log into the domain
#     domain = sy.login(port=DOMAIN1_PORT, email=DS_EMAIL, password=DS_PASSWORD)

#     # Check if dataset is present on the domain
#     if len(domain.datasets) == 0:
#         raise ValueError("Domain does not have any dataset for Model Training")

#     # Get pointers to images and labels
#     start = time.time()
#     X_train = domain.datasets[-1]["train_images"][:2]
#     y_train = domain.datasets[-1]["train_labels"][:2]
#     perf_benchmarks["fetch_dataset_from_store"] = time.time() - start

#     print(f"Image Shape: {X_train.public_shape}, Label Shape: {y_train.public_shape}")

#     # Perform a single epoch
#     model_ptr = model.send(domain, send_to_blob_storage=False)

#     assert model_ptr is not None

#     # Perform a single step
#     # A single step performs the following operation on the batch of images:
#     # - forward pass
#     # - calculates loss
#     # - backward pass
#     # - optimizer weight updates

#     print("waiting for model ptr to be ready !!!")
#     # wait for model_ptr to be accessible
#     start = time.time()
#     while not model_ptr.exists:
#         time.sleep(2)

#     perf_benchmarks["model_pointer_ready"] = time.time() - start

#     assert model_ptr.exists

#     start = time.time()
#     run_status = model_ptr.step(X_train, y_train)

#     # Wait for step operation to be completed on the remote domain.
#     while not run_status.exists:
#         time.sleep(10)

#     perf_benchmarks["model_one_step"] = time.time() - start

#     assert run_status.exists

#     # Publish Model Weights
#     start = time.time()
#     print(f"Publishing model weights on Domain ({domain.name})")
#     published_obj = model_ptr.publish(
#         sigma=1e4
#     )  # PB spent with 1e3 = 690k, thus 1e4 sigma -> 6.9k which is within PB limit of 9999
#     while not published_obj.exists:
#         time.sleep(2)
#     perf_benchmarks["model_publish"] = time.time() - start

#     # Check if model pointer exists
#     assert published_obj.exists

#     # Get published results
#     start = time.time()
#     parameters = published_obj.get()
#     perf_benchmarks["get_published_results"] = time.time() - start

#     assert parameters is not None

#     loss = parameters["loss"]
#     print(f"Model loss on Domain  ({domain.name}): {loss}")

#     assert loss is not None

#     for i, layer in enumerate(model.layers):
#         layer_name = str(layer) + str(i)
#         assert layer_name in parameters
#         assert len(parameters[layer_name]) == len(layer.params)

#     # Update weights and move onto next domain node
#     model = initialize_model(input_shape)
#     model.replace_weights(parameters)
#     assert model is not None
#     print(f"Model training finished on Domain: - {domain.name}")

#     print()

#     print("Performance Benchmarks:")
#     print(perf_benchmarks)

#     print("Purging datasets....")
#     clean_datasets_on_domain(DOMAIN1_PORT)
=======
# # stdlib
# # import time
#
# # third party
# import numpy as np
#
# # syft absolute
# import syft as sy
# from syft import nn
# from syft.core.adp.data_subject_list import DataSubjectArray
#
# # relative
# # from .utils_test import clean_datasets_on_domain
# from .utils_test import download_dataset
# from .utils_test import split_and_preprocess_dataset
#
# # import pytest
#
#
# DOMAIN1_PORT = 9082
# DS_EMAIL = "sam@stargate.net"
# DS_PASSWORD = "changethis"
# DATASET_URL = (
#     "https://raw.githubusercontent.com/OpenMined/datasets/main"
#     + "/BreastCancerDataset/subsets/BreastCancerDataset-02ec48b840824b1ea3e1f5d11c45314b.pkl"
# )
#
#
# def add_dataset_to_domain():
#     dataset_url = DATASET_URL
#
#     # Log into domain
#     domain = sy.login(
#         email="info@openmined.org", password="changethis", port=DOMAIN1_PORT
#     )
#
#     # Preprocess dataset split
#     dataset = download_dataset(dataset_url)
#     train, _, _ = split_and_preprocess_dataset(data=dataset)
#
#     data_subjects_image = np.ones(train["images"][:5].shape).astype(object)
#     for i, patient in enumerate(train["patient_ids"][:5]):
#         data_subjects_image[i] = DataSubjectArray([str(patient)])
#
#     data_subjects_labels = np.ones(train["labels"][:5].shape).astype(object)
#     for i, patient in enumerate(train["patient_ids"][:5]):
#         data_subjects_labels[i] = DataSubjectArray([str(patient)])
#
#     train_image_data = sy.Tensor(train["images"][:5]).annotate_with_dp_metadata(
#         min_val=0, max_val=255, data_subjects=data_subjects_image
#     )
#     train_label_data = sy.Tensor(train["labels"][:5]).annotate_with_dp_metadata(
#         min_val=0, max_val=1, data_subjects=data_subjects_labels
#     )
#
#     # Load dataset
#     domain.load_dataset(
#         name="BreastCancerDataset",
#         assets={
#             "train_images": train_image_data[:5],
#             "train_labels": train_label_data[:5],
#         },
#         description="Invasive Ductal Carcinoma (IDC) is the most common subtype of all breast cancers. \
#             The modified dataset consisted of 162 whole mount slide images of Breast Cancer (BCa) specimens \
#             scanned at 40x.Patches of size 50 x 50 were extracted from the original image. \
#             The labels 0 is non-IDC and 1 is IDC.",
#     )
#     try:
#         domain.create_user(
#             name="Sam Carter",
#             email="sam@stargate.net",
#             password="changethis",
#             budget=9999,
#         )
#     except Exception as e:
#         print(e)
#
#
# def initialize_model(input_shape) -> nn.Model:
#
#     # create an empty model
#     model = nn.Model()
#
#     # Add layers to the model
#
#     # Layer 1
#     model.add(
#         nn.Convolution(nb_filter=32, filter_size=3, padding=2, input_shape=input_shape)
#     )
#     model.add(nn.BatchNorm(activation="leaky_relu"))
#     model.add(nn.MaxPool(pool_size=2, stride=2))
#
#     # Layer 2
#     # model.add(nn.Convolution(nb_filter=64, filter_size=3, padding=2))
#     # model.add(nn.BatchNorm(activation="leaky_relu"))
#     # model.add(nn.MaxPool(pool_size=2, stride=2))
#
#     # Layer 3
#     model.add(nn.AvgPool(3))
#
#     # Layer 4
#     model.add(nn.Flatten())
#
#     # Layer 5
#     model.add(nn.Linear(2, 512))
#
#     model.initialize_weights()
#
#     return model
#
#
# # @pytest.mark.e2e
# # def test_model_training():
# #     """Remotely train on the list of domains."""
#
# #     perf_benchmarks = dict()
#
# #     start = time.time()
# #     add_dataset_to_domain()
# #     perf_benchmarks["time_to_upload"] = time.time() - start
#
# #     # Get input shape of the images
# #     # We assume images on all domains have the same shape.
# #     domain = sy.login(port=DOMAIN1_PORT, email=DS_EMAIL, password=DS_PASSWORD)
# #     X_train = domain.datasets[-1]["train_images"][:2]  # just taking first two images.
# #     input_shape = X_train.public_shape  # Shape Format -> (N, C, H, W)
#
# #     print("Input Shape: ", input_shape)
#
# #     # initialize the model
# #     model = initialize_model(input_shape=input_shape)
#
# #     # Log into the domain
# #     domain = sy.login(port=DOMAIN1_PORT, email=DS_EMAIL, password=DS_PASSWORD)
#
# #     # Check if dataset is present on the domain
# #     if len(domain.datasets) == 0:
# #         raise ValueError("Domain does not have any dataset for Model Training")
#
# #     # Get pointers to images and labels
# #     start = time.time()
# #     X_train = domain.datasets[-1]["train_images"][:2]
# #     y_train = domain.datasets[-1]["train_labels"][:2]
# #     perf_benchmarks["fetch_dataset_from_store"] = time.time() - start
#
# #     print(f"Image Shape: {X_train.public_shape}, Label Shape: {y_train.public_shape}")
#
# #     # Perform a single epoch
# #     model_ptr = model.send(domain, send_to_blob_storage=False)
#
# #     assert model_ptr is not None
#
# #     # Perform a single step
# #     # A single step performs the following operation on the batch of images:
# #     # - forward pass
# #     # - calculates loss
# #     # - backward pass
# #     # - optimizer weight updates
#
# #     print("waiting for model ptr to be ready !!!")
# #     # wait for model_ptr to be accessible
# #     start = time.time()
# #     while not model_ptr.exists:
# #         time.sleep(2)
#
# #     perf_benchmarks["model_pointer_ready"] = time.time() - start
#
# #     assert model_ptr.exists
#
# #     start = time.time()
# #     run_status = model_ptr.step(X_train, y_train)
#
# #     # Wait for step operation to be completed on the remote domain.
# #     while not run_status.exists:
# #         time.sleep(10)
#
# #     perf_benchmarks["model_one_step"] = time.time() - start
#
# #     assert run_status.exists
#
# #     # Publish Model Weights
# #     start = time.time()
# #     print(f"Publishing model weights on Domain ({domain.name})")
# #     published_obj = model_ptr.publish(
# #         sigma=1e4
# #     )  # PB spent with 1e3 = 690k, thus 1e4 sigma -> 6.9k which is within PB limit of 9999
# #     while not published_obj.exists:
# #         time.sleep(2)
# #     perf_benchmarks["model_publish"] = time.time() - start
#
# #     # Check if model pointer exists
# #     assert published_obj.exists
#
# #     # Get published results
# #     start = time.time()
# #     parameters = published_obj.get()
# #     perf_benchmarks["get_published_results"] = time.time() - start
#
# #     assert parameters is not None
#
# #     loss = parameters["loss"]
# #     print(f"Model loss on Domain  ({domain.name}): {loss}")
#
# #     assert loss is not None
#
# #     for i, layer in enumerate(model.layers):
# #         layer_name = str(layer) + str(i)
# #         assert layer_name in parameters
# #         assert len(parameters[layer_name]) == len(layer.params)
#
# #     # Update weights and move onto next domain node
# #     model = initialize_model(input_shape)
# #     model.replace_weights(parameters)
# #     assert model is not None
# #     print(f"Model training finished on Domain: - {domain.name}")
#
# #     print()
#
# #     print("Performance Benchmarks:")
# #     print(perf_benchmarks)
#
# #     print("Purging datasets....")
# #     clean_datasets_on_domain(DOMAIN1_PORT)
>>>>>>> b7afe2f6
<|MERGE_RESOLUTION|>--- conflicted
+++ resolved
@@ -1,229 +1,3 @@
-<<<<<<< HEAD
-# stdlib
-# import time
-
-# third party
-import numpy as np
-
-# syft absolute
-import syft as sy
-from syft import nn
-from syft.core.adp.data_subject_list import DataSubjectArray
-
-# relative
-# from .utils_test import clean_datasets_on_domain
-from .utils_test import download_dataset
-from .utils_test import split_and_preprocess_dataset
-
-# import pytest
-
-
-DOMAIN1_PORT = 9082
-DS_EMAIL = "sam@stargate.net"
-DS_PASSWORD = "changethis"
-DATASET_URL = (
-    "https://raw.githubusercontent.com/OpenMined/datasets/main"
-    + "/BreastCancerDataset/subsets/BreastCancerDataset-02ec48b840824b1ea3e1f5d11c45314b.pkl"
-)
-
-
-def add_dataset_to_domain():
-    dataset_url = DATASET_URL
-
-    # Log into domain
-    domain = sy.login(
-        email="info@openmined.org", password="changethis", port=DOMAIN1_PORT
-    )
-
-    # Preprocess dataset split
-    dataset = download_dataset(dataset_url)
-    train, _, _ = split_and_preprocess_dataset(data=dataset)
-
-    data_subjects_image = np.ones(train["images"][:5].shape).astype(object)
-    for i, patient in enumerate(train["patient_ids"][:5]):
-        data_subjects_image[i] = DataSubjectArray([str(patient)])
-
-    data_subjects_labels = np.ones(train["labels"][:5].shape).astype(object)
-    for i, patient in enumerate(train["patient_ids"][:5]):
-        data_subjects_labels[i] = DataSubjectArray([str(patient)])
-
-    train_image_data = sy.Tensor(train["images"][:5]).annotate_with_dp_metadata(
-        min_val=0, max_val=255, data_subjects=data_subjects_image
-    )
-    train_label_data = sy.Tensor(train["labels"][:5]).annotate_with_dp_metadata(
-        min_val=0, max_val=1, data_subjects=data_subjects_labels
-    )
-
-    # Load dataset
-    domain.load_dataset(
-        name="BreastCancerDataset",
-        assets={
-            "train_images": train_image_data[:5],
-            "train_labels": train_label_data[:5],
-        },
-        description="Invasive Ductal Carcinoma (IDC) is the most common subtype of all breast cancers. \
-            The modified dataset consisted of 162 whole mount slide images of Breast Cancer (BCa) specimens \
-            scanned at 40x.Patches of size 50 x 50 were extracted from the original image. \
-            The labels 0 is non-IDC and 1 is IDC.",
-    )
-    try:
-        domain.create_user(
-            name="Sam Carter",
-            email="sam@stargate.net",
-            password="changethis",
-            budget=9999,
-        )
-    except Exception as e:
-        print(e)
-
-
-def initialize_model(input_shape) -> nn.Model:
-
-    # create an empty model
-    model = nn.Model()
-
-    # Add layers to the model
-
-    # Layer 1
-    model.add(
-        nn.Convolution(nb_filter=32, filter_size=3, padding=2, input_shape=input_shape)
-    )
-    model.add(nn.BatchNorm(activation="leaky_relu"))
-    model.add(nn.MaxPool(pool_size=2, stride=2))
-
-    # Layer 2
-    # model.add(nn.Convolution(nb_filter=64, filter_size=3, padding=2))
-    # model.add(nn.BatchNorm(activation="leaky_relu"))
-    # model.add(nn.MaxPool(pool_size=2, stride=2))
-
-    # Layer 3
-    model.add(nn.AvgPool(3))
-
-    # Layer 4
-    model.add(nn.Flatten())
-
-    # Layer 5
-    model.add(nn.Linear(2, 512))
-
-    model.initialize_weights()
-
-    return model
-
-
-# TODO: Renable this. I think this test is not just flapping its causing the stack to crash
-# @pytest.mark.e2e
-# def test_model_training():
-#     """Remotely train on the list of domains."""
-
-#     perf_benchmarks = dict()
-
-#     start = time.time()
-#     add_dataset_to_domain()
-#     perf_benchmarks["time_to_upload"] = time.time() - start
-
-#     # Get input shape of the images
-#     # We assume images on all domains have the same shape.
-#     domain = sy.login(port=DOMAIN1_PORT, email=DS_EMAIL, password=DS_PASSWORD)
-#     X_train = domain.datasets[-1]["train_images"][:2]  # just taking first two images.
-#     input_shape = X_train.public_shape  # Shape Format -> (N, C, H, W)
-
-#     print("Input Shape: ", input_shape)
-
-#     # initialize the model
-#     model = initialize_model(input_shape=input_shape)
-
-#     # Log into the domain
-#     domain = sy.login(port=DOMAIN1_PORT, email=DS_EMAIL, password=DS_PASSWORD)
-
-#     # Check if dataset is present on the domain
-#     if len(domain.datasets) == 0:
-#         raise ValueError("Domain does not have any dataset for Model Training")
-
-#     # Get pointers to images and labels
-#     start = time.time()
-#     X_train = domain.datasets[-1]["train_images"][:2]
-#     y_train = domain.datasets[-1]["train_labels"][:2]
-#     perf_benchmarks["fetch_dataset_from_store"] = time.time() - start
-
-#     print(f"Image Shape: {X_train.public_shape}, Label Shape: {y_train.public_shape}")
-
-#     # Perform a single epoch
-#     model_ptr = model.send(domain, send_to_blob_storage=False)
-
-#     assert model_ptr is not None
-
-#     # Perform a single step
-#     # A single step performs the following operation on the batch of images:
-#     # - forward pass
-#     # - calculates loss
-#     # - backward pass
-#     # - optimizer weight updates
-
-#     print("waiting for model ptr to be ready !!!")
-#     # wait for model_ptr to be accessible
-#     start = time.time()
-#     while not model_ptr.exists:
-#         time.sleep(2)
-
-#     perf_benchmarks["model_pointer_ready"] = time.time() - start
-
-#     assert model_ptr.exists
-
-#     start = time.time()
-#     run_status = model_ptr.step(X_train, y_train)
-
-#     # Wait for step operation to be completed on the remote domain.
-#     while not run_status.exists:
-#         time.sleep(10)
-
-#     perf_benchmarks["model_one_step"] = time.time() - start
-
-#     assert run_status.exists
-
-#     # Publish Model Weights
-#     start = time.time()
-#     print(f"Publishing model weights on Domain ({domain.name})")
-#     published_obj = model_ptr.publish(
-#         sigma=1e4
-#     )  # PB spent with 1e3 = 690k, thus 1e4 sigma -> 6.9k which is within PB limit of 9999
-#     while not published_obj.exists:
-#         time.sleep(2)
-#     perf_benchmarks["model_publish"] = time.time() - start
-
-#     # Check if model pointer exists
-#     assert published_obj.exists
-
-#     # Get published results
-#     start = time.time()
-#     parameters = published_obj.get()
-#     perf_benchmarks["get_published_results"] = time.time() - start
-
-#     assert parameters is not None
-
-#     loss = parameters["loss"]
-#     print(f"Model loss on Domain  ({domain.name}): {loss}")
-
-#     assert loss is not None
-
-#     for i, layer in enumerate(model.layers):
-#         layer_name = str(layer) + str(i)
-#         assert layer_name in parameters
-#         assert len(parameters[layer_name]) == len(layer.params)
-
-#     # Update weights and move onto next domain node
-#     model = initialize_model(input_shape)
-#     model.replace_weights(parameters)
-#     assert model is not None
-#     print(f"Model training finished on Domain: - {domain.name}")
-
-#     print()
-
-#     print("Performance Benchmarks:")
-#     print(perf_benchmarks)
-
-#     print("Purging datasets....")
-#     clean_datasets_on_domain(DOMAIN1_PORT)
-=======
 # # stdlib
 # # import time
 #
@@ -446,5 +220,4 @@
 # #     print(perf_benchmarks)
 #
 # #     print("Purging datasets....")
-# #     clean_datasets_on_domain(DOMAIN1_PORT)
->>>>>>> b7afe2f6
+# #     clean_datasets_on_domain(DOMAIN1_PORT)