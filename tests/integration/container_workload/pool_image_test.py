# stdlib
from textwrap import dedent
from time import sleep

# third party
from faker import Faker
import numpy as np
import pytest

# syft absolute
import syft as sy
from syft.client.domain_client import DomainClient
from syft.custom_worker.config import DockerWorkerConfig
from syft.service.request.request import Request
from syft.service.response import SyftSuccess
from syft.service.worker.worker_image import SyftWorkerImage
from syft.service.worker.worker_pool import SyftWorker
from syft.service.worker.worker_pool import WorkerPool


@pytest.mark.container_workload
def test_image_build(domain_1_port) -> None:
    domain_client: DomainClient = sy.login(
        port=domain_1_port, email="info@openmined.org", password="changethis"
    )

    syft_base_tag = "0.8.5-beta.10"  # {sy.__version__}

    # Submit Docker Worker Config
<<<<<<< HEAD
    docker_config_rl = f"""
        FROM openmined/grid-backend:{syft_base_tag}
=======
    docker_config_rl = """
        FROM openmined/grid-backend:0.8.5-beta.10
>>>>>>> 497b54aa
        RUN pip install recordlinkage
    """
    docker_config = DockerWorkerConfig(dockerfile=docker_config_rl)

    # Submit Worker Image
    submit_result = domain_client.api.services.worker_image.submit_dockerfile(
        docker_config=docker_config
    )
    assert isinstance(submit_result, SyftSuccess)
    assert len(domain_client.images.get_all()) == 2

    # Validate if we can get the worker image object from its config
    workerimage = domain_client.api.services.worker_image.get_by_config(docker_config)
    assert not isinstance(workerimage, sy.SyftError)

    # Build docker image
    tag_version = sy.UID().short()
    docker_tag = f"openmined/custom-worker-rl:{tag_version}"
    docker_build_result = domain_client.api.services.worker_image.build(
        image_uid=workerimage.id,
        tag=docker_tag,
    )
    assert isinstance(docker_build_result, SyftSuccess)

    # Refresh the worker image object
    workerimage = domain_client.images.get_by_uid(workerimage.id)
    assert not isinstance(workerimage, sy.SyftSuccess)

    assert workerimage.is_built
    assert workerimage.image_identifier is not None
    assert workerimage.image_identifier.repo_with_tag == docker_tag
    assert workerimage.image_hash is not None

    # Delete image
    delete_result = domain_client.api.services.worker_image.remove(uid=workerimage.id)
    assert isinstance(delete_result, sy.SyftSuccess)

    # Validate the image is successfully deleted
    assert len(domain_client.images.get_all()) == 1
    workerimage = domain_client.images.get_all()[0]
    assert workerimage.config != docker_config


@pytest.mark.container_workload
def test_pool_launch(domain_1_port) -> None:
    domain_client: DomainClient = sy.login(
        port=domain_1_port, email="info@openmined.org", password="changethis"
    )
    # assert len(domain_client.worker_pools.get_all()) == 1

    syft_base_tag = "0.8.5-beta.10"  # {sy.__version__}

    # Submit Docker Worker Config
<<<<<<< HEAD
    docker_config_opendp = f"""
        FROM openmined/grid-backend:{syft_base_tag}
=======
    docker_config_opendp = """
        FROM openmined/grid-backend:0.8.5-beta.10
>>>>>>> 497b54aa
        RUN pip install opendp
    """
    docker_config = DockerWorkerConfig(dockerfile=docker_config_opendp)

    # Submit Worker Image
    submit_result = domain_client.api.services.worker_image.submit_dockerfile(
        docker_config=docker_config
    )
    assert isinstance(submit_result, SyftSuccess)

    worker_image = domain_client.api.services.worker_image.get_by_config(docker_config)
    assert not isinstance(worker_image, sy.SyftError)
    assert worker_image is not None
    assert not worker_image.is_built

    # Build docker image
    tag_version = sy.UID().short()
    docker_tag = f"openmined/custom-worker-opendp:{tag_version}"
    docker_build_result = domain_client.api.services.worker_image.build(
        image_uid=worker_image.id,
        tag=docker_tag,
    )
    assert isinstance(docker_build_result, SyftSuccess)

    # Launch a worker pool
    pool_version = sy.UID().short()
    worker_pool_name = f"custom_worker_pool_ver{pool_version}"
    worker_pool_res = domain_client.api.services.worker_pool.launch(
        name=worker_pool_name,
        image_uid=worker_image.id,
        num_workers=3,
    )
    assert len(worker_pool_res) == 3

    assert all(worker.error is None for worker in worker_pool_res)
    # assert len(domain_client.worker_pools.get_all()) == 2

    worker_pool = domain_client.worker_pools[worker_pool_name]
    assert len(worker_pool.worker_list) == 3

    workers = worker_pool.workers
    assert len(workers) == 3

    for worker in workers:
        assert worker.worker_pool_name == worker_pool_name
        assert worker.image.id == worker_image.id

    assert len(worker_pool.healthy_workers) == 3

    # Grab the first worker
    first_worker = workers[0]

    # Check worker Logs
    logs = domain_client.api.services.worker.logs(uid=first_worker.id)
    assert not isinstance(logs, sy.SyftError)

    # Check for worker status
    status_res = domain_client.api.services.worker.status(uid=first_worker.id)
    assert not isinstance(status_res, sy.SyftError)
    assert isinstance(status_res, tuple)

    # Delete the pool's workers
    for worker in worker_pool.workers:
        res = domain_client.api.services.worker.delete(uid=worker.id, force=True)
        assert isinstance(res, sy.SyftSuccess)

    # TODO: delete the launched pool

    # Clean the build images
    sleep(10)
    delete_result = domain_client.api.services.worker_image.remove(uid=worker_image.id)
    assert isinstance(delete_result, sy.SyftSuccess)


@pytest.mark.container_workload
def test_pool_image_creation_job_requests(domain_1_port) -> None:
    """
    Test register ds client, ds requests to create an image and pool creation,
    do approves, then ds creates a function attached to the worker pool, then creates another
    request. DO approves and runs the function
    """
    # construct a root client and data scientist client for the test domain
    domain_client: DomainClient = sy.login(
        port=domain_1_port, email="info@openmined.org", password="changethis"
    )
    fake = Faker()
    ds_username = fake.user_name()
    ds_email = ds_username + "@example.com"
    res = domain_client.register(
        name=ds_username,
        email=ds_email,
        password="secret_pw",
        password_verify="secret_pw",
    )
    assert isinstance(res, SyftSuccess)
    ds_client = sy.login(email=ds_email, password="secret_pw", port=domain_1_port)

    syft_base_tag = "0.8.5-beta.10"  # {sy.__version__}

    # the DS makes a request to create an image and a pool based on the image
<<<<<<< HEAD
    docker_config_np = f"""
        FROM openmined/grid-backend:{syft_base_tag}
=======
    docker_config_np = """
        FROM openmined/grid-backend:0.8.5-beta.10
>>>>>>> 497b54aa
        RUN pip install numpy
    """
    docker_config = DockerWorkerConfig(dockerfile=docker_config_np)
    tag_version = sy.UID().short()
    docker_tag = f"openmined/custom-worker-np:{tag_version}"
    pool_version = sy.UID().short()
    worker_pool_name = f"custom_worker_pool_ver{pool_version}"
    request = ds_client.api.services.worker_pool.create_image_and_pool_request(
        pool_name=worker_pool_name,
        num_workers=1,
        tag=docker_tag,
        config=docker_config,
        reason="I want to do some more cool data science with PySyft and Recordlinkage",
    )
    assert isinstance(request, Request)
    assert len(request.changes) == 2
    assert request.changes[0].config == docker_config
    assert request.changes[1].num_workers == 1
    assert request.changes[1].pool_name == worker_pool_name

    # the domain client approve the request, so the image should be built
    # and the worker pool should be launched
    for r in domain_client.requests:
        if r.id == request.id:
            req_result = r.approve()
            break
    assert isinstance(req_result, SyftSuccess)

    launched_pool = ds_client.api.services.worker_pool.get_by_name(worker_pool_name)
    assert isinstance(launched_pool, WorkerPool)
    assert launched_pool.name == worker_pool_name
    assert len(launched_pool.worker_list) == 1

    worker: SyftWorker = launched_pool.workers[0]
    assert launched_pool.name in worker.name
    assert worker.status.value == "Pending"
    assert worker.healthcheck.value == "✅"
    # assert worker.consumer_state.value == "Idle"
    assert isinstance(worker.logs, str)
    assert worker.job_id is None

    built_image = ds_client.api.services.worker_image.get_by_config(docker_config)
    assert isinstance(built_image, SyftWorkerImage)
    assert built_image.id == launched_pool.image.id
    assert worker.image.id == built_image.id

    # Dataset
    data = np.array([1, 2, 3])
    data_action_obj = sy.ActionObject.from_obj(data)
    data_pointer = domain_client.api.services.action.set(data_action_obj)

    # Function
    @sy.syft_function(
        input_policy=sy.ExactMatch(x=data_pointer),
        output_policy=sy.SingleExecutionExactOutput(),
        worker_pool_name=launched_pool.name,
    )
    def custom_worker_func(x):
        return {"y": x + 1}

    custom_worker_func.code = dedent(custom_worker_func.code)
    assert custom_worker_func.worker_pool_name == launched_pool.name
    # Request code execution
    code_request = ds_client.code.request_code_execution(custom_worker_func)
    assert isinstance(code_request, Request)
    assert code_request.status.value == 0  # pending
    for r in domain_client.requests:
        if r.id == code_request.id:
            code_req_result = r.approve(approve_nested=True)
            break
    assert isinstance(code_req_result, SyftSuccess)

    job = ds_client.code.custom_worker_func(x=data_pointer, blocking=False)
    assert job.status.value == "created"
    job.wait()
    assert job.status.value == "completed"

    job = domain_client.jobs[-1]
    assert job.job_worker_id == worker.id

    # Validate the result received from the syft function
    result = job.wait().get()
    result_matches = result["y"] == data + 1
    assert result_matches.all()

    # Delete the workers of the launched pools
    for worker in launched_pool.workers:
        res = domain_client.api.services.worker.delete(uid=worker.id, force=True)
        assert isinstance(res, sy.SyftSuccess)

    # TODO: delete the launched pool

    # Clean the build images
    sleep(10)
    delete_result = domain_client.api.services.worker_image.remove(uid=built_image.id)
    assert isinstance(delete_result, sy.SyftSuccess)<|MERGE_RESOLUTION|>--- conflicted
+++ resolved
@@ -27,13 +27,8 @@
     syft_base_tag = "0.8.5-beta.10"  # {sy.__version__}
 
     # Submit Docker Worker Config
-<<<<<<< HEAD
-    docker_config_rl = f"""
-        FROM openmined/grid-backend:{syft_base_tag}
-=======
     docker_config_rl = """
         FROM openmined/grid-backend:0.8.5-beta.10
->>>>>>> 497b54aa
         RUN pip install recordlinkage
     """
     docker_config = DockerWorkerConfig(dockerfile=docker_config_rl)
@@ -87,13 +82,8 @@
     syft_base_tag = "0.8.5-beta.10"  # {sy.__version__}
 
     # Submit Docker Worker Config
-<<<<<<< HEAD
-    docker_config_opendp = f"""
-        FROM openmined/grid-backend:{syft_base_tag}
-=======
     docker_config_opendp = """
         FROM openmined/grid-backend:0.8.5-beta.10
->>>>>>> 497b54aa
         RUN pip install opendp
     """
     docker_config = DockerWorkerConfig(dockerfile=docker_config_opendp)
@@ -194,13 +184,9 @@
     syft_base_tag = "0.8.5-beta.10"  # {sy.__version__}
 
     # the DS makes a request to create an image and a pool based on the image
-<<<<<<< HEAD
-    docker_config_np = f"""
-        FROM openmined/grid-backend:{syft_base_tag}
-=======
+
     docker_config_np = """
         FROM openmined/grid-backend:0.8.5-beta.10
->>>>>>> 497b54aa
         RUN pip install numpy
     """
     docker_config = DockerWorkerConfig(dockerfile=docker_config_np)
