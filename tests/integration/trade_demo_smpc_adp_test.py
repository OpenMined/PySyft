--- conflicted
+++ resolved
@@ -163,13 +163,9 @@
     part, the part we call "The Prestige".
     """
     # the prestige 🎩
-<<<<<<< HEAD
-    time.sleep(40)  # TODO: should modify after implementing polling .get()
-    # public_result.block_with_timeout(40)
-=======
     # time.sleep(40)  # TODO: should modify after implementing polling .get()
     public_result.block_with_timeout(40)
->>>>>>> a79549b1
+
     sycure_result = public_result.get()
     print("sycure_result", sycure_result)
     print("after ca", ca.privacy_budget)
