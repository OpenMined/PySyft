--- conflicted
+++ resolved
@@ -104,13 +104,9 @@
 
     # connecting the domain to the gateway
     result = domain_client.connect_to_gateway(gateway_client)
-<<<<<<< HEAD
     assert isinstance(result, Request)
     assert isinstance(result.changes[0], AssociationRequestChange)
 
-=======
-    assert isinstance(result, SyftSuccess)
->>>>>>> ebddbb08
     assert len(domain_client.peers) == 1
     assert len(gateway_client.peers) == 0
 
