--- conflicted
+++ resolved
@@ -790,15 +790,11 @@
         port=domain_1_port, email="info@openmined.org", password="changethis"
     )
 
-<<<<<<< HEAD
-    res = gateway_client.settings.enable_association_request_auto_approval(enable=True)
-=======
     # Remove existing peers just to make sure
     _remove_existing_peers(domain_client)
     _remove_existing_peers(gateway_client)
 
-    res = gateway_client.settings.allow_association_request_auto_approval(enable=True)
->>>>>>> 4d5aee0b
+    res = gateway_client.settings.enable_association_request_auto_approval(enable=True)
     assert isinstance(res, SyftSuccess)
 
     # connect the domain to the gateway
