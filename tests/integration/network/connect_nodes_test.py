--- conflicted
+++ resolved
@@ -1,10 +1,8 @@
-<<<<<<< HEAD
+# future
+from __future__ import annotations
+
 # stdlib
 import os
-=======
-# future
-from __future__ import annotations
->>>>>>> df531fa6
 
 # third party
 import pytest
@@ -16,8 +14,12 @@
 NETWORK_HOSTNAME = os.environ.get("TEST_NETWORK_HOSTNAME", "test_network_1")
 NETWORK_PUBLIC_PORT = int(os.environ.get("TEST_NETWORK_PUBLIC_PORT", 9081))
 NETWORK_PUBLIC_HOST = os.environ.get("TEST_NETWORK_PUBLIC_HOST", "docker-host")
-NETWORK_INTERNAL_HOST = os.environ.get("TEST_NETWORK_INTERNAL_HOST", NETWORK_PUBLIC_HOST)
-NETWORK_INTERNAL_PORT = os.environ.get("TEST_NETWORK_INTERNAL_PORT", NETWORK_PUBLIC_PORT)
+NETWORK_INTERNAL_HOST = os.environ.get(
+    "TEST_NETWORK_INTERNAL_HOST", NETWORK_PUBLIC_HOST
+)
+NETWORK_INTERNAL_PORT = os.environ.get(
+    "TEST_NETWORK_INTERNAL_PORT", NETWORK_PUBLIC_PORT
+)
 DOMAIN1_PORT = 9082
 DOMAIN2_PORT = 9083
 NETWORK_VPN_IP = "100.64.0.1"
@@ -28,28 +30,20 @@
 
 
 def join_to_network_python(
-    email: str, password: str, node_api_port: int, node_api_host: str, headscale_addr: str
+    email: str, password: str, port: int, network_host: str
 ) -> None:
-    root_client = sy.login(email=email, password=password, port=node_api_port, url=f"http://{node_api_host}")
+    root_client = sy.login(email=email, password=password, port=port)
 
     # test Syft API
-    root_client.join_network(host_or_ip=headscale_addr)
+    root_client.join_network(host_or_ip=network_host)
 
     response = root_client.vpn_status()
     return response
 
 
 def join_to_network_rest(
-    email: str, password: str, node_api_port: int, node_api_host: str, headscale_addr: str
+    email: str, password: str, port: int, network_host: str
 ) -> None:
-<<<<<<< HEAD
-    url = f"http://{node_api_host}:{node_api_port}/api/v1/login"
-    auth_response = requests.post(url, json={"email": email, "password": password})
-    auth = auth_response.json()
-
-    # test HTTP API
-    url = f"http://{node_api_host}:{node_api_port}/api/v1/vpn/join/{headscale_addr}"
-=======
     grid_url = sy.grid.GridURL(port=port, path="/api/v1/login")
     if sy.util.ssl_test():
         grid_url = grid_url.to_tls()
@@ -60,7 +54,6 @@
 
     # test HTTP API
     grid_url.path = f"/api/v1/vpn/join/{network_host}"
->>>>>>> df531fa6
     headers = {"Authorization": f"Bearer {auth['access_token']}"}
     response = requests.post(grid_url.url, headers=headers)
 
@@ -68,13 +61,12 @@
     return result
 
 
-def run_network_tests(node_api_port: int, hostname: str, vpn_ip: str, node_api_host: str, headscale_addr: str) -> None:
+def run_network_tests(port: int, hostname: str, vpn_ip: str) -> None:
     response = join_to_network_python(
         email=TEST_ROOT_EMAIL,
         password=TEST_ROOT_PASS,
-        node_api_port=node_api_port,
-        node_api_host=node_api_host,
-        headscale_addr=headscale_addr,
+        port=port,
+        network_host=NETWORK_PUBLIC_HOST,
     )
 
     assert response["status"] == "ok"
@@ -88,9 +80,8 @@
     response = join_to_network_rest(
         email=TEST_ROOT_EMAIL,
         password=TEST_ROOT_PASS,
-        node_api_port=node_api_port,
-        node_api_host=node_api_host,
-        headscale_addr=headscale_addr,
+        port=port,
+        network_host=NETWORK_PUBLIC_HOST,
     )
     if "status" not in response or response["status"] != "ok":
         print(response)
@@ -98,33 +89,21 @@
 
 
 @pytest.mark.network
-@pytest.mark.k8s
 def test_connect_network_to_network() -> None:
     run_network_tests(
-        node_api_port=NETWORK_PUBLIC_PORT,
-        hostname=NETWORK_HOSTNAME,
-        vpn_ip=NETWORK_VPN_IP,
-        node_api_host=NETWORK_PUBLIC_HOST,
-        headscale_addr=f"{NETWORK_INTERNAL_HOST}:{NETWORK_INTERNAL_PORT}",
+        port=NETWORK_PUBLIC_PORT, hostname="test_network_1", vpn_ip=NETWORK_VPN_IP
     )
 
+
 @pytest.mark.network
-@pytest.mark.k8s
 def test_connect_domain1_to_network() -> None:
     run_network_tests(
-        node_api_port=DOMAIN1_PORT,
-        hostname="test_domain_1",
-        vpn_ip=DOMAIN1_VPN_IP,
-        node_api_host="localhost",
-        headscale_addr=f"{NETWORK_PUBLIC_HOST}:{NETWORK_PUBLIC_PORT}",
+        port=DOMAIN1_PORT, hostname="test_domain_1", vpn_ip=DOMAIN1_VPN_IP
     )
+
 
 @pytest.mark.network
 def test_connect_domain2_to_network() -> None:
     run_network_tests(
-        node_api_port=DOMAIN2_PORT,
-        hostname="test_domain_2",
-        vpn_ip=DOMAIN2_VPN_IP,
-        node_api_host="localhost",
-        headscale_addr=f"{NETWORK_PUBLIC_HOST}:{NETWORK_PUBLIC_PORT}"
+        port=DOMAIN2_PORT, hostname="test_domain_2", vpn_ip=DOMAIN2_VPN_IP
     )