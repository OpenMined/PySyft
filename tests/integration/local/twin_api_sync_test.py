--- conflicted
+++ resolved
@@ -56,11 +56,7 @@
 
 
 @pytest.mark.skipif(sys.platform == "win32", reason="does not run on windows")
-<<<<<<< HEAD
-@pytest.mark.local_node()
-=======
-@pytest.mark.local_server
->>>>>>> 38801e3c
+@pytest.mark.local_server()
 def test_twin_api_integration(full_high_worker, full_low_worker):
     low_client = full_low_worker.login(
         email="info@openmined.org", password="changethis"
@@ -158,11 +154,7 @@
 
 
 @pytest.mark.skipif(sys.platform == "win32", reason="does not run on windows")
-<<<<<<< HEAD
-@pytest.mark.local_node()
-=======
-@pytest.mark.local_server
->>>>>>> 38801e3c
+@pytest.mark.local_server()
 def test_function_error(full_low_worker) -> None:
     root_datasite_client = full_low_worker.login(
         email="info@openmined.org", password="changethis"
