--- conflicted
+++ resolved
@@ -57,23 +57,7 @@
     server.land()
 
 
-<<<<<<< HEAD
-@pytest.fixture()
-def domain():
-    node = _launch(NodeType.DOMAIN)
-    yield node
-    node.python_node.cleanup()
-    node.land()
-
-
-@pytest.fixture()
-def domain_2():
-    node = _launch(NodeType.DOMAIN)
-    yield node
-    node.python_node.cleanup()
-    node.land()
-=======
-@pytest.fixture
+@pytest.fixture()
 def datasite():
     server = _launch(ServerType.DATASITE)
     yield server
@@ -81,13 +65,12 @@
     server.land()
 
 
-@pytest.fixture
+@pytest.fixture()
 def datasite_2():
     server = _launch(ServerType.DATASITE)
     yield server
     server.python_server.cleanup()
     server.land()
->>>>>>> 38801e3c
 
 
 @pytest.fixture()
@@ -105,33 +88,18 @@
     server.land()
 
 
-<<<<<<< HEAD
-@pytest.fixture()
-def domain_webserver():
-    node = _launch(NodeType.DOMAIN, port="auto")
-    yield node
-    node.land()
-
-
-@pytest.fixture()
-def domain_2_webserver():
-    node = _launch(NodeType.DOMAIN, port="auto")
-    yield node
-    node.land()
-=======
-@pytest.fixture
+@pytest.fixture()
 def datasite_webserver():
     server = _launch(ServerType.DATASITE, port="auto")
     yield server
     server.land()
 
 
-@pytest.fixture
+@pytest.fixture()
 def datasite_2_webserver():
     server = _launch(ServerType.DATASITE, port="auto")
     yield server
     server.land()
->>>>>>> 38801e3c
 
 
 @pytest.fixture(scope="function")
@@ -161,11 +129,7 @@
     del os.environ["NETWORK_REGISTRY_JSON"]
 
 
-<<<<<<< HEAD
-@pytest.mark.local_node()
-=======
-@pytest.mark.local_server
->>>>>>> 38801e3c
+@pytest.mark.local_server()
 def test_create_gateway(
     set_network_json_env_var,
     gateway_webserver,
@@ -212,15 +176,10 @@
     assert client.metadata.server_type == ServerType.GATEWAY.value
 
 
-<<<<<<< HEAD
-@pytest.mark.local_node()
-def test_domain_connect_to_gateway(gateway_association_request_auto_approval, domain):
-=======
-@pytest.mark.local_server
+@pytest.mark.local_server()
 def test_datasite_connect_to_gateway(
     gateway_association_request_auto_approval, datasite
 ):
->>>>>>> 38801e3c
     association_request_auto_approval, gateway = (
         gateway_association_request_auto_approval
     )
@@ -291,15 +250,10 @@
     assert all_peers[0].server_routes[0].priority == 1
 
 
-<<<<<<< HEAD
-@pytest.mark.local_node()
-def test_domain_connect_to_gateway_routes_priority(gateway, domain, domain_2) -> None:
-=======
-@pytest.mark.local_server
+@pytest.mark.local_server()
 def test_datasite_connect_to_gateway_routes_priority(
     gateway, datasite, datasite_2
 ) -> None:
->>>>>>> 38801e3c
     """
     A test for routes' priority (PythonServerRoute)
     """
@@ -342,11 +296,7 @@
         assert peer.server_routes[0].priority == 1
 
 
-<<<<<<< HEAD
-@pytest.mark.local_node()
-=======
-@pytest.mark.local_server
->>>>>>> 38801e3c
+@pytest.mark.local_server()
 def test_enclave_connect_to_gateway(faker: Faker, gateway, enclave):
     gateway_client = gateway.client
     enclave_client: EnclaveClient = enclave.client
@@ -401,11 +351,7 @@
     )
 
 
-<<<<<<< HEAD
-@pytest.mark.local_node()
-=======
-@pytest.mark.local_server
->>>>>>> 38801e3c
+@pytest.mark.local_server()
 @pytest.mark.parametrize(
     "gateway_association_request_auto_approval", [False], indirect=True
 )
