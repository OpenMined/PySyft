# stdlib
import operator
import time
from typing import Any

# third party
import numpy as np
import pytest

# syft absolute
import syft as sy
from syft.orchestra import ClientAlias
from syft.service.job.job_stash import JobStatus
from syft.service.response import SyftError

# relative
from .conftest import matrix

# equivalent to adding this mark to every test in this file
pytestmark = pytest.mark.local_server


<<<<<<< HEAD
@pytest.fixture()
def server_args() -> dict[str, Any]:
    return {}


@pytest.fixture()
def server(server_args: dict[str, Any]) -> Generator[ServerHandle, None, None]:
    _server = sy.orchestra.launch(
        **{
            "name": token_hex(8),
            "dev_mode": True,
            "reset": True,
            "n_consumers": 3,
            "create_producer": True,
            "queue_port": None,
            "local_db": False,
            **server_args,
        }
    )
    # startup code here
    yield _server
    # Cleanup code
    _server.python_server.cleanup()
    _server.land()


def matrix(
    *,
    excludes_: Iterable[dict[str, Any]] | None = None,
    **kwargs: Iterable,
) -> list[dict[str, Any]]:
    args = ([(k, v) for v in vs] for k, vs in kwargs.items())
    args = product(*args)

    if excludes_ is None:
        excludes_ = []
    excludes_ = [kv.items() for kv in excludes_]

    args = (
        arg
        for arg in args
        if not any(all(kv in arg for kv in kvs) for kvs in excludes_)
    )

    return [dict(kvs) for kvs in args]


=======
>>>>>>> 5b717735
SERVER_ARGS_TEST_CASES = {
    "n_consumers": [1],
    "dev_mode": [True, False],
    "thread_workers": [True, False],
    "create_producer": [True],
}


class FlakyMark(RuntimeError):
    """To mark a flaky part of a test to use with @pytest.mark.flaky"""

    pass


@pytest.mark.flaky(reruns=3, rerun_delay=1, only_rerun=["FlakyMark"])
@pytest.mark.parametrize(
    "server_args",
    matrix(
        **{**SERVER_ARGS_TEST_CASES, "n_consumers": [3]},
    ),
)
@pytest.mark.parametrize("force", [True, False])
def test_delete_idle_worker(
    client: ClientAlias, force: bool, server_args: dict[str, Any]
) -> None:
    original_workers = client.worker.get_all()
    worker_to_delete = max(original_workers, key=operator.attrgetter("name"))

    res = client.worker.delete(worker_to_delete.id, force=force)
    assert not isinstance(res, SyftError)

    if force:
        assert (
            len(workers := client.worker.get_all()) == len(original_workers) - 1
            and all(w.id != worker_to_delete.id for w in workers)
        ), f"{workers.message=} {server_args=} {[(w.id, w.name) for w in original_workers]}"
        return

    start = time.time()
    while True:
        workers = client.worker.get_all()
        if isinstance(workers, SyftError):
            raise FlakyMark(
                f"`workers = client.worker.get_all()` failed.\n"
                f"{workers.message=} {server_args=} {[(w.id, w.name) for w in original_workers]}"
            )

        if len(workers) == len(original_workers) - 1 and all(
            w.id != worker_to_delete.id for w in workers
        ):
            break
        if time.time() - start > 3:
            raise TimeoutError("Worker did not get removed from stash.")


@pytest.mark.parametrize("server_args", matrix(**SERVER_ARGS_TEST_CASES))
@pytest.mark.parametrize("force", [True, False])
def test_delete_worker(client: ClientAlias, force: bool) -> None:
    data = np.array([1, 2, 3])
    data_action_obj = sy.ActionObject.from_obj(data)
    data_pointer = data_action_obj.send(client)

    @sy.syft_function_single_use(data=data_pointer)
    def compute_mean(data):
        # stdlib
        import time

        time.sleep(1.5)
        return data.mean()

    client.code.request_code_execution(compute_mean)
    client.requests[-1].approve()

    job = client.code.compute_mean(data=data_pointer, blocking=False)

    start = time.time()
    while True:
        if (syft_worker_id := client.jobs.get_all()[0].job_worker_id) is not None:
            break
        if time.time() - start > 5:
            raise TimeoutError("Job did not get picked up by any worker.")

    res = client.worker.delete(syft_worker_id, force=force)
    assert not isinstance(res, SyftError)

    if not force and len(client.worker.get_all()) > 0:
        assert client.worker.get(syft_worker_id).to_be_deleted
        job.wait()

    job = client.jobs[0]
    if force:
        assert job.status in (JobStatus.COMPLETED, JobStatus.INTERRUPTED)
    else:
        assert job.status == JobStatus.COMPLETED

    start = time.time()
    while True:
        res = client.worker.get(syft_worker_id)
        if isinstance(res, SyftError):
            break
        if time.time() - start > 5:
            raise TimeoutError("Worker did not get removed from stash.")

    assert len(client.worker.get_all()) == 0<|MERGE_RESOLUTION|>--- conflicted
+++ resolved
@@ -20,56 +20,6 @@
 pytestmark = pytest.mark.local_server
 
 
-<<<<<<< HEAD
-@pytest.fixture()
-def server_args() -> dict[str, Any]:
-    return {}
-
-
-@pytest.fixture()
-def server(server_args: dict[str, Any]) -> Generator[ServerHandle, None, None]:
-    _server = sy.orchestra.launch(
-        **{
-            "name": token_hex(8),
-            "dev_mode": True,
-            "reset": True,
-            "n_consumers": 3,
-            "create_producer": True,
-            "queue_port": None,
-            "local_db": False,
-            **server_args,
-        }
-    )
-    # startup code here
-    yield _server
-    # Cleanup code
-    _server.python_server.cleanup()
-    _server.land()
-
-
-def matrix(
-    *,
-    excludes_: Iterable[dict[str, Any]] | None = None,
-    **kwargs: Iterable,
-) -> list[dict[str, Any]]:
-    args = ([(k, v) for v in vs] for k, vs in kwargs.items())
-    args = product(*args)
-
-    if excludes_ is None:
-        excludes_ = []
-    excludes_ = [kv.items() for kv in excludes_]
-
-    args = (
-        arg
-        for arg in args
-        if not any(all(kv in arg for kv in kvs) for kvs in excludes_)
-    )
-
-    return [dict(kvs) for kvs in args]
-
-
-=======
->>>>>>> 5b717735
 SERVER_ARGS_TEST_CASES = {
     "n_consumers": [1],
     "dev_mode": [True, False],
