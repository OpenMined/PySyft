--- conflicted
+++ resolved
@@ -109,13 +109,6 @@
 
     start = time.time()
     while True:
-<<<<<<< HEAD
-        all_workers = client.worker.get_all()
-        if isinstance(all_workers, SyftError):
-            print(all_workers)
-            continue
-        if len(all_workers) == 0:
-=======
         workers = client.worker.get_all()
         if isinstance(workers, SyftError):
             raise FlakyMark(
@@ -126,7 +119,6 @@
         if len(workers) == len(original_workers) - 1 and all(
             w.id != worker_to_delete.id for w in workers
         ):
->>>>>>> 32c4c1ef
             break
         if time.time() - start > 3:
             raise TimeoutError("Worker did not get removed from stash.")
