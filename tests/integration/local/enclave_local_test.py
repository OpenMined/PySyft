# stdlib
from secrets import token_hex

# third party
import pytest

# syft absolute
import syft as sy
from syft.service.response import SyftError


<<<<<<< HEAD
@pytest.mark.local_node()
=======
@pytest.mark.local_server
>>>>>>> 38801e3c
def test_enclave_root_client_exception():
    enclave_server = sy.orchestra.launch(
        name=token_hex(8),
        server_type=sy.ServerType.ENCLAVE,
        dev_mode=True,
        reset=True,
        local_db=True,
    )
    res = enclave_server.login(email="info@openmined.org", password="changethis")
    assert isinstance(res, SyftError)
    enclave_server.python_server.cleanup()
    enclave_server.land()<|MERGE_RESOLUTION|>--- conflicted
+++ resolved
@@ -9,11 +9,7 @@
 from syft.service.response import SyftError
 
 
-<<<<<<< HEAD
-@pytest.mark.local_node()
-=======
-@pytest.mark.local_server
->>>>>>> 38801e3c
+@pytest.mark.local_server()
 def test_enclave_root_client_exception():
     enclave_server = sy.orchestra.launch(
         name=token_hex(8),
