--- conflicted
+++ resolved
@@ -44,11 +44,7 @@
     PyNaCl
     requests
     sqlitedict
-<<<<<<< HEAD
-    torch>=1.7.1
-=======
     torch>=1.4
->>>>>>> 72b7f4dc
     torchvision
     typeguard
     typing-extensions
