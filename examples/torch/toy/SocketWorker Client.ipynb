--- conflicted
+++ resolved
@@ -73,12 +73,7 @@
      "name": "stderr",
      "output_type": "stream",
      "text": [
-<<<<<<< HEAD
-      "WARNING:root:Worker ID 2 taken. Have I seen this worker before?\n",
-      "WARNING:root:Replacing it anyways... this could cause unexpected behavior...\n",
-=======
       "WARNING:root:Worker 2 already exists. Replacing old worker which could cause unexpected behavior\n",
->>>>>>> e49d79c9
       "WARNING:root:Worker 2 already exists. Replacing old worker which could cause unexpected behavior\n"
      ]
     },
@@ -91,11 +86,7 @@
     }
    ],
    "source": [
-<<<<<<< HEAD
-    "remote_client = sy.SocketWorker(hook=hook,id=2, port=1131, is_pointer=True)\n",
-=======
     "remote_client = sy.SocketWorker(hook=hook,id=2, port=1130, is_pointer=True)\n",
->>>>>>> e49d79c9
     "hook.local_worker.add_worker(remote_client)"
    ]
   },
@@ -132,11 +123,7 @@
     {
      "data": {
       "text/plain": [
-<<<<<<< HEAD
-       "FloatTensor[_PointerTensor - id:3175432562 owner:0 loc:2 id@loc:57404541452]"
-=======
        "FloatTensor[_PointerTensor - id:2263493245 owner:0 loc:2 id@loc:60861922978]"
->>>>>>> e49d79c9
       ]
      },
      "execution_count": 5,
@@ -156,11 +143,7 @@
     {
      "data": {
       "text/plain": [
-<<<<<<< HEAD
-       "FloatTensor[_PointerTensor - id:6558453561 owner:0 loc:2 id@loc:55974626366]"
-=======
        "FloatTensor[_PointerTensor - id:9157502390 owner:0 loc:2 id@loc:90118308190]"
->>>>>>> e49d79c9
       ]
      },
      "execution_count": 6,
@@ -259,16 +242,6 @@
    "metadata": {},
    "outputs": [
     {
-<<<<<<< HEAD
-     "data": {
-      "text/plain": [
-       "FloatTensor[_PointerTensor - id:1141702194 owner:0 loc:2 id@loc:8433747368]"
-      ]
-     },
-     "execution_count": 8,
-     "metadata": {},
-     "output_type": "execute_result"
-=======
      "ename": "NameError",
      "evalue": "name 'y' is not defined",
      "output_type": "error",
@@ -278,7 +251,6 @@
       "\u001b[0;32m<ipython-input-9-009520053b00>\u001b[0m in \u001b[0;36m<module>\u001b[0;34m()\u001b[0m\n\u001b[0;32m----> 1\u001b[0;31m \u001b[0my\u001b[0m\u001b[0;34m\u001b[0m\u001b[0m\n\u001b[0m",
       "\u001b[0;31mNameError\u001b[0m: name 'y' is not defined"
      ]
->>>>>>> e49d79c9
     }
    ],
    "source": [
