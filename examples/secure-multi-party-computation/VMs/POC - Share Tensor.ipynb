--- conflicted
+++ resolved
@@ -38,13 +38,8 @@
     "\n",
     "from sympc.session import Session\n",
     "\n",
-<<<<<<< HEAD
-    "# Import our ShareTensor ControlCenter\n",
-    "from sympc.tensor import ShareTensorCC"
-=======
     "sy.load_lib(\"sympc\")\n",
     "sy.logger.add(sink=\"./example.log\")"
->>>>>>> cd7a3961
    ]
   },
   {
