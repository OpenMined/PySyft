--- conflicted
+++ resolved
@@ -260,11 +260,7 @@
     {
      "name": "stdout",
      "text": [
-<<<<<<< HEAD
-      "Epoch 1, avg loss: 0.207530, avg training accuracy: 0.442564\n"
-=======
       "Epoch 1, avg loss: 0.207544, avg training accuracy: 0.441848\n"
->>>>>>> fb24d0b5
      ],
      "output_type": "stream"
     }
@@ -288,11 +284,7 @@
     {
      "name": "stdout",
      "text": [
-<<<<<<< HEAD
-      "Epoch 1, avg loss: 0.157958, avg training accuracy: 0.733042\n"
-=======
       "Epoch 1, avg loss: 0.157933, avg training accuracy: 0.731726\n"
->>>>>>> fb24d0b5
      ],
      "output_type": "stream"
     }
