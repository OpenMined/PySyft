--- conflicted
+++ resolved
@@ -224,7 +224,7 @@
    "source": [
     "Note: You can load normal torch model weights before sending your model.\n",
     "Try training the model and saving it at the end of the notebook and then coming back and\n",
-    "reloading the weights here, or you can train the same model once using the original script\n",
+    "reloading the weights here, or you can train the same model one using the original script\n",
     "in `original` dir and load it here as well."
    ]
   },
@@ -769,11 +769,7 @@
    "name": "python",
    "nbconvert_exporter": "python",
    "pygments_lexer": "ipython3",
-<<<<<<< HEAD
-   "version": "3.6.8-final"
-=======
    "version": "3.8.5"
->>>>>>> c68502f6
   },
   "pycharm": {
    "stem_cell": {
