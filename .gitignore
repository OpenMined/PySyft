# dot files / folders
.cache/
.coverage
.DS_Store
.eggs/
.idea/
.mypy_cache
.python-version
.vscode/
.tox/*

# python stuff
*__pycache__*
*.pyc
*.swp
*.swo
*.ipynb_checkpoints*
**.pytest_cache/
**/pip-wheel-metadata

# logs and database files
**/*.log
**/*.sqlite
**/*.sqlite-journal

# docker compose volumes
docker/data/*

# hagrid temps
packages/hagrid/syft
packages/hagrid/grid

# vagrant
.vagrant

# venv
venv

# docs
docs/build
docs/source/_build

# helmcharts
helm-charts/**/*.tgz
helm-charts/**/*.lock
.helm/**

# docker cache
.docker-cache/

# notebook data
notebooks/medical-federated-learning-program/data-owners/MedNIST.pkl
notebooks/**/*.pkl

# k3d registry
k3d-registry

.envfile
packages/hagrid/.envfile

# temporarily ignore sveltekit
packages/grid/svelte

# rendered template dir
packages/grid/rendered

<<<<<<< HEAD
js/node_modules
=======
js/node_modules/*

#nohup
nohup.out
>>>>>>> 07c0715c
<|MERGE_RESOLUTION|>--- conflicted
+++ resolved
@@ -64,11 +64,7 @@
 # rendered template dir
 packages/grid/rendered
 
-<<<<<<< HEAD
-js/node_modules
-=======
 js/node_modules/*
 
 #nohup
-nohup.out
->>>>>>> 07c0715c
+nohup.out