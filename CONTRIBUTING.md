--- conflicted
+++ resolved
@@ -3,16 +3,12 @@
 This document contains a set of guidelines to help you during the contribution process.
 This project is open source and we welcome contributions from everyone in the form of bug fixes, new features, documentation and suggestions.
 
-<<<<<<< HEAD
-- [Contribution Guidelines](#contribution-guidelines)
-=======
 ## Getting Started
 
 The PySyft codebase, like all OpenMined codebases, is developed by charitable individuals who donate their time and expertise to bettering open-source software. **OpenMined is not a company and individual contributors have no responsibility to solve problems that you may have in your implementation.** In the interest of making the best use of our contributors time, please do not DM regular, core contributors to this project or any project on Slack or any other medium for support without prior invitation. There are proper Slack channels in place for receiving support, such as the #lib_pysyft channel on our [Slack community](https://slack.openmined.org). The added benefit of using a channel is that others can step in to help and learn from the discussed topics. Please file any support requests there. For any bug reports or feature requests, please create an issue. For any PR's, please ensure your work is related to an active PySyft Github issue. Anything else will be closed or will not be responded to.
 
 - [Contribution Guidelines](#contribution-guidelines)
   - [Getting Started](#getting-started)
->>>>>>> 73a02de7
   - [Slack](#slack)
   - [Issues / PRs](#issues--prs)
     - [Beginner Issues](#beginner-issues)
