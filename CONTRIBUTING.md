# Contribution Guidelines

This document contains a set of guidelines to help you during the contribution process.
This project is open source and we welcome contributions from everyone in the form of bug fixes, new features, documentation and suggestions.

<<<<<<< HEAD
## Getting Started

The PySyft codebase, like all OpenMined codebases, is developed by charitable individuals who donate their time and expertice to bettering open-source software. **OpenMined is not a company and individual contributors have no responsibility to solve problems that you may have in your implementation.** In the interest of making the best use of our contributors time, please do not DM regular, core contributors to this project or any project on Slack or any other medium for support without prior invitation. There are proper Slack channels in place for receiving support, such as the #lib_pysyft channel on our [Slack community](https://slack.openmined.org). The added benefit of using a channel is that others can step in to help and learn from the discussed topics. Please file any support requests there. For any bug reports or feature requests, please create an issue. For any PR's, please ensure your work is related to an active PySyft Github issue. Anything else will be closed or will not be responded to.

- [Contribution Guidelines](#contribution-guidelines)
  - [Getting Started](#getting-started)
=======
- [Contribution Guidelines](#contribution-guidelines)
>>>>>>> c68502f6
  - [Slack](#slack)
  - [Issues / PRs](#issues--prs)
    - [Beginner Issues](#beginner-issues)
  - [Requirements](#requirements)
    - [Linux](#linux)
    - [MacOS](#macos)
    - [Windows](#windows)
  - [Git](#git)
    - [MacOS](#macos-1)
  - [protoc](#protoc)
    - [MacOS](#macos-2)
    - [Ubuntu](#ubuntu)
  - [Python Versions](#python-versions)
    - [MacOS](#macos-3)
    - [For Linux/WSL based Systems](#for-linuxwsl-based-systems)
    - [Using pyenv](#using-pyenv)
  - [Virtual Environments](#virtual-environments)
    - [What is a Virtual Environment](#what-is-a-virtual-environment)
        - [What about Python Package Management](#what-about-python-package-management)
  - [Pipenv](#pipenv)
    - [Common Issues](#common-issues)
  - [Git Repo](#git-repo)
    - [Forking PySyft](#forking-pysyft)
    - [Clone GitHub Repo](#clone-github-repo)
    - [Switch to Dev-Branch](#switch-to-dev-branch)
    - [Branching](#branching)
    - [Syncing your Fork](#syncing-your-fork)
    - [Learn More Git](#learn-more-git)
  - [Setting up the VirtualEnv](#setting-up-the-virtualenv)
    - [Pipenv](#pipenv-1)
    - [Install Python Dependencies](#install-python-dependencies)
    - [Linking the PySyft src](#linking-the-pysyft-src)
  - [Jupyter](#jupyter)
  - [Duet Network](#duet-network)
  - [Code Quality](#code-quality)
    - [Formatting, Linting and Type Checking](#formatting-linting-and-type-checking)
    - [Tests and CI](#tests-and-ci)
    - [Writing Test Cases](#writing-test-cases)
    - [Documentation and Code Style Guide](#documentation-and-code-style-guide)
    - [Imports Formatting](#imports-formatting)
    - [Generating Documentation](#generating-documentation)
  - [Type Checking](#type-checking)
  - [Pre-Commit](#pre-commit)
    - [MacOS](#macos-4)
  - [Useful Scripts](#useful-scripts)
    - [Creating a Pull Request](#creating-a-pull-request)
    - [Check CI and Wait for Reviews](#check-ci-and-wait-for-reviews)
  - [Support](#support)

## Slack
If you have questions or want to get involved with any of the other exciting projects at OpenMined [Join our Slack community](http://slack.openmined.org).

## Issues / PRs
- Development is done on the `dev` branch so if you want to add a PR please point it at this branch and not `master`.
- PR's may be closed without warning for any of the following reasons: lack of an associated Github issue, lack of tests, lack of proper documentation, or anything that isn't within the intended development roadmap of the Syft core team.
- If you are working on an existing issue posted by someone else, please ask to be added as Assignee so that effort is not duplicated.
- If you want to contribute to an issue someone else is already working on please get in contact with that person via slack or GitHub and discuss your collaboration.
- If you wish to create your own issue or PR please explain your reasoning within the Issue template and make sure your code passes all the CI checks.

**Caution**: We try our best to keep the assignee up-to-date, but as we are all humans with our own schedules mistakes happen. If you are unsure, please check the comments of the issue to see if someone else has already started work before you begin.

### Beginner Issues
If you are new to the project and want to get into the code, we recommend picking an issue with the label "good first issue". These issues should only require general programming knowledge and little to none insights into the project.

## Requirements
Before you get started you will need a few things installed depending on your operating system.

- OS Package Manager
- Python 3.6+
- git
- protobuf (protoc)

### OSes
We intend to provide first class support for dev setup in the current versions of:

- 🐧 Ubuntu
- 🍎 MacOS
- 💠 Windows

If there are missing instructions on setup for a specific operating system or tool please open a PR.

### Linux
If you are using Ubuntu this is `apt-get` and should already be available on your machine.

### MacOS
On macOS, the main package manager is called [Brew](https://brew.sh/).

Install Brew with:
```
$ /bin/bash -c "$(curl -fsSL https://raw.githubusercontent.com/Homebrew/install/master/install.sh)"
```
Afterwards, you can now use the `brew` package manager for installing additionally required packages below.

### Windows
For Windows users, the recommended package manager is [chocolatey](https://chocolatey.org/).
Alternatively, you can use [Windows Subsystem Linux](https://docs.microsoft.com/en-us/windows/wsl/install-win10) and follow the instructions under Linux section.


## Git
You will need git to clone, commit and push code to GitHub.

### Linux

### MacOS
```
$ brew install git
```

## protoc
We utilise protobuf and `protoc` protobuf compiler to automatically code generate python protobuf interfaces for much of our serialization/deserialization functionality. To generate protobufs you need the protoc tool installed and available on your path. Protoc / protobuf are available on many OS Package Managers and there are pre-compiled binaries for many systems available on their repo: https://github.com/protocolbuffers/protobuf

### MacOS
Install protobuf and protoc like this:
```
$ brew install protobuf
```

### Ubuntu
For Ubuntu based systems install protobuf and protoc using the following command:

```
$ sudo apt install  install protobuf-compiler
```


## Python Versions
This project supports Python 3.6+, however, if you are contributing it can help to be able to switch between python versions to fix issues or bugs that relate to a specific python version. Depending on your operating system there are a number of ways to install different versions of python however one of the easiest is with the `pyenv` tool. Additionally, as we will be frequently be installing and changing python packages for this project we should isolate it from your system python and other projects you have using a virtualenv.

### MacOS

Install the `pyenv` tool with `brew`:
```
$ brew install pyenv
```
### For Linux/WSL based Systems

Follow the instructions provided in the repo : https://github.com/pyenv/pyenv-installer


### Using pyenv
Running the command will give you help:
```
$ pyenv
```

Lets say you wanted to install python 3.6.9 because its the version that Google Colab uses and you want to debug a Colab issue.

First, search for available python versions:
```
$  pyenv install --list | grep 3.6
...
3.6.7
3.6.8
3.6.9
3.6.10
3.6.11
3.6.12
```

Wow, there are lots of options, lets install 3.6.
```
$ pyenv install 3.6.9
```

Now, lets see what versions are installed:
```
$ pyenv versions
3.5.9
3.6.9
3.7.8
3.9.0
```

That’s all we need for now. You generally should not change which python version your system is using by default and instead we will use virtualenv manager to pick from these compiled and installed Python versions later.

## Virtual Environments
If you do not fully understand what a Virtual Environment is and why you need it, I would urge you to read this section because its actually a very simple concept but misunderstanding Python, site-packages and virtual environments lead to many common problems when working with projects and packages.

### What is a Virtual Environment
Ever wonder how python finds your packages that you have installed? The simple answer is, it recursively searches up a few folders from where ever the binary `python` or `python.exe` looking for a folder called site-packages.

When you open a shell try typing:
```
$ which python
/usr/local/bin/python3
```

Lets take a closer look at that symlink:
```
$ ls -l /usr/local/bin/python3
/usr/local/bin/python3 -> ../Cellar/python@3.9/3.9.0_1/bin/python3
```

Okay, so that means if I run this python3 interpreter I’m going to get python 3.9.0 and it will look for packages where ever that folder is in my Brew Cellar.

So what if I wanted to isolate a project from that and even use a different version of python you ask?
Quite simply a virtual environment is a folder where you store a copy of the python binary you want to use, and then you change the PATH of your shell to use that binary first so all future package resolution commands including installing packages with `pip` etc will go in that subfolder. This explains why with most virtualenv tools you have to activate them often by running `source` on a shell file to change your shells PATH.

This is so common there is a multitude of tools to help with this, and the process is now officially supported within python3 itself.

**Bonus Points**
Watch: Reverse-engineering Ian Bicking's brain: inside pip and virtualenv
https://www.youtube.com/watch?v=DlTasnqVldc

##### What about Python Package Management
Okay so virtualenvs are only part of the process, they give you isolated folder structures in which you can install, update and delete packages without worrying about messing up other projects. But how do I install a package? Is that only pip, what about conda or pipenv or poetry?

Most of these tools aim to provide the same functionality which is to create virtualenvs, and handle the installation of packages as well as making the experience of activating and managing virtualenvs as seamless as possible. Some, as in the case of conda even provide their own package repositories and additional non-python package support.

For the example below I will be using `pipenv` purely because it is extremely simple to use, and is itself simply a pip package which means as long as you have any version of python3 on your system you can use this to bootstrap everything else.

| name       | packages | virtualenvs |
| ---------- | -------- | ----------- |
| pip + venv | ✅        | ✅           |
| pipenv     | ✅        | ✅           |
| conda      | ✅        | ✅           |
| poetry     | ✅        | ✅           |

## Pipenv
As you will be running pipenv to create virtualenvs you will want to install pipenv into your normal system python site-packages.
This can be achieved by simply `pip` installing it from your shell.

```
$ pip install pipenv
```

### Common Issues
- what is the difference between pip and pip3?
pip3 was introduced as an alias to use the pip package manager from python3 on systems where python 2.x is still used by the operating system.
When in doubt use pip3 or check the path and version that your python or pip binary is using.
- I don't have pip?
On some systems like Ubuntu, you need to install pip first with `apt-get install python3-pip` or you can use the new official way to install pip from python:
```
$ python3 -m ensurepip
```

## Git Repo

### Forking PySyft
As you will be making contributions you will need somewhere to push your code. The way you do this is by forking the repository so that your own GitHub user profile has a copy of the source code.

Navigate to the page and click the fork button:
https://github.com/OpenMined/pysyft

You will now have a URL like this with your copy:
https://github.com/<your-username>/pysyft

### Clone GitHub Repo
```
$ git clone https://github.com/<your-username>/pysyft
$ cd pysyft
```

### Switch to Dev-Branch
The majority of our work will fork off dev.
```
$ git checkout dev
```

### Branching
Do not forget to create a branch from `dev` that describes the issue or feature you are working on.
```
$ git checkout -b "feature_1234"
```

### Syncing your Fork

To sync your fork (remote) with the OpenMined/PySyft (upstream) repository please see this [Guide](https://help.github.com/articles/syncing-a-fork/) on how to sync your fork or follow the given commands.

```
$ git remote update
$ git checkout <branch-name>
$ git rebase upstream/<branch-name>
```

### Learn More Git
If you want to learn more about git or Github then check out [this guide](https://guides.github.com/activities/hello-world).

## Setting up the VirtualEnv
Lets create a virtualenv and install the required packages so that we can start developing on Syft.

### Pipenv
Using pipenv you would do the following:
```
$ pipenv --python=3.6
```
We installed python 3.6 earlier so here we can just specify the version and we will get a virtualenv with that version. If you want to use a different version make sure to install it to your system with your system package manager or `pyenv` first.

We have created the virtualenv but it is not active yet.
If you type the following:
```
$ which python
/usr/bin/python
```

You can see that we still have a python path that is in our system binary folder.

Lets activate the virtualenv with:
```
$ pipenv shell
```

You should now see that the prompt has changed and if you run the following:
```
$ which python
/Users/madhavajay/.local/share/virtualenvs/PySyft-lHlz_cKe/bin/python
```

Okay, any time we are inside the virtualenv every python and pip command we run will use this isolated version that we defined and will not affect the rest of the system or other projects.

### Install Python Dependencies
Once you are inside the virtualenv you can do this with pip or pipenv.

**NOTE** this is required for several `dev` packages like pytest-xdist etc.
```
$ pip install -r requirements.txt
```
or
```
$ pipenv install --dev --skip-lock
```

Now you can verify we have installed a lot of stuff by running:
```
$ pip freeze
```

### Linking the PySyft src
Now we need to link the src directory of the pysyft code base into our site-packages
so that it acts like it’s installed but we can change any file we like and `import` again
to see the changes.

```
$ pip install -e .
```

The best way to know everything is working is to run the tests.

Run the quick tests with all your CPU cores by running:
```
$ pytest -m fast -n auto
```

If they pass then you know everything is set up correctly.


## Jupyter
Jupyter is not in requirements.txt as its technically not needed however you will likely use it extensively in Duet.
It’s worth installing this within the Virtual Environment and making sure its a recent version as there are some issues with Jupyter 5.x so it’s important that you install Jupyter 6+

```
$ cd pysyft
$ pipenv shell
$ pip install jupyter
```

## Duet Network
If you wish to run your own Duet Network instead of the AWS one, simply run the script in a shell:
```
$ syft-network
```

This will start a flask application on port 5000 which you can then pass into the sy.duet() commands like so:
```python
import syft as sy
duet = sy.duet(network_url="http://127.0.0.1:5000/")
```

## Code Quality

### Formatting, Linting and Type Checking
We use several tools to keep our codebase high quality. They are automatically run when you use the `pre_commit.sh` script.
- black
- flake8
- isort
- mypy

### Tests and CI
When you push your code it will run through a series of GitHub Actions which will ensure that the code meets our minimum standards of code quality before a Pull Request can be reviewed and approved.

To make sure your code will pass these CI checks before you push you should use the pre-commit hooks and run tests locally.

We aim to have a 100% test coverage, and the GitHub Actions CI will fail if the coverage is below a certain value. You can evaluate your coverage using the following commands.

```
$ pytest -m fast -n auto
```

### Writing Test Cases

Always make sure to create the necessary tests and keep test coverage at 100%. You can always ask for help in slack or via GitHub if you don't feel confident about your tests.

### Documentation and Code Style Guide
To ensure code quality and make sure other people can understand your changes, you have to document your code. For documentation, we are using the Google Python Style Rules which can be found [here](https://github.com/google/styleguide/blob/gh-pages/pyguide.md). A well-written example can we viewed [here](https://sphinxcontrib-napoleon.readthedocs.io/en/latest/example_google.html).

Your documentation should not describe the obvious, but explain what's the intention behind the code and how you tried to realize your intention.

You should also document non-self-explanatory code fragments e.g. complicated for-loops. Again please do not just describe what each line is doing but also explain the idea behind the code fragment and why you decided to use that exact solution.

### Imports Formatting
We use isort to automatically format the python imports. Make sure to run it either manually or as part of the `pre_commit.sh` script.

Run isort manually like this:
```
$ isort .
```

### Generating Documentation
```
$ sphinx-apidoc -f -o docs/modules/ syft/
```

## Type Checking
The codebase uses [Mypy](http://mypy-lang.org/) for type hinting the code, providing clarity and catching errors prior to runtime. The pre-commit checks include a very thorough Mypy check so make sure your code passes these checks before you start your PR.

Due to issue [#2323](https://github.com/OpenMined/PySyft/issues/2323) you can ignore existing type issues found by mypy.

## Pre-Commit
We are using a tool called [pre-commit](https://pre-commit.com/) which is a plugin system that allows easy configuration of popular code quality tools such as linting, formatting, testing and security checks.

### MacOS

First, install the pre-commit tool:
```
$ brew install pre-commit
```

Now make sure to install the pre-commit hooks for this repo:
```
$ cd pysyft
$ pre-commit install
```

To make sure its working run the pre-commit checks with:
```
$ pre-commit run --all-files
```

Now every time you try to commit code these checks will run and warn you if there was an issue.
These same checks run on CI, so if it fails on your machine, it will probably fail on GitHub.

## Useful Scripts
We have a number of useful utility bash scripts for Linux and macOS (or WSL) which we
regularly use during development to perform pre-flight checks before committing and pushing.

- pre_commit.sh
This attempts to replicate what happens on GitHub CI and runs the following checks:
    - pytest -m fast
    - bandit
    - nb_test.sh
    - build_proto.sh
    - isort
    - black
    - pre-commit

If this passes then your code will probably pass CI unless you have an issue in the slow tests.
You can always check that manually with:
```
$ pytest -m slow -n auto
```

- build_proto.sh
This script will re-generate all of the protobuf files using the `protoc` protobuf compiler.
- nb_test.sh
This converts notebooks that have asserts into tests so they can be run with pytest.
- colab.sh
This fixes some issues in Colab with python 3.6.9 and our code and helps to clone the
repo if you want to test code which is not on PyPI yet.

### Creating a Pull Request

At any point in time, you can create a pull request, so others can see your changes and give you feedback. Please create all pull requests to the `dev` branch.

If your PR is still work in progress and not ready to be merged please add a `[WIP]` at the start of the title and choose the Draft option on GitHub.

Example:`[WIP] Serialization of PointerTensor`

### Check CI and Wait for Reviews
After each commit, GitHub Actions will check your new code against the formatting guidelines (should not cause any problems when you set up your pre-commit hook) and execute the tests to check if the test coverage is high enough.

We will only merge PRs that pass the GitHub Actions checks.

If your check fails, don't worry, you will still be able to make changes and make your code pass the checks. Try to replicate the issue on your local machine by running the same check or test which failed on the same version of Python if possible. Once the issue is fixed, simply push your code again to the same branch and the PR will automatically update and rerun CI.

## Support
For support in contributing to this project and like to follow along with any code changes to the library, please join the #lib_pysyft Slack channel. [Click here to join our Slack community!](https://slack.openmined.org/)<|MERGE_RESOLUTION|>--- conflicted
+++ resolved
@@ -3,16 +3,7 @@
 This document contains a set of guidelines to help you during the contribution process.
 This project is open source and we welcome contributions from everyone in the form of bug fixes, new features, documentation and suggestions.
 
-<<<<<<< HEAD
-## Getting Started
-
-The PySyft codebase, like all OpenMined codebases, is developed by charitable individuals who donate their time and expertice to bettering open-source software. **OpenMined is not a company and individual contributors have no responsibility to solve problems that you may have in your implementation.** In the interest of making the best use of our contributors time, please do not DM regular, core contributors to this project or any project on Slack or any other medium for support without prior invitation. There are proper Slack channels in place for receiving support, such as the #lib_pysyft channel on our [Slack community](https://slack.openmined.org). The added benefit of using a channel is that others can step in to help and learn from the discussed topics. Please file any support requests there. For any bug reports or feature requests, please create an issue. For any PR's, please ensure your work is related to an active PySyft Github issue. Anything else will be closed or will not be responded to.
-
 - [Contribution Guidelines](#contribution-guidelines)
-  - [Getting Started](#getting-started)
-=======
-- [Contribution Guidelines](#contribution-guidelines)
->>>>>>> c68502f6
   - [Slack](#slack)
   - [Issues / PRs](#issues--prs)
     - [Beginner Issues](#beginner-issues)
@@ -67,7 +58,6 @@
 
 ## Issues / PRs
 - Development is done on the `dev` branch so if you want to add a PR please point it at this branch and not `master`.
-- PR's may be closed without warning for any of the following reasons: lack of an associated Github issue, lack of tests, lack of proper documentation, or anything that isn't within the intended development roadmap of the Syft core team.
 - If you are working on an existing issue posted by someone else, please ask to be added as Assignee so that effort is not duplicated.
 - If you want to contribute to an issue someone else is already working on please get in contact with that person via slack or GitHub and discuss your collaboration.
 - If you wish to create your own issue or PR please explain your reasoning within the Issue template and make sure your code passes all the CI checks.
@@ -85,18 +75,9 @@
 - git
 - protobuf (protoc)
 
-### OSes
-We intend to provide first class support for dev setup in the current versions of:
-
-- 🐧 Ubuntu
-- 🍎 MacOS
-- 💠 Windows
-
-If there are missing instructions on setup for a specific operating system or tool please open a PR.
 
 ### Linux
 If you are using Ubuntu this is `apt-get` and should already be available on your machine.
-
 ### MacOS
 On macOS, the main package manager is called [Brew](https://brew.sh/).
 
@@ -113,8 +94,6 @@
 
 ## Git
 You will need git to clone, commit and push code to GitHub.
-
-### Linux
 
 ### MacOS
 ```
@@ -498,4 +477,4 @@
 If your check fails, don't worry, you will still be able to make changes and make your code pass the checks. Try to replicate the issue on your local machine by running the same check or test which failed on the same version of Python if possible. Once the issue is fixed, simply push your code again to the same branch and the PR will automatically update and rerun CI.
 
 ## Support
-For support in contributing to this project and like to follow along with any code changes to the library, please join the #lib_pysyft Slack channel. [Click here to join our Slack community!](https://slack.openmined.org/)+For support in contributing to this project and like to follow along with any code changes to the library, please join the #code_pysyft Slack channel. [Click here to join our Slack community!](https://slack.openmined.org/)